The following people have commit access to the Subversion sources.
Note that this is not a full list of Subversion's authors, however --
for that, you'd need to look over the log messages to see all the
patch contributors.

If you have a question or comment, it's probably best to mail
dev@subversion.tigris.org, rather than mailing any of these people
directly.

Blanket commit access:

          jimb   Jim Blandy <jimb@red-bean.com>
       sussman   Ben Collins-Sussman <sussman@red-bean.com>
        kfogel   Karl Fogel <kfogel@red-bean.com>
        gstein   Greg Stein <gstein@lyra.org>
           joe   Joe Orton <joe@light.plus.com>
       ghudson   Greg Hudson <ghudson@mit.edu>
          fitz   Brian W. Fitzpatrick <fitz@red-bean.com>
        daniel   Daniel Stenberg <daniel@haxx.se>
      cmpilato   C. Michael Pilato <cmpilato@collab.net>
         kevin   Kevin Pilch-Bisson <kevin@pilch-bisson.net>
        philip   Philip Martin <philip@codematters.co.uk>
   jerenkrantz   Justin Erenkrantz <justin@erenkrantz.com>
        rooneg   Garrett Rooney <rooneg@electricjellyfish.net>
      bcollins   Ben Collins <bcollins@debian.org>
         blair   Blair Zajac <blair@orcaware.com>
       striker   Sander Striker <striker@apache.org>
         naked   Nuutti Kotivuori <naked@iki.fi>
       dwhedon   David Kimdon <dwhedon@debian.org>
           dlr   Daniel Rall <dlr@collab.net>
           mbk   Mark Benedetto King <mbk@lowlatency.com>
           epg   Eric Gillespie <epg@pretzelnet.org>
           jaa   Jani Averbach <jaa@iki.fi>
    julianfoad   Julian Foad <julianfoad@btopenworld.com>
     ringstrom   Tobias Ringström <tobias@ringstrom.mine.nu>
       jpieper   Josh Pieper <jjp@pobox.com>
  jszakmeister   John Szakmeister <john@szakmeister.net>
      dionisos   Erik Hülsmann <e.huelsmann@gmx.net>
        breser   Ben Reser <ben@reser.org>
           djh   D.J. Heap <djheap@gmail.com>
          maxb   Max Bowsher <maxb1@ukf.net>
      lundblad   Peter N. Lundblad <peter@famlundblad.se>
       dberlin   Daniel Berlin <dberlin@dberlin.org>
     danderson   David Anderson <david.anderson@natulte.net>
        zhakov   Ivan Zhakov <chemodax@gmail.com>
        djames   David James <james@cs.toronto.edu>
       malcolm   Malcolm Rowe <malcolm-svn-dev@farside.org.uk>
        pburba   Paul Burba <pburba@collab.net>
       glasser   David Glasser <glasser@davidglasser.net>
           lgo   Lieven Govaerts <lgo@mobsol.be>
       hwright   Hyrum Wright <hyrum_wright@mail.utexas.edu>
    vgeorgescu   Vlad Georgescu <vgeorgescu@gmail.com>
       kameshj   Kamesh Jayachandran <kamesh@collab.net>
<<<<<<< HEAD
=======
      markphip   Mark Phippard <mphippard@collab.net>
>>>>>>> 4eaf3f05

Commit access for specific areas:

  Bindings:

       pmayweg   Patrick Mayweg <mayweg@qint.de>             (JavaHL bindings)
          rey4   Russell Yanofsky <rey4@columbia.edu>        (Swig bindings)
         clkao   Chia-liang Kao <clkao@clkao.org>            (Swig-Perl b.)
           kou   Kouhei Sutou <kou@cozmixng.org>             (Swig-Ruby b.)
    joeswatosh   Joe Swatosh <joe.swatosh@gmail.com>         (Swig-Ruby b.)
    jrvernooij   Jelmer Vernooij <jelmer@samba.org>          (Python bindings)
        holden   Holden Karau <holden@pigscanfly.ca>         (Swig-Scheme bindings)

  Packages:

           dws   David Summers <david@summersoft.fay.ar.us>  (RPMs)
       ebswift   Troy Simpson <troy@ebswift.com>             (windows-innosetup)

  Miscellaneous:

      kbohling   Kirby C. Bohling <kbohling@birddog.com>     (tools/dev)
           nsd   Nick Duffek <nick@duffek.com>               (doc)
        xsteve   Stefan Reichör <stefan@xsteve.at>           (psvn.el)
      josander   Jostein Andersen <jostein@vait.se>          (various)
      niemeyer   Gustavo Niemeyer <niemeyer@conectiva.com>   (svnperms.py)
        zbrown   Zack Brown <zbrown@tumblerings.org>         (doc)
        mprice   Michael Price <ectospheno@gmail.com>        (releases)
           pll   Paul lussier <p.lussier@comcast.net>        (releases)
           kon   Kalle Olavi Niemitalo <kon@iki.fi>          (psvn.el)
    jrepenning   Jack Repenning <jrepenning@collab.net>      (tools/dev)
      lonestar   Martin Maurer <martin.maurer@email.de>      (svnshow)
       shlomif   Shlomi Fish <shlomif@vipe.technion.ac.il>   (svn-push)
       mthelen   Michael W Thelen <mike@pietdepsi.com>       (doc)
  jeremybettis   Jeremy Bettis <jeremy@deadbeef.com>         (case-insensitive)
      martinto   Martin Tomes <lists@tomes.org>              (case-insensitive)
        danpat   Daniel Patterson <danpat@danpat.net>        (svn-graph.pl)
   archiecobbs   Archie Cobbs <archie@awarix.com>            (svnmerge)
  giovannibajo   Giovanni Bajo <rasky@develer.com>           (svnmerge)
        offby1   Eric Hanchrow <offby1@blarg.net>            (doc)
       nomis80   Simon Perreault <nomis80@nomis80.org>       (svn-clean)
      jlvarner   Joshua Varner <jlvarner@gmail.com>          (doc)
          nori   Kobayashi Noritada <nori1@dolphin.c.u-tokyo.ac.jp> (Ruby tools,
                                                              po: ja)
            mf   Martin Furter <mf@rola.ch>                  (svnmirror.sh
                                                          svn-backup-dumps.py)
       adejong   Arthur de Jong <arthur@ch.tudelft.nl>       (svn2cl)
      wsanchez   Wilfredo Sánchez <wsanchez@wsanchez.net>    (various contrib)
       mhagger   Michael Haggerty <mhagger@alum.mit.edu>     (svntest)
       madanus   Madan U S <madan@collab.net>                (svnmerge)
          wein   Mathias Weinert <wein@mccw.de>              (mailer)
        bhuvan   Bhuvaneswaran <bhuvan@collab.net>           (svn2feed.py)
        aogier   Anthony Ogier <aogier@iorga.com>            (svn-merge-vendor.py)
      dkagedal   David Kågedal <davidk@lysator.liu.se>       (dsvn.el)
        dustin   Dustin J. Mitchell <dustin@zmanda.com>      (svnmerge)
   rocketraman   Raman Gupta <rocketraman@fastmail.fm>       (svnmerge)

  Translation of message files:

       niqueco   Nicolás Lichtmaier <nick@reloco.com.ar>     (po: es)
        luebbe   Lübbe Onken <luebbe@tigris.org>             (po: de)
      oyvindmo   Øyvind Møll <svn@moll.no>                   (po: nb)
      sunny256   Øyvind A. Holm <sunny@sunbase.org>          (po: nb)
        jzgoda   Jaroslaw Zgoda <jzgoda@o2.pl>               (po: pl)
      karolszk   Karol Szkudlarek <karol@mikronika.com.pl>   (po: pl)
        plasma   Wei-Hon Chen <plasma@ms9.hinet.net>         (po: zh_TW)
       jihuang   June-Yen Huang <jihuang@iis.sinica.edu.tw>  (po: zh_TW)
       marcosc   Marcos Chaves <marcos.nospam@gmail.com>     (po: pt_BR)
        pynoos   Hojin Choi <hojin.choi@gmail.com>           (po: ko)
       blueboh   Jeong Seolin <blueboh@ahnlab.com>           (po: ko)
        cauchy   Dongsheng Song <dongsheng.song@gmail.com>   (po: zh_CN)
        hynnet   YingNing Huang <hyn@bao.hynnet.com>         (po: zh_CN)
          lark   Wang Jian <lark@linux.net.cn>               (po: zh_CN)
giorgio_valoti   Giorgio Valoti <giorgio_v@mac.com>          (po: it)
        nebiac   Federico Nebiacolombo <cint1@amsjv.it>      (po: it)
        fabien   Fabien Coelho <fabien@coelho.net>           (po: fr)
       marcelg   Marcel Gosselin <marcel.gosselin@polymtl.ca> (po: fr)

  Experimental branches:

     gthompson   Glenn A. Thompson <gthompson@cdr.net>       (pluggable-db br.)
       sigfred   Sigfred Håversen <bsdlist@mumak.com>        (svnserve-ssl br.)
        pmarek   Ph. Marek <philipp.marek@bmlv.gv.at>        (meta-data-v br.)
      jpeacock   John Peacock <jpeacock@rowman.com>          (perl-bindings-
                                                              improvements br.)
    nikclayton   Nik Clayton <nik@ngo.org.uk>                (perl-bindings-
                                                              improvements br.)
          sage   Sage LaTorra <sagelt@gmail.com>             (ctypes-python-
                                                              bindings br.)
       cacknin   Charles Acknin <charlesacknin@gmail.com>    (svnpatch-diff
                                                                br.)

  Subprojects that are complete, abandoned or have moved elsewhere:

          xela   Alexander Müller <alex@littleblue.de>       (Java JNI b.)
       yoshiki   Yoshiki Hayashi <yoshiki@xemacs.org>        (Non-SWIG Ruby b.)
        mmacek   Marko Maček <Marko.Macek@gmx.net>           (cvs2svn branch)
          mass   David Waite <mass@akuma.org>                (certs branch)
      sergeyli   Sergey A. Lipnevich <sergey@optimaltec.com> (neon-0.24 port)
      ballbach   Michael Ballbach <ballbach@rten.net>        (Old Mandrake RPM)
        morten   Morten Ludvigsen <morten@2ps.dk>            (Swig-Java b.)
      jespersm   Jesper Steen Møller <jesper@selskabet.org>  (Swig-Java b.)
        knacke   Kai Nacke <kai.nacke@redstar.de>            (Swig-Java b.)
       fmatias   Féliciano Matias <feliciano.matias@free.fr> (doc: fr)
      dimentiy   Dmitriy O. Popkov <dimentiy@dimentiy.info>  (doc: ru)
    khmarbaise   Karl Heinz Marbaise <khmarbaise@gmx.de>     (doc: de)
  gerhardoettl   Gerhard Oettl <gerhard.oettl.ml@oesoft.at>  (doc: de)
     beerfrick   Ariel Arjona <beerfrick@gmail.com>          (doc: es)
        gradha   Grzegorz A. Hankiewicz <gradha@titanium.sabren.com> (doc: es)
         ruben   Rubén Gómez <rugoli@euskalnet.net>          (doc: es)
      dbrouard   Diego Brouard <dbrouard@gmail.com>          (doc: es)

Committers who have asked to be listed as dormant:

         brane   Branko Čibej <brane@xbc.nu>
        bdenny   Brian Estlin <brian@implementality.com>
      rassilon   Bill Tutt <rassilon@lyra.org> (Win32, COM, issue-1003-dev br.)
         kraai   Matt Kraai <kraai@alumni.cmu.edu>

## Local Variables:
## coding:utf-8
## End:
## vim:encoding=utf8<|MERGE_RESOLUTION|>--- conflicted
+++ resolved
@@ -51,10 +51,7 @@
        hwright   Hyrum Wright <hyrum_wright@mail.utexas.edu>
     vgeorgescu   Vlad Georgescu <vgeorgescu@gmail.com>
        kameshj   Kamesh Jayachandran <kamesh@collab.net>
-<<<<<<< HEAD
-=======
       markphip   Mark Phippard <mphippard@collab.net>
->>>>>>> 4eaf3f05
 
 Commit access for specific areas:
 
