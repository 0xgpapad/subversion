--- conflicted
+++ resolved
@@ -102,108 +102,10 @@
  
   SWIG_PY_COMPILE="none"
   SWIG_PY_LINK="none"
+  SWIG_PY_OPTS="none"
   if test "$PYTHON" != "none"; then
     AC_MSG_NOTICE([Configuring python swig binding])
 
-<<<<<<< HEAD
-    SWIG_PY_COMPILE="none"
-    SWIG_PY_LINK="none"
-    SWIG_PY_OPTS="none"
-    if test "$PYTHON" != "none"; then
-      AC_MSG_NOTICE([Configuring python swig binding])
-
-      AC_CACHE_CHECK([for Python includes], [ac_cv_python_includes],[
-        ac_cv_python_includes="`$PYTHON ${abs_srcdir}/build/get-py-info.py --includes`"
-      ])
-      SWIG_PY_INCLUDES="\$(SWIG_INCLUDES) $ac_cv_python_includes"
-
-      if test "$ac_cv_python_includes" = "none"; then
-        AC_MSG_WARN([python bindings cannot be built without distutils module])
-      else
-
-        python_header_found="no"
-
-        save_cppflags="$CPPFLAGS"
-        CPPFLAGS="$CPPFLAGS $ac_cv_python_includes"
-        AC_CHECK_HEADER(Python.h, [
-          python_header_found="yes"
-        ])
-        CPPFLAGS="$save_cppflags"
-
-        if test "$python_header_found" = "no"; then
-          AC_MSG_WARN([Python.h not found; disabling python swig bindings])
-        else
-          SVN_PY3C()
-
-          if test "$py3c_found" = "no"; then
-            AC_MSG_WARN([py3c library not found; disabling python swig bindings])
-          else
-            AC_CACHE_CHECK([for compiling Python extensions], [ac_cv_python_compile],[
-              ac_cv_python_compile="`$PYTHON ${abs_srcdir}/build/get-py-info.py --compile`"
-            ])
-            SWIG_PY_COMPILE="$ac_cv_python_compile $CFLAGS"
-
-            AC_CACHE_CHECK([for linking Python extensions], [ac_cv_python_link],[
-              ac_cv_python_link="`$PYTHON ${abs_srcdir}/build/get-py-info.py --link`"
-            ])
-            SWIG_PY_LINK="$ac_cv_python_link"
-
-            AC_CACHE_CHECK([for linking Python libraries], [ac_cv_python_libs],[
-              ac_cv_python_libs="`$PYTHON ${abs_srcdir}/build/get-py-info.py --libs`"
-            ])
-            SWIG_PY_LIBS="`SVN_REMOVE_STANDARD_LIB_DIRS($ac_cv_python_libs)`"
-
-            AC_CACHE_CHECK([for Python >= 3], [ac_cv_python_is_py3],[
-              ac_cv_python_is_py3="no"
-              $PYTHON -c 'import sys; sys.exit(0x3000000 > sys.hexversion)' && \
-                 ac_cv_python_is_py3="yes"
-            ])
-
-            if test "$ac_cv_python_is_py3" = "yes"; then
-               SWIG_PY_OPTS="-python -py3"
-            else
-               SWIG_PY_OPTS="-python -classic"
-            fi
-
-            dnl Sun Forte adds an extra space before substituting APR_INT64_T_FMT
-            dnl gcc-2.95 adds an extra space after substituting APR_INT64_T_FMT
-            dnl thus the egrep patterns have a + in them.
-            SVN_PYCFMT_SAVE_CPPFLAGS="$CPPFLAGS"
-            CPPFLAGS="$CPPFLAGS $SVN_APR_INCLUDES"
-            AC_CACHE_CHECK([for apr_int64_t Python/C API format string],
-                           [svn_cv_pycfmt_apr_int64_t], [
-              if test "x$svn_cv_pycfmt_apr_int64_t" = "x"; then
-                AC_EGREP_CPP([MaTcHtHiS +\"lld\" +EnDeNd],
-                             [#include <apr.h>
-                              MaTcHtHiS APR_INT64_T_FMT EnDeNd],
-                             [svn_cv_pycfmt_apr_int64_t="L"])
-              fi
-              if test "x$svn_cv_pycfmt_apr_int64_t" = "x"; then
-                AC_EGREP_CPP([MaTcHtHiS +\"ld\" +EnDeNd],r
-                             [#include <apr.h>
-                              MaTcHtHiS APR_INT64_T_FMT EnDeNd],
-                             [svn_cv_pycfmt_apr_int64_t="l"])
-              fi
-              if test "x$svn_cv_pycfmt_apr_int64_t" = "x"; then
-                AC_EGREP_CPP([MaTcHtHiS +\"d\" +EnDeNd],
-                             [#include <apr.h>
-                              MaTcHtHiS APR_INT64_T_FMT EnDeNd],
-                             [svn_cv_pycfmt_apr_int64_t="i"])
-              fi
-            ])
-            CPPFLAGS="$SVN_PYCFMT_SAVE_CPPFLAGS"
-            if test "x$svn_cv_pycfmt_apr_int64_t" = "x"; then
-              AC_MSG_ERROR([failed to recognize APR_INT64_T_FMT on this platform])
-            fi
-            AC_DEFINE_UNQUOTED([SVN_APR_INT64_T_PYCFMT],
-                               ["$svn_cv_pycfmt_apr_int64_t"],
-                               [Define to the Python/C API format character suitable]
-                               [ for apr_int64_t])
-          fi
-        fi
-      fi
-
-=======
     AC_CACHE_CHECK([for Python includes], [ac_cv_python_includes],[
       ac_cv_python_includes="`$PYTHON ${abs_srcdir}/build/get-py-info.py --includes`"
     ])
@@ -211,58 +113,91 @@
 
     if test "$ac_cv_python_includes" = "none"; then
       AC_MSG_WARN([python bindings cannot be built without distutils module])
-    fi
-
-    AC_CACHE_CHECK([for compiling Python extensions], [ac_cv_python_compile],[
-      ac_cv_python_compile="`$PYTHON ${abs_srcdir}/build/get-py-info.py --compile`"
-    ])
-    SWIG_PY_COMPILE="$ac_cv_python_compile $CFLAGS"
-
-    AC_CACHE_CHECK([for linking Python extensions], [ac_cv_python_link],[
-      ac_cv_python_link="`$PYTHON ${abs_srcdir}/build/get-py-info.py --link`"
-    ])
-    SWIG_PY_LINK="$ac_cv_python_link"
-
-    AC_CACHE_CHECK([for linking Python libraries], [ac_cv_python_libs],[
-      ac_cv_python_libs="`$PYTHON ${abs_srcdir}/build/get-py-info.py --libs`"
-    ])
-    SWIG_PY_LIBS="`SVN_REMOVE_STANDARD_LIB_DIRS($ac_cv_python_libs)`"
-
-    dnl Sun Forte adds an extra space before substituting APR_INT64_T_FMT
-    dnl gcc-2.95 adds an extra space after substituting APR_INT64_T_FMT
-    dnl thus the egrep patterns have a + in them.
-    SVN_PYCFMT_SAVE_CPPFLAGS="$CPPFLAGS"
-    CPPFLAGS="$CPPFLAGS $SVN_APR_INCLUDES"
-    AC_CACHE_CHECK([for apr_int64_t Python/C API format string],
-                   [svn_cv_pycfmt_apr_int64_t], [
-      if test "x$svn_cv_pycfmt_apr_int64_t" = "x"; then
-        AC_EGREP_CPP([MaTcHtHiS +\"lld\" +EnDeNd],
-                     [#include <apr.h>
-                      MaTcHtHiS APR_INT64_T_FMT EnDeNd],
-                     [svn_cv_pycfmt_apr_int64_t="L"])
+    else
+
+      python_header_found="no"
+
+      save_cppflags="$CPPFLAGS"
+      CPPFLAGS="$CPPFLAGS $ac_cv_python_includes"
+      AC_CHECK_HEADER(Python.h, [
+        python_header_found="yes"
+      ])
+      CPPFLAGS="$save_cppflags"
+
+      if test "$python_header_found" = "no"; then
+        AC_MSG_WARN([Python.h not found; disabling python swig bindings])
+      else
+        SVN_PY3C()
+
+        if test "$py3c_found" = "no"; then
+          AC_MSG_WARN([py3c library not found; disabling python swig bindings])
+        else
+          AC_CACHE_CHECK([for compiling Python extensions], [ac_cv_python_compile],[
+            ac_cv_python_compile="`$PYTHON ${abs_srcdir}/build/get-py-info.py --compile`"
+          ])
+          SWIG_PY_COMPILE="$ac_cv_python_compile $CFLAGS"
+      
+          AC_CACHE_CHECK([for linking Python extensions], [ac_cv_python_link],[
+            ac_cv_python_link="`$PYTHON ${abs_srcdir}/build/get-py-info.py --link`"
+          ])
+          SWIG_PY_LINK="$ac_cv_python_link"
+      
+          AC_CACHE_CHECK([for linking Python libraries], [ac_cv_python_libs],[
+            ac_cv_python_libs="`$PYTHON ${abs_srcdir}/build/get-py-info.py --libs`"
+          ])
+          SWIG_PY_LIBS="`SVN_REMOVE_STANDARD_LIB_DIRS($ac_cv_python_libs)`"
+
+          AC_CACHE_CHECK([for Python >= 3], [ac_cv_python_is_py3],[
+            ac_cv_python_is_py3="no"
+            $PYTHON -c 'import sys; sys.exit(0x3000000 > sys.hexversion)' && \
+               ac_cv_python_is_py3="yes"
+          ])
+
+          if test "$ac_cv_python_is_py3" = "yes"; then
+             SWIG_PY_OPTS="-python -py3"
+          else
+             SWIG_PY_OPTS="-python -classic"
+          fi
+
+          dnl Sun Forte adds an extra space before substituting APR_INT64_T_FMT
+          dnl gcc-2.95 adds an extra space after substituting APR_INT64_T_FMT
+          dnl thus the egrep patterns have a + in them.
+          SVN_PYCFMT_SAVE_CPPFLAGS="$CPPFLAGS"
+          CPPFLAGS="$CPPFLAGS $SVN_APR_INCLUDES"
+          AC_CACHE_CHECK([for apr_int64_t Python/C API format string],
+                         [svn_cv_pycfmt_apr_int64_t], [
+            if test "x$svn_cv_pycfmt_apr_int64_t" = "x"; then
+              AC_EGREP_CPP([MaTcHtHiS +\"lld\" +EnDeNd],
+                           [#include <apr.h>
+                            MaTcHtHiS APR_INT64_T_FMT EnDeNd],
+                           [svn_cv_pycfmt_apr_int64_t="L"])
+            fi
+            if test "x$svn_cv_pycfmt_apr_int64_t" = "x"; then
+              AC_EGREP_CPP([MaTcHtHiS +\"ld\" +EnDeNd],r
+                           [#include <apr.h>
+                            MaTcHtHiS APR_INT64_T_FMT EnDeNd],
+                           [svn_cv_pycfmt_apr_int64_t="l"])
+            fi
+            if test "x$svn_cv_pycfmt_apr_int64_t" = "x"; then
+              AC_EGREP_CPP([MaTcHtHiS +\"d\" +EnDeNd],
+                           [#include <apr.h>
+                            MaTcHtHiS APR_INT64_T_FMT EnDeNd],
+                           [svn_cv_pycfmt_apr_int64_t="i"])
+            fi
+          ])
+          CPPFLAGS="$SVN_PYCFMT_SAVE_CPPFLAGS"
+          if test "x$svn_cv_pycfmt_apr_int64_t" = "x"; then
+            AC_MSG_ERROR([failed to recognize APR_INT64_T_FMT on this platform])
+          fi
+          AC_DEFINE_UNQUOTED([SVN_APR_INT64_T_PYCFMT],
+                             ["$svn_cv_pycfmt_apr_int64_t"],
+                             [Define to the Python/C API format character suitable]
+                             [ for apr_int64_t])
+        fi
+            
       fi
-      if test "x$svn_cv_pycfmt_apr_int64_t" = "x"; then
-        AC_EGREP_CPP([MaTcHtHiS +\"ld\" +EnDeNd],r
-                     [#include <apr.h>
-                      MaTcHtHiS APR_INT64_T_FMT EnDeNd],
-                     [svn_cv_pycfmt_apr_int64_t="l"])
-      fi
-      if test "x$svn_cv_pycfmt_apr_int64_t" = "x"; then
-        AC_EGREP_CPP([MaTcHtHiS +\"d\" +EnDeNd],
-                     [#include <apr.h>
-                      MaTcHtHiS APR_INT64_T_FMT EnDeNd],
-                     [svn_cv_pycfmt_apr_int64_t="i"])
-      fi
-    ])
-    CPPFLAGS="$SVN_PYCFMT_SAVE_CPPFLAGS"
-    if test "x$svn_cv_pycfmt_apr_int64_t" = "x"; then
-      AC_MSG_ERROR([failed to recognize APR_INT64_T_FMT on this platform])
->>>>>>> be4ba1f6
-    fi
-    AC_DEFINE_UNQUOTED([SVN_APR_INT64_T_PYCFMT],
-                       ["$svn_cv_pycfmt_apr_int64_t"],
-                       [Define to the Python/C API format character suitable]
-                       [ for apr_int64_t])
+    fi
+
   fi
 
   if test "$PERL" != "none"; then
