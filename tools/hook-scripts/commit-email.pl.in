#!/usr/bin/env perl

# ====================================================================
# commit-email.pl: send a notification email describing either a
# commit or a revprop-change action on a Subversion repository.
#
# For usage, see the usage subroutine or run the script with no
# command line arguments.
#
# This script requires Subversion 1.2.0 or later.
#
# $HeadURL$
# $LastChangedDate$
# $LastChangedBy$
# $LastChangedRevision$
#
# ====================================================================
# Copyright (c) 2000-2006 CollabNet.  All rights reserved.
#
# This software is licensed as described in the file COPYING, which
# you should have received as part of this distribution.  The terms
# are also available at http://subversion.tigris.org/license-1.html.
# If newer versions of this license are posted there, you may use a
# newer version instead, at your option.
#
# This software consists of voluntary contributions made by many
# individuals.  For exact contribution history, see the revision
# history and logs, available at http://subversion.tigris.org/.
# ====================================================================

# Turn on warnings the best way depending on the Perl version.
BEGIN {
  if ( $] >= 5.006_000)
    { require warnings; import warnings; }
  else
    { $^W = 1; }
}

use strict;
use Carp;
my ($sendmail, $smtp_server);

######################################################################
# Configuration section.

# Sendmail path, or SMTP server address.
# You should define exactly one of these two configuration variables,
# leaving the other commented out, to select which method of sending
# email should be used.
#$sendmail = "/usr/sbin/sendmail";
$smtp_server = "127.0.0.1";

# Svnlook path.
my $svnlook = "@SVN_BINDIR@/svnlook";

# By default, when a file is deleted from the repository, svnlook diff
# prints the entire contents of the file.  If you want to save space
# in the log and email messages by not printing the file, then set
# $no_diff_deleted to 1.
my $no_diff_deleted = 0;
# By default, when a file is added to the repository, svnlook diff
# prints the entire contents of the file.  If you want to save space
# in the log and email messages by not printing the file, then set
# $no_diff_added to 1.
my $no_diff_added = 0;

# End of Configuration section.
######################################################################

# Check that the required programs exist, and the email sending method
# configuration is sane, to ensure that the administrator has set up
# the script properly.
{
  my $ok = 1;
  foreach my $program ($sendmail, $svnlook)
    {
      next if not defined $program;
      if (-e $program)
        {
          unless (-x $program)
            {
              warn "$0: required program `$program' is not executable, ",
                   "edit $0.\n";
              $ok = 0;
            }
        }
      else
        {
          warn "$0: required program `$program' does not exist, edit $0.\n";
          $ok = 0;
        }
    }
  if (not (defined $sendmail xor defined $smtp_server))
    {
      warn "$0: exactly one of \$sendmail or \$smtp_server must be ",
           "set, edit $0.\n";
      $ok = 0;
    }
  exit 1 unless $ok;
}

require Net::SMTP if defined $smtp_server;

######################################################################
# Initial setup/command-line handling.

# Each value in this array holds a hash reference which contains the
# associated email information for one project.  Start with an
# implicit rule that matches all paths.
my @project_settings_list = (&new_project);

# Process the command line arguments till there are none left.
# In commit mode: The first two arguments that are not used by a command line
# option are the repository path and the revision number.
# In revprop-change mode: The first four arguments that are not used by a
# command line option are the repository path, the revision number, the
# author, and the property name. This script has no support for the fifth
# argument (action) added to the post-revprop-change hook in Subversion
# 1.2.0 yet - patches welcome!
my $repos;
my $rev;
my $author;
my $propname;

my $mode = 'commit';
my $diff_file;

# Use the reference to the first project to populate.
my $current_project = $project_settings_list[0];

# This hash matches the command line option to the hash key in the
# project.  If a key exists but has a false value (''), then the
# command line option is allowed but requires special handling.
my %opt_to_hash_key = ('--from' => 'from_address',
                       '--revprop-change' => '',
                       '-d'     => '',
                       '-h'     => 'hostname',
                       '-l'     => 'log_file',
                       '-m'     => '',
                       '-r'     => 'reply_to',
                       '-s'     => 'subject_prefix',
                       '--diff' => '');

while (@ARGV)
  {
    my $arg = shift @ARGV;
    if ($arg =~ /^-/)
      {
        my $hash_key = $opt_to_hash_key{$arg};
        unless (defined $hash_key)
          {
            die "$0: command line option `$arg' is not recognized.\n";
          }

        my $value;
        if ($arg ne '--revprop-change')
          {
            unless (@ARGV)
              {
                die "$0: command line option `$arg' is missing a value.\n";
              }
            $value = shift @ARGV;
          }

        if ($hash_key)
          {
            $current_project->{$hash_key} = $value;
          }
        else
          {
            if ($arg eq '-m')
              {
                $current_project                = &new_project;
                $current_project->{match_regex} = $value;
                push(@project_settings_list, $current_project);
              }
            elsif ($arg eq '-d')
              {
                if ($mode ne 'revprop-change')
                  {
                    die "$0: `-d' is valid only when used after"
                      . " `--revprop-change'.\n";
                  }
                if ($diff_file)
                  {
                    die "$0: command line option `$arg'"
                      . " can only be used once.\n";
                  }
                $diff_file = $value;
              }
            elsif ($arg eq '--revprop-change')
              {
                if (defined $repos)
                  {
                    die "$0: `--revprop-change' must be specified before"
                      . " the first non-option argument.\n";
                  }
                $mode = 'revprop-change';
              }
            elsif ($arg eq '--diff')
              {
                $current_project->{show_diff} = parse_boolean($value);
              }
            else
              {
                die "$0: internal error:"
                  . " should not be handling `$arg' here.\n";
              }
          }
      }
    else
      {
        if (! defined $repos)
          {
            $repos = $arg;
          }
        elsif (! defined $rev)
          {
            $rev = $arg;
          }
        elsif (! defined $author && $mode eq 'revprop-change')
          {
            $author = $arg;
          }
        elsif (! defined $propname && $mode eq 'revprop-change')
          {
            $propname = $arg;
          }
        else
          {
            push(@{$current_project->{email_addresses}}, $arg);
          }
      }
  }

if ($mode eq 'commit')
  {
    &usage("$0: too few arguments.") unless defined $rev;
  }
elsif ($mode eq 'revprop-change')
  {
    &usage("$0: too few arguments.") unless defined $propname;
  }

# Check the validity of the command line arguments.  Check that the
# revision is an integer greater than 0 and that the repository
# directory exists.
unless ($rev =~ /^\d+/ and $rev > 0)
  {
    &usage("$0: revision number `$rev' must be an integer > 0.");
  }
unless (-e $repos)
  {
    &usage("$0: repos directory `$repos' does not exist.");
  }
unless (-d _)
  {
    &usage("$0: repos directory `$repos' is not a directory.");
  }

# Check that all of the regular expressions can be compiled and
# compile them.
{
  my $ok = 1;
  for (my $i=0; $i<@project_settings_list; ++$i)
    {
      my $match_regex = $project_settings_list[$i]->{match_regex};

      # To help users that automatically write regular expressions
      # that match the root directory using ^/, remove the / character
      # because subversion paths, while they start at the root level,
      # do not begin with a /.
      $match_regex =~ s#^\^/#^#;

      my $match_re;
      eval { $match_re = qr/$match_regex/ };
      if ($@)
        {
          warn "$0: -m regex #$i `$match_regex' does not compile:\n$@\n";
          $ok = 0;
          next;
        }
      $project_settings_list[$i]->{match_re} = $match_re;
    }
  exit 1 unless $ok;
}

<<<<<<< HEAD
# Harvest common data needed for both commit or revprop-change.
=======
######################################################################
# Harvest data using svnlook.

# Change into suitable directory so that svnlook diff can create its .svnlook
# directory. This could be removed - it's only for compatibility with
# 1.0.x svnlook - from 1.1.0, svnlook will be sensible about choosing a
# temporary directory all by itself.
my $tmp_dir = ((defined($ENV{'TEMP'}) && -d $ENV{'TEMP'}) ?
               $ENV{'TEMP'} : '/tmp');
chdir($tmp_dir)
  or die "$0: cannot chdir `$tmp_dir': $!\n";

# Get the author, date, and log from svnlook.
my @svnlooklines = &read_from_process($svnlook, 'info', $repos, '-r', $rev);
my $author = shift @svnlooklines;
my $date = shift @svnlooklines;
shift @svnlooklines;
my @log = map { "$_\n" } @svnlooklines;
>>>>>>> fb160b83

# Figure out what directories have changed using svnlook.
my @dirschanged = &read_from_process($svnlook, 'dirs-changed', $repos,
                                     '-r', $rev);

# Lose the trailing slash in the directory names if one exists, except
# in the case of '/'.
my $rootchanged = 0;
for (my $i=0; $i<@dirschanged; ++$i)
  {
    if ($dirschanged[$i] eq '/')
      {
        $rootchanged = 1;
      }
    else
      {
        $dirschanged[$i] =~ s#^(.+)[/\\]$#$1#;
      }
  }

# Figure out what files have changed using svnlook.
my @svnlooklines = &read_from_process($svnlook, 'changed', $repos, '-r', $rev);

# Parse the changed nodes.
my @adds;
my @dels;
my @mods;
foreach my $line (@svnlooklines)
  {
    my $path = '';
    my $code = '';

    # Split the line up into the modification code and path, ignoring
    # property modifications.
    if ($line =~ /^(.).  (.*)$/)
      {
        $code = $1;
        $path = $2;
      }

    if ($code eq 'A')
      {
        push(@adds, $path);
      }
    elsif ($code eq 'D')
      {
        push(@dels, $path);
      }
    else
      {
        push(@mods, $path);
      }
  }

# Declare variables which carry information out of the inner scope of
# the conditional blocks below.
my $subject_base;
my @body;
# $author - declared above for use as a command line parameter in
#   revprop-change mode.  In commit mode, gets filled in below.

if ($mode eq 'commit')
  {
    ######################################################################
    # Harvest data using svnlook.

    # Get the author, date, and log from svnlook.
    my @infolines = &read_from_process($svnlook, 'info', $repos, '-r', $rev);
    $author = shift @infolines;
    my $date = shift @infolines;
    shift @infolines;
    my @log = map { "$_\n" } @infolines;

    ######################################################################
    # Modified directory name collapsing.

    # Collapse the list of changed directories only if the root directory
    # was not modified, because otherwise everything is under root and
    # there's no point in collapsing the directories, and only if more
    # than one directory was modified.
    my $commondir = '';
    my @edited_dirschanged = @dirschanged;
    if (!$rootchanged and @edited_dirschanged > 1)
      {
        my $firstline    = shift @edited_dirschanged;
        my @commonpieces = split('/', $firstline);
        foreach my $line (@edited_dirschanged)
          {
            my @pieces = split('/', $line);
            my $i = 0;
            while ($i < @pieces and $i < @commonpieces)
              {
                if ($pieces[$i] ne $commonpieces[$i])
                  {
                    splice(@commonpieces, $i, @commonpieces - $i);
                    last;
                  }
                $i++;
              }
          }
        unshift(@edited_dirschanged, $firstline);

        if (@commonpieces)
          {
            $commondir = join('/', @commonpieces);
            my @new_dirschanged;
            foreach my $dir (@edited_dirschanged)
              {
                if ($dir eq $commondir)
                  {
                    $dir = '.';
                  }
                else
                  {
                    $dir =~ s#^\Q$commondir/\E##;
                  }
                push(@new_dirschanged, $dir);
              }
            @edited_dirschanged = @new_dirschanged;
          }
      }
    my $dirlist = join(' ', @edited_dirschanged);

    ######################################################################
    # Assembly of log message.

    if ($commondir ne '')
      {
        $subject_base = "r$rev - in $commondir: $dirlist";
      }
    else
      {
        $subject_base = "r$rev - $dirlist";
      }

    # Put together the body of the log message.
    push(@body, "Author: $author\n");
    push(@body, "Date: $date\n");
    push(@body, "New Revision: $rev\n");
    push(@body, "\n");
    if (@adds)
      {
        @adds = sort @adds;
        push(@body, "Added:\n");
        push(@body, map { "   $_\n" } @adds);
      }
    if (@dels)
      {
        @dels = sort @dels;
        push(@body, "Removed:\n");
        push(@body, map { "   $_\n" } @dels);
      }
    if (@mods)
      {
        @mods = sort @mods;
        push(@body, "Modified:\n");
        push(@body, map { "   $_\n" } @mods);
      }
    push(@body, "Log:\n");
    push(@body, @log);
    push(@body, "\n");
  }
elsif ($mode eq 'revprop-change')
  {
    ######################################################################
    # Harvest data.

    my @svnlines;
    # Get the diff file if it was provided, otherwise the property value.
    if ($diff_file)
      {
        open(DIFF_FILE, $diff_file) or die "$0: cannot read `$diff_file': $!\n";
        @svnlines = <DIFF_FILE>;
        close DIFF_FILE;
      }
    else
      {
        @svnlines = &read_from_process($svnlook, 'propget', '--revprop', '-r',
                                       $rev, $repos, $propname);
      }

    ######################################################################
    # Assembly of log message.

    $subject_base = "propchange - r$rev $propname";

    # Put together the body of the log message.
    push(@body, "Author: $author\n");
    push(@body, "Revision: $rev\n");
    push(@body, "Property Name: $propname\n");
    push(@body, "\n");
    unless ($diff_file)
      {
        push(@body, "New Property Value:\n");
      }
    push(@body, map { /[\r\n]+$/ ? $_ : "$_\n" } @svnlines);
    push(@body, "\n");
  }

# Cached information - calculated when first needed.
my @difflines;

# Go through each project and see if there are any matches for this
# project.  If so, send the log out.
foreach my $project (@project_settings_list)
  {
    my $match_re = $project->{match_re};
    my $match    = 0;
    foreach my $path (@dirschanged, @adds, @dels, @mods)
      {
        if ($path =~ $match_re)
          {
            $match = 1;
            last;
          }
      }

    next unless $match;

    my @email_addresses = @{$project->{email_addresses}};
    my $userlist        = join(' ', @email_addresses);
    my $to              = join(', ', @email_addresses);
    my $from_address    = $project->{from_address};
    my $hostname        = $project->{hostname};
    my $log_file        = $project->{log_file};
    my $reply_to        = $project->{reply_to};
    my $subject_prefix  = $project->{subject_prefix};
    my $subject         = $subject_base;
    my $diff_wanted     = ($project->{show_diff} and $mode eq 'commit');

    if ($subject_prefix =~ /\w/)
      {
        $subject = "$subject_prefix $subject";
      }
    my $mail_from = $author;

    if ($from_address =~ /\w/)
      {
        $mail_from = $from_address;
      }
    elsif ($hostname =~ /\w/)
      {
        $mail_from = "$mail_from\@$hostname";
      }
    elsif (defined $smtp_server)
      {
        die "$0: use of either `-h' or `--from' is mandatory when ",
            "sending email using direct SMTP.\n";
      }

    my @head;
    push(@head, "To: $to\n");
    push(@head, "From: $mail_from\n");
    push(@head, "Subject: $subject\n");
    push(@head, "Reply-to: $reply_to\n") if $reply_to;

    ### Below, we set the content-type etc, but see these comments
    ### from Greg Stein on why this is not a full solution.
    #
    # From: Greg Stein <gstein@lyra.org>
    # Subject: Re: svn commit: rev 2599 - trunk/tools/cgi
    # To: dev@subversion.tigris.org
    # Date: Fri, 19 Jul 2002 23:42:32 -0700
    #
    # Well... that isn't strictly true. The contents of the files
    # might not be UTF-8, so the "diff" portion will be hosed.
    #
    # If you want a truly "proper" commit message, then you'd use
    # multipart MIME messages, with each file going into its own part,
    # and labeled with an appropriate MIME type and charset. Of
    # course, we haven't defined a charset property yet, but no biggy.
    #
    # Going with multipart will surely throw out the notion of "cut
    # out the patch from the email and apply." But then again: the
    # commit emailer could see that all portions are in the same
    # charset and skip the multipart thang.
    #
    # etc etc
    #
    # Basically: adding/tweaking the content-type is nice, but don't
    # think that is the proper solution.
    push(@head, "Content-Type: text/plain; charset=UTF-8\n");
    push(@head, "Content-Transfer-Encoding: 8bit\n");

    push(@head, "\n");

    if ($diff_wanted and not @difflines)
      {
        # Get the diff from svnlook.
        my @no_diff_deleted = $no_diff_deleted ? ('--no-diff-deleted') : ();
        my @no_diff_added = $no_diff_added ? ('--no-diff-added') : ();
        @difflines = &read_from_process($svnlook, 'diff', $repos,
                                        '-r', $rev, @no_diff_deleted,
                                        @no_diff_added);
        @difflines = map { /[\r\n]+$/ ? $_ : "$_\n" } @difflines;
      }

    if (defined $sendmail and @email_addresses)
      {
        # Open a pipe to sendmail.
        my $command = "$sendmail -f'$mail_from' $userlist";
        if (open(SENDMAIL, "| $command"))
          {
            print SENDMAIL @head, @body;
            print SENDMAIL @difflines if $diff_wanted;
            close SENDMAIL
              or warn "$0: error in closing `$command' for writing: $!\n";
          }
        else
          {
            warn "$0: cannot open `| $command' for writing: $!\n";
          }
      }
    elsif (defined $smtp_server and @email_addresses)
      {
        my $smtp = Net::SMTP->new($smtp_server);
        handle_smtp_error($smtp, $smtp->mail($mail_from));
        handle_smtp_error($smtp, $smtp->recipient(@email_addresses));
        handle_smtp_error($smtp, $smtp->data());
        handle_smtp_error($smtp, $smtp->datasend(@head, @body));
        if ($diff_wanted)
          {
            handle_smtp_error($smtp, $smtp->datasend(@difflines));
          }
        handle_smtp_error($smtp, $smtp->dataend());
        handle_smtp_error($smtp, $smtp->quit());
      }

    # Dump the output to logfile (if its name is not empty).
    if ($log_file =~ /\w/)
      {
        if (open(LOGFILE, ">> $log_file"))
          {
            print LOGFILE @head, @body;
            print LOGFILE @difflines if $diff_wanted;
            close LOGFILE
              or warn "$0: error in closing `$log_file' for appending: $!\n";
          }
        else
          {
            warn "$0: cannot open `$log_file' for appending: $!\n";
          }
      }
  }

exit 0;

sub handle_smtp_error
{
  my ($smtp, $retval) = @_;
  if (not $retval)
    {
      die "$0: SMTP Error: " . $smtp->message() . "\n";
    }
}

sub usage
{
  warn "@_\n" if @_;
  die "usage (commit mode):\n",
      "  $0 REPOS REVNUM [[-m regex] [options] [email_addr ...]] ...\n",
      "usage: (revprop-change mode):\n",
      "  $0 --revprop-change REPOS REVNUM USER PROPNAME [-d diff_file] \\\n",
      "    [[-m regex] [options] [email_addr ...]] ...\n",
      "options are:\n",
      "  --from email_address  Email address for 'From:' (overrides -h)\n",
      "  -h hostname           Hostname to append to author for 'From:'\n",
      "  -l logfile            Append mail contents to this log file\n",
      "  -m regex              Regular expression to match committed path\n",
      "  -r email_address      Email address for 'Reply-To:'\n",
      "  -s subject_prefix     Subject line prefix\n",
      "  --diff y|n            Include diff in message (default: y)\n",
      "                        (applies to commit mode only)\n",
      "\n",
      "This script supports a single repository with multiple projects,\n",
      "where each project receives email only for actions that affect that\n",
      "project.  A project is identified by using the -m command line\n".
      "option with a regular expression argument.  If the given revision\n",
      "contains modifications to a path that matches the regular\n",
      "expression, then the action applies to the project.\n",
      "\n",
      "Any of the following -h, -l, -r, -s and --diff command line options\n",
      "and following email addresses are associated with this project.  The\n",
      "next -m resets the -h, -l, -r, -s and --diff command line options\n",
      "and the list of email addresses.\n",
      "\n",
      "To support a single project conveniently, the script initializes\n",
      "itself with an implicit -m . rule that matches any modifications\n",
      "to the repository.  Therefore, to use the script for a single-\n",
      "project repository, just use the other command line options and\n",
      "a list of email addresses on the command line.  If you do not want\n",
      "a rule that matches the entire repository, then use -m with a\n",
      "regular expression before any other command line options or email\n",
      "addresses.\n",
      "\n",
      "'revprop-change' mode:\n",
      "The message will contain a copy of the diff_file if it is provided,\n",
      "otherwise a copy of the (assumed to be new) property value.\n",
      "\n";
}

# Return a new hash data structure for a new empty project that
# matches any modifications to the repository.
sub new_project
{
  return {email_addresses => [],
          from_address    => '',
          hostname        => '',
          log_file        => '',
          match_regex     => '.',
          reply_to        => '',
          subject_prefix  => '',
          show_diff       => 1};
}

sub parse_boolean
{
  if ($_[0] eq 'y') { return 1; };
  if ($_[0] eq 'n') { return 0; };

  die "$0: valid boolean options are 'y' or 'n', not '$_[0]'\n";
}

# Start a child process safely without using /bin/sh.
sub safe_read_from_pipe
{
  unless (@_)
    {
      croak "$0: safe_read_from_pipe passed no arguments.\n";
    }

  my $openfork_available = $^O ne "MSWin32"; 
  if ($openfork_available) # We can fork on this system.
    {
      my $pid = open(SAFE_READ, '-|');
      unless (defined $pid)
        {
          die "$0: cannot fork: $!\n";
        }
      unless ($pid)
        {
          open(STDERR, ">&STDOUT")
            or die "$0: cannot dup STDOUT: $!\n";
          exec(@_)
            or die "$0: cannot exec `@_': $!\n";
        }
    }
  else  # Running on Windows.  No fork. 
    {
      my @commandline = ();
      my $arg;
      
      while ($arg = shift)
        {
          $arg =~ s/\"/\\\"/g;
          if ($arg eq "" or $arg =~ /\s/) { $arg = "\"$arg\""; }
          push(@commandline, $arg);
        }
        
      # Now do the pipe.
      open(SAFE_READ, "@commandline |")
        or die "$0: cannot pipe to command: $!\n";
    }
  my @output;
  while (<SAFE_READ>)
    {
      s/[\r\n]+$//;
      push(@output, $_);
    }
  close(SAFE_READ);
  my $result = $?;
  my $exit   = $result >> 8;
  my $signal = $result & 127;
  my $cd     = $result & 128 ? "with core dump" : "";
  if ($signal or $cd)
    {
      warn "$0: pipe from `@_' failed $cd: exit=$exit signal=$signal\n";
    }
  if (wantarray)
    {
      return ($result, @output);
    }
  else
    {
      return $result;
    }
}

# Use safe_read_from_pipe to start a child process safely and return
# the output if it succeeded or an error message followed by the output
# if it failed.
sub read_from_process
{
  unless (@_)
    {
      croak "$0: read_from_process passed no arguments.\n";
    }
  my ($status, @output) = &safe_read_from_pipe(@_);
  if ($status)
    {
      return ("$0: `@_' failed with this output:", @output);
    }
  else
    {
      return @output;
    }
}<|MERGE_RESOLUTION|>--- conflicted
+++ resolved
@@ -1,21 +1,19 @@
 #!/usr/bin/env perl
 
 # ====================================================================
-# commit-email.pl: send a notification email describing either a
-# commit or a revprop-change action on a Subversion repository.
+# commit-email.pl: send a commit email for commit REVISION in
+# repository REPOS to some email addresses.
 #
 # For usage, see the usage subroutine or run the script with no
 # command line arguments.
-#
-# This script requires Subversion 1.2.0 or later.
 #
 # $HeadURL$
 # $LastChangedDate$
 # $LastChangedBy$
 # $LastChangedRevision$
-#
+#    
 # ====================================================================
-# Copyright (c) 2000-2006 CollabNet.  All rights reserved.
+# Copyright (c) 2000-2004 CollabNet.  All rights reserved.
 #
 # This software is licensed as described in the file COPYING, which
 # you should have received as part of this distribution.  The terms
@@ -35,20 +33,15 @@
   else
     { $^W = 1; }
 }
-
+						
 use strict;
 use Carp;
-my ($sendmail, $smtp_server);
 
 ######################################################################
 # Configuration section.
 
-# Sendmail path, or SMTP server address.
-# You should define exactly one of these two configuration variables,
-# leaving the other commented out, to select which method of sending
-# email should be used.
-#$sendmail = "/usr/sbin/sendmail";
-$smtp_server = "127.0.0.1";
+# Sendmail path.
+my $sendmail = "/usr/sbin/sendmail";
 
 # Svnlook path.
 my $svnlook = "@SVN_BINDIR@/svnlook";
@@ -67,14 +60,13 @@
 # End of Configuration section.
 ######################################################################
 
-# Check that the required programs exist, and the email sending method
-# configuration is sane, to ensure that the administrator has set up
-# the script properly.
+# Since the path to svnlook depends upon the local installation
+# preferences, check that the required programs exist to insure that
+# the administrator has set up the script properly.
 {
   my $ok = 1;
   foreach my $program ($sendmail, $svnlook)
     {
-      next if not defined $program;
       if (-e $program)
         {
           unless (-x $program)
@@ -90,16 +82,9 @@
           $ok = 0;
         }
     }
-  if (not (defined $sendmail xor defined $smtp_server))
-    {
-      warn "$0: exactly one of \$sendmail or \$smtp_server must be ",
-           "set, edit $0.\n";
-      $ok = 0;
-    }
   exit 1 unless $ok;
 }
 
-require Net::SMTP if defined $smtp_server;
 
 ######################################################################
 # Initial setup/command-line handling.
@@ -109,21 +94,11 @@
 # implicit rule that matches all paths.
 my @project_settings_list = (&new_project);
 
-# Process the command line arguments till there are none left.
-# In commit mode: The first two arguments that are not used by a command line
-# option are the repository path and the revision number.
-# In revprop-change mode: The first four arguments that are not used by a
-# command line option are the repository path, the revision number, the
-# author, and the property name. This script has no support for the fifth
-# argument (action) added to the post-revprop-change hook in Subversion
-# 1.2.0 yet - patches welcome!
+# Process the command line arguments till there are none left.  The
+# first two arguments that are not used by a command line option are
+# the repository path and the revision number.
 my $repos;
 my $rev;
-my $author;
-my $propname;
-
-my $mode = 'commit';
-my $diff_file;
 
 # Use the reference to the first project to populate.
 my $current_project = $project_settings_list[0];
@@ -132,14 +107,11 @@
 # project.  If a key exists but has a false value (''), then the
 # command line option is allowed but requires special handling.
 my %opt_to_hash_key = ('--from' => 'from_address',
-                       '--revprop-change' => '',
-                       '-d'     => '',
                        '-h'     => 'hostname',
                        '-l'     => 'log_file',
                        '-m'     => '',
                        '-r'     => 'reply_to',
-                       '-s'     => 'subject_prefix',
-                       '--diff' => '');
+                       '-s'     => 'subject_prefix');
 
 while (@ARGV)
   {
@@ -152,95 +124,52 @@
             die "$0: command line option `$arg' is not recognized.\n";
           }
 
-        my $value;
-        if ($arg ne '--revprop-change')
-          {
-            unless (@ARGV)
+        unless (@ARGV)
+          {
+            die "$0: command line option `$arg' is missing a value.\n";
+          }
+        my $value = shift @ARGV;
+
+        if ($hash_key)
+          {
+            $current_project->{$hash_key} = $value;
+          }
+        else
+          {
+            # Here handle -m.
+            unless ($arg eq '-m')
               {
-                die "$0: command line option `$arg' is missing a value.\n";
+                die "$0: internal error: should only handle -m here.\n";
               }
-            $value = shift @ARGV;
-          }
-
-        if ($hash_key)
-          {
-            $current_project->{$hash_key} = $value;
+            $current_project                = &new_project;
+            $current_project->{match_regex} = $value;
+            push(@project_settings_list, $current_project);
+          }
+      }
+    elsif ($arg =~ /^-/)
+      {
+        die "$0: command line option `$arg' is not recognized.\n";
+      }
+    else
+      {
+        if (! defined $repos)
+          {
+            $repos = $arg;
+          }
+        elsif (! defined $rev)
+          {
+            $rev = $arg;
           }
         else
           {
-            if ($arg eq '-m')
-              {
-                $current_project                = &new_project;
-                $current_project->{match_regex} = $value;
-                push(@project_settings_list, $current_project);
-              }
-            elsif ($arg eq '-d')
-              {
-                if ($mode ne 'revprop-change')
-                  {
-                    die "$0: `-d' is valid only when used after"
-                      . " `--revprop-change'.\n";
-                  }
-                if ($diff_file)
-                  {
-                    die "$0: command line option `$arg'"
-                      . " can only be used once.\n";
-                  }
-                $diff_file = $value;
-              }
-            elsif ($arg eq '--revprop-change')
-              {
-                if (defined $repos)
-                  {
-                    die "$0: `--revprop-change' must be specified before"
-                      . " the first non-option argument.\n";
-                  }
-                $mode = 'revprop-change';
-              }
-            elsif ($arg eq '--diff')
-              {
-                $current_project->{show_diff} = parse_boolean($value);
-              }
-            else
-              {
-                die "$0: internal error:"
-                  . " should not be handling `$arg' here.\n";
-              }
-          }
-      }
-    else
-      {
-        if (! defined $repos)
-          {
-            $repos = $arg;
-          }
-        elsif (! defined $rev)
-          {
-            $rev = $arg;
-          }
-        elsif (! defined $author && $mode eq 'revprop-change')
-          {
-            $author = $arg;
-          }
-        elsif (! defined $propname && $mode eq 'revprop-change')
-          {
-            $propname = $arg;
-          }
-        else
-          {
             push(@{$current_project->{email_addresses}}, $arg);
           }
       }
   }
 
-if ($mode eq 'commit')
-  {
-    &usage("$0: too few arguments.") unless defined $rev;
-  }
-elsif ($mode eq 'revprop-change')
-  {
-    &usage("$0: too few arguments.") unless defined $propname;
-  }
+# If the revision number is undefined, then there were not enough
+# command line arguments.
+&usage("$0: too few arguments.") unless defined $rev;
 
 # Check the validity of the command line arguments.  Check that the
 # revision is an integer greater than 0 and that the repository
@@ -285,9 +214,6 @@
   exit 1 unless $ok;
 }
 
-<<<<<<< HEAD
-# Harvest common data needed for both commit or revprop-change.
-=======
 ######################################################################
 # Harvest data using svnlook.
 
@@ -306,10 +232,9 @@
 my $date = shift @svnlooklines;
 shift @svnlooklines;
 my @log = map { "$_\n" } @svnlooklines;
->>>>>>> fb160b83
 
 # Figure out what directories have changed using svnlook.
-my @dirschanged = &read_from_process($svnlook, 'dirs-changed', $repos,
+my @dirschanged = &read_from_process($svnlook, 'dirs-changed', $repos, 
                                      '-r', $rev);
 
 # Lose the trailing slash in the directory names if one exists, except
@@ -328,7 +253,7 @@
   }
 
 # Figure out what files have changed using svnlook.
-my @svnlooklines = &read_from_process($svnlook, 'changed', $repos, '-r', $rev);
+@svnlooklines = &read_from_process($svnlook, 'changed', $repos, '-r', $rev);
 
 # Parse the changed nodes.
 my @adds;
@@ -361,153 +286,94 @@
       }
   }
 
-# Declare variables which carry information out of the inner scope of
-# the conditional blocks below.
-my $subject_base;
+# Get the diff from svnlook.
+my @no_diff_deleted = $no_diff_deleted ? ('--no-diff-deleted') : ();
+my @no_diff_added = $no_diff_added ? ('--no-diff-added') : ();
+my @difflines = &read_from_process($svnlook, 'diff', $repos,
+                                   '-r', $rev, @no_diff_deleted,
+                                   @no_diff_added);
+
+######################################################################
+# Modified directory name collapsing.
+
+# Collapse the list of changed directories only if the root directory
+# was not modified, because otherwise everything is under root and
+# there's no point in collapsing the directories, and only if more
+# than one directory was modified.
+my $commondir = '';
+my @dirschanged_orig = @dirschanged;
+if (!$rootchanged and @dirschanged > 1)
+  {
+    my $firstline    = shift @dirschanged;
+    my @commonpieces = split('/', $firstline);
+    foreach my $line (@dirschanged)
+      {
+        my @pieces = split('/', $line);
+        my $i = 0;
+        while ($i < @pieces and $i < @commonpieces)
+          {
+            if ($pieces[$i] ne $commonpieces[$i])
+              {
+                splice(@commonpieces, $i, @commonpieces - $i);
+                last;
+              }
+            $i++;
+          }
+      }
+    unshift(@dirschanged, $firstline);
+
+    if (@commonpieces)
+      {
+        $commondir = join('/', @commonpieces);
+        my @new_dirschanged;
+        foreach my $dir (@dirschanged)
+          {
+            if ($dir eq $commondir)
+              {
+                $dir = '.';
+              }
+            else
+              {
+                $dir =~ s#^\Q$commondir/\E##;
+              }
+            push(@new_dirschanged, $dir);
+          }
+        @dirschanged = @new_dirschanged;
+      }
+  }
+my $dirlist = join(' ', @dirschanged);
+
+######################################################################
+# Assembly of log message.
+
+# Put together the body of the log message.
 my @body;
-# $author - declared above for use as a command line parameter in
-#   revprop-change mode.  In commit mode, gets filled in below.
-
-if ($mode eq 'commit')
-  {
-    ######################################################################
-    # Harvest data using svnlook.
-
-    # Get the author, date, and log from svnlook.
-    my @infolines = &read_from_process($svnlook, 'info', $repos, '-r', $rev);
-    $author = shift @infolines;
-    my $date = shift @infolines;
-    shift @infolines;
-    my @log = map { "$_\n" } @infolines;
-
-    ######################################################################
-    # Modified directory name collapsing.
-
-    # Collapse the list of changed directories only if the root directory
-    # was not modified, because otherwise everything is under root and
-    # there's no point in collapsing the directories, and only if more
-    # than one directory was modified.
-    my $commondir = '';
-    my @edited_dirschanged = @dirschanged;
-    if (!$rootchanged and @edited_dirschanged > 1)
-      {
-        my $firstline    = shift @edited_dirschanged;
-        my @commonpieces = split('/', $firstline);
-        foreach my $line (@edited_dirschanged)
-          {
-            my @pieces = split('/', $line);
-            my $i = 0;
-            while ($i < @pieces and $i < @commonpieces)
-              {
-                if ($pieces[$i] ne $commonpieces[$i])
-                  {
-                    splice(@commonpieces, $i, @commonpieces - $i);
-                    last;
-                  }
-                $i++;
-              }
-          }
-        unshift(@edited_dirschanged, $firstline);
-
-        if (@commonpieces)
-          {
-            $commondir = join('/', @commonpieces);
-            my @new_dirschanged;
-            foreach my $dir (@edited_dirschanged)
-              {
-                if ($dir eq $commondir)
-                  {
-                    $dir = '.';
-                  }
-                else
-                  {
-                    $dir =~ s#^\Q$commondir/\E##;
-                  }
-                push(@new_dirschanged, $dir);
-              }
-            @edited_dirschanged = @new_dirschanged;
-          }
-      }
-    my $dirlist = join(' ', @edited_dirschanged);
-
-    ######################################################################
-    # Assembly of log message.
-
-    if ($commondir ne '')
-      {
-        $subject_base = "r$rev - in $commondir: $dirlist";
-      }
-    else
-      {
-        $subject_base = "r$rev - $dirlist";
-      }
-
-    # Put together the body of the log message.
-    push(@body, "Author: $author\n");
-    push(@body, "Date: $date\n");
-    push(@body, "New Revision: $rev\n");
-    push(@body, "\n");
-    if (@adds)
-      {
-        @adds = sort @adds;
-        push(@body, "Added:\n");
-        push(@body, map { "   $_\n" } @adds);
-      }
-    if (@dels)
-      {
-        @dels = sort @dels;
-        push(@body, "Removed:\n");
-        push(@body, map { "   $_\n" } @dels);
-      }
-    if (@mods)
-      {
-        @mods = sort @mods;
-        push(@body, "Modified:\n");
-        push(@body, map { "   $_\n" } @mods);
-      }
-    push(@body, "Log:\n");
-    push(@body, @log);
-    push(@body, "\n");
-  }
-elsif ($mode eq 'revprop-change')
-  {
-    ######################################################################
-    # Harvest data.
-
-    my @svnlines;
-    # Get the diff file if it was provided, otherwise the property value.
-    if ($diff_file)
-      {
-        open(DIFF_FILE, $diff_file) or die "$0: cannot read `$diff_file': $!\n";
-        @svnlines = <DIFF_FILE>;
-        close DIFF_FILE;
-      }
-    else
-      {
-        @svnlines = &read_from_process($svnlook, 'propget', '--revprop', '-r',
-                                       $rev, $repos, $propname);
-      }
-
-    ######################################################################
-    # Assembly of log message.
-
-    $subject_base = "propchange - r$rev $propname";
-
-    # Put together the body of the log message.
-    push(@body, "Author: $author\n");
-    push(@body, "Revision: $rev\n");
-    push(@body, "Property Name: $propname\n");
-    push(@body, "\n");
-    unless ($diff_file)
-      {
-        push(@body, "New Property Value:\n");
-      }
-    push(@body, map { /[\r\n]+$/ ? $_ : "$_\n" } @svnlines);
-    push(@body, "\n");
-  }
-
-# Cached information - calculated when first needed.
-my @difflines;
+push(@body, "Author: $author\n");
+push(@body, "Date: $date\n");
+push(@body, "New Revision: $rev\n");
+push(@body, "\n");
+if (@adds)
+  {
+    @adds = sort @adds;
+    push(@body, "Added:\n");
+    push(@body, map { "   $_\n" } @adds);
+  }
+if (@dels)
+  {
+    @dels = sort @dels;
+    push(@body, "Removed:\n");
+    push(@body, map { "   $_\n" } @dels);
+  }
+if (@mods)
+  {
+    @mods = sort @mods;
+    push(@body, "Modified:\n");
+    push(@body, map { "   $_\n" } @mods);
+  }
+push(@body, "Log:\n");
+push(@body, @log);
+push(@body, "\n");
+push(@body, map { /[\r\n]+$/ ? $_ : "$_\n" } @difflines);
 
 # Go through each project and see if there are any matches for this
 # project.  If so, send the log out.
@@ -515,7 +381,7 @@
   {
     my $match_re = $project->{match_re};
     my $match    = 0;
-    foreach my $path (@dirschanged, @adds, @dels, @mods)
+    foreach my $path (@dirschanged_orig, @adds, @dels, @mods)
       {
         if ($path =~ $match_re)
           {
@@ -534,9 +400,16 @@
     my $log_file        = $project->{log_file};
     my $reply_to        = $project->{reply_to};
     my $subject_prefix  = $project->{subject_prefix};
-    my $subject         = $subject_base;
-    my $diff_wanted     = ($project->{show_diff} and $mode eq 'commit');
-
+    my $subject;
+
+    if ($commondir ne '')
+      {
+        $subject = "r$rev - in $commondir: $dirlist";
+      }
+    else
+      {
+        $subject = "r$rev - $dirlist";
+      }
     if ($subject_prefix =~ /\w/)
       {
         $subject = "$subject_prefix $subject";
@@ -550,11 +423,6 @@
     elsif ($hostname =~ /\w/)
       {
         $mail_from = "$mail_from\@$hostname";
-      }
-    elsif (defined $smtp_server)
-      {
-        die "$0: use of either `-h' or `--from' is mandatory when ",
-            "sending email using direct SMTP.\n";
       }
 
     my @head;
@@ -570,22 +438,22 @@
     # Subject: Re: svn commit: rev 2599 - trunk/tools/cgi
     # To: dev@subversion.tigris.org
     # Date: Fri, 19 Jul 2002 23:42:32 -0700
-    #
+    # 
     # Well... that isn't strictly true. The contents of the files
     # might not be UTF-8, so the "diff" portion will be hosed.
-    #
+    # 
     # If you want a truly "proper" commit message, then you'd use
     # multipart MIME messages, with each file going into its own part,
     # and labeled with an appropriate MIME type and charset. Of
     # course, we haven't defined a charset property yet, but no biggy.
-    #
+    # 
     # Going with multipart will surely throw out the notion of "cut
     # out the patch from the email and apply." But then again: the
     # commit emailer could see that all portions are in the same
-    # charset and skip the multipart thang.
-    #
+    # charset and skip the multipart thang. 
+    # 
     # etc etc
-    #
+    # 
     # Basically: adding/tweaking the content-type is nice, but don't
     # think that is the proper solution.
     push(@head, "Content-Type: text/plain; charset=UTF-8\n");
@@ -593,25 +461,13 @@
 
     push(@head, "\n");
 
-    if ($diff_wanted and not @difflines)
-      {
-        # Get the diff from svnlook.
-        my @no_diff_deleted = $no_diff_deleted ? ('--no-diff-deleted') : ();
-        my @no_diff_added = $no_diff_added ? ('--no-diff-added') : ();
-        @difflines = &read_from_process($svnlook, 'diff', $repos,
-                                        '-r', $rev, @no_diff_deleted,
-                                        @no_diff_added);
-        @difflines = map { /[\r\n]+$/ ? $_ : "$_\n" } @difflines;
-      }
-
-    if (defined $sendmail and @email_addresses)
+    if ($sendmail =~ /\w/ and @email_addresses)
       {
         # Open a pipe to sendmail.
         my $command = "$sendmail -f'$mail_from' $userlist";
         if (open(SENDMAIL, "| $command"))
           {
             print SENDMAIL @head, @body;
-            print SENDMAIL @difflines if $diff_wanted;
             close SENDMAIL
               or warn "$0: error in closing `$command' for writing: $!\n";
           }
@@ -620,20 +476,6 @@
             warn "$0: cannot open `| $command' for writing: $!\n";
           }
       }
-    elsif (defined $smtp_server and @email_addresses)
-      {
-        my $smtp = Net::SMTP->new($smtp_server);
-        handle_smtp_error($smtp, $smtp->mail($mail_from));
-        handle_smtp_error($smtp, $smtp->recipient(@email_addresses));
-        handle_smtp_error($smtp, $smtp->data());
-        handle_smtp_error($smtp, $smtp->datasend(@head, @body));
-        if ($diff_wanted)
-          {
-            handle_smtp_error($smtp, $smtp->datasend(@difflines));
-          }
-        handle_smtp_error($smtp, $smtp->dataend());
-        handle_smtp_error($smtp, $smtp->quit());
-      }
 
     # Dump the output to logfile (if its name is not empty).
     if ($log_file =~ /\w/)
@@ -641,7 +483,6 @@
         if (open(LOGFILE, ">> $log_file"))
           {
             print LOGFILE @head, @body;
-            print LOGFILE @difflines if $diff_wanted;
             close LOGFILE
               or warn "$0: error in closing `$log_file' for appending: $!\n";
           }
@@ -653,59 +494,37 @@
   }
 
 exit 0;
-
-sub handle_smtp_error
-{
-  my ($smtp, $retval) = @_;
-  if (not $retval)
-    {
-      die "$0: SMTP Error: " . $smtp->message() . "\n";
-    }
-}
 
 sub usage
 {
   warn "@_\n" if @_;
-  die "usage (commit mode):\n",
-      "  $0 REPOS REVNUM [[-m regex] [options] [email_addr ...]] ...\n",
-      "usage: (revprop-change mode):\n",
-      "  $0 --revprop-change REPOS REVNUM USER PROPNAME [-d diff_file] \\\n",
-      "    [[-m regex] [options] [email_addr ...]] ...\n",
-      "options are:\n",
+  die "usage: $0 REPOS REVNUM [[-m regex] [options] [email_addr ...]] ...\n",
+      "options are\n",
       "  --from email_address  Email address for 'From:' (overrides -h)\n",
       "  -h hostname           Hostname to append to author for 'From:'\n",
       "  -l logfile            Append mail contents to this log file\n",
       "  -m regex              Regular expression to match committed path\n",
       "  -r email_address      Email address for 'Reply-To:'\n",
       "  -s subject_prefix     Subject line prefix\n",
-      "  --diff y|n            Include diff in message (default: y)\n",
-      "                        (applies to commit mode only)\n",
       "\n",
       "This script supports a single repository with multiple projects,\n",
-      "where each project receives email only for actions that affect that\n",
-      "project.  A project is identified by using the -m command line\n".
-      "option with a regular expression argument.  If the given revision\n",
-      "contains modifications to a path that matches the regular\n",
-      "expression, then the action applies to the project.\n",
-      "\n",
-      "Any of the following -h, -l, -r, -s and --diff command line options\n",
-      "and following email addresses are associated with this project.  The\n",
-      "next -m resets the -h, -l, -r, -s and --diff command line options\n",
-      "and the list of email addresses.\n",
+      "where each project receives email only for commits that modify that\n",
+      "project.  A project is identified by using the -m command line\n",
+      "with a regular expression argument.  If a commit has a path that\n",
+      "matches the regular expression, then the entire commit matches.\n",
+      "Any of the following -h, -l, -r and -s command line options and\n",
+      "following email addresses are associated with this project.  The\n",
+      "next -m resets the -h, -l, -r and -s command line options and the\n",
+      "list of email addresses.\n",
       "\n",
       "To support a single project conveniently, the script initializes\n",
       "itself with an implicit -m . rule that matches any modifications\n",
-      "to the repository.  Therefore, to use the script for a single-\n",
-      "project repository, just use the other command line options and\n",
+      "to the repository.  Therefore, to use the script for a single\n",
+      "project repository, just use the other comand line options and\n",
       "a list of email addresses on the command line.  If you do not want\n",
-      "a rule that matches the entire repository, then use -m with a\n",
+      "a project that matches the entire repository, then use a -m with a\n",
       "regular expression before any other command line options or email\n",
-      "addresses.\n",
-      "\n",
-      "'revprop-change' mode:\n",
-      "The message will contain a copy of the diff_file if it is provided,\n",
-      "otherwise a copy of the (assumed to be new) property value.\n",
-      "\n";
+      "addresses.\n";
 }
 
 # Return a new hash data structure for a new empty project that
@@ -718,16 +537,7 @@
           log_file        => '',
           match_regex     => '.',
           reply_to        => '',
-          subject_prefix  => '',
-          show_diff       => 1};
-}
-
-sub parse_boolean
-{
-  if ($_[0] eq 'y') { return 1; };
-  if ($_[0] eq 'n') { return 0; };
-
-  die "$0: valid boolean options are 'y' or 'n', not '$_[0]'\n";
+          subject_prefix  => ''};
 }
 
 # Start a child process safely without using /bin/sh.
@@ -738,37 +548,17 @@
       croak "$0: safe_read_from_pipe passed no arguments.\n";
     }
 
-  my $openfork_available = $^O ne "MSWin32"; 
-  if ($openfork_available) # We can fork on this system.
-    {
-      my $pid = open(SAFE_READ, '-|');
-      unless (defined $pid)
-        {
-          die "$0: cannot fork: $!\n";
-        }
-      unless ($pid)
-        {
-          open(STDERR, ">&STDOUT")
-            or die "$0: cannot dup STDOUT: $!\n";
-          exec(@_)
-            or die "$0: cannot exec `@_': $!\n";
-        }
-    }
-  else  # Running on Windows.  No fork. 
-    {
-      my @commandline = ();
-      my $arg;
-      
-      while ($arg = shift)
-        {
-          $arg =~ s/\"/\\\"/g;
-          if ($arg eq "" or $arg =~ /\s/) { $arg = "\"$arg\""; }
-          push(@commandline, $arg);
-        }
-        
-      # Now do the pipe.
-      open(SAFE_READ, "@commandline |")
-        or die "$0: cannot pipe to command: $!\n";
+  my $pid = open(SAFE_READ, '-|');
+  unless (defined $pid)
+    {
+      die "$0: cannot fork: $!\n";
+    }
+  unless ($pid)
+    {
+      open(STDERR, ">&STDOUT")
+        or die "$0: cannot dup STDOUT: $!\n";
+      exec(@_)
+        or die "$0: cannot exec `@_': $!\n";
     }
   my @output;
   while (<SAFE_READ>)
