--- conflicted
+++ resolved
@@ -21,8 +21,9 @@
 #   in Subversion 1.2.0.  Its value is one of 'A', 'M' or 'D' to indicate
 #   if the property was added, modified or deleted, respectively.
 #
-#   See _MIN_SVN_VERSION below for which version of Subversion's Python
-#   bindings are required by this version of mailer.py.
+#   This version of mailer.py requires the python bindings from
+#   subversion 1.2.0 or later.
+#
 
 import os
 import sys
@@ -37,31 +38,13 @@
 import types
 import urllib
 
-# Minimal version of Subversion's bindings required
-_MIN_SVN_VERSION = [1, 5, 0]
-
-# Import the Subversion Python bindings, making sure they meet our
-# minimum version requirements.
-try:
-  import svn.fs
-  import svn.delta
-  import svn.repos
-  import svn.core
-except ImportError:
-  sys.stderr.write(
-    "You need version %s or better of the Subversion Python bindings.\n" \
-    % string.join(map(lambda x: str(x), _MIN_SVN_VERSION), '.'))
-  sys.exit(1)
-if _MIN_SVN_VERSION > [svn.core.SVN_VER_MAJOR,
-                       svn.core.SVN_VER_MINOR,
-                       svn.core.SVN_VER_PATCH]:
-  sys.stderr.write(
-    "You need version %s or better of the Subversion Python bindings.\n" \
-    % string.join(map(lambda x: str(x), _MIN_SVN_VERSION), '.'))
-  sys.exit(1)
-
+import svn.fs
+import svn.delta
+import svn.repos
+import svn.core
 
 SEPARATOR = '=' * 78
+
 
 def main(pool, cmd, config_fname, repos_dir, cmd_args):
   ### TODO:  Sanity check the incoming args
@@ -129,11 +112,6 @@
       rv = self.tochild.close() or rv
       return rv
 
-def remove_leading_slashes(path):
-  while path and path[0] == '/':
-    path = path[1:]
-  return path
-
 
 class OutputBase:
   "Abstract base class to formalize the inteface of output methods"
@@ -205,31 +183,12 @@
     OutputBase.__init__(self, cfg, repos, prefix_param)
 
   def start(self, group, params):
-    # whitespace (or another character) separated list of addresses
-    # which must be split into a clean list
-    to_addr_in = self.cfg.get('to_addr', group, params)
-    # if list of addresses starts with '[.]'
-    # use the character between the square brackets as split char
-    # else use whitespaces
-    if len(to_addr_in) >= 3 and to_addr_in[0] == '[' \
-                            and to_addr_in[2] == ']':
-      self.to_addrs = \
-        filter(None, string.split(to_addr_in[3:], to_addr_in[1]))
-    else:
-      self.to_addrs = filter(None, string.split(to_addr_in))
+    # whitespace-separated list of addresses; split into a clean list:
+    self.to_addrs = \
+        filter(None, string.split(self.cfg.get('to_addr', group, params)))
     self.from_addr = self.cfg.get('from_addr', group, params) \
                      or self.repos.author or 'no_author'
-    # if the from_addr (also) starts with '[.]' (may happen if one
-    # map is used for both to_addr and from_addr) remove '[.]'
-    if len(self.from_addr) >= 3 and self.from_addr[0] == '[' \
-                                and self.from_addr[2] == ']':
-      self.from_addr = self.from_addr[3:]
     self.reply_to = self.cfg.get('reply_to', group, params)
-    # if the reply_to (also) starts with '[.]' (may happen if one
-    # map is used for both to_addr and reply_to) remove '[.]'
-    if len(self.reply_to) >= 3 and self.reply_to[0] == '[' \
-                               and self.reply_to[2] == ']':
-      self.reply_to = self.reply_to[3:]
 
   def mail_headers(self, group, params):
     subject = self.make_subject(group, params)
@@ -340,8 +299,7 @@
     Messenger.__init__(self, pool, cfg, repos, 'commit_subject_prefix')
 
     # get all the changes and sort by path
-    editor = svn.repos.ChangeCollector(repos.fs_ptr, repos.root_this, \
-                                       self.pool)
+    editor = svn.repos.ChangeCollector(repos.fs_ptr, repos.root_this, self.pool)
     e_ptr, e_baton = svn.delta.make_editor(editor, self.pool)
     svn.repos.replay(repos.root_this, e_ptr, e_baton, self.pool)
 
@@ -487,7 +445,7 @@
   a commondir is found, the dirlist returned is rooted in that
   commondir.  If no commondir is found, dirlist is returned unchanged,
   and commondir is the empty string."""
-  if len(dirlist) < 2 or '/' in dirlist:
+  if len(dirlist) == 1 or '/' in dirlist:
     commondir = ''
     newdirs = dirlist
   else:
@@ -613,62 +571,6 @@
         self.add = False
 
 
-class PropSelections:
-  def __init__(self, cfg, group, params):
-    self.add_path = False
-    self.add = False
-    self.copy_path = False
-    self.delete_path = False
-    self.delete = False
-    self.modify = False
-
-    show_props = cfg.get('show_props', group, params)
-
-    if len(show_props):
-      list = string.split(show_props, " ")
-      for item in list:
-        if item == 'add_path':
-          self.add_path = True
-        if item == 'add':
-          self.add = True
-        if item == 'copy_path':
-          self.copy_path = True
-        if item == 'delete_path':
-          self.delete_path = True
-        if item == 'delete':
-          self.delete = True
-        if item == 'modify':
-          self.modify = True
-
-
-class PropDiffSelections:
-  def __init__(self, cfg, group, params):
-    self.add_path = False
-    self.add = False
-    self.copy_path = False
-    self.delete_path = False
-    self.delete = False
-    self.modify = False
-
-    gen_propdiffs = cfg.get('generate_propdiffs', group, params)
-
-    if len(gen_propdiffs):
-      list = string.split(gen_propdiffs, " ")
-      for item in list:
-        if item == 'add_path':
-          self.add_path = True
-        if item == 'add':
-          self.add = True
-        if item == 'copy_path':
-          self.copy_path = True
-        if item == 'delete_path':
-          self.delete_path = True
-        if item == 'delete':
-          self.delete = True
-        if item == 'modify':
-          self.modify = True
-
-
 class DiffURLSelections:
   def __init__(self, cfg, group, params):
     self.cfg = cfg
@@ -681,24 +583,6 @@
     # KeyError exceptions.
     params = self.params.copy()
     params['path'] = change.path and urllib.quote(change.path) or None
-<<<<<<< HEAD
-    params['base_path'] = change.base_path and urllib.quote(change.base_path) \
-                          or None
-    params['rev'] = repos_rev
-    params['base_rev'] = change.base_rev
-
-    return self.cfg.get("diff_%s_url" % action, self.group, params)
-
-  def get_add_url(self, repos_rev, change):
-    return self._get_url('add', repos_rev, change)
-
-  def get_copy_url(self, repos_rev, change):
-    return self._get_url('copy', repos_rev, change)
-
-  def get_delete_url(self, repos_rev, change):
-    return self._get_url('delete', repos_rev, change)
-
-=======
     params['base_path'] = change.base_path and urllib.quote(change.base_path) or None
     params['rev'] = repos_rev
     params['base_rev'] = change.base_rev
@@ -714,7 +598,6 @@
   def get_delete_url(self, repos_rev, change):
     return self._get_url('delete', repos_rev, change)
 
->>>>>>> 37c4630a
   def get_modify_url(self, repos_rev, change):
     return self._get_url('modify', repos_rev, change)
 
@@ -726,15 +609,7 @@
   date = time.ctime(svn.core.secs_from_timestr(svndate, pool))
 
   diffsels = DiffSelections(cfg, group, params)
-<<<<<<< HEAD
-  propsels = PropSelections(cfg, group, params)
-  propdiffsels = PropDiffSelections(cfg, group, params)
   diffurls = DiffURLSelections(cfg, group, params)
-  ignore_props = cfg.get('ignore_props', group, params)
-  ignore_propdiffs = cfg.get('ignore_propdiffs', group, params)
-=======
-  diffurls = DiffURLSelections(cfg, group, params)
->>>>>>> 37c4630a
 
   show_nonmatching_paths = cfg.get('show_nonmatching_paths', group, params) \
       or 'yes'
@@ -744,24 +619,17 @@
   commit_url = cfg.get('commit_url', group, params_with_rev)
 
   # figure out the lists of changes outside the selected path-space
-  other_added_data = other_replaced_data = other_deleted_data = \
-      other_modified_data = [ ]
+  other_added_data = other_removed_data = other_modified_data = [ ]
   if len(paths) != len(changelist) and show_nonmatching_paths != 'no':
     other_added_data = generate_list('A', changelist, paths, False)
-    other_replaced_data = generate_list('R', changelist, paths, False)
-    other_deleted_data = generate_list('D', changelist, paths, False)
+    other_removed_data = generate_list('R', changelist, paths, False)
     other_modified_data = generate_list('M', changelist, paths, False)
 
   if len(paths) != len(changelist) and show_nonmatching_paths == 'yes':
     other_diffs = DiffGenerator(changelist, paths, False, cfg, repos, date,
                                 group, params, diffsels, diffurls, pool)
-    other_props = PropDiffGenerator(changelist, paths, False, cfg, repos, date,
-                                    group, propsels, ignore_props,
-                                    propdiffsels, ignore_propdiffs, pool)
   else:
     other_diffs = None
-    other_props = None
-    other_propdiffs = None
 
   data = _data(
     author=repos.author,
@@ -770,34 +638,26 @@
     log=repos.get_rev_prop(svn.core.SVN_PROP_REVISION_LOG) or '',
     commit_url=commit_url,
     added_data=generate_list('A', changelist, paths, True),
-    replaced_data=generate_list('R', changelist, paths, True),
-    deleted_data=generate_list('D', changelist, paths, True),
+    removed_data=generate_list('R', changelist, paths, True),
     modified_data=generate_list('M', changelist, paths, True),
     show_nonmatching_paths=show_nonmatching_paths,
     other_added_data=other_added_data,
-    other_replaced_data=other_replaced_data,
-    other_deleted_data=other_deleted_data,
+    other_removed_data=other_removed_data,
     other_modified_data=other_modified_data,
     diffs=DiffGenerator(changelist, paths, True, cfg, repos, date, group,
                         params, diffsels, diffurls, pool),
-    props=PropDiffGenerator(changelist, paths, True, cfg, repos, date,
-                            group, propsels, ignore_props,
-                            propdiffsels, ignore_propdiffs, pool),
     other_diffs=other_diffs,
-    other_props=other_props,
     )
   renderer.render(data)
 
 
 def generate_list(changekind, changelist, paths, in_paths):
   if changekind == 'A':
-    selection = lambda change: change.action == svn.repos.CHANGE_ACTION_ADD
+    selection = lambda change: change.added
   elif changekind == 'R':
-    selection = lambda change: change.action == svn.repos.CHANGE_ACTION_REPLACE
-  elif changekind == 'D':
-    selection = lambda change: change.action == svn.repos.CHANGE_ACTION_DELETE
+    selection = lambda change: change.path is None
   elif changekind == 'M':
-    selection = lambda change: change.action == svn.repos.CHANGE_ACTION_MODIFY
+    selection = lambda change: not change.added and change.path is not None
 
   items = [ ]
   for path, change in changelist:
@@ -807,10 +667,8 @@
         is_dir=change.item_kind == svn.core.svn_node_dir,
         props_changed=change.prop_changes,
         text_changed=change.text_changed,
-        copied=(change.action == svn.repos.CHANGE_ACTION_ADD \
-                or change.action == svn.repos.CHANGE_ACTION_REPLACE) \
-               and change.base_path,
-        base_path=remove_leading_slashes(change.base_path),
+        copied=change.added and change.base_path,
+        base_path=change.base_path,
         base_rev=change.base_rev,
         )
       items.append(item)
@@ -869,18 +727,9 @@
       if self.paths.has_key(path) != self.in_paths:
         continue
 
-      if change.base_rev != -1:
-        svndate = self.repos.get_rev_prop(svn.core.SVN_PROP_REVISION_DATE,
-                                          change.base_rev)
-        ### pick a different date format?
-        base_date = time.ctime(svn.core.secs_from_timestr(svndate, self.pool))
-      else:
-        base_date = ''
-
       # figure out if/how to generate a diff
 
-      base_path = remove_leading_slashes(change.base_path)
-      if change.action == svn.repos.CHANGE_ACTION_DELETE:
+      if not change.path:
         # it was delete.
         kind = 'D'
 
@@ -890,53 +739,31 @@
         # show the diff?
         if self.diffsels.delete:
           diff = svn.fs.FileDiff(self.repos.get_root(change.base_rev),
-                                 base_path, None, None, self.pool)
-
-          label1 = '%s\t%s\t(r%s)' % (base_path, self.date, change.base_rev)
-          label2 = '/dev/null\tThu Jan  1 00:00:00 1970\t(deleted)'
+                                 change.base_path, None, None, self.pool)
+
+          label1 = '%s\t%s' % (change.base_path, self.date)
+          label2 = '(empty file)'
           singular = True
 
-<<<<<<< HEAD
-      elif change.action == svn.repos.CHANGE_ACTION_ADD \
-           or change.action == svn.repos.CHANGE_ACTION_REPLACE:
-        if base_path and (change.base_rev != -1):
-=======
       elif change.added:
         if change.base_path and (change.base_rev != -1):
           # this file was copied.
           kind = 'C'
->>>>>>> 37c4630a
 
           # any diff of interest?
           if change.text_changed:
-            # this file was copied and modified.
-            kind = 'W'
 
             # get the diff url, if any is specified
             diff_url = self.diffurls.get_copy_url(self.repos.rev, change)
 
             # show the diff?
-            if self.diffsels.modify:
+            if self.diffsels.copy:
               diff = svn.fs.FileDiff(self.repos.get_root(change.base_rev),
-                                     base_path,
+                                     change.base_path,
                                      self.repos.root_this, change.path,
                                      self.pool)
-              label1 = '%s\t%s\t(r%s, copy source)' \
-                       % (base_path, base_date, change.base_rev)
-              label2 = '%s\t%s\t(r%s)' \
-                       % (change.path, self.date, self.repos.rev)
-              singular = False
-          else:
-            # this file was copied.
-            kind = 'C'
-            if self.diffsels.copy:
-              diff = svn.fs.FileDiff(None, None, self.repos.root_this,
-                                     change.path, self.pool)
-              label1 = '/dev/null\tThu Jan  1 00:00:00 1970\t' \
-                       '(empty, because file is newly added)'
-              label2 = '%s\t%s\t(r%s, copy of r%s, %s)' \
-                       % (change.path, self.date, self.repos.rev, \
-                          change.base_rev, base_path)
+              label1 = change.base_path + '\t(original)'
+              label2 = '%s\t%s' % (change.path, self.date)
               singular = False
         else:
           # the file was added.
@@ -949,10 +776,8 @@
           if self.diffsels.add:
             diff = svn.fs.FileDiff(None, None, self.repos.root_this,
                                    change.path, self.pool)
-            label1 = '/dev/null\tThu Jan  1 00:00:00 1970\t' \
-                     '(empty, because file is newly added)'
-            label2 = '%s\t%s\t(r%s)' \
-                     % (change.path, self.date, self.repos.rev)
+            label1 = '(empty file)'
+            label2 = '%s\t%s' % (change.path, self.date)
             singular = True
 
       elif not change.text_changed:
@@ -968,13 +793,11 @@
         # show the diff?
         if self.diffsels.modify:
           diff = svn.fs.FileDiff(self.repos.get_root(change.base_rev),
-                                 base_path,
+                                 change.base_path,
                                  self.repos.root_this, change.path,
                                  self.pool)
-          label1 = '%s\t%s\t(r%s)' \
-                   % (base_path, base_date, change.base_rev)
-          label2 = '%s\t%s\t(r%s)' \
-                   % (change.path, self.date, self.repos.rev)
+          label1 = change.base_path + '\t(original)'
+          label2 = '%s\t%s' % (change.path, self.date)
           singular = False
 
       if diff:
@@ -993,7 +816,7 @@
       # return a data item for this diff
       return _data(
         path=change.path,
-        base_path=base_path,
+        base_path=change.base_path,
         base_rev=change.base_rev,
         diff=diff,
         diff_url=diff_url,
@@ -1006,254 +829,6 @@
         singular=singular,
         content=content,
         )
-
-
-class PropDiffGenerator:
-  "This is a generator-like object returning changed properties."
-
-  def __init__(self, changelist, paths, in_paths, cfg, repos, date,
-               group, propsels, ignore_props,
-               propdiffsels, ignore_propdiffs, pool):
-    self.changelist = changelist
-    self.paths = paths
-    self.in_paths = in_paths
-    self.cfg = cfg
-    self.repos = repos
-    self.date = date
-    self.group = group
-    self.propsels = propsels
-    self.ignore_props = ignore_props
-    self.propdiffsels = propdiffsels
-    self.ignore_propdiffs = ignore_propdiffs
-    self.pool = pool
-
-    self.idx = 0
-
-  def __getitem__(self, idx):
-    while 1:
-      if self.idx == len(self.changelist):
-        raise IndexError
-
-      path, change = self.changelist[self.idx]
-      self.idx = self.idx + 1
-
-      # is this change in (or out of) the set of matched paths?
-      if self.paths.has_key(path) != self.in_paths:
-        continue
-
-      if change.base_rev != -1:
-        svndate = self.repos.get_rev_prop(svn.core.SVN_PROP_REVISION_DATE,
-                                          change.base_rev)
-        ### pick a different date format?
-        base_date = time.ctime(svn.core.secs_from_timestr(svndate, self.pool))
-      else:
-        base_date = ''
-
-      src_props = { }
-      dst_props = { }
-      path = change.path
-      base_rev = change.base_rev
-      if change.base_rev != -1:
-        base_path = remove_leading_slashes(change.base_path)
-        src_props = svn.fs.node_proplist(self.repos.get_root(base_rev), base_path, self.pool)
-      else:
-        base_path = None
-      if change.path:
-        dst_props = svn.fs.node_proplist(self.repos.root_this, change.path, self.pool)
-      else:
-        path = base_path
-      added_path_props_tmp = { }
-      added_props_tmp = { }
-      copied_path_props_tmp = { }
-      deleted_path_props_tmp = { }
-      deleted_props_tmp = { }
-      modified_props_tmp = { }
-
-      if not change.path:
-      # it was delete.
-        if self.propsels.delete_path or self.propdiffsels.delete_path:
-          for src_prop in src_props:
-            deleted_path_props_tmp[src_prop]=(src_props[src_prop], None)
-      elif change.added and base_rev == -1:
-      # it was add (no copy)
-        if self.propsels.add_path or self.propdiffsels.add_path:
-          for dst_prop in dst_props:
-            added_path_props_tmp[dst_prop]=(None, dst_props[dst_prop])
-      else:
-        if dst_props:
-          for dst_prop in dst_props:
-            if src_props.has_key(dst_prop):
-              if src_props[dst_prop] != dst_props[dst_prop]:
-                if self.propsels.modify or self.propdiffsels.modify:
-                  modified_props_tmp[dst_prop]=(src_props[dst_prop], dst_props[dst_prop])
-              else:
-                if (change.added and base_rev != -1) \
-                   and (self.propsels.copy_path or self.propdiffsels.copy_path):
-                  copied_path_props_tmp[dst_prop]=(None, dst_props[dst_prop])
-            elif self.propsels.add or self.propdiffsels.add:
-              added_props_tmp[dst_prop]=(None, dst_props[dst_prop])
-        if src_props:
-          for src_prop in src_props:
-            if not dst_props.has_key(src_prop) \
-               and (self.propsels.delete or self.propdiffsels.delete):
-              deleted_props_tmp[src_prop]=(src_props[src_prop], None)
-
-      added_path_props = self._get_sorted_list(added_path_props_tmp)
-      added_props = self._get_sorted_list(added_props_tmp)
-      copied_path_props = self._get_sorted_list(copied_path_props_tmp)
-      deleted_path_props = self._get_sorted_list(deleted_path_props_tmp)
-      deleted_props = self._get_sorted_list(deleted_props_tmp)
-      modified_props = self._get_sorted_list(modified_props_tmp)
-
-      if self.propdiffsels.add_path:
-        added_path_content, added_path_count = self._get_diff(path, self.repos.rev, self.date,
-                                                 base_path, base_rev, base_date,
-                                                 added_path_props, self.ignore_propdiffs, 'A')
-      else:
-        added_path_content, added_path_count = [ ], 0
-      if self.propdiffsels.add:
-        added_content, added_count = self._get_diff(path, self.repos.rev, self.date,
-                                       base_path, base_rev, base_date,
-                                       added_props, self.ignore_propdiffs, 'A')
-      else:
-        added_content, added_count = [ ], 0
-      if self.propdiffsels.copy_path:
-        copied_path_content, copied_path_count = self._get_diff(path, self.repos.rev, self.date,
-                                                   base_path, base_rev, base_date,
-                                                   copied_path_props, self.ignore_propdiffs, 'C')
-      else:
-        copied_path_content, copied_path_count = [ ], 0
-      if self.propdiffsels.delete:
-        deleted_path_content, deleted_path_count = self._get_diff(path, self.repos.rev, self.date,
-                                                     base_path, base_rev, base_date,
-                                                     deleted_path_props, self.ignore_propdiffs, 'D')
-      else:
-        deleted_path_content, deleted_path_count = [ ], 0
-      if self.propdiffsels.delete:
-        deleted_content, deleted_count = self._get_diff(path, self.repos.rev, self.date,
-                                           base_path, base_rev, base_date,
-                                           deleted_props, self.ignore_propdiffs, 'D')
-      else:
-        deleted_content, deleted_count = [ ], 0
-      if self.propdiffsels.modify:
-        if change.added and base_rev != -1:
-          action_type = 'W'
-        else:
-          action_type = 'M'
-        modified_content, modified_count = self._get_diff(path, self.repos.rev, self.date,
-                                             base_path, base_rev, base_date,
-                                             modified_props, self.ignore_propdiffs, action_type)
-      else:
-        modified_content, modified_count = [ ], 0
-
-      added_path_props = self._get_final_list(added_path_props, self.propsels.add_path, self.ignore_props)
-      added_props = self._get_final_list(added_props, self.propsels.add, self.ignore_props)
-      copied_path_props = self._get_final_list(copied_path_props, self.propsels.copy_path, self.ignore_props)
-      deleted_path_props = self._get_final_list(deleted_path_props, self.propsels.delete_path, self.ignore_props)
-      deleted_props = self._get_final_list(deleted_props, self.propsels.delete, self.ignore_props)
-      modified_props = self._get_final_list(modified_props, self.propsels.modify, self.ignore_props)
-
-      return _data(
-        path=path,
-        base_path=base_path,
-        base_rev=base_rev,
-        item_kind=change.item_kind,
-        added_path_props=added_path_props,
-        added_props=added_props,
-        copied_path_props=copied_path_props,
-        deleted_path_props=deleted_path_props,
-        deleted_props=deleted_props,
-        modified_props=modified_props,
-        added_path_content=added_path_content,
-        added_path_count=added_path_count,
-        added_content=added_content,
-        added_count=added_count,
-        copied_path_content=copied_path_content,
-        copied_path_count=copied_path_count,
-        deleted_path_content=deleted_path_content,
-        deleted_path_count=deleted_path_count,
-        deleted_content=deleted_content,
-        deleted_count=deleted_count,
-        modified_content=modified_content,
-        modified_count=modified_count,
-        )
-
-  def _get_sorted_list(self, props):
-    list=[ ]
-    if not props:
-      return list
-    keys=props.keys()
-    keys.sort()
-    for prop in keys:
-      src_val, dst_val = props[prop]
-      list.append((prop, src_val, dst_val))
-    return list
-
-  def _get_final_list(self, props, propsel, ignore_props):
-    list=[ ]
-    if not props or not propsel:
-      return list
-    for prop, src_val, dst_val in props:
-      if ignore_props and re.match(ignore_props, prop):
-        continue
-      list.append((prop, src_val, dst_val))
-    return list
-
-  def _get_diff(self, path, rev, date, base_path, base_rev, base_date,
-                props, ignore_propdiffs, action_type):
-    content = ''
-    count = 0
-    for prop, src_val, dst_val in props:
-      if ignore_propdiffs and re.match(ignore_propdiffs, prop):
-        continue
-      src_fname = tempfile.mktemp()
-      dst_fname = tempfile.mktemp()
-      fp = open(src_fname, 'w+')
-      if src_val:
-        fp.write(src_val)
-        fp.write('\n')
-      fp.close()
-      fp = open(dst_fname, 'w+')
-      if dst_val:
-        fp.write(dst_val)
-        fp.write('\n')
-      fp.close()
-      if action_type == 'A' or action_type == 'C':
-        label_from = '/dev/null\tThu Jan  1 00:00:00 1970\t' \
-                     '(empty, because property is newly added)'
-      elif action_type == 'W':
-        label_from = '%s|%s\t%s\t(r%s, copy source)' \
-                     % (base_path, prop, base_date, base_rev)
-      else:
-        label_from = '%s|%s\t%s\t(r%s)' \
-                     % (path, prop, base_date, base_rev)
-      if action_type == 'C':
-        label_to = '%s|%s\t%s\t(r%s, copy of r%s, %s)' % \
-                   (path, prop, date, rev, base_rev, base_path)
-      elif action_type == 'D':
-        label_to = '/dev/null\tThu Jan  1 00:00:00 1970\t(deleted)'
-      else:
-        label_to = '%s|%s\t%s\t(r%s)' % (path, prop, date, rev)
-      diff = DiffContent(self.cfg.get_diff_cmd(self.group, {
-        'label_from' : label_from,
-        'label_to' : label_to,
-        'from' : src_fname,
-        'to' : dst_fname,
-        }))
-      if diff:
-        count += 1
-        line = diff[0]
-        if line.type == 'B':
-          if src_val and dst_val:
-            content += '\nBinary property (source and/or target). ' + \
-                       'No diff available.\n'
-          else:
-            content += '\nBinary property. No diff available.\n'
-        else:
-          content += line.raw
-      for line in diff:
-        content += line.raw
-    return content, count
 
 
 class DiffContent:
@@ -1297,13 +872,8 @@
         ltype = 'T'
     elif first == ' ':
       ltype = 'C'
-    elif line.startswith('File ') or line.startswith('Files '):
-      ltype = 'B'
     else:
       ltype = 'U'
-
-    if line[-2] == '\r':
-      line=line[0:-2] + '\n' # remove carriage return
 
     return _data(
       raw=line,
@@ -1317,7 +887,6 @@
 
   def __init__(self, output):
     self.output = output
-    self.other_areas_written = False
 
   def render(self, data):
     "Render the commit defined by 'data'."
@@ -1333,80 +902,28 @@
     else:
       w('\n')
 
-<<<<<<< HEAD
-    w('Log:\n%s\n\n' % data.log.strip())
-=======
     w('Log:\n%s\n\n' % data.log)
->>>>>>> 37c4630a
 
     # print summary sections
     self._render_list('Added', data.added_data)
-    self._render_list('Replaced', data.replaced_data)
-    self._render_list('Deleted', data.deleted_data)
+    self._render_list('Removed', data.removed_data)
     self._render_list('Modified', data.modified_data)
 
-    if data.other_added_data or data.other_replaced_data \
-           or data.other_deleted_data or data.other_modified_data:
+    if data.other_added_data or data.other_removed_data \
+           or data.other_modified_data:
       if data.show_nonmatching_paths:
         w('\nChanges in other areas also in this revision:\n')
         self._render_list('Added', data.other_added_data)
-        self._render_list('Replaced', data.other_replaced_data)
-        self._render_list('Deleted', data.other_deleted_data)
+        self._render_list('Removed', data.other_removed_data)
         self._render_list('Modified', data.other_modified_data)
       else:
         w('and changes in other areas\n')
 
-    data_props = self._get_prop_list(data.props)
-    data_other_props = self._get_prop_list(data.other_props)
-    if data_props:
-      self._render_props(data_props, 'Property Changes')
-    if data_other_props:
-      self._render_props(data_other_props, 'Property Changes in other areas '
-                                           'also in this revision')
-    if data.diffs:
-      self._render_diffs(data.diffs, None)
-    if data_props:
-      self._render_propdiffs(data_props, None)
+    self._render_diffs(data.diffs, '')
     if data.other_diffs:
       self._render_diffs(data.other_diffs,
-                         'Diffs of changes in other areas also '
-                         'in this revision')
-    if data_other_props:
-      self._render_propdiffs(data_other_props,
-                             'Diffs of changes in other areas also '
-                             'in this revision')
-
-  def _get_prop_list(self, props):
-    if not props:
-      return [ ]
-    prop_list = [ ]
-    for prop in props:
-      prop_list.append(_data(
-        path=prop.path,
-        base_path=prop.base_path,
-        base_rev=prop.base_rev,
-        item_kind=prop.item_kind,
-        added_path_props=prop.added_path_props,
-        added_props=prop.added_props,
-        copied_path_props=prop.copied_path_props,
-        deleted_path_props=prop.deleted_path_props,
-        deleted_props=prop.deleted_props,
-        modified_props=prop.modified_props,
-        added_path_content=prop.added_path_content,
-        added_path_count=prop.added_path_count,
-        added_content=prop.added_content,
-        added_count=prop.added_count,
-        copied_path_content=prop.copied_path_content,
-        copied_path_count=prop.copied_path_count,
-        deleted_path_content=prop.deleted_path_content,
-        deleted_path_count=prop.deleted_path_count,
-        deleted_content=prop.deleted_content,
-        deleted_count=prop.deleted_count,
-        modified_content=prop.modified_content,
-        modified_count=prop.modified_count,
-        ))
-    return prop_list
-
+                         '\nDiffs of changes in other areas also'
+                         ' in this revision:\n')
 
   def _render_list(self, header, data_list):
     if not data_list:
@@ -1437,63 +954,25 @@
         w('      - copied%s from r%d, %s%s\n'
           % (text, d.base_rev, d.base_path, is_dir))
 
-  def _render_props(self, props, section_header):
-    if not props:
-      return
+  def _render_diffs(self, diffs, section_header):
+    """Render diffs. Write the SECTION_HEADER iff there are actually
+    any diffs to render."""
     w = self.output.write
     section_header_printed = False
-
-    for prop in props:
-      if prop.item_kind == svn.core.svn_node_dir:
-        prop.path += '/'
-      if prop.added_path_props or prop.added_props \
-         or prop.copied_path_props or prop.deleted_path_props \
-         or prop.deleted_props or prop.modified_props:
-        if not section_header_printed:
-          w('\n%s:\n' % section_header)
-          section_header_printed = True
-        w('   %s\n' % prop.path)
-        self.__render_props('Added path', prop.added_path_props)
-        self.__render_props('Added', prop.added_props)
-        self.__render_props('Copied path', prop.copied_path_props)
-        self.__render_props('Deleted path', prop.deleted_path_props)
-        self.__render_props('Deleted', prop.deleted_props)
-        self.__render_props('Modified', prop.modified_props)
-
-  def __render_props(self, header, props):
-    w = self.output.write
-    if props:
-      w('      %s:\n' % header)
-      for prop, src_val, dst_val in props:
-        w('         %s\n' % prop)
-
-  def _render_diffs(self, diffs, section_header):
-    """Render diffs. Write the SECTION_HEADER if there are actually
-    any diffs to render."""
-    if not diffs:
-      return
-    w = self.output.write
-    section_header_printed = False
-    if not section_header:
-      section_header_printed = True
 
     for diff in diffs:
       if not diff.diff and not diff.diff_url:
         continue
-      if not section_header_printed and not self.other_areas_written:
-        w('\n%s:\n' % section_header)
-        self.other_areas_written = True
-        section_header_printed = False
+      if not section_header_printed:
+        w(section_header)
+        section_header_printed = True
       if diff.kind == 'D':
         w('\nDeleted: %s\n' % diff.base_path)
-      elif diff.kind == 'A':
-        w('\nAdded: %s\n' % diff.path)
       elif diff.kind == 'C':
         w('\nCopied: %s (from r%d, %s)\n'
           % (diff.path, diff.base_rev, diff.base_path))
-      elif diff.kind == 'W':
-        w('\nCopied and modified: %s (from r%d, %s)\n'
-          % (diff.path, diff.base_rev, diff.base_path))
+      elif diff.kind == 'A':
+        w('\nAdded: %s\n' % diff.path)
       else:
         # kind == 'M'
         w('\nModified: %s\n' % diff.path)
@@ -1510,63 +989,12 @@
         if diff.singular:
           w('Binary file. No diff available.\n')
         else:
-          w('Binary file (source and/or target). No diff available.\n')
+          w('Binary files. No diff available.\n')
         continue
 
       for line in diff.content:
         w(line.raw)
 
-  def _render_propdiffs(self, props, section_header):
-    """Render property diffs. Write the SECTION_HEADER if there are
-    actually any diffs to render."""
-    if not props:
-      return
-    w = self.output.write
-    section_header_printed = False
-
-    for prop in props:
-      if prop.added_path_count+prop.added_count+prop.copied_path_count \
-         +prop.deleted_path_count+prop.deleted_count+prop.modified_count > 0:
-        if not section_header_printed and not self.other_areas_written \
-          and section_header:
-          w('\n%s:\n' % section_header)
-          self.other_areas_written = True
-          section_header_printed = True
-      self.__render_propdiffs(prop.path, 'Added path', prop.base_path, prop.base_rev,
-                              prop.added_path_content, prop.added_path_count)
-      self.__render_propdiffs(prop.path, 'Added', prop.base_path, prop.base_rev,
-                              prop.added_content, prop.added_count)
-      self.__render_propdiffs(prop.path, 'Copied path', prop.base_path, prop.base_rev,
-                              prop.copied_path_content, prop.copied_path_count)
-      self.__render_propdiffs(prop.path, 'Deleted path', prop.base_path, prop.base_rev,
-                              prop.deleted_path_content, prop.deleted_path_count)
-      self.__render_propdiffs(prop.path, 'Deleted', prop.base_path, prop.base_rev,
-                              prop.deleted_content, prop.deleted_count)
-      if prop.base_rev == -1:
-        type = 'Modified'
-      else:
-        type = 'Copied path and modified'
-      self.__render_propdiffs(prop.path, type, prop.base_path, prop.base_rev,
-                              prop.modified_content, prop.modified_count)
-
-  def __render_propdiffs(self, path, type, base_path, base_rev,
-                         content, count):
-    if count == 0:
-      return
-
-    w = self.output.write
-    if count == 1:
-      prophead = "property"
-    else:
-      prophead = "properties"
-    w('\n')
-    if not base_path:
-      w('%s %s for: %s\n' % (type, prophead, path))
-    else:
-      w('%s %s for: %s (from r%s, %s)\n' % (type, prophead, path,
-                                            base_rev, base_path))
-    w(SEPARATOR + '\n')
-    w('%s' % content)
 
 class Repository:
   "Hold roots and other information about the repository."
@@ -1585,10 +1013,8 @@
 
     self.author = self.get_rev_prop(svn.core.SVN_PROP_REVISION_AUTHOR)
 
-  def get_rev_prop(self, propname, rev = None):
-    if not rev:
-      rev = self.rev
-    return svn.fs.revision_prop(self.fs_ptr, rev, propname, self.pool)
+  def get_rev_prop(self, propname):
+    return svn.fs.revision_prop(self.fs_ptr, self.rev, propname, self.pool)
 
   def get_root(self, rev):
     try:
@@ -1705,8 +1131,7 @@
         # then just return the value unchanged.
         setattr(self.maps, optname,
                 lambda value,
-                       sect=getattr(self, sectname): getattr(sect,
-                                                             value.lower(),
+                       sect=getattr(self, sectname): getattr(sect, value,
                                                              value))
         # mark for removal when all optnames are done
         if sectname not in mapsections:
