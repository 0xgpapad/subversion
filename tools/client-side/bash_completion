--- conflicted
+++ resolved
@@ -1,22 +1,3 @@
-# ------------------------------------------------------------
-# Licensed to the Apache Software Foundation (ASF) under one
-# or more contributor license agreements.  See the NOTICE file
-# distributed with this work for additional information
-# regarding copyright ownership.  The ASF licenses this file
-# to you under the Apache License, Version 2.0 (the
-# "License"); you may not use this file except in compliance
-# with the License.  You may obtain a copy of the License at
-#
-#   http://www.apache.org/licenses/LICENSE-2.0
-#
-# Unless required by applicable law or agreed to in writing,
-# software distributed under the License is distributed on an
-# "AS IS" BASIS, WITHOUT WARRANTIES OR CONDITIONS OF ANY
-# KIND, either express or implied.  See the License for the
-# specific language governing permissions and limitations
-# under the License.
-# ------------------------------------------------------------
-
 # Programmable completion for the Subversion svn command under bash. Source
 # this file (or on some systems add it to ~/.bash_completion and start a new
 # shell) and bash's completion mechanism will know all about svn's options!
@@ -135,11 +116,10 @@
 #      suggested for 'revert', only not svn-managed files for 'add', and so on.
 #      Possible values are:
 #      - username: guess usernames from ~/.subversion/auth/...
-#      - urls: guess urls from ~/.subversion/auth/... or others
 #      - svnstatus: use 'svn status' for completion
 #      - recurse: allow recursion (expensive)
 #      - externals: recurse into externals (very expensive)
-#     Former options are reasonable, but beware that both later options
+#     Both former options are reasonable, but beware that both later options
 #     may be unadvisable if used on large working copies.
 #     None of these costly completions are activated by default.
 #     Argument completion outside a working copy results in an error message.
@@ -151,9 +131,6 @@
 # - obsolete commands could be removed? (e.g. resolved)
 # - completion does not work properly when editing in the middle of the line
 #   status/previous are those at the end of the line, not at the entry position
-# - url completion should select more cases where it is relevant
-# - url completion of http:// schemas could suggest sub directories?
-# - add completion for experimental 'obliterate' feature?
 _svn()
 {
 	local cur cmds cmdOpts pOpts mOpts rOpts qOpts nOpts optsParam opt
@@ -165,9 +142,9 @@
 	cmds='add blame annotate praise cat changelist cl checkout co cleanup'
 	cmds="$cmds commit ci copy cp delete remove rm diff export help import"
 	cmds="$cmds info list ls lock log merge mergeinfo mkdir move mv rename"
-	cmds="$cmds patch propdel pdel propedit pedit propget pget proplist"
-	cmds="$cmds plist propset pset resolve resolved revert status switch"
-	cmds="$cmds unlock update"
+	cmds="$cmds propdel pdel propedit pedit propget pget proplist plist"
+	cmds="$cmds propset pset resolve resolved revert status switch unlock"
+	cmds="$cmds update"
 
 	# help options have a strange command status...
 	local helpOpts='--help -h'
@@ -187,9 +164,7 @@
 	# svn:* and other (env SVN_BASH_*_PROPS) properties
 	local svnProps revProps allProps psCmds propCmds
 
-	# svn and user configured "file" (or directory) properties
-	# the "svn:mergeinfo" prop is not included by default because it is
-	# managed automatically, so there should be no need to edit it by hand.
+	# svn and user configured file properties
 	svnProps="svn:keywords svn:executable svn:needs-lock svn:externals
 	          svn:ignore svn:eol-style svn:mime-type $SVN_BASH_FILE_PROPS"
 
@@ -202,9 +177,6 @@
 	# subcommands that expect property names
 	psCmds='propset|pset|ps'
 	propCmds="$psCmds|propget|pget|pg|propedit|pedit|pe|propdel|pdel|pd"
-
-	# possible URL schemas to access a subversion server
-	local urlSchemas='file:/// http:// https:// svn:// svn+ssh://'
 
 	# Parse arguments and set various variables about what was found.
 	#
@@ -388,48 +360,6 @@
 	    return 0
 	fi
 
-<<<<<<< HEAD
-	# URL completion
-	if [[ $cmd == @(co|checkout|ls|list) && $stat = 'arg' && \
-			$SVN_BASH_COMPL_EXT == *urls* ]]
-	then
-		# see about COMP_WORDBREAKS workaround in prop completion
-		if [[ $cur == file:* ]]
-		then
-			# file completion for file:// urls
-			local where=${cur/file:/}
-			COMPREPLY=( $(compgen -d -S '/' -X '*/.*' -- $where ) )
-			return
-		elif [[ $cur == *:* ]]
-		then
-			# get known urls
-			local urls= file=
-			for file in ~/.subversion/auth/svn.simple/* ; do
-				if [ -r $file ] ; then
-					local url=$(_svn_read_hashfile svn:realmstring < $file)
-					url=${url/*</}
-					url=${url/>*/}
-					urls="$urls $url"
-				fi
-			done
-
-			# only suggest/show possible suffixes
-			local prefix=${cur%:*} suffix=${cur#*:} c= choices=
-			for c in $urls ; do
-				[[ $c == $prefix:* ]] && choices="$choices ${c#*:}"
-			done
-
-			COMPREPLY=( $(compgen -W "$choices" -- $suffix ) )
-			return
-		else
-			# show schemas
-			COMPREPLY=( $(compgen -W "$urlSchemas" -- $cur) )
-			return
-		fi
-	fi
-
-=======
->>>>>>> 3392406b
 	if [[ $cmd = 'merge' || $cmd = 'mergeinfo' ]]
 	then
 	  local here=$(_svn_info URL)
@@ -557,9 +487,6 @@
 	    # Thus the handling is reprogrammed here...
 	    # The code assumes that property names look like *:*,
 	    # but it also works reasonably well with simple names.
-	    #
-	    # This hack is broken in bash4... not sure what to do about it,
-            # especially while keeping the bash3 compatibility:-(
 	    local choices=
 
 	    if [[ $cur == *:* ]]
@@ -839,7 +766,7 @@
 	diff|di)
 		cmdOpts="$rOpts -x --extensions --diff-cmd --no-diff-deleted \
 		         $nOpts $pOpts --force --old --new --notice-ancestry \
-		         -c --change --summarize --changelist --xml --svnpatch"
+		         -c --change --summarize --changelist --xml"
 		;;
 	export)
 		cmdOpts="$rOpts $qOpts $pOpts $nOpts --force --native-eol \
@@ -883,9 +810,6 @@
 	move|mv|rename|ren)
 		cmdOpts="$mOpts $rOpts $qOpts --force --editor-cmd $pOpts \
                          --parents"
-		;;
-	patch)
-		cmdOpts="$qOpts --force"
 		;;
 	propdel|pdel|pd)
 		cmdOpts="$qOpts -R --recursive $rOpts $pOpts --changelist \
@@ -1405,93 +1329,4 @@
 
 	return 0
 }
-<<<<<<< HEAD
-complete -F _svnsync -o default svnsync
-
-# reasonable completion for 'svnversion'
-_svnversion ()
-{
-	local cmdOpts=" -n --no-newline -c --committed -h --help --version "
-	local cur=${COMP_WORDS[COMP_CWORD]}
-
-	COMPREPLY=()
-
-	# parse current options
-	local options= wcpath= trailurl= last='none' stat= opt= i=-1 isCur=
-	for opt in ${COMP_WORDS[@]}
-	do
-		[[ $i -eq $COMP_CWORD ]] && stat=$last
-		let i++
-
-		# are we processing the current word?
-		isCur=
-		[[ $i -eq $COMP_CWORD ]] && isCur=1
-
-		# skip first command, should be 'svnversion'
-		if [ $last = 'none' ] ; then
-			last='first'
-			continue
-		fi
-
-		# get options
-		if [[ $last != 'arg' && $opt == -* ]]
-		then
-			# if '--' is at the current position, it means that we are looking
-			# for '--*' options, and not the end of option processing.
-			if [[ $opt = '--' && ! $isCur ]]
-			then
-				last='arg'
-			else
-				options="$options $opt "
-				last='opt'
-			fi
-			continue
-		fi
-		# get arguments
-		if [[ $opt != -* ]]
-		then
-			last='arg'
-			if [[ ! $wcpath ]]
-			then
-				wcpath=$opt
-			elif [[ ! $trailurl ]]
-			then
-				trailurl=$opt
-			fi
-		fi
-	done
-	[[ $stat ]] || stat=$last
-
-	# argument part
-	if [[ $cur != -* || $stat = 'arg' ]]
-	then
-		[[ $wcpath && $trailurl ]] && COMPREPLY=( '' )
-		return 0
-	fi
-
-	# suggest options, and  take out already given options
-	for opt in $options
-	do
-		# take out options
-		cmdOpts=${cmdOpts/ $opt / }
-
-		# take out alternatives
-		case $opt in
-			-n)              cmdOpts=${cmdOpts/ --no-newline / } ;;
-			--no-newline)    cmdOpts=${cmdOpts/ -n / } ;;
-			-h)              cmdOpts=${cmdOpts/ --help / } ;;
-			--help)          cmdOpts=${cmdOpts/ -h / } ;;
-			-c)              cmdOpts=${cmdOpts/ --committed / } ;;
-			--committed)     cmdOpts=${cmdOpts/ -c / } ;;
-		esac
-	done
-
-	COMPREPLY=( $( compgen -W "$cmdOpts" -- $cur ) )
-
-	return 0
-}
-# -X option does not seem to work?
-complete -F _svnversion -o dirnames -X '*.svn*' svnversion
-=======
-complete -F _svnsync -o default svnsync
->>>>>>> 3392406b
+complete -F _svnsync -o default svnsync