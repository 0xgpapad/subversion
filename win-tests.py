"""
Driver for running the tests on Windows.

For a list of options, run this script with the --help option.
"""

# $HeadURL$
# $LastChangedDate$
# $LastChangedBy$
# $LastChangedRevision$

import os, sys
import filecmp
import shutil
import traceback
import ConfigParser
import string
import random

import getopt
try:
    my_getopt = getopt.gnu_getopt
except AttributeError:
    my_getopt = getopt.getopt

def _usage_exit():
  "print usage, exit the script"
  
  print "Driver for running the tests on Windows."
  print "Usage: python win-tests.py [option] [test-path]"
  print
  print "Valid options:"
<<<<<<< HEAD
  print "  -r, --release        : test the Release configuration"
  print "  -d, --debug          : test the Debug configuration (default)"
  print "  --bin=PATH           : use the svn binaries installed in PATH"
  print "  -u URL, --url=URL    : run ra_dav or ra_svn tests against URL; will"
  print "                         start svnserve for ra_svn tests"
  print "  -v, --verbose        : talk more"
  print "  -f, --fs-type=type   : filesystem type to use (fsfs is default)"
  print "  -c, --cleanup        : cleanup after running a test"

  print "  --svnserve-args=list : comma-separated list of arguments for"
  print "                         svnserve"
  print "                         default is '-d,-r,<test-path-root>'"
  print "  --asp.net-hack       : use '_svn' instead of '.svn' for the admin"
  print "                         dir name"
  print "  --httpd-dir          : location where Apache HTTPD is installed"
  print "  --httpd-port         : port for Apache HTTPD; random port number"
  print "                         will be used, if not specified"
  print "  --list               : print test doc strings only"
  print "  --enable-sasl        : enable Cyrus SASL authentication for"
  print "                         svnserve"
  print "  -p, --parallel       : run multiple tests in parallel"
=======
  print "  -r, --release          : test the Release configuration"
  print "  -d, --debug            : test the Debug configuration (default)"
  print "  --bin=PATH             : use the svn binaries installed in PATH"
  print "  -u URL, --url=URL      : run ra_dav or ra_svn tests against URL;"
  print "                           will start svnserve for ra_svn tests"
  print "  -v, --verbose          : talk more"
  print "  -f, --fs-type=type     : filesystem type to use (fsfs is default)"
  print "  -c, --cleanup          : cleanup after running a test"

  print "  --svnserve-args=list   : comma-separated list of arguments for"
  print "                           svnserve"
  print "                           default is '-d,-r,<test-path-root>'"
  print "  --asp.net-hack         : use '_svn' instead of '.svn' for the admin"
  print "                           dir name"
  print "  --httpd-dir            : location where Apache HTTPD is installed"
  print "  --httpd-port           : port for Apache HTTPD; random port number"
  print "                           will be used, if not specified"
  print "  --http-library         : dav library to use, neon (default) or serf"
  print "  --list                 : print test doc strings only"
  print "  --enable-sasl          : enable Cyrus SASL authentication for"
  print "                           svnserve"
  print "  -p, --parallel         : run multiple tests in parallel"
  print "  --server-minor-version : the minor version of the server being"
  print "                           tested"
>>>>>>> 4eaf3f05

  sys.exit(0)

CMDLINE_TEST_SCRIPT_PATH = 'subversion/tests/cmdline/'
CMDLINE_TEST_SCRIPT_NATIVE_PATH = CMDLINE_TEST_SCRIPT_PATH.replace('/', os.sep)

sys.path.insert(0, os.path.join('build', 'generator'))
sys.path.insert(1, 'build')

import gen_win
version_header = os.path.join('subversion', 'include', 'svn_version.h')
cp = ConfigParser.ConfigParser()
cp.read('gen-make.opts')
gen_obj = gen_win.GeneratorBase('build.conf', version_header,
                                cp.items('options'))
all_tests = gen_obj.test_progs + gen_obj.bdb_test_progs \
          + gen_obj.scripts + gen_obj.bdb_scripts
client_tests = filter(lambda x: x.startswith(CMDLINE_TEST_SCRIPT_PATH),
                      all_tests)

svn_dlls = []
for section in gen_obj.sections.values():
  if section.options.get("msvc-export"):
    dll_basename = section.name + "-" + str(gen_obj.version) + ".dll"
    svn_dlls.append(os.path.join("subversion", section.name, dll_basename))

opts, args = my_getopt(sys.argv[1:], 'hrdvcpu:f:',
                       ['release', 'debug', 'verbose', 'cleanup', 'url=',
                        'svnserve-args=', 'fs-type=', 'asp.net-hack',
<<<<<<< HEAD
                        'httpd-dir=', 'httpd-port=', 'help', 'list',
                        'enable-sasl', 'bin=', 'parallel'])
=======
                        'httpd-dir=', 'httpd-port=', 'http-library=', 'help',
                        'list', 'enable-sasl', 'bin=', 'parallel'])
>>>>>>> 4eaf3f05
if len(args) > 1:
  print 'Warning: non-option arguments after the first one will be ignored'

# Interpret the options and set parameters
base_url, fs_type, verbose, cleanup = None, None, None, None
repo_loc = 'local repository.'
objdir = 'Debug'
log = 'tests.log'
run_svnserve = None
svnserve_args = None
run_httpd = None
httpd_port = None
http_library = 'neon'
list_tests = None
enable_sasl = None
svn_bin = None
parallel = None
<<<<<<< HEAD
=======
server_minor_version = None
>>>>>>> 4eaf3f05

for opt, val in opts:
  if opt in ('-h', '--help'):
    _usage_exit()
  elif opt in ('-u', '--url'):
    base_url = val
  elif opt in ('-f', '--fs-type'):
    fs_type = val
  elif opt in ('-v', '--verbose'):
    verbose = 1
  elif opt in ('-c', '--cleanup'):
    cleanup = 1
  elif opt in ['-r', '--release']:
    objdir = 'Release'
  elif opt in ['-d', '--debug']:
    objdir = 'Debug'
  elif opt == '--svnserve-args':
    svnserve_args = val.split(',')
    run_svnserve = 1
  elif opt == '--asp.net-hack':
    os.environ['SVN_ASP_DOT_NET_HACK'] = opt
  elif opt == '--httpd-dir':
    abs_httpd_dir = os.path.abspath(val)
    run_httpd = 1
  elif opt == '--httpd-port':
    httpd_port = int(val)
  elif opt == '--http-library':
    http_library = val
  elif opt == '--list':
    list_tests = 1
  elif opt == '--enable-sasl':
    enable_sasl = 1
    base_url = "svn://localhost/"
  elif opt == '--server-minor-version':
    server_minor_version = val
  elif opt == '--bin':
    svn_bin = val
  elif opt in ('-p', '--parallel'):
    parallel = 1

# Calculate the source and test directory names
abs_srcdir = os.path.abspath("")
abs_objdir = os.path.join(abs_srcdir, objdir)
if len(args) == 0:
  abs_builddir = abs_objdir
  create_dirs = 0
else:
  abs_builddir = os.path.abspath(args[0])
  create_dirs = 1

# Default to fsfs explicitly
if not fs_type:
  fs_type = 'fsfs'

# Don't run bdb tests if they want to test fsfs
if fs_type == 'fsfs':
  all_tests = gen_obj.test_progs + gen_obj.scripts

if run_httpd:
  if not httpd_port:
    httpd_port = random.randrange(1024, 30000)
  if not base_url:
    base_url = 'http://localhost:' + str(httpd_port) 

if base_url:
  all_tests = client_tests
  repo_loc = 'remote repository ' + base_url + '.'
  if base_url[:4] == 'http':
    log = 'dav-tests.log'
  elif base_url[:3] == 'svn':
    log = 'svn-tests.log'
    run_svnserve = 1
  else:
    # Don't know this scheme, but who're we to judge whether it's
    # correct or not?
    log = 'url-tests.log'
  
# Have to move the executables where the tests expect them to be
copied_execs = []   # Store copied exec files to avoid the final dir scan

def create_target_dir(dirname):
  tgt_dir = os.path.join(abs_builddir, dirname)
  if not os.path.exists(tgt_dir):
    if verbose:
      print "mkdir:", tgt_dir
    os.makedirs(tgt_dir)

def copy_changed_file(src, tgt):
  if not os.path.isfile(src):
    print 'Could not find ' + src
    sys.exit(1)
  if os.path.isdir(tgt):
    tgt = os.path.join(tgt, os.path.basename(src))
  if os.path.exists(tgt):
    assert os.path.isfile(tgt)
    if filecmp.cmp(src, tgt):
      if verbose:
        print "same:", src
        print " and:", tgt
      return 0
  if verbose:
    print "copy:", src
    print "  to:", tgt
  shutil.copy(src, tgt)
  return 1

def copy_execs(baton, dirname, names):
  copied_execs = baton
  for name in names:
    ext = os.path.splitext(name)[1]
    if ext != ".exe":
      continue
    src = os.path.join(dirname, name)
    tgt = os.path.join(abs_builddir, dirname, name)
    create_target_dir(dirname)
    if copy_changed_file(src, tgt):
      copied_execs.append(tgt)

def locate_libs():
  "Move DLLs to a known location and set env vars"

  dlls = []
  
  # look for APR 1.x dll's and use those if found
  apr_test_path = os.path.join(gen_obj.apr_path, objdir, 'libapr-1.dll')
  if os.path.exists(apr_test_path):
    suffix = "-1"
  else:
    suffix = ""
  dlls.append(os.path.join(gen_obj.apr_path, objdir,
                           'libapr%s.dll' % (suffix)))
  dlls.append(os.path.join(gen_obj.apr_util_path, objdir,
                             'libaprutil%s.dll' % (suffix)))
  dlls.append(os.path.join(gen_obj.apr_iconv_path, objdir,
                           'libapriconv%s.dll' % (suffix)))

  if gen_obj.libintl_path is not None:
    dlls.append(os.path.join(gen_obj.libintl_path, 'bin', 'intl3_svn.dll'))

  dlls.append(os.path.join(gen_obj.sqlite_path, 'bin', 'sqlite3.dll'))

  if gen_obj.bdb_lib is not None:
    partial_path = os.path.join(gen_obj.bdb_path, 'bin', gen_obj.bdb_lib)
    if objdir == 'Debug':
      dlls.append(partial_path + 'd.dll')
    else:
      dlls.append(partial_path + '.dll')

  if gen_obj.sasl_path is not None:
    dlls.append(os.path.join(gen_obj.sasl_path, 'lib', 'libsasl.dll'))

  for dll in dlls:
    copy_changed_file(dll, abs_objdir)

  # Copy the Subversion library DLLs
  if not cp.has_option('options', '--disable-shared'):
    for svn_dll in svn_dlls:
      copy_changed_file(os.path.join(abs_objdir, svn_dll), abs_objdir)

  # Copy the Apache modules
  if run_httpd and cp.has_option('options', '--with-httpd'):
    mod_dav_svn_path = os.path.join(abs_objdir, 'subversion',
                                    'mod_dav_svn', 'mod_dav_svn.so')
    mod_authz_svn_path = os.path.join(abs_objdir, 'subversion',
                                      'mod_authz_svn', 'mod_authz_svn.so')
    copy_changed_file(mod_dav_svn_path, abs_objdir)
    copy_changed_file(mod_authz_svn_path, abs_objdir)

  apriconv_so_path = os.path.join(gen_obj.apr_iconv_path, objdir, 'iconv')
  os.environ['APR_ICONV_PATH'] = os.path.abspath(apriconv_so_path)
  os.environ['PATH'] = abs_objdir + os.pathsep + os.environ['PATH']
  
def fix_case(path):
    path = os.path.normpath(path)
    parts = string.split(path, os.path.sep)
    drive = string.upper(parts[0])
    parts = parts[1:]
    path = drive + os.path.sep
    for part in parts:
        dirs = os.listdir(path)
        for dir in dirs:
            if string.lower(dir) == string.lower(part):
                path = os.path.join(path, dir)
                break
    return path

class Svnserve:
  "Run svnserve for ra_svn tests"
  def __init__(self, svnserve_args, objdir, abs_objdir, abs_builddir):
    self.args = svnserve_args
    self.name = 'svnserve.exe'
    self.kind = objdir
    self.path = os.path.join(abs_objdir,
                             'subversion', 'svnserve', self.name)
    self.root = os.path.join(abs_builddir, CMDLINE_TEST_SCRIPT_NATIVE_PATH)
    self.proc_handle = None

  def __del__(self):
    "Stop svnserve when the object is deleted"
    self.stop()

  def _quote(self, arg):
    if ' ' in arg:
      return '"' + arg + '"'
    else:
      return arg

  def start(self):
    if not self.args:
      args = [self.name, '-d', '-r', self.root]
    else:
      args = [self.name] + self.args
    print 'Starting', self.kind, self.name
    try:
      import win32process
      import win32con
      args = ' '.join(map(lambda x: self._quote(x), args))
      self.proc_handle = (
        win32process.CreateProcess(self._quote(self.path), args,
                                   None, None, 0,
                                   win32con.CREATE_NEW_CONSOLE,
                                   None, None, win32process.STARTUPINFO()))[0]
    except ImportError:
      os.spawnv(os.P_NOWAIT, self.path, args)

  def stop(self):
    if self.proc_handle is not None:
      try:
        import win32process
        print 'Stopping', self.name
        win32process.TerminateProcess(self.proc_handle, 0)
        return
      except ImportError:
        pass
    print 'Svnserve.stop not implemented'

class Httpd:
  "Run httpd for DAV tests"
  def __init__(self, abs_httpd_dir, abs_objdir, abs_builddir, httpd_port):
    self.name = 'apache.exe'
    self.httpd_port = httpd_port
    self.httpd_dir = abs_httpd_dir 
    self.path = os.path.join(self.httpd_dir, 'bin', self.name)

    if not os.path.exists(self.path):
      self.name = 'httpd.exe'
      self.path = os.path.join(self.httpd_dir, 'bin', self.name)
      if not os.path.exists(self.path):
        raise RuntimeError, "Could not find a valid httpd binary!"

    self.root_dir = os.path.join(CMDLINE_TEST_SCRIPT_NATIVE_PATH, 'httpd')
    self.root = os.path.join(abs_builddir, self.root_dir)
    self.authz_file = os.path.join(abs_builddir,
                                   CMDLINE_TEST_SCRIPT_NATIVE_PATH,
                                   'svn-test-work', 'authz')
    self.httpd_config = os.path.join(self.root, 'httpd.conf')
    self.httpd_users = os.path.join(self.root, 'users')
    self.httpd_mime_types = os.path.join(self.root, 'mime.types')
    self.abs_builddir = abs_builddir
    self.abs_objdir = abs_objdir
    self.service_name = 'svn-test-httpd-' + str(httpd_port)
    self.httpd_args = [self.name, '-n', self._quote(self.service_name),
                       '-f', self._quote(self.httpd_config)]
   
    create_target_dir(self.root_dir)
    
    self._create_users_file()
    self._create_mime_types_file()
       
    # Determine version.
    if os.path.exists(os.path.join(self.httpd_dir,
                                   'modules', 'mod_access_compat.so')):
      self.httpd_ver = 2.3
    elif os.path.exists(os.path.join(self.httpd_dir,
                                     'modules', 'mod_auth_basic.so')):
      self.httpd_ver = 2.2
    else:
      self.httpd_ver = 2.0

    # Create httpd config file    
    fp = open(self.httpd_config, 'w')

    # Global Environment
    fp.write('ServerRoot   ' + self._quote(self.root) + '\n')
    fp.write('DocumentRoot ' + self._quote(self.root) + '\n')
    fp.write('ServerName   localhost\n')
    fp.write('PidFile      pid\n')
    fp.write('ErrorLog     log\n')
    fp.write('Listen       ' + str(self.httpd_port) + '\n')

    # Write LoadModule for minimal system module
    fp.write(self._sys_module('dav_module', 'mod_dav.so'))
    if self.httpd_ver >= 2.3:
      fp.write(self._sys_module('access_compat_module', 'mod_access_compat.so'))
      fp.write(self._sys_module('authz_core_module', 'mod_authz_core.so'))
      fp.write(self._sys_module('authz_user_module', 'mod_authz_user.so'))
      fp.write(self._sys_module('authn_core_module', 'mod_authn_core.so'))
    if self.httpd_ver >= 2.2:
      fp.write(self._sys_module('auth_basic_module', 'mod_auth_basic.so'))
      fp.write(self._sys_module('authn_file_module', 'mod_authn_file.so'))
    else:
      fp.write(self._sys_module('auth_module', 'mod_auth.so'))
    fp.write(self._sys_module('mime_module', 'mod_mime.so'))
    fp.write(self._sys_module('log_config_module', 'mod_log_config.so'))
    
    # Write LoadModule for Subversion modules
    fp.write(self._svn_module('dav_svn_module', 'mod_dav_svn.so'))
    fp.write(self._svn_module('authz_svn_module', 'mod_authz_svn.so'))

    # Define two locations for repositories
    fp.write(self._svn_repo('repositories'))
    fp.write(self._svn_repo('local_tmp'))

    fp.write('TypesConfig     ' + self._quote(self.httpd_mime_types) + '\n')
    fp.write('LogLevel        Debug\n')
    fp.write('HostNameLookups Off\n')

    fp.close()

  def __del__(self):
    "Stop httpd when the object is deleted"
    self.stop()

  def _quote(self, arg):
    if ' ' in arg:
      return '"' + arg + '"'
    else:
      return arg

  def _create_users_file(self):
    "Create users file"
    htpasswd = os.path.join(self.httpd_dir, 'bin', 'htpasswd.exe')
    os.spawnv(os.P_WAIT, htpasswd, ['htpasswd.exe', '-mbc', self.httpd_users,
                                    'jrandom', 'rayjandom'])
    os.spawnv(os.P_WAIT, htpasswd, ['htpasswd.exe', '-mb',  self.httpd_users,
                                    'jconstant', 'rayjandom'])
  
  def _create_mime_types_file(self):
    "Create empty mime.types file"
    fp = open(self.httpd_mime_types, 'w')
    fp.close()

  def _sys_module(self, name, path):
    full_path = os.path.join(self.httpd_dir, 'modules', path)
    return 'LoadModule ' + name + " " + self._quote(full_path) + '\n'

  def _svn_module(self, name, path):
    full_path = os.path.join(self.abs_objdir, path)
    return 'LoadModule ' + name + ' ' + self._quote(full_path) + '\n' 

  def _svn_repo(self, name):
    path = os.path.join(self.abs_builddir,
                        CMDLINE_TEST_SCRIPT_NATIVE_PATH,
                        'svn-test-work', name)
    location = '/svn-test-work/' + name
    return \
      '<Location ' + location + '>\n' \
      '  DAV             svn\n' \
      '  SVNParentPath   ' + self._quote(path) + '\n' \
      '  AuthzSVNAccessFile ' + self._quote(self.authz_file) + '\n' \
      '  AuthType        Basic\n' \
      '  AuthName        "Subversion Repository"\n' \
      '  AuthUserFile    ' + self._quote(self.httpd_users) + '\n' \
      '  Require         valid-user\n' \
      '</Location>\n'

  def start(self):
    "Install and start HTTPD service"
    print 'Installing service', self.service_name
    os.spawnv(os.P_WAIT, self.path, self.httpd_args + ['-k', 'install'])
    print 'Starting service', self.service_name
    os.spawnv(os.P_WAIT, self.path, self.httpd_args + ['-k', 'start'])

  def stop(self):
    "Stop and unintall HTTPD service"
    os.spawnv(os.P_WAIT, self.path, self.httpd_args + ['-k', 'stop'])
    os.spawnv(os.P_WAIT, self.path, self.httpd_args + ['-k', 'uninstall'])

# Move the binaries to the test directory
locate_libs()
if create_dirs:
  old_cwd = os.getcwd()
  try:
    os.chdir(abs_objdir)
    baton = copied_execs
    os.path.walk('subversion', copy_execs, baton)
  except:
    os.chdir(old_cwd)
    raise
  else:
    os.chdir(old_cwd)

# Create the base directory for Python tests
create_target_dir(CMDLINE_TEST_SCRIPT_NATIVE_PATH)

# Ensure the tests directory is correctly cased
abs_builddir = fix_case(abs_builddir)

daemon = None
# Run the tests
if run_svnserve:
  daemon = Svnserve(svnserve_args, objdir, abs_objdir, abs_builddir)

if run_httpd:
  daemon = Httpd(abs_httpd_dir, abs_objdir, abs_builddir, httpd_port)

# Start service daemon, if any
if daemon:
  daemon.start()

print 'Testing', objdir, 'configuration on', repo_loc
sys.path.insert(0, os.path.join(abs_srcdir, 'build'))
import run_tests
th = run_tests.TestHarness(abs_srcdir, abs_builddir,
                           os.path.join(abs_builddir, log),
<<<<<<< HEAD
                           base_url, fs_type, 1, cleanup, 
=======
                           base_url, fs_type, http_library,
                           server_minor_version, 1, cleanup,
>>>>>>> 4eaf3f05
                           enable_sasl, parallel, list_tests, 
                           svn_bin)
old_cwd = os.getcwd()
try:
  os.chdir(abs_builddir)
  failed = th.run(all_tests)
except:
  os.chdir(old_cwd)
  raise
else:
  os.chdir(old_cwd)

# Stop service daemon, if any
if daemon:
  del daemon

# Remove the execs again
for tgt in copied_execs:
  try:
    if os.path.isfile(tgt):
      if verbose:
        print "kill:", tgt
      os.unlink(tgt)
  except:
    traceback.print_exc(file=sys.stdout)
    pass


if failed:
  sys.exit(1)<|MERGE_RESOLUTION|>--- conflicted
+++ resolved
@@ -30,29 +30,6 @@
   print "Usage: python win-tests.py [option] [test-path]"
   print
   print "Valid options:"
-<<<<<<< HEAD
-  print "  -r, --release        : test the Release configuration"
-  print "  -d, --debug          : test the Debug configuration (default)"
-  print "  --bin=PATH           : use the svn binaries installed in PATH"
-  print "  -u URL, --url=URL    : run ra_dav or ra_svn tests against URL; will"
-  print "                         start svnserve for ra_svn tests"
-  print "  -v, --verbose        : talk more"
-  print "  -f, --fs-type=type   : filesystem type to use (fsfs is default)"
-  print "  -c, --cleanup        : cleanup after running a test"
-
-  print "  --svnserve-args=list : comma-separated list of arguments for"
-  print "                         svnserve"
-  print "                         default is '-d,-r,<test-path-root>'"
-  print "  --asp.net-hack       : use '_svn' instead of '.svn' for the admin"
-  print "                         dir name"
-  print "  --httpd-dir          : location where Apache HTTPD is installed"
-  print "  --httpd-port         : port for Apache HTTPD; random port number"
-  print "                         will be used, if not specified"
-  print "  --list               : print test doc strings only"
-  print "  --enable-sasl        : enable Cyrus SASL authentication for"
-  print "                         svnserve"
-  print "  -p, --parallel       : run multiple tests in parallel"
-=======
   print "  -r, --release          : test the Release configuration"
   print "  -d, --debug            : test the Debug configuration (default)"
   print "  --bin=PATH             : use the svn binaries installed in PATH"
@@ -77,7 +54,6 @@
   print "  -p, --parallel         : run multiple tests in parallel"
   print "  --server-minor-version : the minor version of the server being"
   print "                           tested"
->>>>>>> 4eaf3f05
 
   sys.exit(0)
 
@@ -107,13 +83,8 @@
 opts, args = my_getopt(sys.argv[1:], 'hrdvcpu:f:',
                        ['release', 'debug', 'verbose', 'cleanup', 'url=',
                         'svnserve-args=', 'fs-type=', 'asp.net-hack',
-<<<<<<< HEAD
-                        'httpd-dir=', 'httpd-port=', 'help', 'list',
-                        'enable-sasl', 'bin=', 'parallel'])
-=======
                         'httpd-dir=', 'httpd-port=', 'http-library=', 'help',
                         'list', 'enable-sasl', 'bin=', 'parallel'])
->>>>>>> 4eaf3f05
 if len(args) > 1:
   print 'Warning: non-option arguments after the first one will be ignored'
 
@@ -131,10 +102,7 @@
 enable_sasl = None
 svn_bin = None
 parallel = None
-<<<<<<< HEAD
-=======
 server_minor_version = None
->>>>>>> 4eaf3f05
 
 for opt, val in opts:
   if opt in ('-h', '--help'):
@@ -550,12 +518,8 @@
 import run_tests
 th = run_tests.TestHarness(abs_srcdir, abs_builddir,
                            os.path.join(abs_builddir, log),
-<<<<<<< HEAD
-                           base_url, fs_type, 1, cleanup, 
-=======
                            base_url, fs_type, http_library,
                            server_minor_version, 1, cleanup,
->>>>>>> 4eaf3f05
                            enable_sasl, parallel, list_tests, 
                            svn_bin)
 old_cwd = os.getcwd()
