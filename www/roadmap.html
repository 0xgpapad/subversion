<!DOCTYPE html PUBLIC "-//W3C//DTD XHTML 1.0 Strict//EN"
"http://www.w3.org/TR/xhtml1/DTD/xhtml1-strict.dtd">
<html xmlns="http://www.w3.org/1999/xhtml">
<head>
<style type="text/css"> /* <![CDATA[ */
  @import "branding/css/tigris.css";
  @import "branding/css/inst.css";
  /* ]]> */</style>
<link rel="stylesheet" type="text/css" media="print"
  href="branding/css/print.css"/>
<script type="text/javascript" src="branding/scripts/tigris.js"></script>
<title>Subversion Roadmap</title>
</head>

<body>
<div class="app">

<h1 style="text-align: center">Subversion Roadmap</h1>

<div class="h2" id="upcoming-releases" title="upcoming-releases">
<h2>Upcoming Releases</h2>

<p>This is a <em>preliminary</em> timetable for the next few upcoming
releases.  As noted above, we do not guarantee that a specific feature will
be in a given release, or that a release will be published on a particular
schedule.  The following chart is more of a guideline for the developers
to help ensure more timely releases, and is quite mutable.</p>

<table border="1" class="sborder" style="margin-left: auto; margin-right: auto;">
<tr>
  <th>Date</th>
  <th>Task</th>
  <th>Notes</th>
</tr>

<tr>
<<<<<<< HEAD
  <td>August 28, 2008</td>
  <td>Roll 1.5.2 tarball</td>
  <td></td>
</tr>

<tr>
  <td>Early October 2008</td>
=======
  <td>October 8, 2008</td>
>>>>>>> 6ef20668
  <td>Roll 1.5.3 tarball</td>
  <td></td>
</tr>

<tr>
  <td>Early November 2008</td>
  <td>Branch 1.6.x, roll 1.6.0-pre1</td>
  <td></td>
</tr>

<tr>
  <td>Mid- to Late November 2008</td>
  <td>Roll 1.5.4 tarball</td>
  <td>This may be the final maintenance release in the 1.5.x line.</td>
</tr>

<tr>
  <td>December 2008</td>
  <td>Roll 1.6.0 tarball</td>
  <td></td>
</tr>
</table>

</div>

<div class="h2" id="release-planning" title="release-planning">
<h2>How We Plan Releases</h2>

<p>Subversion uses a compromise between time-driven and feature-driven
release planning.  We schedule the next release for an approximate
date (very approximate), and make sure it contains one or more new
features or other significant differentiators, but we don't say
exactly what those new features will be.  This is because we're always
working on several things at once, and we want to give each new
feature time to mature.  Especially given the decentralized nature of
open-source development, we're wary of forcing technical discussions
to premature consensus.  At the same time, it's good for the project
to have regular releases, so we try to keep to a schedule and to
have <i>something</i> ready to roll out when the release date comes
along.</p>

<p>In this context, "release" means an increment of the minor release
number, which is the middle number in our three-component system.
Thus, 1.2.0, 1.3.0, and 1.4.0 are successive minor releases in the
"1.x" line, whereas 1.1.1, 1.1.2, and 1.1.3 are successive patch
(bugfix) releases in the "1.1.x" line.  We don't schedule patch
releases far in advance, we just put them out when we feel enough
bugfixes have accumulated to warrant it.  Major new releases, such as
Subversion 2.0, will probably be done much like the minor releases,
just with more planning around the exact features.  For more
information about Subversion's release numbering and compatibility
policies, see the section entitled <i>"Release numbering,
compatibility, and deprecation"</i> in the
<a href="hacking.html">Hacker's Guide to Subversion</a>.</p>

</div>

<div class="h2" id="upcoming-features" title="upcoming-features">
<h2>Upcoming Features</h2>

<p>We try to have at least one or two new features under active
development at any given time, but we generally don't rush a feature
to get it into a release.  The flexibly time-driven model <a
href="#release-planning">described above</a> means there's never a
long wait between releases, which in turn means less pressure to cram
a feature into whatever release happens to be going out the door next.
Our main source of ideas is our users: we watch the <a
href="mailto:users@subversion.tigris.org"
>users@subversion.tigris.org</a> mailing list, the <a
href="irc://irc.freenode.net/#svn">#svn IRC channel</a>, and the <a
href="issue-tracker.html">issue tracker</a> to see what people are
saying, and base our priorities on that, though we may sometimes grab
low-hanging fruit along the way.</p>

<p>Below are new features currently under discussion and design, as
extracted from the ever-changing consensus of the Subversion developer
community.  Because this is a volunteer open-source project, it's hard
to predict exact dates or timetables for these new features.  At most,
we can express dependencies and predict the order in which things will
be worked on.  <em>Just because a feature is listed for a particular
release does not guarantee that it will be in that release.</em>  Hard
feature lists don't actually get set until the <a
href="release-process.html#release-branches">release branch</a> is
created.  The best way to track development is to <a
href="/servlets/ProjectMailingListList">subscribe</a> to the
development mailing list, <a href="mailto:dev@subversion.tigris.org"
>dev@subversion.tigris.org</a>.</p>

<ul>

<li><b>Medium-term Goals:</b>
  <ul>
    <li>1.6
      <ul>
        <li>Augmented diff representation (svnpatch)</li>

        <li>Python C-types bindings</li>
      </ul>
    </li>

    <li>Eventually
      <ul>
        <li>Improved rename support (see <a
        href="http://subversion.tigris.org/issues/show_bug.cgi?id=898"
        >issue #898</a>)</li>

        <li>Log message templates  (see <a href="http://subversion.tigris.org/servlets/BrowseList?list=dev&amp;by=thread&amp;from=325870"
        >discussion thread</a>)</li>

        <li>Repository-defined autoprops (see <a href="http://subversion.tigris.org/servlets/BrowseList?list=dev&amp;by=thread&amp;from=329707"
        >discussion thread</a>)</li>

        <li>Inherited properties (see <a href="http://subversion.tigris.org/servlets/BrowseList?list=dev&amp;by=thread&amp;from=326933"
        >discussion thread</a>)</li>

        <li>Rewrite the working-copy library to feature centralized metadata
        storage</li>
      </ul>
    </li>
  </ul>
</li>

<li><b>Long-term Goals</b>
  <ul>
    <li><p>hybrid distributed/centralized VC model</p></li>
    <li><p>repository-level ACLs</p></li>
    <li><p>broader WebDAV/deltaV compatibility</p></li>
    <li><p>improved pluggable client-side diff (see <a
    href="http://subversion.tigris.org/issues/show_bug.cgi?id=2044">issue
    #2044</a>)</p></li>
    <li><p>progressive multi-lingual support</p></li>
    <li><p>SQL repository back-end?</p></li>
  </ul>
</li>

</ul>

</div>

<div class="h2" id="past-releases" title="past-releases">
<h2>Past Releases</h2>

<p>For information about past releases, see the <a
href="release-history.html">release history</a>.</p>

<p>To see a summary of the major changes in each Subversion release,
read over the <a
href="http://svn.collab.net/repos/svn/trunk/CHANGES">CHANGES</a>
file.</p>

</div>

</div>
</body>
</html><|MERGE_RESOLUTION|>--- conflicted
+++ resolved
@@ -34,17 +34,7 @@
 </tr>
 
 <tr>
-<<<<<<< HEAD
-  <td>August 28, 2008</td>
-  <td>Roll 1.5.2 tarball</td>
-  <td></td>
-</tr>
-
-<tr>
-  <td>Early October 2008</td>
-=======
   <td>October 8, 2008</td>
->>>>>>> 6ef20668
   <td>Roll 1.5.3 tarball</td>
   <td></td>
 </tr>
@@ -67,6 +57,15 @@
   <td></td>
 </tr>
 </table>
+
+<p>We try to roll releases on Wednesdays.  Like most of the other information
+on this page, the day we roll isn't a hard-and-fast rule, but it is something
+that has been useful in the past.  Rolling mid-week gives us enough time for
+the typical nomination/review/vote/merge process in the couple of days prior
+to the release, and it also allows some time for committers to test and sign
+the tarball before the weekend hits.  The release is finalized and announced
+shortly after all the signatures are collected.  See the
+<a href="release-process.html">release process</a> for more information.</p>
 
 </div>
 
