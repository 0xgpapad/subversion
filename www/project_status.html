<center>
<img src="/subversion_logo-200x173.png" alt="Subversion"
     width="200" height="173">
<h2>Status</h2>
</center>

<!-- ******************************************************************** -->

<h3>Development Roadmap</h3>

    <p>
      Milestones are set as short timelines (around
      three weeks), with a few key features. We will be doing plenty
      of bug fixing and other work during the development towards a
      milestone, but "meeting a milestone" requires the specified
      features to have been implemented.
    </p>

    <blockquote>
      <font color="green"><b>Upcoming</b></font>:
    </blockquote>

    <ul>
      <!-- When marking a release as done, please remove the
           "&issue_status=NEW&issue_status=STARTED&issue_status=REOPENED"
           from the issue link. -->
      <li>
<<<<<<< HEAD
	<b>Subversion 0.17</b> (week of 13 January 2003): Interim 
        release; <a
        href="http://subversion.tigris.org/issues/buglist.cgi?target_milestone=0.17&issue_status=NEW&issue_status=STARTED&issue_status=REOPENED">see
        issues marked with the "0.17" milestone</a>.
      </li>
      <li>
	<b>Subversion 0.18</b> (TBD, early February 2003): Interim 
        release; <a
=======
	<b>Subversion 0.18</b> (TBD, early February 2003): Interim 
        release; <a
>>>>>>> 568fa1e5
        href="http://subversion.tigris.org/issues/buglist.cgi?target_milestone=0.18&issue_status=NEW&issue_status=STARTED&issue_status=REOPENED">see
        issues marked with the "0.18" milestone</a>.
      </li>
      <li>
	<b>Subversion 0.19</b> (TBD, early March 2003): Interim 
        release; <a
        href="http://subversion.tigris.org/issues/buglist.cgi?target_milestone=0.19&issue_status=NEW&issue_status=STARTED&issue_status=REOPENED">see
        issues marked with the "0.19" milestone</a>.
      </li>
      <li>
	<b>Beta</b> (TBD): Release candidate, heavy testing.  Possible
        inclusion of newer, less popular features.  Beta isn't
        scheduled yet; we're just scheduling interim releases for
        every three weeks or so, there's no compelling need to plan
        beyond that yet.  <a
        href="http://subversion.tigris.org/issues/buglist.cgi?target_milestone=Beta&issue_status=NEW&issue_status=STARTED&issue_status=REOPENED">See
        issues marked with the "Beta" milestone</a>.
      </li>
      <li>
	<b>1.0 Release</b> (TBD): Release. <a
        href="http://subversion.tigris.org/issues/buglist.cgi?target_milestone=1.0&issue_status=NEW&issue_status=STARTED&issue_status=REOPENED">See
        issues marked with the "1.0" milestone</a>.
      </li>
    </ul>

    <blockquote>
      <font color="green"><b>Done</b></font>:
    </blockquote>

    <ul>
      <li>
<<<<<<< HEAD
	<b>Subversion 0.16.1</b> (Monday, 6 January 2003): Interim 
        bugfix release.
=======
	<b>Subversion 0.17.1</b> (22 January 2003): Interim bugfix release.
      </li>
      <li>
	<b>Subversion 0.17</b> (20 January 2003): Interim 
        release; <a
        href="http://subversion.tigris.org/issues/buglist.cgi?target_milestone=0.17">see issues marked with the "0.17" milestone</a>.
      </li>
      <li>
	<b>Subversion 0.16.1</b> (6 January 2003): Interim bugfix release.
>>>>>>> 568fa1e5
      </li>
      <li>
	<b>Subversion 0.16</b> (3 December 2002): Interim 
        release; <a
        href="http://subversion.tigris.org/issues/buglist.cgi?target_milestone=0.16">see
        issues marked with the "0.16" milestone</a>.
      </li>
      <li>
	<b>Subversion 0.15</b> (7 November 2002): Interim
        release; <a
        href="http://subversion.tigris.org/issues/buglist.cgi?target_milestone=0.15">see
        issues marked with the "0.15" milestone</a>.
      </li>
      <li>
	<b>Subversion 0.14.5</b> (29 October 2002): Interim
        release; fixed a configuration bug found in 0.14.4.  This is
        the last release in the "0.14" series.  Later releases, even
        interim releases, will increment the minor (middle) number;
        and the patch (rightmost) number will indicate the iteration
        of the release, for cases where we do post-release bugfixing.
        See <a href="http://apr.apache.org/versioning.html"
        >http://apr.apache.org/versioning.html</a> for more details.
      </li>
      <li>
	<b>Subversion 0.14.4</b> (29 October 2002): Interim
        release, again mostly general bugfixes.  Superseded
        immediately by 0.14.5 (see above). 
      </li>
      <li>
	<b>Subversion 0.14.3</b> (20 September 2002): Interim
        release, mostly general bugfixes.
      </li>
      <li>
	<b>Subversion 0.14.2</b> (22 August 2002): Interim
        release; see issues marked with the "0.14.2" milestone.
      </li>
      <li>
	<b>Subversion 0.14.1</b> (9 Aug 2002):
        <br>Interim release after Alpha, mostly bugfixes, some feature
        enhancements.
      </li>
      <li>
	<b>Alpha</b> (23 July 2002):
        <br>Most commonly used features completed.  Freeze on major
        new features.
      </li>
      <li>
        <b>Subversion 0.13.2</b> (28 June 2002): 
        <br>
          Fixes to regression test suite, filesystem improvements,
          bring win32 build up-to-date and allow configuration files
          under Win32
          (<a href="http://subversion.tigris.org/issues/show_bug.cgi?id=579"
          >issue #579</a>),
          fix various command line client outputs
          (<a href="http://subversion.tigris.org/issues/show_bug.cgi?id=728"
          >issue #728</a>),
          add a man page, and of course the usual bug fixes. 
      </li>
      <li>
        <b>Subversion 0.13.1</b> (20 June 2002): continuing the
      wrap-up for Alpha.
        <br>
          module system
          (<a href="http://subversion.tigris.org/issues/show_bug.cgi?id=517"
          >issue #517</a>),
          client feedback system rewrite
          (<a href="http://subversion.tigris.org/issues/show_bug.cgi?id=662"
          >issue #662</a>), copy history traversal in many commands, a
	new <tt>svn export</tt> command, versioned headers and libs,
	improved test framework, more SWIG work, the delta combiner,
	and the usual round of bug fixes.
      </li>
      <li>
        <b>Subversion 0.13.0</b> (10 June 2002): Wrapping up
           large work items in preparation for an Alpha release.
           Primary issues fixed:

          fs dump/load format
          (<a href="http://subversion.tigris.org/issues/show_bug.cgi?id=648"
          >issue #648</a>);
          new fs nodeID schema
          (<a href="http://subversion.tigris.org/issues/show_bug.cgi?id=654"
          >issue #654</a>);
          vsn-rsrc-urls use rev/path
          (<a href="http://subversion.tigris.org/issues/show_bug.cgi?id=652"
          >issue #652</a>);
          module system
          (<a href="http://subversion.tigris.org/issues/show_bug.cgi?id=517"
          >issue #517</a>);
	  reporting deleted entries to the server
          (<a href="http://subversion.tigris.org/issues/show_bug.cgi?id=658"
          >issue #658</a>);
          eliminate skel_t usage
          (<a href="http://subversion.tigris.org/issues/show_bug.cgi?id=656"
          >issue #656</a>).
      </li>
      <li>
	<b>Subversion 0.12</b> (3 May 2002):
	<br>
        Updates to handle disjoint working copies
           (<a href="http://subversion.tigris.org/issues/show_bug.cgi?id=663"
           >issue #663</a>);
        version the execute bit on files
           (<a href="http://subversion.tigris.org/issues/show_bug.cgi?id=522"
           >issue #522</a>);
        use text-base checksums in working copies
           (<a href="http://subversion.tigris.org/issues/show_bug.cgi?id=549"
           >issue #549</a>);
        fix bug in keyword expansion (<a
           href="http://subversion.tigris.org/issues/show_bug.cgi?id=646"
           >issue #646</a>);
        various fixes/improvements to the versioning filesystem (issues
           <a href="http://subversion.tigris.org/issues/show_bug.cgi?id=648"
           >#648</a>,
           <a href="http://subversion.tigris.org/issues/show_bug.cgi?id=651"
           >#651</a>, and
           <a href="http://subversion.tigris.org/issues/show_bug.cgi?id=653"
           >#653</a>, and
           <a href="http://subversion.tigris.org/issues/show_bug.cgi?id=654"
           >#654</a>), improvements to svn diff and svn rm.
      </li>
      <li>
	<b>Subversion 0.11</b> (12 Apr 2002): 
	<br>
        Commits to handle disjoint working copies
           (<a href="http://subversion.tigris.org/issues/show_bug.cgi?id=575"
           >issue #575</a>);
        use 3-way merge in updates;
        access to repository via http proxy
           (<a href="http://subversion.tigris.org/issues/show_bug.cgi?id=579"
           >issue #579</a>);
        <tt>svn&nbsp;merge</tt> (<a
           href="http://subversion.tigris.org/issues/show_bug.cgi?id=504"
           >issue #504</a>);
        various fixes for text editor invocation (issues
           <a href="http://subversion.tigris.org/issues/show_bug.cgi?id=638"
           >#638</a>,
           <a href="http://subversion.tigris.org/issues/show_bug.cgi?id=633"
           >#633</a>, and
           <a href="http://subversion.tigris.org/issues/show_bug.cgi?id=615"
           >#615</a>).
      </li>
      <li> <b>Subversion 0.10</b> (8 Mar 2002): usability,
         reliability, and performance: 
         <br>
         Delta-editor interface changes to promote better memory usage;
         "streamy" writes into the FS (<a
         href="http://subversion.tigris.org/issues/show_bug.cgi?id=412"
         >issue #412</a>); better pool management overall;
         clearer error messages; configuration improvements.
      </li>
      <li> <b>Subversion 0.9</b> (18 Feb 2002):
         "svn&nbsp;switch" (<a
         href="http://subversion.tigris.org/issues/show_bug.cgi?id=575"
         >issue #575</a>); resolution of some repository db stability
         issues (<a
         href="http://subversion.tigris.org/issues/show_bug.cgi?id=608">issue
         #608</a>); and many small features and bugfixes since 0.8, all
         praise to the Conquering Developer Hordes.  See the
         <a href="http://svn.collab.net/repos/svn/trunk/CHANGES">CHANGES</a>
         file for details.
      </li>
      <li> <b>Subversion 0.8</b> (14 Jan 2002): Commit system rewrite (<a
         href="http://subversion.tigris.org/issues/show_bug.cgi?id=463">issue
         #463</a>); diffs over the network in both directions (<a
         href="http://subversion.tigris.org/issues/show_bug.cgi?id=518">issue
         #518</a>); newline conversion and keyword substitution (<a
         href="http://subversion.tigris.org/issues/show_bug.cgi?id=524">issue
         #524</a>); and code migration from libsvn_fs to libsvn_repos (<a
         href="http://subversion.tigris.org/issues/show_bug.cgi?id=428">issue
         #428</a>).
      </li>
      <li> <b>Subversion 0.7</b> (3 Dec 2001): Branching and tagging.
      </li>
      <li> <b>Subversion 0.6 (Milestone 6)</b> (12 Nov 2001): Complete
      "<tt>svn&nbsp;log</tt>", and have "<tt>svn&nbsp;mv</tt>",
      "<tt>svn&nbsp;cp</tt>" working at least on files, with directory
      support optional (for this milestone, that is, not in the long term).
      </li>
      <li> <b>Milestones 4 and 5</b> (19 Oct 2001): These milestones
      were reached together, and fix various bugs related to properties,
      networking, and filesystem deltification.
      </li>
      <li> <b>Milestone 3</b> (30 August 2001): Subversion is now
      self-hosting; see the <a href="/project_source.html">Project
      Source</a> page for details. 
      </li>
      <li><b>Milestone 2</b> (15 May 2001): Rudimentary working filesystem;
           client can checkout/update/commit using WebDAV layer.
      </li>
      <li><b>Milestone 1</b> (20 Oct 2000): Basic working copy manipulation;
           client can checkout/update/commit using XML files.
      </li>
    </ul>

<!-- ******************************************************************** -->

<h3>The Big Picture</h3>

<blockquote>

(taken from the <a
href="http://subversion.tigris.org/servlets/ProjectDocumentList">design
document</a>)

<p>
<img src="subversion-diagram.png" alt="Design Diagram"
     width="579" height="565">
<p>

<br>
<br>

</blockquote><|MERGE_RESOLUTION|>--- conflicted
+++ resolved
@@ -25,19 +25,8 @@
            "&issue_status=NEW&issue_status=STARTED&issue_status=REOPENED"
            from the issue link. -->
       <li>
-<<<<<<< HEAD
-	<b>Subversion 0.17</b> (week of 13 January 2003): Interim 
-        release; <a
-        href="http://subversion.tigris.org/issues/buglist.cgi?target_milestone=0.17&issue_status=NEW&issue_status=STARTED&issue_status=REOPENED">see
-        issues marked with the "0.17" milestone</a>.
-      </li>
-      <li>
 	<b>Subversion 0.18</b> (TBD, early February 2003): Interim 
         release; <a
-=======
-	<b>Subversion 0.18</b> (TBD, early February 2003): Interim 
-        release; <a
->>>>>>> 568fa1e5
         href="http://subversion.tigris.org/issues/buglist.cgi?target_milestone=0.18&issue_status=NEW&issue_status=STARTED&issue_status=REOPENED">see
         issues marked with the "0.18" milestone</a>.
       </li>
@@ -69,10 +58,6 @@
 
     <ul>
       <li>
-<<<<<<< HEAD
-	<b>Subversion 0.16.1</b> (Monday, 6 January 2003): Interim 
-        bugfix release.
-=======
 	<b>Subversion 0.17.1</b> (22 January 2003): Interim bugfix release.
       </li>
       <li>
@@ -82,7 +67,6 @@
       </li>
       <li>
 	<b>Subversion 0.16.1</b> (6 January 2003): Interim bugfix release.
->>>>>>> 568fa1e5
       </li>
       <li>
 	<b>Subversion 0.16</b> (3 December 2002): Interim 
