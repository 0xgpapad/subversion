<!DOCTYPE html PUBLIC "-//W3C//DTD XHTML 1.0 Strict//EN"
"http://www.w3.org/TR/xhtml1/DTD/xhtml1-strict.dtd">
<html xmlns="http://www.w3.org/1999/xhtml">
<head>
<style type="text/css"> /* <![CDATA[ */
  @import "tigris-branding/css/tigris.css";
  @import "tigris-branding/css/inst.css";
  /* ]]> */</style>
<link rel="stylesheet" type="text/css" media="print"
  href="tigris-branding/css/print.css"/>
<script type="text/javascript" src="tigris-branding/scripts/tigris.js"></script>
<title>Project Status</title>
</head>

<body>
<div class="app">

<h1 style="text-align: center">Subversion Project Status</h1>

<p>Here is information about upcoming and past releases.  Each release
goes through a stabilization phase as described in
the <a href="hacking.html#release-stabilization">Hacker's Guide to
Subversion</a>.
The <a href="http://svn.collab.net/repos/svn/trunk/CHANGES"
>CHANGES</a> file contains an overview of what's new in each release.
Releases are always source tarballs; binary package updates for
various OS's generally follow the source tarball by a few days.</p>

<p>For information about what features are being worked on, and how we
coordinate features with releases, please see the <a
href="roadmap.html">roadmap</a> page.</p>

<div class="h2" id="upcoming" title="upcoming">
<h2>Upcoming</h2>


<ul>
  <li>
<<<<<<< HEAD
    <p><b>Subversion 1.4.0</b> (<i>late June or early July 2006</i>):
=======
    <p><b>Subversion 1.3.0</b> (<i>December 2005 / January 2006</i>):
    Feature and bugfix release.<br />
    See <a href="http://subversion.tigris.org/issues/buglist.cgi?component=subversion&amp;issue_status=NEW&amp;issue_status=STARTED&amp;issue_status=REOPENED&amp;target_milestone=1.3&amp;target_milestone=1.3-consider"
    >open issues marked for 1.3 or 1.3-consider</a>.</p>
  </li>
  <li>
    <p><b>Subversion 1.4.0</b> (<i>future</i>):
>>>>>>> fb160b83
    Feature and bugfix release. <br />
    See <a href="http://subversion.tigris.org/issues/buglist.cgi?component=subversion&amp;issue_status=NEW&amp;issue_status=STARTED&amp;issue_status=REOPENED&amp;target_milestone=1.4&amp;target_milestone=1.4-consider"
    >open issues marked for 1.4 or 1.4-consider</a>.</p>
  </li>

  <li>
    <p><b>Subversion 1.5.0</b> (<i>future</i>):
    Feature and bugfix release.<br />
    See <a href="http://subversion.tigris.org/issues/buglist.cgi?component=subversion&amp;issue_status=NEW&amp;issue_status=STARTED&amp;issue_status=REOPENED&amp;target_milestone=1.5&amp;target_milestone=1.5-consider"
    >open issues marked for 1.5 or 1.5-consider</a>.</p>
  </li>

  <li>
    <p><b>Subversion 2.0.0</b> (<i>future</i>):
    Feature and <a href="hacking.html#release-numbering"
    >compatibility-affecting</a> release.<br />
    See <a href="http://subversion.tigris.org/issues/buglist.cgi?component=subversion&amp;issue_status=NEW&amp;issue_status=STARTED&amp;issue_status=REOPENED&amp;target_milestone=2.0"
    >open issues <em>under consideration</em> for 2.0</a>
    (<em>absolutely not commitments</em>, and likely to change).</p>
  </li>
</ul>

</div>

<div class="h2" id="done" title="done">
<h2>Done</h2>

<p>Pre-1.0 releases that included a change in the filesystem database
schema (and therefore required a repository <a
href="http://svn.collab.net/repos/svn/trunk/notes/repos_upgrade_HOWTO"
>reload</a>), are highlighted in <span style="color: red"
><b><i>red</i></b></span>.  There will be no more such releases before
Subversion 2.0.</p>

<ul>
  <li>
    <b>Subversion 1.3.2</b> (Wednesday, 31 May 2006): Bugfix release.
  </li>
  <li>
    <b>Subversion 1.3.1</b> (Monday, 3 April 2006): Bugfix release.
  </li>
  <li>
    <b>Subversion 1.3.0</b> (Tuesday, 3 January 2006, RC4 shipped Wednesday, 30 November 2005; RC7 shipped Friday, 23 December 2005): Feature and bugfix release, see the <a href="svn_1.3_releasenotes.html">release notes</a>.
  </li>
  <li>
    <b>Subversion 1.2.3</b> (Thursday, 25 August 2005): Bugfix release.
  </li>
  <li>
    <b>Subversion 1.2.1</b> (Tuesday, 5 July 2005): Bugfix release.
  </li>
  <li>
    <b>Subversion 1.2.0</b> (Monday, 23 May 2005, RC1 shipped Thursday, 7 April 2005; RC2 shipped Monday, 25 April 2005; RC3 shipped Tuesday, 10 May 2005; RC4 shipped Friday, 13 May 2005): Feature and bugfix release, see the <a href="svn_1.2_releasenotes.html">release notes</a>.
  </li>
  <li>
  <b>Subversion 1.1.4</b> (Friday, 1 April 2005): Bugfix release. 
  </li>
  <li>
  <b>Subversion 1.1.3</b> (Friday, 14 January 2005): Bugfix release. 
  </li>
  <li>
  <b>Subversion 1.1.2</b> (Monday, 20 December 2004): Bugfix release. 
  </li>
  <li>
  <b>Subversion 1.1.1</b> (Friday, 22 October 2004): Bugfix release. 
  </li>
  <li>
  <b>Subversion 1.0.9</b> (Wednesday, 13 October 2004): Bugfix release. 
  </li>
  <li>
    <b>Subversion 1.1.0</b> (Wednesday, 29 September 2004, RC1 shipped Wednesday, 14 July 2004, RC2 shipped Tuesday, 10 August 2004, RC3 shipped Tuesday, 14 September 2004, RC4 shipped Wednesday, 22 September 2004): Bugfix and feature release, see the <a href="svn_1.1_releasenotes.html">release notes</a>.
  </li>
  <li>
  <b>Subversion 1.0.8</b> (Wednesday, 22 September 2004): <a href="http://subversion.tigris.org/security/CAN-2004-0749-advisory.txt">Security fix release.</a>
  </li>
  <li>
  <b>Subversion 1.0.7</b> (Friday, 17 September 2004): Bugfix release.
  </li>
  <li>
  <b>Subversion 1.0.6</b> (Monday, 19 July 2004): Bugfix and <a href="security/mod_authz_svn-copy-advisory.txt">Security fix release.</a>
  </li>
  <li>
  <b>Subversion 1.0.5</b> (Thursday, 10 June 2004): <a href="security/CAN-2004-0413-advisory.txt">Security fix release.</a> 
  </li>
  <li>
    <b>Subversion 1.0.4</b> (Friday, 21 May 2004): Bugfix release.
  </li>
  <li>
    <b>Subversion 1.0.3</b> (Wednesday, 19 May 2004): <a href="svn-sscanf-advisory.txt">Security fix release.</a>
  </li>
  <li>
    <b>Subversion 1.0.2</b> (Monday, 19 April 2004): Bugfix release.
  </li>
  <li>
    <b>Subversion 1.0.1</b> (Friday, 12 March 2004): Bugfix release.
  </li>
  <li>
    <b>Subversion 1.0.0</b> (Monday, 23 Feb 2004): Release.
  </li>
  <li>
    <b>Subversion 1.0.0-beta1</b> (Friday, 20 Feb 2004):
    Pre-release test tarball. 
  </li>
  <li>
    <b>Subversion 0.37 (1.0.0-RC1)</b> (25 Jan 2004): First release candidate for Subversion-1.0.0.
  </li>
  <li>
    <b>Subversion 0.36</b> (13 Jan 2004): Beta Interim release.
  </li>
  <li>
    <b>Subversion 0.35.1</b> (20 December 2003): Interim bugfix
    release.
  </li>
  <li>
    <b>Beta (1.0-stabilization):</b> Branched from 0.35.0,
       see <a 
       href="http://svn.collab.net/repos/svn/branches/1.0-stabilization/"
       >http://svn.collab.net/repos/svn/branches/1.0-stabilization/</a>.
  </li>
  <li>
<b>Subversion 0.35</b> (19 December 2003):
        Interim release,
        <a href="http://subversion.tigris.org/issues/buglist.cgi?target_milestone=0.35">see issues marked with the "0.35" milestone</a>.
  </li>
  <li>
<span style="color: red"><b><i>Subversion 0.34</i></b></span> (03 December 2003):
        Interim release,
        <a href="http://subversion.tigris.org/issues/buglist.cgi?target_milestone=0.34">see issues marked with the "0.34" milestone</a>.
  </li>
  <li>
    <b>Subversion 0.33.1</b> (18 November 2003): Interim bugfix
    release.
  </li>
  <li>
    <b>Subversion 0.33</b> (13 November 2003):
    Interim release,
    <a href="http://subversion.tigris.org/issues/buglist.cgi?target_milestone=0.33">see issues marked with the "0.33" milestone</a>.
  </li>
  <li>
    <b>Subversion 0.32.1</b> (23 October 2003):
    Interim release,
    <a href="http://subversion.tigris.org/issues/buglist.cgi?target_milestone=0.32">see
    issues marked with the "0.32" milestone</a>.
  </li>
  <li>
    <span style="text-decoration: line-through"><b>Subversion 0.32.0</b>
    (22 October 2003):</span>
    <i>This release is superseded by 0.32.1; see above.</i>
  </li>
  <li>
    <b>Subversion 0.31</b> (7 October 2003):
    Interim release,
    <a href="http://subversion.tigris.org/issues/buglist.cgi?target_milestone=0.31">see issues marked with the "0.31" milestone</a>.
  </li>
  <li>
    <b>Subversion 0.30</b> (24 September 2003): Interim release,
    <a href="http://subversion.tigris.org/issues/buglist.cgi?target_milestone=0.30">see issues marked with the "0.30" milestone</a>.
  </li>
  <li>
    <b>Subversion 0.29</b> (05 September 2003):    Interim release,
    <a href="http://subversion.tigris.org/issues/buglist.cgi?target_milestone=0.29">see issues marked with the "0.29" milestone</a>.
  </li>
   <li>
    <b>Subversion 0.28.2</b> (02 September 2003): Interim bugfix 
    release.
  </li>
  <li>
    <b>Subversion 0.28.1</b> (28 August 2003): Interim bugfix 
    release.
  </li>
  <li>
    <span style="color: red"><b><i>Subversion 0.28</i></b></span>
    (27 August 2003): Interim release;
    <a href="http://subversion.tigris.org/issues/buglist.cgi?target_milestone=0.28">see issues marked with the "0.28" milestone</a>.
  </li>
  <li>
    <b>Subversion 0.27</b> (10 August 2003): Interim 
    release;
    <a href="http://subversion.tigris.org/issues/buglist.cgi?target_milestone=0.27">see issues marked with the "0.27" milestone</a>.
  </li>
   <li>
    <b>Subversion 0.26</b> (23 July 2003): Interim release; <a
    href="http://subversion.tigris.org/issues/buglist.cgi?target_milestone=0.26">see issues marked with the "0.26" milestone</a>.
  </li>
   <li>
    <b>Subversion 0.25</b> (10 July 2003): Interim release; <a
    href="http://subversion.tigris.org/issues/buglist.cgi?target_milestone=0.25">see issues marked with the "0.25" milestone</a>.
  </li>
   <li>
    <b>Subversion 0.24.2</b> (18 June 2003): Interim bugfix release.
  </li>
  <li>
    <b>Subversion 0.24.1</b> (16 June 2003): Interim bugfix release.
  </li>
  <li>
    <b>Subversion 0.24</b> (15 June 2003): Interim release; <a
    href="http://subversion.tigris.org/issues/buglist.cgi?target_milestone=0.24">see issues marked with the "0.24" milestone</a>.
  </li>
  <li>
    <b>Subversion 0.23</b> (17 May 2003): Interim release; <a
    href="http://subversion.tigris.org/issues/buglist.cgi?target_milestone=0.23">see issues marked with the "0.23" milestone</a>.
  </li>
  <li>
    <b>Subversion 0.22.2</b> (13 May 2003): Interim bugfix release.
  </li>
  <li>
    <b>Subversion 0.22.1</b> (9 May 2003): Interim bugfix release.
  </li>
  <li>
    <b>Subversion 0.22</b> (7 May 2003): Interim release; <a
    href="http://subversion.tigris.org/issues/buglist.cgi?target_milestone=0.22">see issues marked with the "0.22" milestone</a>.
  </li>
  <li>
    <b>Subversion 0.21</b> (15 April 2003): Interim release; <a
    href="http://subversion.tigris.org/issues/buglist.cgi?target_milestone=0.21">see issues marked with the "0.21" milestone</a>.
  </li>
  <li>
    <b>Subversion 0.20.1</b> (26 March 2003): Interim bugfix release.
  </li>
  <li>
    <b>Subversion 0.20</b> (20 March 2003): Interim release; <a
    href="http://subversion.tigris.org/issues/buglist.cgi?target_milestone=0.20">see issues marked with the "0.20" milestone</a>.
  </li>
  <li>
    <b>Subversion 0.19.1</b> (12 March 2003): Interim bugfix release.
  </li>
  <li>
    <b>Subversion 0.19</b> (10 March 2003): Interim release; <a
    href="http://subversion.tigris.org/issues/buglist.cgi?target_milestone=0.19">see issues marked with the "0.19" milestone</a>.
  </li>
  <li>
    <b>Subversion 0.18.1</b> (26 February 2003): Interim bugfix release.
  </li>
  <li>
    <b>Subversion 0.18</b> (19 February 2003): Interim release; <a
    href="http://subversion.tigris.org/issues/buglist.cgi?target_milestone=0.18">see issues marked with the "0.18" milestone</a>.
  </li>
  <li>
    <b>Subversion 0.17.1</b> (22 January 2003): Interim bugfix release.
  </li>
  <li>
    <b>Subversion 0.17</b> (20 January 2003): Interim 
    release; <a
    href="http://subversion.tigris.org/issues/buglist.cgi?target_milestone=0.17">see issues marked with the "0.17" milestone</a>.
  </li>
</ul>

</div>

<div class="h2" id="older-releases" title="older-releases">
<h2>Older Releases</h2>

<p>Information about older releases is located on a <a
href="release-history.html">separate page</a>.</p>

</div>

</div>
</body>
</html><|MERGE_RESOLUTION|>--- conflicted
+++ resolved
@@ -36,9 +36,6 @@
 
 <ul>
   <li>
-<<<<<<< HEAD
-    <p><b>Subversion 1.4.0</b> (<i>late June or early July 2006</i>):
-=======
     <p><b>Subversion 1.3.0</b> (<i>December 2005 / January 2006</i>):
     Feature and bugfix release.<br />
     See <a href="http://subversion.tigris.org/issues/buglist.cgi?component=subversion&amp;issue_status=NEW&amp;issue_status=STARTED&amp;issue_status=REOPENED&amp;target_milestone=1.3&amp;target_milestone=1.3-consider"
@@ -46,12 +43,10 @@
   </li>
   <li>
     <p><b>Subversion 1.4.0</b> (<i>future</i>):
->>>>>>> fb160b83
     Feature and bugfix release. <br />
     See <a href="http://subversion.tigris.org/issues/buglist.cgi?component=subversion&amp;issue_status=NEW&amp;issue_status=STARTED&amp;issue_status=REOPENED&amp;target_milestone=1.4&amp;target_milestone=1.4-consider"
     >open issues marked for 1.4 or 1.4-consider</a>.</p>
   </li>
-
   <li>
     <p><b>Subversion 1.5.0</b> (<i>future</i>):
     Feature and bugfix release.<br />
@@ -59,14 +54,6 @@
     >open issues marked for 1.5 or 1.5-consider</a>.</p>
   </li>
 
-  <li>
-    <p><b>Subversion 2.0.0</b> (<i>future</i>):
-    Feature and <a href="hacking.html#release-numbering"
-    >compatibility-affecting</a> release.<br />
-    See <a href="http://subversion.tigris.org/issues/buglist.cgi?component=subversion&amp;issue_status=NEW&amp;issue_status=STARTED&amp;issue_status=REOPENED&amp;target_milestone=2.0"
-    >open issues <em>under consideration</em> for 2.0</a>
-    (<em>absolutely not commitments</em>, and likely to change).</p>
-  </li>
 </ul>
 
 </div>
@@ -83,15 +70,6 @@
 
 <ul>
   <li>
-    <b>Subversion 1.3.2</b> (Wednesday, 31 May 2006): Bugfix release.
-  </li>
-  <li>
-    <b>Subversion 1.3.1</b> (Monday, 3 April 2006): Bugfix release.
-  </li>
-  <li>
-    <b>Subversion 1.3.0</b> (Tuesday, 3 January 2006, RC4 shipped Wednesday, 30 November 2005; RC7 shipped Friday, 23 December 2005): Feature and bugfix release, see the <a href="svn_1.3_releasenotes.html">release notes</a>.
-  </li>
-  <li>
     <b>Subversion 1.2.3</b> (Thursday, 25 August 2005): Bugfix release.
   </li>
   <li>
@@ -116,7 +94,7 @@
   <b>Subversion 1.0.9</b> (Wednesday, 13 October 2004): Bugfix release. 
   </li>
   <li>
-    <b>Subversion 1.1.0</b> (Wednesday, 29 September 2004, RC1 shipped Wednesday, 14 July 2004, RC2 shipped Tuesday, 10 August 2004, RC3 shipped Tuesday, 14 September 2004, RC4 shipped Wednesday, 22 September 2004): Bugfix and feature release, see the <a href="svn_1.1_releasenotes.html">release notes</a>.
+    <b>Subversion 1.1.0</b> (Wednesday, 29 September 2004, RC1 shipped Wednesday, 14 July 2004, RC2 shipped Tuesday, 10 August 2004, RC3 shipped Tuesday, 14 September 2004, RC4 shipped Wednesday, 22 September 2004): Bugfix and feature release.
   </li>
   <li>
   <b>Subversion 1.0.8</b> (Wednesday, 22 September 2004): <a href="http://subversion.tigris.org/security/CAN-2004-0749-advisory.txt">Security fix release.</a>
@@ -150,14 +128,14 @@
     Pre-release test tarball. 
   </li>
   <li>
-    <b>Subversion 0.37 (1.0.0-RC1)</b> (25 Jan 2004): First release candidate for Subversion-1.0.0.
-  </li>
-  <li>
-    <b>Subversion 0.36</b> (13 Jan 2004): Beta Interim release.
+    <b>Subversion 0.37 (1.0.0-RC1)</b> (25 Jan 2004): First release candidate for Subversion-1.0.0
+  </li>
+  <li>
+    <b>Subversion 0.36</b> (13 Jan 2004): Beta Interim release
   </li>
   <li>
     <b>Subversion 0.35.1</b> (20 December 2003): Interim bugfix
-    release.
+    release
   </li>
   <li>
     <b>Beta (1.0-stabilization):</b> Branched from 0.35.0,
@@ -177,7 +155,7 @@
   </li>
   <li>
     <b>Subversion 0.33.1</b> (18 November 2003): Interim bugfix
-    release.
+    release
   </li>
   <li>
     <b>Subversion 0.33</b> (13 November 2003):
@@ -210,15 +188,15 @@
   </li>
    <li>
     <b>Subversion 0.28.2</b> (02 September 2003): Interim bugfix 
-    release.
+    release
   </li>
   <li>
     <b>Subversion 0.28.1</b> (28 August 2003): Interim bugfix 
-    release.
+    release
   </li>
   <li>
     <span style="color: red"><b><i>Subversion 0.28</i></b></span>
-    (27 August 2003): Interim release;
+    (27 August 2003): Interim release
     <a href="http://subversion.tigris.org/issues/buglist.cgi?target_milestone=0.28">see issues marked with the "0.28" milestone</a>.
   </li>
   <li>
