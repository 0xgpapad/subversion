--- conflicted
+++ resolved
@@ -1,4 +1,3 @@
-<<<<<<< HEAD
 #!/bin/sh
 # ====================================================================
 # Copyright (c) 2000-2003 CollabNet.  All rights reserved.
@@ -140,148 +139,4 @@
   echo "$flags"
 fi
 
-exit 0
-=======
-#!/bin/sh
-# ====================================================================
-# Copyright (c) 2000-2003 CollabNet.  All rights reserved.
-#
-# This software is licensed as described in the file COPYING, which
-# you should have received as part of this distribution.  The terms
-# are also available at http://subversion.tigris.org/license-1.html.
-# If newer versions of this license are posted there, you may use a
-# newer version instead, at your option.
-#
-# This software consists of voluntary contributions made by many
-# individuals.  For exact contribution history, see the revision
-# history and logs, available at http://subversion.tigris.org/.
-# ====================================================================
-
-# SVN script designed to allow easy command line access to SVN
-# configuration parameters.
-
-prefix="@prefix@"
-exec_prefix="@exec_prefix@"
-bindir="@bindir@"
-libdir="@libdir@"
-includedir="@includedir@"
-
-LIBS="@NEON_LIBS@ @SVN_APRUTIL_EXPORT_LIBS@ @SVN_APR_EXPORT_LIBS@ @SVN_DB_LIBS@ @LIBS@"
-CFLAGS="@CFLAGS@"
-CPPFLAGS="@CPPFLAGS@"
-INCLUDES="@SVN_NEON_INCLUDES@ @SVN_DB_INCLUDES@ @SVN_APR_INCLUDES@ @SVN_APRUTIL_INCLUDES@"
-LDFLAGS="@LDFLAGS@"
-
-SVN_SOURCE_DIR="@abs_srcdir@"
-SVN_BUILD_DIR="@abs_builddir@"
-
-show_usage()
-{
-    cat << EOF
-Usage: svn-config [OPTION]
-
-Known values for OPTION are:
-  --prefix[=DIR]    change prefix to DIR
-  --cflags          print C compiler flags
-  --cppflags        print cpp flags
-  --includes        print include information
-  --ldflags         print linker flags
-  --libs            print library information
-  --srcdir          print SVN source directory
-  --link-ld         [NOT IMPL] print link switch(es) for linking to SVN
-  --link-libtool    [NOT IMPL] print the libtool inputs for linking to SVN
-  --help            print this help
-
-When linking with libtool, an application should do something like:
-  SVN_LIBS="\`svn-config --link-libtool --libs\`"
-or when linking directly:
-  SVN_LIBS="\`svn-config --link-ld --libs\`"
-
-An application should use the results of --cflags, --cppflags, --includes,
-and --ldflags in their build process.
-EOF
-}
-
-if test $# -eq 0; then
-    show_usage
-    exit 1
-fi
-
-thisdir="`dirname $0`"
-thisdir="`cd $thisdir && pwd`"
-if test -d $bindir; then
-  tmpbindir="`cd $bindir && pwd`"
-else
-  tmpbindir=""
-fi
-if test "$tmpbindir" = "$thisdir"; then
-  location=installed
-elif test "$SVN_SOURCE_DIR" = "$thisdir"; then
-  location=source
-else
-  location=build
-fi
-
-flags=""
-
-while test $# -gt 0; do
-    # Normalize the prefix.
-    case "$1" in
-    -*=*) optarg=`echo "$1" | sed 's/[-_a-zA-Z0-9]*=//'` ;;
-    *) optarg= ;;
-    esac
-
-    case "$1" in
-    # It is possible for the user to override our prefix.
-    --prefix=*)
-    prefix=$optarg
-    ;;
-    --prefix)
-    echo $prefix
-    exit 0
-    ;;
-    --cflags)
-    flags="$flags $CFLAGS"
-    ;;
-    --cppflags)
-    flags="$flags $CPPFLAGS"
-    ;;
-    --libs)
-    flags="$flags $LIBS"
-    ;;
-    --includes)
-    if test "$location" = "installed"; then
-        flags="$flags -I$includedir $INCLUDES"
-    elif test "$location" = "source"; then
-        flags="$flags -I$SVN_SOURCE_DIR/include $INCLUDES"
-    else
-        flags="$flags -I$thisdir/include -I$SVN_SOURCE_DIR/include $INCLUDES"
-    fi
-    ;;
-    --ldflags)
-    flags="$flags $LDFLAGS"
-    ;;
-    --srcdir)
-    echo $SVN_SOURCE_DIR
-    exit 0
-    ;;
-    --help)
-    show_usage
-    exit 0
-    ;;
-    *)
-    show_usage
-    exit 1
-    ;;
-    esac
-
-    # Next please.
-    shift
-done
-
-if test -n "$flags"; then
-  echo "$flags"
-fi
-
-exit 0
->>>>>>> 568fa1e5
+exit 0