               ======================================
                      INSTALLING SUBVERSION
                          A Quick Guide
               ======================================

$LastChangedDate$


Contents:

     I. INTRODUCTION
       A. Audience
       B. Dependency Overview
       C. Dependencies in Detail
       D. Documentation

    II. INSTALLATION
       A. Building from a Tarball
       B. Building the Latest Source under Unix
       C. Building under Unix in Different Directories
       D. Installing from a Zip or Installer File under Windows
       E. Building the Latest Source under Windows

   III. BUILDING A SUBVERSION SERVER
       A. Setting Up Apache Httpd
       B. Making and Installing the Subversion Server
       C. Configuring Apache for Subversion
       D. Running and Testing
       E. Alternative:  'svnserve' and ra_svn

    IV. PLATFORM-SPECIFIC ISSUES
       A. Windows XP
       B. Mac OS X

     V. PROGRAMMING LANGUAGE BINDINGS (PYTHON, PERL, RUBY, JAVA)



I.    INTRODUCTION
      ============

  A. Audience

      This document is written for people who intend to build
      Subversion from source code.  Normally, the only people who do
      this are Subversion developers and package maintainers.

      If neither of these labels fits you, we recommend you find an
      appropriate binary package of Subversion and install that.
      While the Subversion project doesn't officially release binary
      packages, a number of volunteers have made such packages
      available for different operating systems.  Most Linux and BSD
      distributions already have Subversion packages ready to go via
      standard packaging channels, and other volunteers have built
      'installers' for both Windows and OS X.  Visit this page for
      package links:

         https://subversion.apache.org/packages.html

      For those of you who still wish to build from source, Subversion
      follows the Unix convention of "./configure && make", but it has
      a number of dependencies.


  B. Dependency Overview

      You'll need the following build tools to compile Subversion:

      * autoconf 2.59 or later (Unix only)
      * libtool 1.4 or later (Unix only)
      * a reasonable C compiler (gcc, Visual Studio, etc.)


      Subversion also depends on the following third-party libraries:

      * libapr and libapr-util (REQUIRED for client and server)

         The Apache Portable Runtime (APR) library provides an
         abstraction of operating-system level services such as file
         and network I/O, memory management, and so on.  It also
         provides convenience routines for things like hashtables,
         checksums, and argument processing.  While it was originally
         developed for the Apache HTTP server, APR is a standalone
         library used by Subversion and other products.  It is a
         critical dependency for all of Subversion; it's the layer
         that allows Subversion clients and servers to run on
         different operating systems.

      * SQLite  (REQUIRED for client and server)

         Subversion uses SQLite to manage some internal databases.

      * libz  (REQUIRED for client and server)

         Subversion uses zlib for compressing binary differences.
         These diff streams are used everywhere -- over the network,
         in the repository, and in the client's working copy.

      * Apache Serf  (OPTIONAL for client)

         The Apache Serf library allows the Subversion client to send HTTP
         requests.  This is necessary if you want your client to access
         a repository served by the Apache HTTP server.  There is an
         alternate 'svnserve' server as well, though, and clients
         automatically know how to speak the svnserve protocol.
         Thus it's not strictly necessary for your client to be able
         to speak HTTP... though we still recommend that your client
         be built to speak both HTTP and svnserve protocols.

      * OpenSSL (OPTIONAL for client and server)

         OpenSSL enables your client to access SSL-encrypted https://
         URLs (using Apache Serf) in addition to unencrypted http:// URLs.
         To use SSL with Subversion's WebDAV server, Apache needs to be
         compiled with OpenSSL as well.

      * Netwide Assembler (OPTIONAL for client and server)

        The Netwide Assembler (NASM) is used to build the (optionally)
        assembler modules of OpenSSL.  As of OpenSSL 1.1.0 NASM is the
        only supported assembler.

      * Berkeley DB (OPTIONAL for client and server)

         There are two different repository 'back-end'
         implementations.  One implementation stores data in a flat
         filesystem (known as FSFS); the other implementation stores
         data in a Berkeley DB database (known as BDB).  When you
         create a repository, you have the option of specifying a
         storage back-end.  The Berkeley DB back-end will only be
         available if the BDB libraries are discovered at compile
         time.  The Berkeley DB back-end has been deprecated and
         is not recommend.

      * libsasl (OPTIONAL for client and server)

         If the Cyrus SASL library is detected at compile time, then
         the svn client (and svnserve server) will be able to utilize
         SASL to do various forms of authentication when speaking the
         svnserve protocol.

      * Python, Perl, Java, Ruby  (OPTIONAL)

         Subversion is mostly a collection of C libraries with
         well-defined APIs, with a small collection of programs that
         use the APIs.  If you want to build Subversion API bindings
         for other languages, you need to have those languages
         available at build time.

<<<<<<< HEAD
      * py3c (OPTIONAL, but REQUIRED for python bindings)

        The Python 3 Compatibility layer for C extensions is required to build
        the python language bindings.

      * KDELibs, GNOME Keyring  (OPTIONAL for client)
=======
      * KDE Framework 5, libsecret, GNOME Keyring (OPTIONAL for client)
>>>>>>> be4ba1f6

         Subversion contains optional support for storing passwords in
         KWallet via KDE Framework 5 libraries (preferred) or kdelibs4,
         and GNOME Keyring via libsecret (preferred) or GNOME APIs.

      * libmagic (OPTIONAL)

         If the libmagic library is detected at compile time,
         it will be used to determine mime-types of binary files
         which are added to version control. Note that mime-types
         configured via auto-props or the mime-types-file option
         take precedence.

      * Googlemock aka Gmock (OPTIONAL)

         This optional package is used by the tests for Subversions'
         C++ bindings.


  C. Dependencies in Detail

      Subversion depends on a number of third party tools and libraries.
      Some of them are only required to run a Subversion server; others
      are necessary just for a Subversion client.  This section explains
      what other tools and libraries will be required so that Subversion
      can be built with the set of features you want.

      On Unix systems, the './configure' script will tell you if you are
      missing the correct version of any of the required libraries or
      tools, so if you are in a real hurry to get building, you can skip
      straight to section II.  If you want to gather the pieces you will
      need before starting out, however, you should read the following.

      If you're just installing a Subversion client, the Subversion
      team has created a script that downloads the minimal prerequisite
      libraries (Apache Portable Runtime, Sqlite, and Zlib).  The script,
      'get-deps.sh', is available in the same directory as this file.
      When run, it will place 'apr', 'apr-util', 'serf', 'zlib', and
      'sqlite-amalgamation' directories directly into your unpacked Subversion
      distribution.  With the exception of sqlite-amalgamation, they will
      still need to be configured, built and installed explicitly, and
      Subversion's own configure script may need to be told where to find
      them, if they were not installed in standard system locations.

      Note: there are optional dependencies (such as OpenSSL, swig, and httpd)
      which get-deps.sh does not download.

      Note: Because previous builds of Subversion may have installed older
      versions of these libraries, you may want to run some of the cleanup
      commands described in section II.B before installing the following.


      1.  Apache Portable Runtime 1.3 or newer  (REQUIRED)

      Whenever you want to build any part of Subversion, you need the
      Apache Portable Runtime (APR) and the APR Utility (APR-util)
      libraries.

      If you do not have a pre-installed APR and APR-util, you will need
      to get these yourself:

          https://apr.apache.org/download.cgi

      On Unix systems, if you already have the APR libraries compiled and do
      not wish to regenerate them from source code, then Subversion needs to
      be able to find them.

      There are a couple of options to "./configure" that tell it where
      to look for the APR and APR-util libraries. By default it will try
      to locate the libraries using apr-config and apu-config scripts.
      These scripts provide all the relevant information for the APR and
      APR-util installations.

      If you want to specify the location of the APR library, you can use
      the "--with-apr=" option of "./configure". It should be able to find
      the apr-config script in the standard location under that directory
      (e.g. ${prefix}/bin).

      Similarly, you can specify the location of APR-util using the
      "--with-apr-util=" option to "./configure". It will look for the
      apu-config script relative to that directory.

      For example, if you want to use the APR libraries you built
      with the Apache httpd server, you could run:

          $ ./configure --with-apr=/usr/local/apache2 \
            --with-apr-util=/usr/local/apache2  ...

      Be sure to use a native Windows SVN client (as opposed to
      Cygwin's version) so that the .dsp files get carriage-returns at
      the ends of their lines.  Otherwise Visual Studio will complain
      that it doesn't recognize the .dsp files.

      If you use APR libraries checked out from svn in an Unix
      environment, you need to run the 'buildconf' script in each
      library's directory, to regenerate the configure scripts and
      other files required for compiling the libraries:

      $ cd apr; ./buildconf; ./configure ...; make; make install; cd ..

      $ cd apr-util; ./buildconf; ./configure ...; make; make install; cd ..

      Configure build and install both libraries before running Subversion's
      configure script.


      2. Zlib  (REQUIRED)

         Subversion's binary-differencing engine depends on zlib for
         compression.   Most Unix systems have libz pre-installed, but
         if you need it, you can get it from

            http://www.zlib.net/


      3.  autoconf 2.59 or newer (Unix only)

      This is required only if you plan to build from the latest source
      (see section II.B). Generally only developers would be doing this.


      4.  libtool 1.4 or newer (Unix only)

      This is required only if you plan to build from the latest source
      (see section II.B).

      Note: Some systems (Solaris, for example) require libtool 1.4.3 or
      newer. The autogen.sh script knows about that.


      5.  Apache Serf library 1.3.4 or newer (OPTIONAL)

      If you want your client to be able to speak to an Apache
      server (via a http:// or https:// URL), you must link against
      Apache Serf.  Though optional, we strongly recommend this.

      In order to use ra_serf, you must install serf, and run Subversion's
      ./configure with the argument --with-serf.  If serf is installed in a
      non-standard place, you should use

               --with-serf=/path/to/serf/install

      instead.

      Apache Serf can be obtained via your system's package distribution
      system or directly from http://code.google.com/p/serf/.

      For more information on Apache Serf and Subversion's ra_serf, see the
      file subversion/libsvn_ra_serf/README.

      6. OpenSSL  (OPTIONAL)

      ### needs some updates. I think Apache Serf automagically handles
      ### finding OpenSSL, but we may need more docco here. and w.r.t
      ### zlib.

      The Apache Serf library has support for SSL encryption by relying on the
      OpenSSL library.

        a. Using OpenSSL on the client through Apache Serf

          On Unix systems, to build Apache Serf with OpenSSL, you need OpenSSL
          installed on your system, and you must add "--with-ssl" as a
          "./configure" parameter.  If your OpenSSL installation is hard
          for Apache Serf to find, you may need to use
          "--with-libs=/path/to/lib" in addition.  In particular, on Red Hat
          (but not Fedora Core) it is necessary to specify
          "--with-libs=/usr/kerberos" for OpenSSL to be found.  You can also
          specify a path to the zlib library using "--with-libs".

          Under Windows, you can specify the paths to these libraries by
          passing the options --with-zlib and --with-openssl to gen-make.py.

        b. Using OpenSSL on the Apache server

          You can also add support for these features to an Apache httpd
          server to be used for Subversion using the same support libraries.
          The Subversion build system will not provide them, however.  You
          add them by specifying parameters to the "./configure" script of
          the Apache Server instead.

          For getting SSL on your server, you would add the "--enable-ssl"
          or "--with-ssl=/path/to/lib" option to Apache's "./configure"
          script.  Apache enables zlib support by default, but you can
          specify a nonstandard location for the library with the
          "--with-z=/path/to/dir" option.  Consult the Apache documentation
          for more details, and for other modules you may wish to install
          to enhance your Subversion server.

      If you don't already have it, you can get a copy of OpenSSL,
      including instructions for building and packaging on both Unix
      systems and Windows, at:

          https://www.openssl.org/


      7.  Berkeley DB 4.X  (OPTIONAL)

      Berkeley DB is needed to build a Subversion server that supports
      the BDB repository filesystem, or to access a BDB repository on
      local disk.  If you will only use the FSFS repository filesystem,
      or if you are building a Subversion client that will only speak
      to remote (networked) repositories, you don't need it.

      The current recommended version is 4.4.20 or newer, which brings
      auto-recovery functionality to the Berkeley DB database
      environment.

      If you must use an older version of Berkeley DB, we *strongly*
      recommend using 4.3 or 4.2 over the 4.1 or 4.0 versions.  Not
      only are these significantly faster and more stable, but they
      also enable Subversion repositories to automatically clean up
      database journal files to save disk space.

      You'll need Berkeley DB installed on your system.  You can
      get it from:

      http://www.oracle.com/technetwork/database/database-technologies/berkeleydb/overview/index.html

      If you have Berkeley DB installed in a place not searched by default
      for includes and libraries, add something like this:

          --with-berkeley-db=db.h:/usr/local/include/db4.7:/usr/local/lib/db4.7:db-4.7

      to your `configure' switches, and the build process will use the
      Berkeley DB header and library in the named directories.  You may
      need to use a different path, of course.  Note that in order for
      the detection to succeed, the dynamic linker must be able to find
      the libraries at configure time.

      If you are on the Windows platform and want to build Subversion,
      a precompiled version of the Berkeley DB library is available for
      download at the Subversion web site "Documents & files" area:

          http://subversion.tigris.org/servlets/ProjectDocumentList?folderID=688

      Look in the "Releases > Windows > Windows BDB" section.


      8.  Cyrus SASL library (OPTIONAL)

      If the Simple Authentication and Security Layer (SASL) library
      is detected on your system, then the Subversion client and
      svnserve server can utilize its abilities for various forms of
      authentication.  To learn more about SASL or to get the source
      code, visit:

         http://freshmeat.net/projects/cyrussasl/


      9.  Apache Web Server 2.2.X or newer  (OPTIONAL)

          (https://httpd.apache.org/download.cgi)

      The Apache httpd server is one of two methods to make your Subversion
      repository available over a network - the other is a custom server
      program called svnserve, which requires no extra software packages.
      Building Subversion, the Apache server, and the modules that Apache
      needs to communicate with Subversion are complicated enough that there
      is a whole section at the end of this document that describes how it
      is done: See section III for details.


      10.  Python 2.7 or newer (https://www.python.org/)  (OPTIONAL)

      If you want to run "make check" or build from the latest source
      under Unix/Windows as described in section II.B, II.E and III.D,
      install Python 2.7 or higher on your system. The majority of the
      test suite is written in Python, as is part of Subversion's build
      system.


      11. Perl 5.8 or newer (Windows only)  (OPTIONAL)

      To build Subversion under any of the MS Windows platforms, you
      will also need Perl 5.8 or newer to run apr-util's w32locatedb.pl
      script.


      12. SQLite  (REQUIRED)

      Subversion requires SQLite version 3.8.2 or above.  You can meet this
      dependency several ways:
        * Use an SQLite amalgamation file.
        * Specify an SQLite installation to use.
        * Let Subversion find an installed SQLite.

      To use an SQLite-provided amalgamation, just drop sqlite3.c into
      Subversion's sqlite-amalgamation/ directory, or point to it with the
      --with-sqlite configure option.  This file also ships with the Subversion
      dependencies distribution, or you can download it from SQLite:

          https://www.sqlite.org/download.html


      13. pkg-config  (Unix only, OPTIONAL)

      Subversion uses pkg-config to find appropriate options used
      at build time.


      14. D-Bus  (Unix only, OPTIONAL)

      D-Bus is a message bus system. D-Bus is required for support for KWallet
      and GNOME Keyring. pkg-config is needed to find D-Bus headers and library.


      15. Qt 5 or Qt 4  (Unix only, OPTIONAL)

      Qt is a cross-platform application framework. QtCore, QtDBus and QtGui
      modules are required for support for KWallet. pkg-config is needed
      to find Qt headers and libraries.


      16. KDE 5 Framework libraries or KDELibs 4  (Unix only, OPTIONAL)

      Subversion contains optional support for storing passwords in KWallet.
      Subversion will look for KF5Wallet, KF5CoreAddons, KF5I18n APIs by default,
      and needs kf5-config to find them. The KDELibs 4 api is also supported.
      KDELibs contains core KDE libraries. Subversion uses libkdecore and libkdeui
      libraries when support for KWallet is enabled. kde4-config is used to get
      some necessary options. pkg-config, D-Bus and Qt 4 are also required.

      If you want to build support for KWallet, then pass the '--with-kwallet'
      option to `configure`. If KDE is installed in a non-standard prefix, then
      use:

          --with-kwallet=/path/to/KDE/prefix

      17. GLib 2  (Unix only, OPTIONAL)

      GLib is a general-purpose utility library. GLib is required for support
      for GNOME Keyring. pkg-config is needed to find GLib headers and library.


      18. GNOME Keyring  (Unix only, OPTIONAL)

      Subversion contains optional support for storing passwords in GNOME Keyring.
      pkg-config is needed to find GNOME Keyring headers and library. D-Bus and
      GLib are also required. If you want to build support for GNOME Keyring,
      then pass the '--with-gnome-keyring' option to `configure`.


      19. Ctypesgen  (OPTIONAL)

      Ctypesgen is Python wrapper generator for ctypes. It is used to generate
      a part of Subversion Ctypes Python bindings (CSVN). If you want to build
      CSVN, then pass the '--with-ctypesgen' option to `configure`. If ctypesgen.py
      is installed in a non-standard place, then use:

          --with-ctypesgen=/path/to/ctypesgen.py

      For more information on CSVN, see subversion/bindings/ctypes-python/README.

      20. libmagic (OPTIONAL)

      Subversion's configure script attempts to find libmagic automatically.
      If it is installed in a non-standard location, then use:

        --with-libmagic=/path/to/libmagic/prefix

      The files include/magic.h and lib/libmagic.so.1.0 (or similar)
      are expected beneath this prefix directory. If they cannot be
      found Subversion will be compiled without support for libmagic.

      If libmagic is installed but support for it should not be compiled
      in, then use:
      
        --with-libmagic=no

      If configure should fail when libmagic is not present, but only
      the default locations should be searched, then use:

        --with-libmagic

      21. Googlemock (OPTIONAL)

      Googlemock can be installed and built in-tree by invoking

      $ ./get-dep.sh gmock

      22. LZ4 (OPTIONAL)

      Subversion uses LZ4 compression libary version r129 or above. Configure
      will attempt to locate the system library by default using pkg-config
      and known paths.

      If it is installed in a non-standard location, then use:

        --with-lz4=/path/to/liblz4

      If configure should use the version bundled with the sources, use:
        --with-lz4=internal

      23. py3c (OPTIONAL)

      Subversion uses the py3c compatibility library when building the Python
      language bindings. Configure will attempt to locate the system library by
      default using pkg-config and known paths.

      If it is installed in a non-standard location, then use:

        --with-py3c=/path/to/py3c/prefix

  D. Documentation

      The primary documentation for Subversion is the free book
      "Version Control with Subversion", a.k.a. "The Subversion Book",
      obtainable from http://svnbook.red-bean.com/.

      Various additional documentation exists in the doc/ subdirectory of
      the Subversion source.  See the file doc/README for more information.



II.   INSTALLATION
      ============

  A.  Building from a Tarball
      ------------------------------

      1.  Building from a Tarball

      Download the most recent distribution tarball from:

          https://subversion.apache.org/download/

      Unpack it, and use the standard GNU procedure to compile:

          $ ./configure
          $ make
          # make install

      You can also run the full test suite by running 'make check'.  Even
      in successful runs, some tests will report XFAIL; that is normal.
      Failed runs are indicated by FAIL or XPASS results, or a non-zero exit
      code from "make check".


  B.  Building the Latest Source under Unix
      -------------------------------------

      These instructions assume you have already installed Subversion
      and checked out a working copy of Subversion's own code --
      either the latest /trunk code, or some branch or tag.  You also
      need to have already installed whatever prerequisites that
      version of Subversion requires (if you haven't, the ./configure
      step should complain).

      You can discard the directory created by the tarball; you're
      about to build the latest, greatest Subversion client.  This is
      the procedure Subversion developers use.

      First off, if you have any Subversion libraries lying around
      from previous 'make installs', clean them up first!

          # rm -f /usr/local/lib/libsvn*
          # rm -f /usr/local/lib/libapr*
          # rm -f /usr/local/lib/libserf*

      Start the process by running "autogen.sh":

          $ sh ./autogen.sh

      This script will make sure you have all the necessary components
      available to build Subversion.  If any are missing, you will be
      told where to get them from.  (See the 'Dependency Overview' in
      section I.)

      Note: if the command "autoconf" on your machine does not run
      autoconf 2.59 or later, but you do have a new enough autoconf
      available, then you can specify the correct one with the
      AUTOCONF variable.  (The AUTOHEADER variable is similar.)  This
      may be required on Debian GNU/Linux, where "autoconf" is
      actually a Perl script that attempts to guess which version is
      required -- because of the interaction between Subversion's and
      APR's configuration systems, the Perl script may get it wrong.
      So for example, you might need to do:

          $ AUTOCONF=autoconf2.59 sh ./autogen.sh

      Once you've prepared the working copy by running autogen.sh,
      just follow the usual configuration and build procedure:

          $ ./configure
          $ make
          # make install

      (Optionally, you might want to pass --enable-maintainer-mode to
      the ./configure script.  This enables debugging symbols in your
      binaries (among other things) and most Subversion developers use it.)

      Since the resulting binary depends on shared libraries, the
      destination library directory must be identified in your
      operating system's library search path. That is in either
      /etc/ld.so.conf or $LD_LIBRARY_PATH for Linux systems and in
      /etc/rc.conf for FreeBSD, followed by a run of the 'ldconfig'
      program. Check your system documentation for details. By
      identifying the destination directory, Subversion will be able
      to dynamically load repository access plugins.  If you try to do
      a checkout and see an error like:

      subversion/libsvn_ra/ra_loader.c:209: (apr_err=170000)
      svn: Unrecognized URL scheme 'https://svn.apache.org/repos/asf/subversion/trunk'

      It probably means that the dynamic loader/linker can't find all
      of the libsvn_* libraries.


  C.  Building under Unix in Different Directories
      --------------------------------------------

      It is possible to configure and build Subversion on Unix in a
      directory other than the working copy. For example

          $ svn co https://svn.apache.org/repos/asf/subversion/trunk svn
          $ cd svn
          $ # get SQLite amalgamation if required
          $ chmod +x autogen.sh
          $ ./autogen.sh
          $ mkdir ../obj
          $ cd ../obj
          $ ../svn/configure [...with options as appropriate...]
          $ make

      puts the Subversion working copy in the directory svn and builds
      it in a separate, parallel directory obj.

      Why would you want to do this? Well there are a number of
      reasons...

          *  You may prefer to avoid "polluting" the working copy with
             files generated during the build.

          *  You may want to put the build directory and the working
             copy on different physical disks to improve performance.

          *  You may want to separate source and object code and only
             backup the source.

          *  You may want to remote mount the working copy on multiple
             machines, and build for different machines from the same
             working copy.

          *  You may want to build multiple configurations from the
             same working copy.

      The last reason above is possibly the most useful.  For instance
      you can have separate debug and optimized builds each using the
      same working copy. Or you may want a client-only build and a
      client-server build. Using multiple build directories you can
      rebuild any or all configurations after an edit without the need
      to either clean and reconfigure, or identify and copy changes
      into another working copy.


  D.  Installing from a Zip or Installer File under Windows
      -----------------------------------------------------

      Of all the ways of getting a Subversion client, this is the
      easiest.  Download a Zip or self-extracting installer via:

      https://subversion.apache.org/packages.html#windows

      For a Zip file extract the DLLs and EXEs to a directory of your
      choice. Included in the download are among other tools the SVN
      client, the SVNADMIN administration tool and the SVNLOOK reporting
      tool.

      You may want to add the bin directory in the Subversion folder to your
      PATH environment variable so as to not have to use the full path when
      running Subversion commands.

      To test the installation, open a DOS box (run either "cmd" or
      "command" from the Start menu's "Run..." menu option), change to
      the directory you installed the executables into, and run:

          C:\test>svn co https://svn.apache.org/repos/asf/subversion/trunk svn

      This will get the latest Subversion sources and put them into the
      "svn" subdirectory.

      If using a self-extracting .exe file, just run it instead of
      unzipping it, to install Subversion.

  E.  Building the Latest Source under Windows
      ----------------------------------------

  E.1 Prerequisites

      * Microsoft Visual Studio. Any recent (2005+) version containing the
        Visual C++ component will work (E.g. Professional, Express, Community
        Edition). Make sure you enable C++ support during setup.
      * Python 2.7 or higher, downloaded from https://www.python.org/ which is
        used to generate the project files.
        Note that Python 3.x is not supported (yet).
      * Perl 5.8 or higher from https://www.perl.org/get.html
      * Awk (from https://www.cs.princeton.edu/~bwk/btl.mirror/awk95.exe) is
        needed to compile Apache.  Note that this is the actual awk program,
        not an installer - just rename it to awk.exe and it is ready to use.
      * Apache apr, apr-util, and optionally apr-iconv libraries, version
        1.3 or later (1.2 for apr-iconv). If you are building from a Subversion
        checkout and have not downloaded Apache 2, then get these 3 libraries
        from https://www.apache.org/dist/apr/.
      * SQLite 3.8.2 or higher from https://www.sqlite.org/download.html
        (3.8.11.1 or higher recommended)
      * ZLib 1.2 or higher is required and can be obtained from
        http://www.zlib.net/
      * Either a Subversion client binary from
        https://subversion.apache.org/packages.html to do the initial checkout
        of the Subversion source or the zip file source distribution.

      Additional Options

      * [Optional] Apache Httpd 2 source, downloaded from
        https://httpd.apache.org/download.cgi, these instructions assume
        version 2.0.58.  This is only needed for building the Subversion
        server Apache modules.  ### FIXME Apache 2.2 or greater required.
      * [Optional] Berkeley DB for backend support of the server components
        are available from
        http://www.oracle.com/technetwork/database/database-technologies/berkeleydb/downloads/index-082944.html
        (Version 4.4.20 or in specific cases some higher version recommended)
        For more information see Section I.C.7.
      * [Optional] Openssl can be obtained from https://www.openssl.org/source/
      * [Optional] NASM can be obtained from http://www.nasm.us/
      * [Optional] A modified version of GNU libintl, called
        svn-win32-libintl.zip, can be used for displaying localized
        messages. Available at:
        http://subversion.tigris.org/servlets/ProjectDocumentList?folderID=2627
      * [Optional] GNU gettext for generating message catalog (.mo)
        files from message translations. You can get the latest
        binaries from http://gnuwin32.sourceforge.net/. You'll need the
        binaries (gettext-0.14.1-bin.zip) and dependencies
        (gettext-0.14.1-dep.zip).

  E.2 Notes

      The Apache Serf library supports secure connections with OpenSSL
      and on-the-wire compression with zlib. If you want to use the
      secure connections feature, you should pass the option
      "--with-openssl" to the gen-make.py script. See Section I.C.6 for
      more details.

  E.3 Preparation

      This section describes how to unpack the files to make a build tree.

      * Make a directory SVN and cd into it.
      * Either checkout Subversion:

          svn co https://svn.apache.org/repos/asf/subversion/trunk src-trunk

        or unpack the zip file distribution and rename the directory to
        src-trunk.

      * Install Visual Studio Environment. You either have to tell the
        installer to register environment variables or run VCVARS32.BAT
        before building anything.  If you are using a newer Visual Studio,
        use the 'Visual Studio 20xx Command Prompt' on the Start menu.
      * Install Python and add it to your path
      * Install Perl (it should add itself to the path)
        ### Subversion doesn't need perl. Only some dependencies need it
            (OpenSSL and some apr scripts)
      * Copy AWK (awk95.exe) to awk.exe (e.g. SVN\awk\awk.exe) and add
        the directory containing it (e.g. SVN\awk) to the path.
        ### Subversion doesn't need awk. Only some dependencies need it
            (some apr scripts)
      * [Optional] Install NASM and add it to your path
        ### Subversion doesn't need NASM. Only some dependencies need it
            optionally (OpenSSL)
      * [Optional] If you checked out Subversion from the repository and want
        to build Subversion with http/https access support then install the
        Apache Serf sources into SVN\src-trunk\serf.
      * [Optional] If you want BDB backend support, extract the Berkeley DB
        files into SVN\src-trunk\db4-win32. It's a good idea to add
        SVN\src-trunk\db4-win32\bin to your PATH, so that Subversion can find
        the Berkeley DB DLLs.

        [NOTE: This binary package of Berkeley DB is provided for
            convenience only. Please don't address questions about
            Berkeley DB that aren't directly related to using Subversion
            to the project mailing list.]

        If you build Berkeley DB from the source, you will have to copy
        the file db-x.x.x\build_win32\db.h to
        SVN\src-trunk\db4-win32\include, and all the import libraries to
        SVN\src-trunk\db4-win32\lib. Again, the DLLs should be somewhere in
        your path.
        ### Just use --with-serf instead of the hardcoded path

      * [Optional] If you want to build the server modules, extract Apache
        source into SVN\httpd-2.x.x.
      * If you are building from a checkout of Subversion, and you are NOT
        building Apache, then you will need the APR libraries.  Depending
        on how you got your version of APR, either:
          - Extract the APR, APR-util and APR-iconv source distributions into
            SVN\apr, SVN\apr-util, and SVN\apr-iconv respectively.
        Or:
          - Extract the apr, apr-util and apr-iconv directories from the
            srclib folder in the Apache httpd source into SVN\apr,
            SVN\apr-util, and SVN\apr-iconv respectively.
        ### Just use --with-apr, etc. instead of the hardcoded paths
      * Extract the ZLib sources into SVN\zlib if you are not using the zlib
        included in the dependencies zip file.
        ### Just use --with-zlib instead of the hardcoded path
      * [Optional] If you want secure connection (https) client support extract
        OpenSSL into SVN\openssl
        ### And pass the path to both serf and gen-make.py
      * [Optional] If you want localized message support, extract
        svn-win32-libintl.zip into SVN\svn-win32-libintl and extract
        gettext-x.x.x-bin.zip and gettext-x.x.x-dep.zip into
        SVN\gettext-x.x.x-bin.
        Add SVN\gettext-x.x.x-bin\bin to your path.        
      * Download the SQLite amalgamation from
        https://www.sqlite.org/download.html
        and extract it into SVN\sqlite-amalgamation.
        See I.C.12 for alternatives to using the amalgamation package.

  E.4 Building the Binaries

      To build the binaries either follow these instructions.

      Start in the SVN directory you created.

      Set up the environment (commands should be one line even if wrapped here).

      C:>set VER=trunk
      C:>set DIR=trunk
      C:>set BUILD_ROOT=C:\SVN
      C:>set PYTHONDIR=C:\Python27
      C:>set AWKDIR=C:\SVN\Awk
      C:>set ASMDIR=C:\SVN\asm
      C:>set SDKINC="C:\Program Files\Microsoft SDK\include"
      C:>set SDKLIB="C:\Program Files\Microsoft SDK\lib"
      C:>set GETTEXTBIN=C:\SVN\gettext-0.14.1-bin\bin
      C:>PATH=%PATH%;%BUILD_ROOT%\src-%DIR%\db4-win32;%ASMDIR%;
              %PYTHONDIR%;%AWKDIR%;%GETTEXTBIN%
      C:>set INCLUDE=%SDKINC%;%INCLUDE%
      C:>set LIB=%SDKLIB%;%LIB%

      OpenSSL < 1.1.0

      C:>cd openssl
      C:>perl Configure VC-WIN32
  [*] C:>call ms\do_masm
      C:>nmake -f ms\ntdll.mak
      C:>cd out32dll
      C:>call ..\ms\test
      C:>cd ..\..

      *Note: Use "call ms\do_nasm" if you have nasm instead of MASM, or
             "call ms\do_ms" if you don't have an assembler.
             Also if you are using OpenSSL >= 1.0.0 masm is no longer
             supported. You will have to use do_nasm or do_ms in this case.

      OpenSSL >= 1.1.0

      C:>cd openssl
      C:>perl Configure VC-WIN32
      C:>nmake
      C:>nmake test
      C:>cd ..

      Apache 2

      This step is only required for building the server dso modules.

      ### FIXME Apache 2.2 or greater required. Old build instructions for VC6.

      C:>set APACHEDIR=C:\Program Files\Apache Group\Apache2
      C:>msdev httpd-2.0.58\apache.dsw /MAKE "BuildBin - Win32 Release"

      APR

      If you downloaded APR / APR-UTIL / APR_ICONV by source, you will have to
      build these libraries first.
      Building these libraries on Windows is straight forward and in most cases
      as simple as issuing these two commands:

      C:>nmake -f Makefile.win
      C:>nmake -f Makefile.win install

      Please refere to the build instructions provided by the library source
      for actual build instructions.

      ZLib

      If you downloaded the zlib source, you will have to build ZLib first.
      Building ZLib using Visual Studio should be quite simple. Just open the
      appropriate solution and build the project zlibstat using the IDE.

      Please refere to the build instructions provided by the library source
      for actual build instructions.

      Note that you'd make sure to define ZLIB_WINAPI in the ZLib config
      header and move the lib-file into the zlib root-directory.

      Apache Serf

      ### Section about Apache Serf might be required/useful to add.
      ### scons is required too and Apache Serf needs to be configured prior to
      ### be able to build Subversion using:
      ### scons APR=[PATH_TO_APR] APU=[PATH_TO_APU] OPENSSL=[PATH_TO_OPENSSL]
      ### ZLIB=[PATH_TO_ZLIB] PREFIX=[PATH_TO_SERF_DEST]
      ### scons check
      ### scons install

      Subversion

      Things to note:

      * If you don't want to build mod_dav_svn, omit the --with-httpd
        option.  The zip file source distribution contains apr, apr-util and
        apr-iconv in the default build location. If you have downloaded the
        apr files yourself you will have to tell the generator where to find
        the APR libraries; the options are --with-apr, --with-apr-util and
        --with-apr-iconv.
      * If you would like a debug build substitute Debug for Release in
        the msbuild command.
      * There have been rumors that Subversion on Win32 can be built
        using the latest cygwin, you probably don't want the zip file source
        distribution though. ymmv.
      * You will also have to distribute the C runtime dll with the binaries.
        Also, since Apache/APR do not provide .vcproj files, you will need to
        convert the Apache/APR .dsp files to .vcproj files with Visual Studio
        before building -- just open the Apache .dsw file and answer 'Yes To
        All' when the conversion dialog pops up, or you can open the individual
        .dsp files and convert them one at a time.
        The Apache/APR projects required by Subversion are:
        apr-util\libaprutil.dsp, apr\libapr.dsp,
        apr-iconv\libapriconv.dsp, apr-util\xml\expat\lib\xml.dsp,
        apr-iconv\ccs\libapriconv_ccs_modules.dsp, and
        apr-iconv\ces\libapriconv_ces_modules.dsp.
      * If the server dso modules are being built and tested Apache must not
        be running or the copy of the dso modules will fail.

      C:>cd src-%DIR%

      If Apache 2 has been built and the server modules are required then
      gen-make.py will already have been run. If the source is from the zip
      file, Apache 2 has not been built so gen-make.py must be run:

      C:>python gen-make.py --vsnet-version=20xx --with-berkeley-db=db4-win32
          --with-openssl=..\openssl --with-zlib=..\zlib
          --with-libintl=..\svn-win32-libintl

      Then build subversion:

      C:>msbuild subversion_vcnet.sln /t:__MORE__ /p:Configuration=Release
      C:>cd ..

      The binaries have now been built.

  E.5 Packaging the binaries

      You now need to copy the binaries ready to make the release zip
      file. You also need to do this to run the tests as the new binaries
      need to be in your path. You can use the build/win32/make_dist.py
      script in the Subversion source directory to do that.

      [TBD: Describe how to do this. Note dependencies on zip, jar, doxygen.]

  E.6 Testing the Binaries
      [TBD: It's been a long, long while since it was necessary to move
            binaries around for testing. win-tests.py does that automagically.
            Fix this section accordingly, and probably reorder, putting
            the packaging at the end.]

      The build process creates the binary test programs but it does not
      copy the client tests into the release test area.

      C:>cd src-%DIR%
      C:>mkdir Release\subversion\tests\cmdline
      C:>xcopy /S /Y subversion\tests\cmdline Release\subversion\tests\cmdline

      If the server dso modules  have been built then copy the dso files and
      dlls into the Apache modules directory.

      C:>copy Release\subversion\mod_dav_svn\mod_dav_svn.so "%APACHEDIR%"\modules
      C:>copy Release\subversion\mod_authz_svn\mod_authz_svn.so
         "%APACHEDIR%"\modules
      C:>copy svn-win32-%VER%\bin\intl.dll "%APACHEDIR%\bin"
      C:>copy svn-win32-%VER%\bin\iconv.dll "%APACHEDIR%\bin"
      C:>copy svn-win32-%VER%\bin\libdb42.dll "%APACHEDIR%\bin"
      C:>cd ..

      Put the svn-win32-trunk\bin directory at the start of your path so
      you run the newly built binaries and not another version you might
      have installed.

      Then run the client tests:

      C:>PATH=%BUILD_ROOT%\svn-win32-%VER%\bin;%PATH%
      C:>cd src-%DIR%
      C:>python win-tests.py -c -r -v

      If the server dso modules were built configure Apache to use the
      mod_dav_svn and mod_authz_svn modules by making sure these lines appear
      uncommented in httpd.conf:

        LoadModule dav_module         modules/mod_dav.so
        LoadModule dav_fs_module      modules/mod_dav_fs.so
        LoadModule dav_svn_module     modules/mod_dav_svn.so
        LoadModule authz_svn_module   modules/mod_authz_svn.so

      And further down the file add location directives to point to the
      test repositories. Change the paths to the SVN directory you created
      (paths should be on one line even if wrapped here):

        <Location /svn-test-work/repositories>
         DAV svn
         SVNParentPath C:/SVN/src-trunk/Release/subversion/tests/cmdline/
                       svn-test-work/repositories
        </Location>

        <Location /svn-test-work/local_tmp/repos>
         DAV svn
         SVNPath c:/SVN/src-trunk/Release/subversion/tests/cmdline/
                 svn-test-work/local_tmp/repos
        </Location>

      Then restart Apache and run the tests:

      C:>python win-tests.py -c -r -v -u http://localhost
      C:>cd ..

III.  BUILDING A SUBVERSION SERVER
      ============================

      Subversion has two servers you can choose from:  svnserve and
      Apache.  svnserve is a small, lightweight server program that is
      automatically compiled when you build Subversion's source.  Apache
      is a more heavyweight HTTP server, but tends to have more features.

      This section primarily focuses on how to build Apache and the
      accompanying mod_dav_svn server module for it.  If you plan to use
      svnserve instead, jump right to section E for a quick explanation.


  A.  Setting Up Apache Httpd
      -----------------------

      1.  Obtaining and Installing Apache Httpd 2

      Subversion tries to compile against the latest released version
      of Apache httpd 2.2+.  The easiest thing for you to do is download
      a source tarball of the latest release and unpack that.

      If you have questions about the Apache httpd 2.2 build, please consult
      the httpd install documentation:

          https://httpd.apache.org/docs-2.2/install.html

      At the top of the httpd tree:

          $ ./buildconf
          $ ./configure --enable-dav --enable-so --enable-maintainer-mode

      The first arg says to build mod_dav.

      The second arg says to enable shared module support which is needed
      for a typical compile of mod_dav_svn (see below).

      The third arg says to include debugging information.  If you
      built Subversion with --enable-maintainer-mode, then you should
      do the same for Apache; there can be problems if one was
      compiled with debugging and the other without.

      Note: if you have multiple db versions installed on your system,
      Apache might link to a different one than Subversion, causing
      failures when accessing the repository through Apache.  To prevent
      this from happening, you have to tell Apache which db version to
      use and where to find db.  Add --with-dbm=db4 and
      --with-berkeley-db=/usr/local/BerkeleyDB.4.2 to the configure
      line.  Make sure this is the same db as the one Subversion uses.
      This note assumes you have installed Berkeley DB 4.2.52
      at its default locations.  For more info about the db requirement,
      see section I.C.7.

      You may also want to include other modules in your build. Add
      --enable-ssl to turn on SSL support, and --enable-deflate to turn on
      compression support, for example.  Consult the Apache documentation
      for more details.

      All instructions below assume you configured Apache to install
      in its default location, /usr/local/apache2/; substitute
      appropriately if you chose some other location.

      Compile and install apache:

          $ make && make install


  B.  Making and Installing the Subversion Apache Server Module
      ---------------------------------------------------------

      Go back into your subversion working copy and run ./autogen.sh if
      you need to.  Then, assuming Apache httpd 2.2 is installed in the
      standard location, run:

          $ ./configure

      Note: do *not* configure subversion with "--disable-shared"!
      mod_dav_svn *must* be built as a shared library, and it will
      look for other libsvn_*.so libraries on your system.

      If you see a warning message that the build of mod_dav_svn is
      being skipped, this may be because you have Apache httpd 2.x
      installed in a non-standard location.  You can use the
      "--with-apxs=" option to locate the apxs script:

          $ ./configure --with-apxs=/usr/local/apache2/bin/apxs

      Note: it *is* possible to build mod_dav_svn as a static library
      and link it directly into Apache. Possible, but painful. Stick
      with the shared library for now; if you can't, then ask.

          $ rm /usr/local/lib/libsvn*

      If you have old subversion libraries sitting on your system,
      libtool will link them instead of the `fresh' ones in your tree.
      Remove them before building subversion.

          $ make clean && make && make install

      After the make install, the Subversion shared libraries are in
      /usr/local/lib/.  mod_dav_svn.so should be installed in
      /usr/local/libexec/ (or elsewhere, such as /usr/local/apache2/modules/,
      if you passed --with-apache-libexecdir to configure).


      Section II.E explains how to build the server on Windows.


  C.  Configuring Apache Httpd for Subversion
      ---------------------------------------

      The following section is an abbreviated version of the
      information in the Subversion Book
      (http://svnbook.red-bean.com).  Please read chapter 6 for more
      details.

      The following assumes you have already created a repository.
      For documentation on how to do that, see README.

      The following also assumes that you have modified
      /usr/local/apache2/conf/httpd.conf to reflect your setup.
      At a minimum you should look at the User, Group and ServerName
      directives.  Full details on setting up apache can be found at:
      https://httpd.apache.org/docs-2.2/

      First, your httpd.conf needs to load the mod_dav_svn module.
      If you pass --enable-mod-activation to Subversion's configure,
      'make install' target should automatically add this line for you.
      In any case, if Apache HTTPD gives you an error like "Unknown
      DAV provider: svn", then you may want to verify that this line
      exists in your httpd.conf:

         LoadModule dav_svn_module     modules/mod_dav_svn.so

      NOTE: if you built mod_dav as a dynamic module as well, make sure
      the above line appears after the one that loads mod_dav.so.

      Next, add this to the *bottom* of your httpd.conf:

      <Location /svn/repos>
          DAV svn
          SVNPath /absolute/path/to/repository
      </Location>

      This will give anyone unrestricted access to the repository.  If
      you want limited access, read or write, you add these lines to
      the Location block:

          AuthType Basic
          AuthName "Subversion repository"
          AuthUserFile /my/svn/user/passwd/file

      And:

          a) For a read/write restricted repository:

             Require valid-user

          b) For a write restricted repository:

             <LimitExcept GET PROPFIND OPTIONS REPORT>
                 Require valid-user
             </LimitExcept>

          c) For separate restricted read and write access:

             AuthGroupFile /my/svn/group/file

             <LimitExcept GET PROPFIND OPTIONS REPORT>
                 Require group svn_committers
             </LimitExcept>

             <Limit GET PROPFIND OPTIONS REPORT>
                 Require group svn_committers
                 Require group svn_readers
             </Limit>

      ### FIXME Tutorials section refers to old 2.0 docs
      These are only a few simple examples.  For a complete tutorial
      on Apache access control, please consider taking a look at the
      tutorials found under "Security" on the following page:
      https://httpd.apache.org/docs-2.0/misc/tutorials.html

      In order for 'svn cp' to work (which is actually implemented as a
      DAV COPY command), mod_dav needs to be able to determine the
      hostname of the server.  A standard way of doing this is to use
      Apache's ServerName directive to set the server's hostname.  Edit
      your /usr/local/apache2/conf/httpd.conf to include:

      ServerName svn.myserver.org

      If you are using virtual hosting through Apache's NameVirtualHost
      directive, you may need to use the ServerAlias directive to specify
      additional names that your server is known by.

      If you have configured mod_deflate to be in the server, you can enable
      compression support for your repository by adding the following line
      to your Location block:

          SetOutputFilter DEFLATE


      NOTE: If you are unfamiliar with an Apache directive, or not exactly
      sure about what it does, don't hesitate to look it up in the
      documentation: https://httpd.apache.org/docs-2.2/mod/directives.html.

      NOTE: Make sure that the user 'nobody' (or whatever UID the
      httpd process runs as) has permission to read and write the
      Berkeley DB files!  This is a very common problem.


  D.  Running and Testing
      -------------------

      Fire up apache 2:

          $ /usr/local/apache2/bin/apachectl stop
          $ /usr/local/apache2/bin/apachectl start

      Check /usr/local/apache2/logs/error_log to make sure it started
      up okay.

      Try doing a network checkout from the repository:

          $ svn co http://localhost/svn/repos wc

      The most common reason this might fail is permission problems
      reading the repository db files.  If the checkout fails, make
      sure that the httpd process has permission to read and write to
      the repository.  You can see all of mod_dav_svn's complaints in
      the Apache error logfile, /usr/local/apache2/logs/error_log.

      To run the regression test suite for networked Subversion, see
      the instructions in subversion/tests/cmdline/README.
      For advice about tracing problems, see "Debugging the server" in
      https://subversion.apache.org/docs/community-guide/.


  E.  Alternative:  'svnserve' and ra_svn
      -----------------------------------

      An alternative network layer is libsvn_ra_svn (on the client
      side) and the 'svnserve' process on the server.  This is a
      simple network layer that speaks a custom protocol over plain
      TCP (documented in libsvn_ra_svn/protocol):

         $ svnserve -d     # becomes a background daemon
         $ svn checkout svn://localhost/usr/local/svn/repository

      You can use the "-r" option to svnserve to set a logical root
      for repositories, and the "-R" option to restrict connections to
      read-only access.  ("Read-only" is a logical term here; svnserve
      still needs write access to the database in this mode, but will
      not allow commits or revprop changes.)

      'svnserve' has built-in CRAM-MD5 authentication (so you can use
      non-system accounts), and can also be tunneled over SSH (so you
      can use existing system accounts).  It's also capable of using
      Cyrus SASL if libsasl2 is detected at ./configure time.  Please
      read chapter 6 in the Subversion Book
      (http://svnbook.red-bean.com) for details on these features.



IV.   PLATFORM-SPECIFIC ISSUES
      ========================

  A.  Windows XP
      ----------

      There is an error in the Windows XP TCP/IP stack which causes
      corruption in certain cases.  This problem is exposed only
      through ra_dav.

      The root of the matter is caused by duplicating file handles
      between parent and child processes.  The httpd Apache group
      explains this a lot better:

          https://www.apache.org/dist/httpd/binaries/win32/#xpbug

      And there's an item about this in the Subversion FAQ:

          https://subversion.apache.org/faq.html#windows-xp-server

      The only known workaround for now is to update to Windows XP
      SP1 (or higher).


  B.  Mac OS X
      --------

      [TBD: Describe BDB 4.0.x problem]



V.    PROGRAMMING LANGUAGE BINDINGS (PYTHON, PERL, RUBY, JAVA)
      ========================================================

      For Python, Perl and Ruby bindings, see the file

          ./subversion/bindings/swig/INSTALL

      For Java bindings, see the file

          ./subversion/bindings/javahl/README<|MERGE_RESOLUTION|>--- conflicted
+++ resolved
@@ -148,16 +148,12 @@
          for other languages, you need to have those languages
          available at build time.
 
-<<<<<<< HEAD
       * py3c (OPTIONAL, but REQUIRED for python bindings)
 
         The Python 3 Compatibility layer for C extensions is required to build
         the python language bindings.
 
-      * KDELibs, GNOME Keyring  (OPTIONAL for client)
-=======
       * KDE Framework 5, libsecret, GNOME Keyring (OPTIONAL for client)
->>>>>>> be4ba1f6
 
          Subversion contains optional support for storing passwords in
          KWallet via KDE Framework 5 libraries (preferred) or kdelibs4,
