--- conflicted
+++ resolved
@@ -22,12 +22,8 @@
  */
 
 -- STMT_CREATE_SCHEMA
-<<<<<<< HEAD
-PRAGMA AUTO_VACUUM = 1;
 PRAGMA PAGE_SIZE = 4096;
 
-=======
->>>>>>> 4d9e80e7
 /* A table mapping representation hashes to locations in a rev file. */
 CREATE TABLE rep_cache (
   hash TEXT NOT NULL PRIMARY KEY,
