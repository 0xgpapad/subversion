/* fs_fs.c --- filesystem operations specific to fs_fs
 *
 * ====================================================================
 *    Licensed to the Apache Software Foundation (ASF) under one
 *    or more contributor license agreements.  See the NOTICE file
 *    distributed with this work for additional information
 *    regarding copyright ownership.  The ASF licenses this file
 *    to you under the Apache License, Version 2.0 (the
 *    "License"); you may not use this file except in compliance
 *    with the License.  You may obtain a copy of the License at
 *
 *      http://www.apache.org/licenses/LICENSE-2.0
 *
 *    Unless required by applicable law or agreed to in writing,
 *    software distributed under the License is distributed on an
 *    "AS IS" BASIS, WITHOUT WARRANTIES OR CONDITIONS OF ANY
 *    KIND, either express or implied.  See the License for the
 *    specific language governing permissions and limitations
 *    under the License.
 * ====================================================================
 */

#include <stdlib.h>
#include <stdio.h>
#include <string.h>
#include <ctype.h>
#include <assert.h>
#include <errno.h>

#include <apr_general.h>
#include <apr_pools.h>
#include <apr_file_io.h>
#include <apr_uuid.h>
#include <apr_lib.h>
#include <apr_md5.h>
#include <apr_sha1.h>
#include <apr_strings.h>
#include <apr_thread_mutex.h>

#include "svn_pools.h"
#include "svn_fs.h"
#include "svn_dirent_uri.h"
#include "svn_path.h"
#include "svn_hash.h"
#include "svn_props.h"
#include "svn_sorts.h"
#include "svn_string.h"
#include "svn_time.h"
#include "svn_mergeinfo.h"
#include "svn_config.h"
#include "svn_ctype.h"

#include "fs.h"
#include "tree.h"
#include "lock.h"
#include "key-gen.h"
#include "fs_fs.h"
#include "id.h"
#include "rep-cache.h"
#include "temp_serializer.h"

#include "revprops-db.h"

#include "private/svn_fs_util.h"
#include "../libsvn_fs/fs-loader.h"

#include "svn_private_config.h"

/* An arbitrary maximum path length, so clients can't run us out of memory
 * by giving us arbitrarily large paths. */
#define FSFS_MAX_PATH_LEN 4096

/* The default maximum number of files per directory to store in the
   rev and revprops directory.  The number below is somewhat arbitrary,
   and can be overriden by defining the macro while compiling; the
   figure of 1000 is reasonable for VFAT filesystems, which are by far
   the worst performers in this area. */
#ifndef SVN_FS_FS_DEFAULT_MAX_FILES_PER_DIR
#define SVN_FS_FS_DEFAULT_MAX_FILES_PER_DIR 1000
#endif

/* Following are defines that specify the textual elements of the
   native filesystem directories and revision files. */

/* Headers used to describe node-revision in the revision file. */
#define HEADER_ID          "id"
#define HEADER_TYPE        "type"
#define HEADER_COUNT       "count"
#define HEADER_PROPS       "props"
#define HEADER_TEXT        "text"
#define HEADER_CPATH       "cpath"
#define HEADER_PRED        "pred"
#define HEADER_COPYFROM    "copyfrom"
#define HEADER_COPYROOT    "copyroot"
#define HEADER_FRESHTXNRT  "is-fresh-txn-root"
#define HEADER_MINFO_HERE  "minfo-here"
#define HEADER_MINFO_CNT   "minfo-cnt"

/* Kinds that a change can be. */
#define ACTION_MODIFY      "modify"
#define ACTION_ADD         "add"
#define ACTION_DELETE      "delete"
#define ACTION_REPLACE     "replace"
#define ACTION_RESET       "reset"

/* True and False flags. */
#define FLAG_TRUE          "true"
#define FLAG_FALSE         "false"

/* Kinds that a node-rev can be. */
#define KIND_FILE          "file"
#define KIND_DIR           "dir"

/* Kinds of representation. */
#define REP_PLAIN          "PLAIN"
#define REP_DELTA          "DELTA"

/* Cookies used to classify cached file handle usage */
/* Used whenever no other specific region of the rev file is being read. */
#define DEFAULT_FILE_COOKIE 0

/* Used when reading representation data.
 * Since this is often interleaved with other reads, use a separate 
 * cookie (hence a separate file handle) for the reps.  That way, rep
 * access can often be satisfied from the APR read buffer.  The same
 * applies to the meta data because it is not rep data. */
#define REP_FILE_COOKIE     1

/* Notes:

To avoid opening and closing the rev-files all the time, it would
probably be advantageous to keep each rev-file open for the
lifetime of the transaction object.  I'll leave that as a later
optimization for now.

I didn't keep track of pool lifetimes at all in this code.  There
are likely some errors because of that.

*/

/* The vtable associated with an open transaction object. */
static txn_vtable_t txn_vtable = {
  svn_fs_fs__commit_txn,
  svn_fs_fs__commit_obliteration_txn,
  svn_fs_fs__abort_txn,
  svn_fs_fs__txn_prop,
  svn_fs_fs__txn_proplist,
  svn_fs_fs__change_txn_prop,
  svn_fs_fs__txn_root,
  svn_fs_fs__change_txn_props
};

/* SQL bits for revprops. */
REVPROPS_DB_SQL_DECLARE_STATEMENTS(statements);

/* Declarations. */

static svn_error_t *
read_min_unpacked_rev(svn_revnum_t *min_unpacked_rev,
                      const char *path,
                      apr_pool_t *pool);

static svn_error_t *
update_min_unpacked_rev(svn_fs_t *fs, apr_pool_t *pool);

static svn_error_t *
update_min_unpacked_revprop(svn_fs_t *fs, apr_pool_t *pool);

/* Pathname helper functions */

/* Return TRUE is REV is packed in FS, FALSE otherwise. */
static svn_boolean_t
is_packed_rev(svn_fs_t *fs, svn_revnum_t rev)
{
  fs_fs_data_t *ffd = fs->fsap_data;

  return (rev < ffd->min_unpacked_rev);
}

static const char *
path_format(svn_fs_t *fs, apr_pool_t *pool)
{
  return svn_dirent_join(fs->path, PATH_FORMAT, pool);
}

static APR_INLINE const char *
path_uuid(svn_fs_t *fs, apr_pool_t *pool)
{
  return svn_dirent_join(fs->path, PATH_UUID, pool);
}

const char *
svn_fs_fs__path_current(svn_fs_t *fs, apr_pool_t *pool)
{
  return svn_dirent_join(fs->path, PATH_CURRENT, pool);
}

static APR_INLINE const char *
path_txn_current(svn_fs_t *fs, apr_pool_t *pool)
{
  return svn_dirent_join(fs->path, PATH_TXN_CURRENT, pool);
}

static APR_INLINE const char *
path_txn_current_lock(svn_fs_t *fs, apr_pool_t *pool)
{
  return svn_dirent_join(fs->path, PATH_TXN_CURRENT_LOCK, pool);
}

static APR_INLINE const char *
path_lock(svn_fs_t *fs, apr_pool_t *pool)
{
  return svn_dirent_join(fs->path, PATH_LOCK_FILE, pool);
}

static const char *
path_rev_packed(svn_fs_t *fs, svn_revnum_t rev, const char *kind,
                apr_pool_t *pool)
{
  fs_fs_data_t *ffd = fs->fsap_data;

  assert(ffd->max_files_per_dir);
  assert(is_packed_rev(fs, rev));

  return svn_dirent_join_many(pool, fs->path, PATH_REVS_DIR,
                              apr_psprintf(pool, "%ld.pack",
                                           rev / ffd->max_files_per_dir),
                              kind, NULL);
}

static const char *
path_rev_shard(svn_fs_t *fs, svn_revnum_t rev, apr_pool_t *pool)
{
  fs_fs_data_t *ffd = fs->fsap_data;

  assert(ffd->max_files_per_dir);
  return svn_dirent_join_many(pool, fs->path, PATH_REVS_DIR,
                              apr_psprintf(pool, "%ld",
                                                 rev / ffd->max_files_per_dir),
                              NULL);
}

static const char *
path_rev(svn_fs_t *fs, svn_revnum_t rev, apr_pool_t *pool)
{
  fs_fs_data_t *ffd = fs->fsap_data;

  assert(! is_packed_rev(fs, rev));

  if (ffd->max_files_per_dir)
    {
      return svn_dirent_join(path_rev_shard(fs, rev, pool),
                             apr_psprintf(pool, "%ld", rev),
                             pool);
    }

  return svn_dirent_join_many(pool, fs->path, PATH_REVS_DIR,
                              apr_psprintf(pool, "%ld", rev), NULL);
}

/* Returns the path of REV in FS, whether in a pack file or not.
   Allocate in POOL.
   NOTE. The file given by path is only guaranteed to actually
   exist if it has not been deleted since this FSFS session has
   been opened. */
svn_error_t *
svn_fs_fs__path_rev_absolute(const char **path,
                             svn_fs_t *fs,
                             svn_revnum_t rev,
                             apr_pool_t *pool)
{
  fs_fs_data_t *ffd = fs->fsap_data;

  if (ffd->format < SVN_FS_FS__MIN_PACKED_FORMAT
      || ! is_packed_rev(fs, rev))
    {
      *path = path_rev(fs, rev, pool);
    }
  else
    {
      svn_node_kind_t kind;

      /* Initialize the return variable. */
      *path = path_rev_packed(fs, rev, "pack", pool);

      /* quick check the path. For revs close to HEAD, this will often
       * be effective (and, hence, efficient). */
      if (svn_file_handle_cache__has_file(ffd->file_handle_cache, *path))
        return SVN_NO_ERROR;

      /* the expensive standard lookup check */
      SVN_ERR(svn_io_check_path(*path, &kind, pool));
      if (kind == svn_node_file)
        {
          /* *path is already set correctly. */
          return SVN_NO_ERROR;
        }
      else
        {
          /* Someone must have run 'svnadmin pack' while this fs object
           * was open. */

          SVN_ERR(update_min_unpacked_rev(fs, pool));

          /* The rev really should be present now. */
          if (! is_packed_rev(fs, rev))
            return svn_error_createf(APR_ENOENT, NULL,
                                     _("Revision file '%s' does not exist, "
                                       "and r%ld is not packed"),
                                     svn_dirent_local_style(*path, pool),
                                     rev);
          /* Fall through. */
        }
    }

  return SVN_NO_ERROR;
}

static const char *
path_revprops_shard(svn_fs_t *fs, svn_revnum_t rev, apr_pool_t *pool)
{
  fs_fs_data_t *ffd = fs->fsap_data;

  assert(ffd->max_files_per_dir);
  return svn_dirent_join_many(pool, fs->path, PATH_REVPROPS_DIR,
                              apr_psprintf(pool, "%ld",
                                           rev / ffd->max_files_per_dir),
                              NULL);
}

static const char *
path_revprops(svn_fs_t *fs, svn_revnum_t rev, apr_pool_t *pool)
{
  fs_fs_data_t *ffd = fs->fsap_data;

  if (ffd->max_files_per_dir)
    {
      return svn_dirent_join(path_revprops_shard(fs, rev, pool),
                             apr_psprintf(pool, "%ld", rev),
                             pool);
    }

  return svn_dirent_join_many(pool, fs->path, PATH_REVPROPS_DIR,
                              apr_psprintf(pool, "%ld", rev), NULL);
}

static APR_INLINE const char *
path_txn_dir(svn_fs_t *fs, const char *txn_id, apr_pool_t *pool)
{
  SVN_ERR_ASSERT_NO_RETURN(txn_id != NULL);
  return svn_dirent_join_many(pool, fs->path, PATH_TXNS_DIR,
                              apr_pstrcat(pool, txn_id, PATH_EXT_TXN,
                                          (char *)NULL),
                              NULL);
}

static APR_INLINE const char *
path_txn_changes(svn_fs_t *fs, const char *txn_id, apr_pool_t *pool)
{
  return svn_dirent_join(path_txn_dir(fs, txn_id, pool), PATH_CHANGES, pool);
}

static APR_INLINE const char *
path_txn_props(svn_fs_t *fs, const char *txn_id, apr_pool_t *pool)
{
  return svn_dirent_join(path_txn_dir(fs, txn_id, pool), PATH_TXN_PROPS, pool);
}

static APR_INLINE const char *
path_txn_next_ids(svn_fs_t *fs, const char *txn_id, apr_pool_t *pool)
{
  return svn_dirent_join(path_txn_dir(fs, txn_id, pool), PATH_NEXT_IDS, pool);
}

static APR_INLINE const char *
path_min_unpacked_rev(svn_fs_t *fs, apr_pool_t *pool)
{
  return svn_dirent_join(fs->path, PATH_MIN_UNPACKED_REV, pool);
}

static APR_INLINE const char *
path_min_unpacked_revprop(svn_fs_t *fs, apr_pool_t *pool)
{
  return svn_dirent_join(fs->path, PATH_MIN_UNPACKED_REVPROP, pool);
}


static APR_INLINE const char *
path_txn_proto_rev(svn_fs_t *fs, const char *txn_id, apr_pool_t *pool)
{
  fs_fs_data_t *ffd = fs->fsap_data;
  if (ffd->format >= SVN_FS_FS__MIN_PROTOREVS_DIR_FORMAT)
    return svn_dirent_join_many(pool, fs->path, PATH_TXN_PROTOS_DIR,
                                apr_pstrcat(pool, txn_id, PATH_EXT_REV,
                                            (char *)NULL),
                                NULL);
  else
    return svn_dirent_join(path_txn_dir(fs, txn_id, pool), PATH_REV, pool);
}

static APR_INLINE const char *
path_txn_proto_rev_lock(svn_fs_t *fs, const char *txn_id, apr_pool_t *pool)
{
  fs_fs_data_t *ffd = fs->fsap_data;
  if (ffd->format >= SVN_FS_FS__MIN_PROTOREVS_DIR_FORMAT)
    return svn_dirent_join_many(pool, fs->path, PATH_TXN_PROTOS_DIR,
                                apr_pstrcat(pool, txn_id, PATH_EXT_REV_LOCK,
                                            (char *)NULL),
                                NULL);
  else
    return svn_dirent_join(path_txn_dir(fs, txn_id, pool), PATH_REV_LOCK,
                           pool);
}

static const char *
path_txn_node_rev(svn_fs_t *fs, const svn_fs_id_t *id, apr_pool_t *pool)
{
  const char *txn_id = svn_fs_fs__id_txn_id(id);
  const char *node_id = svn_fs_fs__id_node_id(id);
  const char *copy_id = svn_fs_fs__id_copy_id(id);
  const char *name = apr_psprintf(pool, PATH_PREFIX_NODE "%s.%s",
                                  node_id, copy_id);

  return svn_dirent_join(path_txn_dir(fs, txn_id, pool), name, pool);
}

static APR_INLINE const char *
path_txn_node_props(svn_fs_t *fs, const svn_fs_id_t *id, apr_pool_t *pool)
{
  return apr_pstrcat(pool, path_txn_node_rev(fs, id, pool), PATH_EXT_PROPS,
                     (char *)NULL);
}

static APR_INLINE const char *
path_txn_node_children(svn_fs_t *fs, const svn_fs_id_t *id, apr_pool_t *pool)
{
  return apr_pstrcat(pool, path_txn_node_rev(fs, id, pool),
                     PATH_EXT_CHILDREN, (char *)NULL);
}

static APR_INLINE const char *
path_node_origin(svn_fs_t *fs, const char *node_id, apr_pool_t *pool)
{
  size_t len = strlen(node_id);
  const char *node_id_minus_last_char =
    (len == 1) ? "0" : apr_pstrmemdup(pool, node_id, len - 1);
  return svn_dirent_join_many(pool, fs->path, PATH_NODE_ORIGINS_DIR,
                              node_id_minus_last_char, NULL);
}


/* Functions for working with shared transaction data. */

/* Return the transaction object for transaction TXN_ID from the
   transaction list of filesystem FS (which must already be locked via the
   txn_list_lock mutex).  If the transaction does not exist in the list,
   then create a new transaction object and return it (if CREATE_NEW is
   true) or return NULL (otherwise). */
static fs_fs_shared_txn_data_t *
get_shared_txn(svn_fs_t *fs, const char *txn_id, svn_boolean_t create_new)
{
  fs_fs_data_t *ffd = fs->fsap_data;
  fs_fs_shared_data_t *ffsd = ffd->shared;
  fs_fs_shared_txn_data_t *txn;

  for (txn = ffsd->txns; txn; txn = txn->next)
    if (strcmp(txn->txn_id, txn_id) == 0)
      break;

  if (txn || !create_new)
    return txn;

  /* Use the transaction object from the (single-object) freelist,
     if one is available, or otherwise create a new object. */
  if (ffsd->free_txn)
    {
      txn = ffsd->free_txn;
      ffsd->free_txn = NULL;
    }
  else
    {
      apr_pool_t *subpool = svn_pool_create(ffsd->common_pool);
      txn = apr_palloc(subpool, sizeof(*txn));
      txn->pool = subpool;
    }

  assert(strlen(txn_id) < sizeof(txn->txn_id));
  apr_cpystrn(txn->txn_id, txn_id, sizeof(txn->txn_id));
  txn->being_written = FALSE;

  /* Link this transaction into the head of the list.  We will typically
     be dealing with only one active transaction at a time, so it makes
     sense for searches through the transaction list to look at the
     newest transactions first.  */
  txn->next = ffsd->txns;
  ffsd->txns = txn;

  return txn;
}

/* Free the transaction object for transaction TXN_ID, and remove it
   from the transaction list of filesystem FS (which must already be
   locked via the txn_list_lock mutex).  Do nothing if the transaction
   does not exist. */
static void
free_shared_txn(svn_fs_t *fs, const char *txn_id)
{
  fs_fs_data_t *ffd = fs->fsap_data;
  fs_fs_shared_data_t *ffsd = ffd->shared;
  fs_fs_shared_txn_data_t *txn, *prev = NULL;

  for (txn = ffsd->txns; txn; prev = txn, txn = txn->next)
    if (strcmp(txn->txn_id, txn_id) == 0)
      break;

  if (!txn)
    return;

  if (prev)
    prev->next = txn->next;
  else
    ffsd->txns = txn->next;

  /* As we typically will be dealing with one transaction after another,
     we will maintain a single-object free list so that we can hopefully
     keep reusing the same transaction object. */
  if (!ffsd->free_txn)
    ffsd->free_txn = txn;
  else
    svn_pool_destroy(txn->pool);
}


/* Obtain a lock on the transaction list of filesystem FS, call BODY
   with FS, BATON, and POOL, and then unlock the transaction list.
   Return what BODY returned. */
static svn_error_t *
with_txnlist_lock(svn_fs_t *fs,
                  svn_error_t *(*body)(svn_fs_t *fs,
                                       const void *baton,
                                       apr_pool_t *pool),
                  const void *baton,
                  apr_pool_t *pool)
{
  svn_error_t *err;
#if APR_HAS_THREADS
  fs_fs_data_t *ffd = fs->fsap_data;
  fs_fs_shared_data_t *ffsd = ffd->shared;
  apr_status_t apr_err;

  apr_err = apr_thread_mutex_lock(ffsd->txn_list_lock);
  if (apr_err)
    return svn_error_wrap_apr(apr_err, _("Can't grab FSFS txn list mutex"));
#endif

  err = body(fs, baton, pool);

#if APR_HAS_THREADS
  apr_err = apr_thread_mutex_unlock(ffsd->txn_list_lock);
  if (apr_err && !err)
    return svn_error_wrap_apr(apr_err, _("Can't ungrab FSFS txn list mutex"));
#endif

  return svn_error_return(err);
}


/* Get a lock on empty file LOCK_FILENAME, creating it in POOL. */
static svn_error_t *
get_lock_on_filesystem(const char *lock_filename,
                       apr_pool_t *pool)
{
  svn_error_t *err = svn_io_file_lock2(lock_filename, TRUE, FALSE, pool);

  if (err && APR_STATUS_IS_ENOENT(err->apr_err))
    {
      /* No lock file?  No big deal; these are just empty files
         anyway.  Create it and try again. */
      svn_error_clear(err);
      err = NULL;

      SVN_ERR(svn_io_file_create(lock_filename, "", pool));
      SVN_ERR(svn_io_file_lock2(lock_filename, TRUE, FALSE, pool));
    }

  return svn_error_return(err);
}

/* Obtain a write lock on the file LOCK_FILENAME (protecting with
   LOCK_MUTEX if APR is threaded) in a subpool of POOL, call BODY with
   BATON and that subpool, destroy the subpool (releasing the write
   lock) and return what BODY returned. */
static svn_error_t *
with_some_lock(svn_fs_t *fs,
               svn_error_t *(*body)(void *baton,
                                    apr_pool_t *pool),
               void *baton,
               const char *lock_filename,
#if SVN_FS_FS__USE_LOCK_MUTEX
               apr_thread_mutex_t *lock_mutex,
#endif
               apr_pool_t *pool)
{
  apr_pool_t *subpool = svn_pool_create(pool);
  svn_error_t *err;

#if SVN_FS_FS__USE_LOCK_MUTEX
  apr_status_t status;

  /* POSIX fcntl locks are per-process, so we need to serialize locks
     within the process. */
  status = apr_thread_mutex_lock(lock_mutex);
  if (status)
    return svn_error_wrap_apr(status,
                              _("Can't grab FSFS mutex for '%s'"),
                              lock_filename);
#endif

  err = get_lock_on_filesystem(lock_filename, subpool);

  if (!err)
    {
      fs_fs_data_t *ffd = fs->fsap_data;
      if (ffd->format >= SVN_FS_FS__MIN_PACKED_FORMAT)
        SVN_ERR(update_min_unpacked_rev(fs, pool));
      if (ffd->format >= SVN_FS_FS__MIN_PACKED_REVPROP_FORMAT)
        SVN_ERR(update_min_unpacked_revprop(fs, pool));
#if 0 /* Might be a good idea? */
      SVN_ERR(get_youngest(&ffd->youngest_rev_cache, fs->path,
                           pool));
#endif
      err = body(baton, subpool);
    }

  svn_pool_destroy(subpool);

#if SVN_FS_FS__USE_LOCK_MUTEX
  status = apr_thread_mutex_unlock(lock_mutex);
  if (status && !err)
    return svn_error_wrap_apr(status,
                              _("Can't ungrab FSFS mutex for '%s'"),
                              lock_filename);
#endif

  return svn_error_return(err);
}

svn_error_t *
svn_fs_fs__with_write_lock(svn_fs_t *fs,
                           svn_error_t *(*body)(void *baton,
                                                apr_pool_t *pool),
                           void *baton,
                           apr_pool_t *pool)
{
#if SVN_FS_FS__USE_LOCK_MUTEX
  fs_fs_data_t *ffd = fs->fsap_data;
  fs_fs_shared_data_t *ffsd = ffd->shared;
  apr_thread_mutex_t *mutex = ffsd->fs_write_lock;
#endif

  return with_some_lock(fs, body, baton,
                        path_lock(fs, pool),
#if SVN_FS_FS__USE_LOCK_MUTEX
                        mutex,
#endif
                        pool);
}

/* Run BODY (with BATON and POOL) while the txn-current file
   of FS is locked. */
static svn_error_t *
with_txn_current_lock(svn_fs_t *fs,
                      svn_error_t *(*body)(void *baton,
                                           apr_pool_t *pool),
                      void *baton,
                      apr_pool_t *pool)
{
#if SVN_FS_FS__USE_LOCK_MUTEX
  fs_fs_data_t *ffd = fs->fsap_data;
  fs_fs_shared_data_t *ffsd = ffd->shared;
  apr_thread_mutex_t *mutex = ffsd->txn_current_lock;
#endif

  return with_some_lock(fs, body, baton,
                        path_txn_current_lock(fs, pool),
#if SVN_FS_FS__USE_LOCK_MUTEX
                        mutex,
#endif
                        pool);
}

/* A frequently used utility method: close all cached, idle file handles.
 * Call this at the end of write transactions to ensure that successive
 * reads will see the new file content.
 */
static svn_error_t *
sync_file_handle_cache(svn_fs_t *fs)
{
  fs_fs_data_t *ffd = fs->fsap_data;
  return svn_file_handle_cache__flush(ffd->file_handle_cache);
}

/* A structure used by unlock_proto_rev() and unlock_proto_rev_body(),
   which see. */
struct unlock_proto_rev_baton
{
  const char *txn_id;
  void *lockcookie;
};

/* Callback used in the implementation of unlock_proto_rev(). */
static svn_error_t *
unlock_proto_rev_body(svn_fs_t *fs, const void *baton, apr_pool_t *pool)
{
  const struct unlock_proto_rev_baton *b = baton;
  const char *txn_id = b->txn_id;
  apr_file_t *lockfile = b->lockcookie;
  fs_fs_shared_txn_data_t *txn = get_shared_txn(fs, txn_id, FALSE);
  apr_status_t apr_err;

  if (!txn)
    return svn_error_createf(SVN_ERR_FS_CORRUPT, NULL,
                             _("Can't unlock unknown transaction '%s'"),
                             txn_id);
  if (!txn->being_written)
    return svn_error_createf(SVN_ERR_FS_CORRUPT, NULL,
                             _("Can't unlock nonlocked transaction '%s'"),
                             txn_id);

  apr_err = apr_file_unlock(lockfile);
  if (apr_err)
    return svn_error_wrap_apr
      (apr_err,
       _("Can't unlock prototype revision lockfile for transaction '%s'"),
       txn_id);
  apr_err = apr_file_close(lockfile);
  if (apr_err)
    return svn_error_wrap_apr
      (apr_err,
       _("Can't close prototype revision lockfile for transaction '%s'"),
       txn_id);

  txn->being_written = FALSE;

  return SVN_NO_ERROR;
}

/* Unlock the prototype revision file for transaction TXN_ID in filesystem
   FS using cookie LOCKCOOKIE.  The original prototype revision file must
   have been closed _before_ calling this function.

   Perform temporary allocations in POOL. */
static svn_error_t *
unlock_proto_rev(svn_fs_t *fs, const char *txn_id, void *lockcookie,
                 apr_pool_t *pool)
{
  struct unlock_proto_rev_baton b;

  b.txn_id = txn_id;
  b.lockcookie = lockcookie;
  return with_txnlist_lock(fs, unlock_proto_rev_body, &b, pool);
}

/* Same as unlock_proto_rev(), but requires that the transaction list
   lock is already held. */
static svn_error_t *
unlock_proto_rev_list_locked(svn_fs_t *fs, const char *txn_id,
                             void *lockcookie,
                             apr_pool_t *pool)
{
  struct unlock_proto_rev_baton b;

  b.txn_id = txn_id;
  b.lockcookie = lockcookie;
  return unlock_proto_rev_body(fs, &b, pool);
}

/* A structure used by get_writable_proto_rev() and
   get_writable_proto_rev_body(), which see. */
struct get_writable_proto_rev_baton
{
  apr_file_t **file;
  void **lockcookie;
  const char *txn_id;
};

/* Callback used in the implementation of get_writable_proto_rev(). */
static svn_error_t *
get_writable_proto_rev_body(svn_fs_t *fs, const void *baton, apr_pool_t *pool)
{
  const struct get_writable_proto_rev_baton *b = baton;
  apr_file_t **file = b->file;
  void **lockcookie = b->lockcookie;
  const char *txn_id = b->txn_id;
  svn_error_t *err;
  fs_fs_shared_txn_data_t *txn = get_shared_txn(fs, txn_id, TRUE);

  /* First, ensure that no thread in this process (including this one)
     is currently writing to this transaction's proto-rev file. */
  if (txn->being_written)
    return svn_error_createf(SVN_ERR_FS_REP_BEING_WRITTEN, NULL,
                             _("Cannot write to the prototype revision file "
                               "of transaction '%s' because a previous "
                               "representation is currently being written by "
                               "this process"),
                             txn_id);


  /* We know that no thread in this process is writing to the proto-rev
     file, and by extension, that no thread in this process is holding a
     lock on the prototype revision lock file.  It is therefore safe
     for us to attempt to lock this file, to see if any other process
     is holding a lock. */

  {
    apr_file_t *lockfile;
    apr_status_t apr_err;
    const char *lockfile_path = path_txn_proto_rev_lock(fs, txn_id, pool);

    /* Open the proto-rev lockfile, creating it if necessary, as it may
       not exist if the transaction dates from before the lockfiles were
       introduced.

       ### We'd also like to use something like svn_io_file_lock2(), but
           that forces us to create a subpool just to be able to unlock
           the file, which seems a waste. */
    SVN_ERR(svn_io_file_open(&lockfile, lockfile_path,
                             APR_WRITE | APR_CREATE, APR_OS_DEFAULT, pool));

    apr_err = apr_file_lock(lockfile,
                            APR_FLOCK_EXCLUSIVE | APR_FLOCK_NONBLOCK);
    if (apr_err)
      {
        svn_error_clear(svn_io_file_close(lockfile, pool));

        if (APR_STATUS_IS_EAGAIN(apr_err))
          return svn_error_createf(SVN_ERR_FS_REP_BEING_WRITTEN, NULL,
                                   _("Cannot write to the prototype revision "
                                     "file of transaction '%s' because a "
                                     "previous representation is currently "
                                     "being written by another process"),
                                   txn_id);

        return svn_error_wrap_apr(apr_err,
                                  _("Can't get exclusive lock on file '%s'"),
                                  svn_dirent_local_style(lockfile_path, pool));
      }

    *lockcookie = lockfile;
  }

  /* We've successfully locked the transaction; mark it as such. */
  txn->being_written = TRUE;


  /* Now open the prototype revision file and seek to the end. */
  err = svn_io_file_open(file, path_txn_proto_rev(fs, txn_id, pool),
                         APR_WRITE | APR_BUFFERED, APR_OS_DEFAULT, pool);

  /* You might expect that we could dispense with the following seek
     and achieve the same thing by opening the file using APR_APPEND.
     Unfortunately, APR's buffered file implementation unconditionally
     places its initial file pointer at the start of the file (even for
     files opened with APR_APPEND), so we need this seek to reconcile
     the APR file pointer to the OS file pointer (since we need to be
     able to read the current file position later). */
  if (!err)
    {
      apr_off_t offset = 0;
      err = svn_io_file_seek(*file, APR_END, &offset, pool);
    }

  if (err)
    {
      svn_error_clear(unlock_proto_rev_list_locked(fs, txn_id, *lockcookie,
                                                   pool));
      *lockcookie = NULL;
    }

  return svn_error_return(err);
}

/* Get a handle to the prototype revision file for transaction TXN_ID in
   filesystem FS, and lock it for writing.  Return FILE, a file handle
   positioned at the end of the file, and LOCKCOOKIE, a cookie that
   should be passed to unlock_proto_rev() to unlock the file once FILE
   has been closed.

   If the prototype revision file is already locked, return error
   SVN_ERR_FS_REP_BEING_WRITTEN.

   Perform all allocations in POOL. */
static svn_error_t *
get_writable_proto_rev(apr_file_t **file,
                       void **lockcookie,
                       svn_fs_t *fs, const char *txn_id,
                       apr_pool_t *pool)
{
  struct get_writable_proto_rev_baton b;

  b.file = file;
  b.lockcookie = lockcookie;
  b.txn_id = txn_id;

  return with_txnlist_lock(fs, get_writable_proto_rev_body, &b, pool);
}

/* Callback used in the implementation of purge_shared_txn(). */
static svn_error_t *
purge_shared_txn_body(svn_fs_t *fs, const void *baton, apr_pool_t *pool)
{
  const char *txn_id = baton;

  free_shared_txn(fs, txn_id);
  return SVN_NO_ERROR;
}

/* Purge the shared data for transaction TXN_ID in filesystem FS.
   Perform all allocations in POOL. */
static svn_error_t *
purge_shared_txn(svn_fs_t *fs, const char *txn_id, apr_pool_t *pool)
{
  return with_txnlist_lock(fs, purge_shared_txn_body, txn_id, pool);
}



/* Fetch the current offset of FILE into *OFFSET_P. */
static svn_error_t *
get_file_offset(apr_off_t *offset_p, apr_file_t *file, apr_pool_t *pool)
{
  apr_off_t offset;

  /* Note that, for buffered files, one (possibly surprising) side-effect
     of this call is to flush any unwritten data to disk. */
  offset = 0;
  SVN_ERR(svn_io_file_seek(file, APR_CUR, &offset, pool));
  *offset_p = offset;

  return SVN_NO_ERROR;
}


/* Check that BUF, a nul-terminated buffer of text from format file PATH,
   contains only digits at OFFSET and beyond, raising an error if not.

   Uses POOL for temporary allocation. */
static svn_error_t *
check_format_file_buffer_numeric(const char *buf, apr_off_t offset,
                                 const char *path, apr_pool_t *pool)
{
  const char *p;

  for (p = buf + offset; *p; p++)
    if (!svn_ctype_isdigit(*p))
      return svn_error_createf(SVN_ERR_BAD_VERSION_FILE_FORMAT, NULL,
        _("Format file '%s' contains unexpected non-digit '%c' within '%s'"),
        svn_dirent_local_style(path, pool), *p, buf);

  return SVN_NO_ERROR;
}

/* Read the format number and maximum number of files per directory
   from PATH and return them in *PFORMAT and *MAX_FILES_PER_DIR
   respectively.

   *MAX_FILES_PER_DIR is obtained from the 'layout' format option, and
   will be set to zero if a linear scheme should be used.

   Use POOL for temporary allocation. */
static svn_error_t *
read_format(int *pformat, int *max_files_per_dir,
            const char *path, apr_pool_t *pool)
{
  svn_error_t *err;
  apr_file_t *file;
  char buf[80];
  apr_size_t len;

  err = svn_io_file_open(&file, path, APR_READ | APR_BUFFERED,
                         APR_OS_DEFAULT, pool);
  if (err && APR_STATUS_IS_ENOENT(err->apr_err))
    {
      /* Treat an absent format file as format 1.  Do not try to
         create the format file on the fly, because the repository
         might be read-only for us, or this might be a read-only
         operation, and the spirit of FSFS is to make no changes
         whatseover in read-only operations.  See thread starting at
         http://subversion.tigris.org/servlets/ReadMsg?list=dev&msgNo=97600
         for more. */
      svn_error_clear(err);
      *pformat = 1;
      *max_files_per_dir = 0;

      return SVN_NO_ERROR;
    }
  SVN_ERR(err);

  len = sizeof(buf);
  err = svn_io_read_length_line(file, buf, &len, pool);
  if (err && APR_STATUS_IS_EOF(err->apr_err))
    {
      /* Return a more useful error message. */
      svn_error_clear(err);
      return svn_error_createf(SVN_ERR_BAD_VERSION_FILE_FORMAT, NULL,
                               _("Can't read first line of format file '%s'"),
                               svn_dirent_local_style(path, pool));
    }
  SVN_ERR(err);

  /* Check that the first line contains only digits. */
  SVN_ERR(check_format_file_buffer_numeric(buf, 0, path, pool));
  SVN_ERR(svn_cstring_atoi(pformat, buf));

  /* Set the default values for anything that can be set via an option. */
  *max_files_per_dir = 0;

  /* Read any options. */
  while (1)
    {
      len = sizeof(buf);
      err = svn_io_read_length_line(file, buf, &len, pool);
      if (err && APR_STATUS_IS_EOF(err->apr_err))
        {
          /* No more options; that's okay. */
          svn_error_clear(err);
          break;
        }
      SVN_ERR(err);

      if (*pformat >= SVN_FS_FS__MIN_LAYOUT_FORMAT_OPTION_FORMAT &&
          strncmp(buf, "layout ", 7) == 0)
        {
          if (strcmp(buf+7, "linear") == 0)
            {
              *max_files_per_dir = 0;
              continue;
            }

          if (strncmp(buf+7, "sharded ", 8) == 0)
            {
              /* Check that the argument is numeric. */
              SVN_ERR(check_format_file_buffer_numeric(buf, 15, path, pool));
              SVN_ERR(svn_cstring_atoi(max_files_per_dir, buf + 15));
              continue;
            }
        }

      return svn_error_createf(SVN_ERR_BAD_VERSION_FILE_FORMAT, NULL,
         _("'%s' contains invalid filesystem format option '%s'"),
         svn_dirent_local_style(path, pool), buf);
    }

  return svn_io_file_close(file, pool);
}

/* Write the format number and maximum number of files per directory
   to a new format file in PATH, possibly expecting to overwrite a
   previously existing file.

   Use POOL for temporary allocation. */
static svn_error_t *
write_format(const char *path, int format, int max_files_per_dir,
             svn_boolean_t overwrite, apr_pool_t *pool)
{
  svn_stringbuf_t *sb;
  svn_string_t *contents;

  SVN_ERR_ASSERT(1 <= format && format <= SVN_FS_FS__FORMAT_NUMBER);

  sb = svn_stringbuf_createf(pool, "%d\n", format);

  if (format >= SVN_FS_FS__MIN_LAYOUT_FORMAT_OPTION_FORMAT)
    {
      if (max_files_per_dir)
        svn_stringbuf_appendcstr(sb, apr_psprintf(pool, "layout sharded %d\n",
                                                  max_files_per_dir));
      else
        svn_stringbuf_appendcstr(sb, "layout linear\n");
    }

  contents = svn_string_create_from_buf(sb, pool);

  /* svn_io_write_version_file() does a load of magic to allow it to
     replace version files that already exist.  We only need to do
     that when we're allowed to overwrite an existing file. */
  if (! overwrite)
    {
      /* Create the file */
      SVN_ERR(svn_io_file_create(path, contents->data, pool));
    }
  else
    {
      const char *path_tmp;

      SVN_ERR(svn_io_write_unique(&path_tmp,
                                  svn_dirent_dirname(path, pool),
                                  contents->data, contents->len,
                                  svn_io_file_del_none, pool));

      /* rename the temp file as the real destination */
      SVN_ERR(svn_io_file_rename(path_tmp, path, pool));
    }

  /* And set the perms to make it read only */
  return svn_io_set_file_read_only(path, FALSE, pool);
}

/* Return the error SVN_ERR_FS_UNSUPPORTED_FORMAT if FS's format
   number is not the same as a format number supported by this
   Subversion. */
static svn_error_t *
check_format(int format)
{
  /* We support all formats from 1-current simultaneously */
  if (1 <= format && format <= SVN_FS_FS__FORMAT_NUMBER)
    return SVN_NO_ERROR;

  return svn_error_createf(SVN_ERR_FS_UNSUPPORTED_FORMAT, NULL,
     _("Expected FS format between '1' and '%d'; found format '%d'"),
     SVN_FS_FS__FORMAT_NUMBER, format);
}

svn_boolean_t
svn_fs_fs__fs_supports_mergeinfo(svn_fs_t *fs)
{
  fs_fs_data_t *ffd = fs->fsap_data;
  return ffd->format >= SVN_FS_FS__MIN_MERGEINFO_FORMAT;
}

static svn_error_t *
read_config(svn_fs_t *fs,
            apr_pool_t *pool)
{
  fs_fs_data_t *ffd = fs->fsap_data;

  SVN_ERR(svn_config_read2(&ffd->config,
                           svn_dirent_join(fs->path, PATH_CONFIG, pool),
                           FALSE, FALSE, fs->pool));

  /* Initialize ffd->rep_sharing_allowed. */
  if (ffd->format >= SVN_FS_FS__MIN_REP_SHARING_FORMAT)
    SVN_ERR(svn_config_get_bool(ffd->config, &ffd->rep_sharing_allowed,
                                CONFIG_SECTION_REP_SHARING,
                                CONFIG_OPTION_ENABLE_REP_SHARING, TRUE));
  else
    ffd->rep_sharing_allowed = FALSE;

  return SVN_NO_ERROR;
}

static svn_error_t *
write_config(svn_fs_t *fs,
             apr_pool_t *pool)
{
#define NL APR_EOL_STR
  static const char * const fsfs_conf_contents =
"### This file controls the configuration of the FSFS filesystem."           NL
""                                                                           NL
"[" SVN_CACHE_CONFIG_CATEGORY_MEMCACHED_SERVERS "]"                          NL
"### These options name memcached servers used to cache internal FSFS"       NL
"### data.  See http://www.danga.com/memcached/ for more information on"     NL
"### memcached.  To use memcached with FSFS, run one or more memcached"      NL
"### servers, and specify each of them as an option like so:"                NL
"# first-server = 127.0.0.1:11211"                                           NL
"# remote-memcached = mymemcached.corp.example.com:11212"                    NL
"### The option name is ignored; the value is of the form HOST:PORT."        NL
"### memcached servers can be shared between multiple repositories;"         NL
"### however, if you do this, you *must* ensure that repositories have"      NL
"### distinct UUIDs and paths, or else cached data from one repository"      NL
"### might be used by another accidentally.  Note also that memcached has"   NL
"### no authentication for reads or writes, so you must ensure that your"    NL
"### memcached servers are only accessible by trusted users."                NL
""                                                                           NL
"[" CONFIG_SECTION_CACHES "]"                                                NL
"### When a cache-related error occurs, normally Subversion ignores it"      NL
"### and continues, logging an error if the server is appropriately"         NL
"### configured (and ignoring it with file:// access).  To make"             NL
"### Subversion never ignore cache errors, uncomment this line."             NL
"# " CONFIG_OPTION_FAIL_STOP " = true"                                       NL
""                                                                           NL
"[" CONFIG_SECTION_REP_SHARING "]"                                           NL
"### To conserve space, the filesystem can optionally avoid storing"         NL
"### duplicate representations.  This comes at a slight cost in"             NL
"### performance, as maintaining a database of shared representations can"   NL
"### increase commit times.  The space savings are dependent upon the size"  NL
"### of the repository, the number of objects it contains and the amount of" NL
"### duplication between them, usually a function of the branching and"      NL
"### merging process."                                                       NL
"###"                                                                        NL
"### The following parameter enables rep-sharing in the repository.  It can" NL
"### be switched on and off at will, but for best space-saving results"      NL
"### should be enabled consistently over the life of the repository."        NL
"# " CONFIG_OPTION_ENABLE_REP_SHARING " = true"                              NL

;
#undef NL
  return svn_io_file_create(svn_dirent_join(fs->path, PATH_CONFIG, pool),
                            fsfs_conf_contents, pool);
}

static svn_error_t *
read_min_unpacked_rev(svn_revnum_t *min_unpacked_rev,
                      const char *path,
                      apr_pool_t *pool)
{
  char buf[80];
  apr_file_t *file;
  apr_size_t len;

  SVN_ERR(svn_io_file_open(&file, path, APR_READ | APR_BUFFERED,
                           APR_OS_DEFAULT, pool));
  len = sizeof(buf);
  SVN_ERR(svn_io_read_length_line(file, buf, &len, pool));
  SVN_ERR(svn_io_file_close(file, pool));

  *min_unpacked_rev = SVN_STR_TO_REV(buf);
  return SVN_NO_ERROR;
}

static svn_error_t *
update_min_unpacked_rev(svn_fs_t *fs, apr_pool_t *pool)
{
  fs_fs_data_t *ffd = fs->fsap_data;

  SVN_ERR_ASSERT(ffd->format >= SVN_FS_FS__MIN_PACKED_FORMAT);

  return read_min_unpacked_rev(&ffd->min_unpacked_rev,
                               path_min_unpacked_rev(fs, pool),
                               pool);
}

static svn_error_t *
update_min_unpacked_revprop(svn_fs_t *fs, apr_pool_t *pool)
{
  fs_fs_data_t *ffd = fs->fsap_data;

  SVN_ERR_ASSERT(ffd->format >= SVN_FS_FS__MIN_PACKED_REVPROP_FORMAT);

  return read_min_unpacked_rev(&ffd->min_unpacked_revprop,
                               path_min_unpacked_revprop(fs, pool),
                               pool);
}

/* Create a new SQLite database for storing the revprops in filesystem FS.
 * Leave the DB open and set *SDB to its handle.  Also create the "min
 * unpacked revprop" file. */
static svn_error_t *
create_packed_revprops_db(svn_sqlite__db_t **sdb,
                          svn_fs_t *fs,
                          apr_pool_t *result_pool,
                          apr_pool_t *scratch_pool)
{
  SVN_ERR(svn_io_file_create(path_min_unpacked_revprop(fs, scratch_pool),
                             "0\n", scratch_pool));
  SVN_ERR(svn_sqlite__open(sdb,
                           svn_dirent_join_many(scratch_pool, fs->path,
                                                PATH_REVPROPS_DIR,
                                                PATH_REVPROPS_DB,
                                                NULL),
                           svn_sqlite__mode_rwcreate, statements,
                           0, NULL, result_pool, scratch_pool));
  SVN_ERR(svn_sqlite__exec_statements(*sdb, STMT_CREATE_SCHEMA));
  return SVN_NO_ERROR;
}

static svn_error_t *
get_youngest(svn_revnum_t *youngest_p, const char *fs_path, apr_pool_t *pool);

svn_error_t *
svn_fs_fs__open(svn_fs_t *fs, const char *path, apr_pool_t *pool)
{
  fs_fs_data_t *ffd = fs->fsap_data;
  apr_file_t *uuid_file;
  int format, max_files_per_dir;
  char buf[APR_UUID_FORMATTED_LENGTH + 2];
  apr_size_t limit;

  fs->path = apr_pstrdup(fs->pool, path);

  /* Read the FS format number. */
  SVN_ERR(read_format(&format, &max_files_per_dir,
                      path_format(fs, pool), pool));

  /* Now we've got a format number no matter what. */
  ffd->format = format;
  ffd->max_files_per_dir = max_files_per_dir;
  SVN_ERR(check_format(format));

  /* Read in and cache the repository uuid. */
  SVN_ERR(svn_io_file_open(&uuid_file, path_uuid(fs, pool),
                           APR_READ | APR_BUFFERED, APR_OS_DEFAULT, pool));

  limit = sizeof(buf);
  SVN_ERR(svn_io_read_length_line(uuid_file, buf, &limit, pool));
  ffd->uuid = apr_pstrdup(fs->pool, buf);

  SVN_ERR(svn_io_file_close(uuid_file, pool));

  /* Read the min unpacked revision. */
  if (ffd->format >= SVN_FS_FS__MIN_PACKED_FORMAT)
    SVN_ERR(update_min_unpacked_rev(fs, pool));

  /* Read the configuration file. */
  SVN_ERR(read_config(fs, pool));

  /* Open the revprops db. */
  if (ffd->format >= SVN_FS_FS__MIN_PACKED_REVPROP_FORMAT)
    {
      SVN_ERR(update_min_unpacked_revprop(fs, pool));

      SVN_ERR(svn_sqlite__open(&ffd->revprop_db, svn_dirent_join_many(
                                                    pool, path,
                                                    PATH_REVPROPS_DIR,
                                                    PATH_REVPROPS_DB,
                                                    NULL),
                               svn_sqlite__mode_readwrite, statements,
                               0, NULL,
                               fs->pool, pool));
    }

  return get_youngest(&(ffd->youngest_rev_cache), path, pool);
}

/* Wrapper around svn_io_file_create which ignores EEXIST. */
static svn_error_t *
create_file_ignore_eexist(const char *file,
                          const char *contents,
                          apr_pool_t *pool)
{
  svn_error_t *err = svn_io_file_create(file, contents, pool);
  if (err && APR_STATUS_IS_EEXIST(err->apr_err))
    {
      svn_error_clear(err);
      err = SVN_NO_ERROR;
    }
  return svn_error_return(err);
}

static svn_error_t *
upgrade_body(void *baton, apr_pool_t *pool)
{
  svn_fs_t *fs = baton;
  fs_fs_data_t *ffd = fs->fsap_data;
  int format, max_files_per_dir;
  const char *format_path = path_format(fs, pool);
  svn_node_kind_t kind;

  /* Read the FS format number and max-files-per-dir setting. */
  SVN_ERR(read_format(&format, &max_files_per_dir, format_path, pool));

  /* If the config file does not exist, create one. */
  SVN_ERR(svn_io_check_path(svn_dirent_join(fs->path, PATH_CONFIG, pool),
                            &kind, pool));
  switch (kind)
    {
    case svn_node_none:
      SVN_ERR(write_config(fs, pool));
      break;
    case svn_node_file:
      break;
    default:
      return svn_error_createf(SVN_ERR_FS_GENERAL, NULL,
                               _("'%s' is not a regular file."
                                 " Please move it out of "
                                 "the way and try again"),
                               svn_dirent_join(fs->path, PATH_CONFIG, pool));
    }

  /* If we're already up-to-date, there's nothing else to be done here. */
  if (format == SVN_FS_FS__FORMAT_NUMBER)
    return SVN_NO_ERROR;

  /* If our filesystem predates the existance of the 'txn-current
     file', make that file and its corresponding lock file. */
  if (format < SVN_FS_FS__MIN_TXN_CURRENT_FORMAT)
    {
      SVN_ERR(create_file_ignore_eexist(path_txn_current(fs, pool), "0\n",
                                        pool));
      SVN_ERR(create_file_ignore_eexist(path_txn_current_lock(fs, pool), "",
                                        pool));
    }

  /* If our filesystem predates the existance of the 'txn-protorevs'
     dir, make that directory.  */
  if (format < SVN_FS_FS__MIN_PROTOREVS_DIR_FORMAT)
    {
      /* We don't use path_txn_proto_rev() here because it expects
         we've already bumped our format. */
      SVN_ERR(svn_io_make_dir_recursively(
          svn_dirent_join(fs->path, PATH_TXN_PROTOS_DIR, pool), pool));
    }

  /* If our filesystem is new enough, write the min unpacked rev file. */
  if (format < SVN_FS_FS__MIN_PACKED_FORMAT)
    SVN_ERR(svn_io_file_create(path_min_unpacked_rev(fs, pool), "0\n", pool));

  /* If our filesystem is new enough, write the min unpacked revprop file,
     and create the database. */
  if (format < SVN_FS_FS__MIN_PACKED_REVPROP_FORMAT)
    {
      SVN_ERR(create_packed_revprops_db(&ffd->revprop_db, fs, fs->pool, pool));
    }

  /* Bump the format file. */
  return write_format(format_path, SVN_FS_FS__FORMAT_NUMBER, max_files_per_dir,
                      TRUE, pool);
}


svn_error_t *
svn_fs_fs__upgrade(svn_fs_t *fs, apr_pool_t *pool)
{
  return svn_fs_fs__with_write_lock(fs, upgrade_body, (void *)fs, pool);
}


/* SVN_ERR-like macros for dealing with recoverable errors on mutable files
 *
 * Revprops, current, and txn-current files are mutable; that is, they
 * change as part of normal fsfs operation, in constrat to revs files, or
 * the format file, which are written once at create (or upgrade) time.
 * When more than one host writes to the same repository, we will
 * sometimes see these recoverable errors when accesssing these files.
 *
 * These errors all relate to NFS, and thus we only use this retry code if
 * ESTALE is defined.
 *
 ** ESTALE
 *
 * In NFS v3 and under, the server doesn't track opened files.  If you
 * unlink(2) or rename(2) a file held open by another process *on the
 * same host*, that host's kernel typically renames the file to
 * .nfsXXXX and automatically deletes that when it's no longer open,
 * but this behavior is not required.
 *
 * For obvious reasons, this does not work *across hosts*.  No one
 * knows about the opened file; not the server, and not the deleting
 * client.  So the file vanishes, and the reader gets stale NFS file
 * handle.
 *
 ** EIO, ENOENT
 *
 * Some client implementations (at least the 2.6.18.5 kernel that ships
 * with Ubuntu Dapper) sometimes give spurious ENOENT (only on open) or
 * even EIO errors when trying to read these files that have been renamed
 * over on some other host.
 *
 ** Solution
 *
 * Wrap opens and reads of such files with RETRY_RECOVERABLE and
 * closes with IGNORE_RECOVERABLE.  Call these macros within a loop of
 * RECOVERABLE_RETRY_COUNT iterations (though, realistically, the
 * second try will succeed).  Make sure you put a break statement
 * after the close, at the end of your loop.  Immediately after your
 * loop, return err if err.
 *
 * You must initialize err to SVN_NO_ERROR and filehandle to NULL, as
 * these macros do not.
 */

#define RECOVERABLE_RETRY_COUNT 10

#ifdef ESTALE
#define RETRY_RECOVERABLE(err, filehandle, expr)                \
  {                                                             \
    svn_error_clear(err);                                       \
    err = (expr);                                               \
    if (err)                                                    \
      {                                                         \
        apr_status_t _e = APR_TO_OS_ERROR(err->apr_err);        \
        if ((_e == ESTALE) || (_e == EIO) || (_e == ENOENT)) {  \
          if (NULL != filehandle)                               \
            (void)apr_file_close(filehandle);                   \
          continue;                                             \
        }                                                       \
        return svn_error_return(err);                           \
      }                                                         \
  }
#define IGNORE_RECOVERABLE(err, expr)                           \
  {                                                             \
    svn_error_clear(err);                                       \
    err = (expr);                                               \
    if (err)                                                    \
      {                                                         \
        apr_status_t _e = APR_TO_OS_ERROR(err->apr_err);        \
        if ((_e != ESTALE) && (_e != EIO))                      \
          return svn_error_return(err);                         \
      }                                                         \
  }
#else
#define RETRY_RECOVERABLE(err, filehandle, expr)  SVN_ERR(expr)
#define IGNORE_RECOVERABLE(err, expr) SVN_ERR(expr)
#endif

/* Long enough to hold: "<svn_revnum_t> <node id> <copy id>\0"
 * 19 bytes for svn_revnum_t (room for 32 or 64 bit values)
 * + 2 spaces
 * + 26 bytes for each id (these are actually unbounded, so we just
 *   have to pick something; 2^64 is 13 bytes in base-36)
 * + 1 terminating null
 */
#define CURRENT_BUF_LEN 48

/* Read the 'current' file FNAME and store the contents in *BUF.
   Allocations are performed in POOL. */
static svn_error_t *
read_current(const char *fname, char **buf, apr_pool_t *pool)
{
  apr_file_t *revision_file = NULL;
  apr_size_t len;
  int i;
  svn_error_t *err = SVN_NO_ERROR;
  apr_pool_t *iterpool;

  *buf = apr_palloc(pool, CURRENT_BUF_LEN);
  iterpool = svn_pool_create(pool);
  for (i = 0; i < RECOVERABLE_RETRY_COUNT; i++)
    {
      svn_pool_clear(iterpool);

      RETRY_RECOVERABLE(err, revision_file,
                        svn_io_file_open(&revision_file, fname,
                                         APR_READ | APR_BUFFERED,
                                         APR_OS_DEFAULT, iterpool));

      len = CURRENT_BUF_LEN;
      RETRY_RECOVERABLE(err, revision_file,
                        svn_io_read_length_line(revision_file,
                                                *buf, &len, iterpool));
      IGNORE_RECOVERABLE(err, svn_io_file_close(revision_file, iterpool));

      break;
    }
  svn_pool_destroy(iterpool);

  return svn_error_return(err);
}

/* Find the youngest revision in a repository at path FS_PATH and
   return it in *YOUNGEST_P.  Perform temporary allocations in
   POOL. */
static svn_error_t *
get_youngest(svn_revnum_t *youngest_p,
             const char *fs_path,
             apr_pool_t *pool)
{
  char *buf;

  SVN_ERR(read_current(svn_dirent_join(fs_path, PATH_CURRENT, pool),
                       &buf, pool));

  *youngest_p = SVN_STR_TO_REV(buf);

  return SVN_NO_ERROR;
}

svn_error_t *
svn_fs_fs__hotcopy(const char *src_path,
                   const char *dst_path,
                   apr_pool_t *pool)
{
  const char *src_subdir, *dst_subdir;
  svn_revnum_t youngest, rev, min_unpacked_rev, min_unpacked_revprop;
  apr_pool_t *iterpool;
  svn_node_kind_t kind;
  int format, max_files_per_dir;

  /* Check format to be sure we know how to hotcopy this FS. */
  SVN_ERR(read_format(&format, &max_files_per_dir,
                      svn_dirent_join(src_path, PATH_FORMAT, pool),
                      pool));
  SVN_ERR(check_format(format));

  /* Try to copy the config.
   *
   * ### We try copying the config file before doing anything else,
   * ### because higher layers will abort the hotcopy if we throw
   * ### an error from this function, and that renders the hotcopy
   * ### unusable anyway. */
  if (format >= SVN_FS_FS__MIN_CONFIG_FILE)
    {
      svn_error_t *err;

      err = svn_io_dir_file_copy(src_path, dst_path, PATH_CONFIG, pool);
      if (err)
        {
          if (APR_STATUS_IS_ENOENT(err->apr_err))
            {
              /* 1.6.0 to 1.6.11 did not copy the configuration file during
               * hotcopy. So if we're hotcopying a repository which has been
               * created as a hotcopy itself, it's possible that fsfs.conf
               * does not exist. Ask the user to re-create it.
               *
               * ### It would be nice to make this a non-fatal error,
               * ### but this function does not get an svn_fs_t object
               * ### so we have no way of just printing a warning via
               * ### the fs->warning() callback. */

              const char *msg;
              const char *src_abspath;
              const char *dst_abspath;
              const char *config_relpath;
              svn_error_t *err2;

              config_relpath = svn_dirent_join(src_path, PATH_CONFIG, pool);
              err2 = svn_dirent_get_absolute(&src_abspath, src_path, pool);
              if (err2)
                return svn_error_return(svn_error_compose_create(err, err2));
              err2 = svn_dirent_get_absolute(&dst_abspath, dst_path, pool);
              if (err2)
                return svn_error_return(svn_error_compose_create(err, err2));

              /* ### hack: strip off the 'db/' directory from paths so
               * ### they make sense to the user */
              src_abspath = svn_dirent_dirname(src_abspath, pool);
              dst_abspath = svn_dirent_dirname(dst_abspath, pool);

              msg = apr_psprintf(pool,
                                 _("Failed to create hotcopy at '%s'. "
                                   "The file '%s' is missing from the source "
                                   "repository. Please create this file, for "
                                   "instance by running 'svnadmin upgrade %s'"),
                                 dst_abspath, config_relpath, src_abspath);
              return svn_error_return(svn_error_quick_wrap(err, msg));
            }
          else
            return svn_error_return(err);
        }
    }

  /* Copy the 'current' file. */
  SVN_ERR(svn_io_dir_file_copy(src_path, dst_path, PATH_CURRENT, pool));

  /* Copy the uuid. */
  SVN_ERR(svn_io_dir_file_copy(src_path, dst_path, PATH_UUID, pool));

  /* Copy the rep cache before copying the rev files to make sure all
     cached references will be present in the copy. */
  src_subdir = svn_dirent_join(src_path, REP_CACHE_DB_NAME, pool);
  dst_subdir = svn_dirent_join(dst_path, REP_CACHE_DB_NAME, pool);
  SVN_ERR(svn_io_check_path(src_subdir, &kind, pool));
  if (kind == svn_node_file)
    SVN_ERR(svn_sqlite__hotcopy(src_subdir, dst_subdir, pool));

  /* Copy the min unpacked rev, and read its value. */
  if (format >= SVN_FS_FS__MIN_PACKED_FORMAT)
    {
      const char *min_unpacked_rev_path;
      min_unpacked_rev_path = svn_dirent_join(src_path, PATH_MIN_UNPACKED_REV,
                                              pool);

      SVN_ERR(svn_io_dir_file_copy(src_path, dst_path, PATH_MIN_UNPACKED_REV,
                                   pool));
      SVN_ERR(read_min_unpacked_rev(&min_unpacked_rev, min_unpacked_rev_path,
                                    pool));
    }
  else
    {
      min_unpacked_rev = 0;
    }

  /* Find the youngest revision from this 'current' file. */
  SVN_ERR(get_youngest(&youngest, dst_path, pool));

  /* Copy the necessary rev files. */
  src_subdir = svn_dirent_join(src_path, PATH_REVS_DIR, pool);
  dst_subdir = svn_dirent_join(dst_path, PATH_REVS_DIR, pool);

  SVN_ERR(svn_io_make_dir_recursively(dst_subdir, pool));

  iterpool = svn_pool_create(pool);
  /* First, copy packed shards. */
  for (rev = 0; rev < min_unpacked_rev; rev += max_files_per_dir)
    {
      const char *packed_shard = apr_psprintf(iterpool, "%ld.pack",
                                              rev / max_files_per_dir);
      const char *src_subdir_packed_shard;
      src_subdir_packed_shard = svn_dirent_join(src_subdir, packed_shard,
                                                iterpool);

      SVN_ERR(svn_io_copy_dir_recursively(src_subdir_packed_shard,
                                          dst_subdir, packed_shard,
                                          TRUE /* copy_perms */,
                                          NULL /* cancel_func */, NULL,
                                          iterpool));
      svn_pool_clear(iterpool);
    }

  /* Then, copy non-packed shards. */
  SVN_ERR_ASSERT(rev == min_unpacked_rev);
  for (; rev <= youngest; rev++)
    {
      const char *src_subdir_shard = src_subdir,
                 *dst_subdir_shard = dst_subdir;

      if (max_files_per_dir)
        {
          const char *shard = apr_psprintf(iterpool, "%ld",
                                           rev / max_files_per_dir);
          src_subdir_shard = svn_dirent_join(src_subdir, shard, iterpool);
          dst_subdir_shard = svn_dirent_join(dst_subdir, shard, iterpool);

          if (rev % max_files_per_dir == 0)
            {
              SVN_ERR(svn_io_dir_make(dst_subdir_shard, APR_OS_DEFAULT,
                                      iterpool));
              SVN_ERR(svn_io_copy_perms(dst_subdir, dst_subdir_shard,
                                        iterpool));
            }
        }

      SVN_ERR(svn_io_dir_file_copy(src_subdir_shard, dst_subdir_shard,
                                   apr_psprintf(iterpool, "%ld", rev),
                                   iterpool));
      svn_pool_clear(iterpool);
    }

  /* Copy the min unpacked revprop file, and read its value. */
  if (format >= SVN_FS_FS__MIN_PACKED_REVPROP_FORMAT)
    {
      const char *min_unpacked_revprop_path;
      min_unpacked_revprop_path = svn_dirent_join(src_path,
                                                  PATH_MIN_UNPACKED_REVPROP,
                                                  pool);
      SVN_ERR(svn_io_dir_file_copy(src_path, dst_path,
                                   PATH_MIN_UNPACKED_REVPROP, pool));
      SVN_ERR(read_min_unpacked_rev(&min_unpacked_revprop,
                                    min_unpacked_revprop_path, pool));
    }
  else
    {
      min_unpacked_revprop = 0;
    }

  /* Copy the necessary revprop files. */
  src_subdir = svn_dirent_join(src_path, PATH_REVPROPS_DIR, pool);
  dst_subdir = svn_dirent_join(dst_path, PATH_REVPROPS_DIR, pool);

  SVN_ERR(svn_io_make_dir_recursively(dst_subdir, pool));

  /* Copy the packed revprop db. */
  if (format >= SVN_FS_FS__MIN_PACKED_REVPROP_FORMAT)
    {
      const char *src_file = svn_dirent_join(src_subdir, PATH_REVPROPS_DB,
                                             pool);
      const char *dst_file = svn_dirent_join(dst_subdir, PATH_REVPROPS_DB,
                                             pool);
      SVN_ERR(svn_sqlite__hotcopy(src_file, dst_file, pool));
    }

  for (rev = min_unpacked_revprop; rev <= youngest; rev++)
    {
      const char *src_subdir_shard = src_subdir,
                 *dst_subdir_shard = dst_subdir;

      svn_pool_clear(iterpool);

      if (max_files_per_dir)
        {
          const char *shard = apr_psprintf(iterpool, "%ld",
                                           rev / max_files_per_dir);
          src_subdir_shard = svn_dirent_join(src_subdir, shard, iterpool);
          dst_subdir_shard = svn_dirent_join(dst_subdir, shard, iterpool);

          if (rev % max_files_per_dir == 0)
            {
              SVN_ERR(svn_io_dir_make(dst_subdir_shard, APR_OS_DEFAULT,
                                      iterpool));
              SVN_ERR(svn_io_copy_perms(dst_subdir, dst_subdir_shard,
                                        iterpool));
            }
        }

      SVN_ERR(svn_io_dir_file_copy(src_subdir_shard, dst_subdir_shard,
                                   apr_psprintf(iterpool, "%ld", rev),
                                   iterpool));
    }

  svn_pool_destroy(iterpool);

  /* Make an empty transactions directory for now.  Eventually some
     method of copying in progress transactions will need to be
     developed.*/
  dst_subdir = svn_dirent_join(dst_path, PATH_TXNS_DIR, pool);
  SVN_ERR(svn_io_make_dir_recursively(dst_subdir, pool));
  if (format >= SVN_FS_FS__MIN_PROTOREVS_DIR_FORMAT)
    {
      dst_subdir = svn_dirent_join(dst_path, PATH_TXN_PROTOS_DIR, pool);
      SVN_ERR(svn_io_make_dir_recursively(dst_subdir, pool));
    }

  /* Now copy the locks tree. */
  src_subdir = svn_dirent_join(src_path, PATH_LOCKS_DIR, pool);
  SVN_ERR(svn_io_check_path(src_subdir, &kind, pool));
  if (kind == svn_node_dir)
    SVN_ERR(svn_io_copy_dir_recursively(src_subdir, dst_path,
                                        PATH_LOCKS_DIR, TRUE, NULL,
                                        NULL, pool));

  /* Now copy the node-origins cache tree. */
  src_subdir = svn_dirent_join(src_path, PATH_NODE_ORIGINS_DIR, pool);
  SVN_ERR(svn_io_check_path(src_subdir, &kind, pool));
  if (kind == svn_node_dir)
    SVN_ERR(svn_io_copy_dir_recursively(src_subdir, dst_path,
                                        PATH_NODE_ORIGINS_DIR, TRUE, NULL,
                                        NULL, pool));

  /* Copy the txn-current file. */
  if (format >= SVN_FS_FS__MIN_TXN_CURRENT_FORMAT)
    SVN_ERR(svn_io_dir_file_copy(src_path, dst_path, PATH_TXN_CURRENT, pool));

  /* Hotcopied FS is complete. Stamp it with a format file. */
  return write_format(svn_dirent_join(dst_path, PATH_FORMAT, pool),
                      format, max_files_per_dir, FALSE, pool);
}

svn_error_t *
svn_fs_fs__youngest_rev(svn_revnum_t *youngest_p,
                        svn_fs_t *fs,
                        apr_pool_t *pool)
{
  fs_fs_data_t *ffd = fs->fsap_data;

  SVN_ERR(get_youngest(youngest_p, fs->path, pool));
  ffd->youngest_rev_cache = *youngest_p;

  return SVN_NO_ERROR;
}

/* Given a revision file FILE that has been pre-positioned at the
   beginning of a Node-Rev header block, read in that header block and
   store it in the apr_hash_t HEADERS.  All allocations will be from
   POOL. */
static svn_error_t * read_header_block(apr_hash_t **headers,
                                       svn_stream_t *stream,
                                       apr_pool_t *pool)
{
  *headers = apr_hash_make(pool);

  while (1)
    {
      svn_stringbuf_t *header_str;
      const char *name, *value;
      apr_size_t i = 0;
      svn_boolean_t eof;

      SVN_ERR(svn_stream_readline(stream, &header_str, "\n", &eof, pool));

      if (eof || header_str->len == 0)
        break; /* end of header block */

      while (header_str->data[i] != ':')
        {
          if (header_str->data[i] == '\0')
            return svn_error_create(SVN_ERR_FS_CORRUPT, NULL,
                                    _("Found malformed header in "
                                      "revision file"));
          i++;
        }

      /* Create a 'name' string and point to it. */
      header_str->data[i] = '\0';
      name = header_str->data;

      /* Skip over the NULL byte and the space following it. */
      i += 2;

      if (i > header_str->len)
        return svn_error_create(SVN_ERR_FS_CORRUPT, NULL,
                                _("Found malformed header in "
                                  "revision file"));

      value = header_str->data + i;

      /* header_str is safely in our pool, so we can use bits of it as
         key and value. */
      apr_hash_set(*headers, name, APR_HASH_KEY_STRING, value);
    }

  return SVN_NO_ERROR;
}

/* Return SVN_ERR_FS_NO_SUCH_REVISION if the given revision is newer
   than the current youngest revision or is simply not a valid
   revision number, else return success.

   FSFS is based around the concept that commits only take effect when
   the number in "current" is bumped.  Thus if there happens to be a rev
   or revprops file installed for a revision higher than the one recorded
   in "current" (because a commit failed between installing the rev file
   and bumping "current", or because an administrator rolled back the
   repository by resetting "current" without deleting rev files, etc), it
   ought to be completely ignored.  This function provides the check
   by which callers can make that decision. */
static svn_error_t *
ensure_revision_exists(svn_fs_t *fs,
                       svn_revnum_t rev,
                       apr_pool_t *pool)
{
  fs_fs_data_t *ffd = fs->fsap_data;

  if (! SVN_IS_VALID_REVNUM(rev))
    return svn_error_createf(SVN_ERR_FS_NO_SUCH_REVISION, NULL,
                             _("Invalid revision number '%ld'"), rev);


  /* Did the revision exist the last time we checked the current
     file? */
  if (rev <= ffd->youngest_rev_cache)
    return SVN_NO_ERROR;

  SVN_ERR(get_youngest(&(ffd->youngest_rev_cache), fs->path, pool));

  /* Check again. */
  if (rev <= ffd->youngest_rev_cache)
    return SVN_NO_ERROR;

  return svn_error_createf(SVN_ERR_FS_NO_SUCH_REVISION, NULL,
                           _("No such revision %ld"), rev);
}

/* Open the correct revision file for REV.  If the filesystem FS has
   been packed, *FILE will be set to the packed file; otherwise, set *FILE
   to the revision file for REV.  Return SVN_ERR_FS_NO_SUCH_REVISION if the
   file doesn't exist.  Move the file pointer of OFFSET, if the latter is
   not -1.  Prefer cached file handles that share the same COOKIE (again,
   if not -1).

   TODO: Consider returning an indication of whether this is a packed rev
         file, so the caller need not rely on is_packed_rev() which in turn
         relies on the cached FFD->min_unpacked_rev value not having changed
         since the rev file was opened.

   Use POOL for allocations. */
static svn_error_t *
open_pack_or_rev_file(svn_file_handle_cache__handle_t **file,
                      svn_fs_t *fs,
                      svn_revnum_t rev,
                      apr_off_t offset,
                      int cookie,
                      apr_pool_t *pool)
{
  fs_fs_data_t *ffd = fs->fsap_data;
  svn_error_t *err;
  const char *path;
  svn_boolean_t retry = FALSE;

  do
    {
      /* make sure file has a defined state */
      *file = NULL;
      err = svn_fs_fs__path_rev_absolute(&path, fs, rev, pool);

      if (! err)
        {
          /* open the revision file in buffered r/o mode */
          err = svn_file_handle_cache__open(file,
                                            ffd->file_handle_cache,
                                            path,
                                            APR_READ | APR_BUFFERED,
                                            APR_OS_DEFAULT,
                                            offset,
                                            cookie,
                                            pool);

          /* if that succeeded, there must be an underlying APR file */
          assert(err || svn_file_handle_cache__get_apr_handle(*file));
        }

      if (err && APR_STATUS_IS_ENOENT(err->apr_err)
          && ffd->format >= SVN_FS_FS__MIN_PACKED_FORMAT)
        {
          /* Could not open the file. This may happen if the
           * file once existed but got packed later. Note that
           * the file handle cache may have had an open handle
           * to the old file but had to close it in the function
           * call above due to different open flags.
           */
          svn_error_clear(err);

          /* if that was our 2nd attempt, leave it at that. */
          if (retry)
            return svn_error_createf(SVN_ERR_FS_NO_SUCH_REVISION, NULL,
                                    _("No such revision %ld"), rev);

          /* we failed for the first time. Refresh caches & retry. */
          SVN_ERR(svn_file_handle_cache__flush(ffd->file_handle_cache));
          SVN_ERR(update_min_unpacked_rev(fs, pool));

          retry = TRUE;
        }
      else
        {
          retry = FALSE;
        }
    }
  while (retry);

  return SVN_NO_ERROR;
}

/* Given REV in FS, set *REV_OFFSET to REV's offset in the packed file.
   Use POOL for temporary allocations. */
static svn_error_t *
get_packed_offset(apr_off_t *rev_offset,
                  svn_fs_t *fs,
                  svn_revnum_t rev,
                  apr_pool_t *pool)
{
  fs_fs_data_t *ffd = fs->fsap_data;
  svn_stream_t *manifest_stream;
  svn_boolean_t is_cached;
  apr_int64_t shard;
  apr_int64_t shard_pos;
  apr_array_header_t *manifest;
  apr_pool_t *iterpool;

  shard = rev / ffd->max_files_per_dir;

  /* position of the shard within the manifest */
  shard_pos = rev % ffd->max_files_per_dir;

  /* fetch exactly that element into *rev_offset, if the manifest is found
     in the cache */
  SVN_ERR(svn_cache__get_partial((void **) rev_offset, &is_cached,
                                 ffd->packed_offset_cache, &shard,
                                 svn_fs_fs__get_sharded_offset, &shard_pos,
                                 pool));

  if (is_cached)
      return SVN_NO_ERROR;

  /* Open the manifest file. */
  SVN_ERR(svn_stream_open_readonly(&manifest_stream,
                                   path_rev_packed(fs, rev, "manifest", pool),
                                   pool, pool));

  /* While we're here, let's just read the entire manifest file into an array,
     so we can cache the entire thing. */
  iterpool = svn_pool_create(pool);
  manifest = apr_array_make(pool, ffd->max_files_per_dir, sizeof(apr_off_t));
  while (1)
    {
      svn_stringbuf_t *sb;
      svn_boolean_t eof;
      apr_int64_t val;
      svn_error_t *err;

      svn_pool_clear(iterpool);
      SVN_ERR(svn_stream_readline(manifest_stream, &sb, "\n", &eof, iterpool));
      if (eof)
        break;

      err = svn_cstring_atoi64(&val, sb->data);
      if (err)
        return svn_error_return(
                 svn_error_create(SVN_ERR_FS_CORRUPT, err,
                                  _("Manifest offset too large")));
      APR_ARRAY_PUSH(manifest, apr_off_t) = (apr_off_t)val;
    }
  svn_pool_destroy(iterpool);

  *rev_offset = APR_ARRAY_IDX(manifest, rev % ffd->max_files_per_dir,
                              apr_off_t);

  /* Close up shop and cache the array. */
  SVN_ERR(svn_stream_close(manifest_stream));
  return svn_cache__set(ffd->packed_offset_cache, &shard, manifest, pool);
}

/* Open the revision file for revision REV in filesystem FS and store
   the newly opened file in FILE.  Seek to location OFFSET before
   returning.  Prefer cached file handles with the specified COOKIE
   (if not -1).  Perform temporary allocations in POOL. */
static svn_error_t *
open_and_seek_revision(svn_file_handle_cache__handle_t **file,
                       svn_fs_t *fs,
                       svn_revnum_t rev,
                       apr_off_t offset,
                       int cookie,
                       apr_pool_t *pool)
{
  /* none of the following requires the file handle */
  SVN_ERR(ensure_revision_exists(fs, rev, pool));
  if (is_packed_rev(fs, rev))
    {
      apr_off_t rev_offset;

      SVN_ERR(get_packed_offset(&rev_offset, fs, rev, pool));
      offset += rev_offset;
    }

  /* So, open the revision file and position the pointer here in one go. */
  return open_pack_or_rev_file(file, fs, rev, offset, cookie, pool);
}

/* Open the representation for a node-revision in transaction TXN_ID
   in filesystem FS and store the newly opened file in FILE.  Seek to
   location OFFSET before returning.  Prefer cached file handles witt
   the specified COOKIE (if not -1).  Perform temporary allocations in
   POOL.  Only appropriate for file contents, nor props or directory
   contents. */
static svn_error_t *
open_and_seek_transaction(svn_file_handle_cache__handle_t **file,
                          svn_fs_t *fs,
                          const char *txn_id,
                          representation_t *rep,
                          int cookie,
                          apr_pool_t *pool)
{
  fs_fs_data_t *ffd = fs->fsap_data;

  /* open & seek in one call */
  return svn_file_handle_cache__open(file,
                                     ffd->file_handle_cache,
                                     path_txn_proto_rev(fs, txn_id, pool),
                                     APR_READ | APR_BUFFERED, 
                                     APR_OS_DEFAULT, 
                                     rep->offset,
                                     cookie,
                                     pool);
}

/* Given a node-id ID, and a representation REP in filesystem FS, open
   the correct file and seek to the correction location.  Store this
   file in *FILE_P.  Perform any allocations in POOL. */
static svn_error_t *
open_and_seek_representation(svn_file_handle_cache__handle_t **file_p,
                             svn_fs_t *fs,
                             representation_t *rep,
                             apr_pool_t *pool)
{
  /* representation headers tend to cluster. Therefore, use separate
   * file handles for them (controlled by the cookie) to maximize APR 
   * buffer effectiveness. */
  if (! rep->txn_id)
    return open_and_seek_revision(file_p, fs, rep->revision, rep->offset,
                                  REP_FILE_COOKIE, pool);
  else
    return open_and_seek_transaction(file_p, fs, rep->txn_id, rep, 
                                     REP_FILE_COOKIE, pool);
}

/* Parse the description of a representation from STRING and store it
   into *REP_P.  If the representation is mutable (the revision is
   given as -1), then use TXN_ID for the representation's txn_id
   field.  If MUTABLE_REP_TRUNCATED is true, then this representation
   is for property or directory contents, and no information will be
   expected except the "-1" revision number for a mutable
   representation.  Allocate *REP_P in POOL. */
static svn_error_t *
read_rep_offsets(representation_t **rep_p,
                 char *string,
                 const char *txn_id,
                 svn_boolean_t mutable_rep_truncated,
                 apr_pool_t *pool)
{
  representation_t *rep;
  char *str, *last_str;
  apr_int64_t val;

  rep = apr_pcalloc(pool, sizeof(*rep));
  *rep_p = rep;

  str = apr_strtok(string, " ", &last_str);
  if (str == NULL)
    return svn_error_create(SVN_ERR_FS_CORRUPT, NULL,
                            _("Malformed text representation offset line in node-rev"));


  rep->revision = SVN_STR_TO_REV(str);
  if (rep->revision == SVN_INVALID_REVNUM)
    {
      rep->txn_id = txn_id;
      if (mutable_rep_truncated)
        return SVN_NO_ERROR;
    }

  str = apr_strtok(NULL, " ", &last_str);
  if (str == NULL)
    return svn_error_create(SVN_ERR_FS_CORRUPT, NULL,
                            _("Malformed text representation offset line in node-rev"));

  SVN_ERR(svn_cstring_atoi64(&val, str));
  rep->offset = (apr_off_t)val;

  str = apr_strtok(NULL, " ", &last_str);
  if (str == NULL)
    return svn_error_create(SVN_ERR_FS_CORRUPT, NULL,
                            _("Malformed text representation offset line in node-rev"));

  SVN_ERR(svn_cstring_atoi64(&val, str));
  rep->size = (svn_filesize_t)val;

  str = apr_strtok(NULL, " ", &last_str);
  if (str == NULL)
    return svn_error_create(SVN_ERR_FS_CORRUPT, NULL,
                            _("Malformed text representation offset line in node-rev"));

  SVN_ERR(svn_cstring_atoi64(&val, str));
  rep->expanded_size = (svn_filesize_t)val;

  /* Read in the MD5 hash. */
  str = apr_strtok(NULL, " ", &last_str);
  if ((str == NULL) || (strlen(str) != (APR_MD5_DIGESTSIZE * 2)))
    return svn_error_create(SVN_ERR_FS_CORRUPT, NULL,
                            _("Malformed text representation offset line in node-rev"));

  SVN_ERR(svn_checksum_parse_hex(&rep->md5_checksum, svn_checksum_md5, str,
                                 pool));

  /* The remaining fields are only used for formats >= 4, so check that. */
  str = apr_strtok(NULL, " ", &last_str);
  if (str == NULL)
    return SVN_NO_ERROR;

  /* Read the SHA1 hash. */
  if (strlen(str) != (APR_SHA1_DIGESTSIZE * 2))
    return svn_error_create(SVN_ERR_FS_CORRUPT, NULL,
                            _("Malformed text representation offset line in node-rev"));

  SVN_ERR(svn_checksum_parse_hex(&rep->sha1_checksum, svn_checksum_sha1, str,
                                 pool));

  /* Read the uniquifier. */
  str = apr_strtok(NULL, " ", &last_str);
  if (str == NULL)
    return svn_error_create(SVN_ERR_FS_CORRUPT, NULL,
                            _("Malformed text representation offset line in node-rev"));

  rep->uniquifier = apr_pstrdup(pool, str);

  return SVN_NO_ERROR;
}

static svn_error_t *
err_dangling_id(svn_fs_t *fs, const svn_fs_id_t *id)
{
  svn_string_t *id_str = svn_fs_fs__id_unparse(id, fs->pool);
  return svn_error_createf
    (SVN_ERR_FS_ID_NOT_FOUND, 0,
     _("Reference to non-existent node '%s' in filesystem '%s'"),
     id_str->data, fs->path);
}

/* Return a string that uniquely identifies the noderev with the
 * given ID, for use as a cache key.
 */
static const char *
get_noderev_cache_key(const svn_fs_id_t *id, apr_pool_t *pool)
{
  const svn_string_t *id_unparsed = svn_fs_fs__id_unparse(id, pool);
  return id_unparsed->data;
}

/* Look up the NODEREV_P for ID in FS' node revsion cache. If noderev 
 * caching has been enabled and the data can be found, IS_CACHED will
 * be set to TRUE. The noderev will be allocated from POOL.
 *
 * Non-permanent ids (e.g. ids within a TXN) will not be cached.
 */
static svn_error_t *
get_cached_node_revision_body(node_revision_t **noderev_p,
                              svn_fs_t *fs,
                              const svn_fs_id_t *id,
                              svn_boolean_t *is_cached,
                              apr_pool_t *pool)
{
  fs_fs_data_t *ffd = fs->fsap_data;
  if (! ffd->node_revision_cache || svn_fs_fs__id_txn_id(id))
    *is_cached = FALSE;
  else
    SVN_ERR(svn_cache__get((void **) noderev_p,
                           is_cached,
                           ffd->node_revision_cache,
                           get_noderev_cache_key(id, pool),
                           pool));

  return SVN_NO_ERROR;
}

/* If noderev caching has been enabled, store the NODEREV_P for the given ID
 * in FS' node revsion cache. SCRATCH_POOL is used for temporary allcations.
 *
 * Non-permanent ids (e.g. ids within a TXN) will not be cached.
 */
static svn_error_t *
set_cached_node_revision_body(node_revision_t *noderev_p,
                              svn_fs_t *fs,
                              const svn_fs_id_t *id,
                              apr_pool_t *scratch_pool)
{
  fs_fs_data_t *ffd = fs->fsap_data;

  if (ffd->node_revision_cache && !svn_fs_fs__id_txn_id(id))
    return svn_cache__set(ffd->node_revision_cache,
                          get_noderev_cache_key(id, scratch_pool),
                          noderev_p,
                          scratch_pool);

  return SVN_NO_ERROR;
}


/* Get the node-revision for the node ID in FS.
   Set *NODEREV_P to the new node-revision structure, allocated in POOL.
   See svn_fs_fs__get_node_revision, which wraps this and adds another
   error. */
static svn_error_t *
get_node_revision_body(node_revision_t **noderev_p,
                       svn_fs_t *fs,
                       const svn_fs_id_t *id,
                       apr_pool_t *pool)
{
  svn_file_handle_cache__handle_t *revision_file;
  svn_error_t *err;
  svn_boolean_t is_cached = FALSE;

  /* First, try a cache lookup. If that succeeds, we are done here. */
  SVN_ERR(get_cached_node_revision_body(noderev_p, fs, id, &is_cached, pool));
  if (is_cached)
    return SVN_NO_ERROR;

  if (svn_fs_fs__id_txn_id(id))
    {
      /* This is a transaction node-rev. */
      fs_fs_data_t *ffd = fs->fsap_data;
      err = svn_file_handle_cache__open(&revision_file,
                                        ffd->file_handle_cache,
                                        path_txn_node_rev(fs, id, pool),
                                        APR_READ | APR_BUFFERED,
                                        APR_OS_DEFAULT,
                                        0,
                                        DEFAULT_FILE_COOKIE,
                                        pool);
    }
  else
    {
      /* This is a revision node-rev. */
      err = open_and_seek_revision(&revision_file, fs,
                                   svn_fs_fs__id_rev(id),
                                   svn_fs_fs__id_offset(id),
                                   DEFAULT_FILE_COOKIE,
                                   pool);
    }

  if (err)
    {
      if (APR_STATUS_IS_ENOENT(err->apr_err))
        {
          svn_error_clear(err);
          return svn_error_return(err_dangling_id(fs, id));
        }

      return svn_error_return(err);
    }

  SVN_ERR(svn_fs_fs__read_noderev(noderev_p,
                                  svn_stream__from_cached_file_handle
                                      (revision_file,
                                      FALSE,
                                      pool),
                                  pool));

  /* The noderev is not in cache, yet. Add it, if caching has been enabled. */
  return set_cached_node_revision_body(*noderev_p, fs, id, pool);
}

svn_error_t *
svn_fs_fs__read_noderev(node_revision_t **noderev_p,
                        svn_stream_t *stream,
                        apr_pool_t *pool)
{
  apr_hash_t *headers;
  node_revision_t *noderev;
  char *value;

  SVN_ERR(read_header_block(&headers, stream, pool));

  noderev = apr_pcalloc(pool, sizeof(*noderev));

  /* Read the node-rev id. */
  value = apr_hash_get(headers, HEADER_ID, APR_HASH_KEY_STRING);
  if (value == NULL)
      return svn_error_create(SVN_ERR_FS_CORRUPT, NULL,
                              _("Missing id field in node-rev"));

  SVN_ERR(svn_stream_close(stream));

  noderev->id = svn_fs_fs__id_parse(value, strlen(value), pool);

  /* Read the type. */
  value = apr_hash_get(headers, HEADER_TYPE, APR_HASH_KEY_STRING);

  if ((value == NULL) ||
      (strcmp(value, KIND_FILE) != 0 && strcmp(value, KIND_DIR)))
    return svn_error_create(SVN_ERR_FS_CORRUPT, NULL,
                            _("Missing kind field in node-rev"));

  noderev->kind = (strcmp(value, KIND_FILE) == 0) ? svn_node_file
    : svn_node_dir;

  /* Read the 'count' field. */
  value = apr_hash_get(headers, HEADER_COUNT, APR_HASH_KEY_STRING);
  if (value)
    SVN_ERR(svn_cstring_atoi(&noderev->predecessor_count, value));
  else
    noderev->predecessor_count = 0;

  /* Get the properties location. */
  value = apr_hash_get(headers, HEADER_PROPS, APR_HASH_KEY_STRING);
  if (value)
    {
      SVN_ERR(read_rep_offsets(&noderev->prop_rep, value,
                               svn_fs_fs__id_txn_id(noderev->id), TRUE, pool));
    }

  /* Get the data location. */
  value = apr_hash_get(headers, HEADER_TEXT, APR_HASH_KEY_STRING);
  if (value)
    {
      SVN_ERR(read_rep_offsets(&noderev->data_rep, value,
                               svn_fs_fs__id_txn_id(noderev->id),
                               (noderev->kind == svn_node_dir), pool));
    }

  /* Get the created path. */
  value = apr_hash_get(headers, HEADER_CPATH, APR_HASH_KEY_STRING);
  if (value == NULL)
    {
      return svn_error_create(SVN_ERR_FS_CORRUPT, NULL,
                              _("Missing cpath in node-rev"));
    }
  else
    {
      noderev->created_path = apr_pstrdup(pool, value);
    }

  /* Get the predecessor ID. */
  value = apr_hash_get(headers, HEADER_PRED, APR_HASH_KEY_STRING);
  if (value)
    noderev->predecessor_id = svn_fs_fs__id_parse(value, strlen(value),
                                                  pool);

  /* Get the copyroot. */
  value = apr_hash_get(headers, HEADER_COPYROOT, APR_HASH_KEY_STRING);
  if (value == NULL)
    {
      noderev->copyroot_path = apr_pstrdup(pool, noderev->created_path);
      noderev->copyroot_rev = svn_fs_fs__id_rev(noderev->id);
    }
  else
    {
      char *str, *last_str;

      str = apr_strtok(value, " ", &last_str);
      if (str == NULL)
        return svn_error_create(SVN_ERR_FS_CORRUPT, NULL,
                                _("Malformed copyroot line in node-rev"));

      noderev->copyroot_rev = SVN_STR_TO_REV(str);

      if (last_str == NULL)
        return svn_error_create(SVN_ERR_FS_CORRUPT, NULL,
                                _("Malformed copyroot line in node-rev"));
      noderev->copyroot_path = apr_pstrdup(pool, last_str);
    }

  /* Get the copyfrom. */
  value = apr_hash_get(headers, HEADER_COPYFROM, APR_HASH_KEY_STRING);
  if (value == NULL)
    {
      noderev->copyfrom_path = NULL;
      noderev->copyfrom_rev = SVN_INVALID_REVNUM;
    }
  else
    {
      char *str, *last_str;

      str = apr_strtok(value, " ", &last_str);
      if (str == NULL)
        return svn_error_create(SVN_ERR_FS_CORRUPT, NULL,
                                _("Malformed copyfrom line in node-rev"));

      noderev->copyfrom_rev = SVN_STR_TO_REV(str);

      if (last_str == NULL)
        return svn_error_create(SVN_ERR_FS_CORRUPT, NULL,
                                _("Malformed copyfrom line in node-rev"));
      noderev->copyfrom_path = apr_pstrdup(pool, last_str);
    }

  /* Get whether this is a fresh txn root. */
  value = apr_hash_get(headers, HEADER_FRESHTXNRT, APR_HASH_KEY_STRING);
  noderev->is_fresh_txn_root = (value != NULL);

  /* Get the mergeinfo count. */
  value = apr_hash_get(headers, HEADER_MINFO_CNT, APR_HASH_KEY_STRING);
  if (value)
    SVN_ERR(svn_cstring_atoi64(&noderev->mergeinfo_count, value));
  else
    noderev->mergeinfo_count = 0;

  /* Get whether *this* node has mergeinfo. */
  value = apr_hash_get(headers, HEADER_MINFO_HERE, APR_HASH_KEY_STRING);
  noderev->has_mergeinfo = (value != NULL);

  *noderev_p = noderev;

  return SVN_NO_ERROR;
}

svn_error_t *
svn_fs_fs__get_node_revision(node_revision_t **noderev_p,
                             svn_fs_t *fs,
                             const svn_fs_id_t *id,
                             apr_pool_t *pool)
{
  svn_error_t *err = get_node_revision_body(noderev_p, fs, id, pool);
  if (err && err->apr_err == SVN_ERR_FS_CORRUPT)
    {
      svn_string_t *id_string = svn_fs_fs__id_unparse(id, pool);
      return svn_error_createf(SVN_ERR_FS_CORRUPT, err,
                               "Corrupt node-revision '%s'",
                               id_string->data);
    }
  return svn_error_return(err);
}


/* Return a formatted string, compatible with filesystem format FORMAT,
   that represents the location of representation REP.  If
   MUTABLE_REP_TRUNCATED is given, the rep is for props or dir contents,
   and only a "-1" revision number will be given for a mutable rep.
   Perform the allocation from POOL.  */
static const char *
representation_string(representation_t *rep,
                      int format,
                      svn_boolean_t mutable_rep_truncated,
                      apr_pool_t *pool)
{
  if (rep->txn_id && mutable_rep_truncated)
    return "-1";

  if (format < SVN_FS_FS__MIN_REP_SHARING_FORMAT || rep->sha1_checksum == NULL)
    return apr_psprintf(pool, "%ld %" APR_OFF_T_FMT " %" SVN_FILESIZE_T_FMT
                        " %" SVN_FILESIZE_T_FMT " %s",
                        rep->revision, rep->offset, rep->size,
                        rep->expanded_size,
                        svn_checksum_to_cstring_display(rep->md5_checksum,
                                                        pool));

  return apr_psprintf(pool, "%ld %" APR_OFF_T_FMT " %" SVN_FILESIZE_T_FMT
                      " %" SVN_FILESIZE_T_FMT " %s %s %s",
                      rep->revision, rep->offset, rep->size,
                      rep->expanded_size,
                      svn_checksum_to_cstring_display(rep->md5_checksum,
                                                      pool),
                      svn_checksum_to_cstring_display(rep->sha1_checksum,
                                                      pool),
                      rep->uniquifier);
}


svn_error_t *
svn_fs_fs__write_noderev(svn_stream_t *outfile,
                         node_revision_t *noderev,
                         int format,
                         svn_boolean_t include_mergeinfo,
                         apr_pool_t *pool)
{
  SVN_ERR(svn_stream_printf(outfile, pool, HEADER_ID ": %s\n",
                            svn_fs_fs__id_unparse(noderev->id,
                                                  pool)->data));

  SVN_ERR(svn_stream_printf(outfile, pool, HEADER_TYPE ": %s\n",
                            (noderev->kind == svn_node_file) ?
                            KIND_FILE : KIND_DIR));

  if (noderev->predecessor_id)
    SVN_ERR(svn_stream_printf(outfile, pool, HEADER_PRED ": %s\n",
                              svn_fs_fs__id_unparse(noderev->predecessor_id,
                                                    pool)->data));

  SVN_ERR(svn_stream_printf(outfile, pool, HEADER_COUNT ": %d\n",
                            noderev->predecessor_count));

  if (noderev->data_rep)
    SVN_ERR(svn_stream_printf(outfile, pool, HEADER_TEXT ": %s\n",
                              representation_string(noderev->data_rep,
                                                    format,
                                                    (noderev->kind
                                                     == svn_node_dir),
                                                    pool)));

  if (noderev->prop_rep)
    SVN_ERR(svn_stream_printf(outfile, pool, HEADER_PROPS ": %s\n",
                              representation_string(noderev->prop_rep, format,
                                                    TRUE, pool)));

  SVN_ERR(svn_stream_printf(outfile, pool, HEADER_CPATH ": %s\n",
                            noderev->created_path));

  if (noderev->copyfrom_path)
    SVN_ERR(svn_stream_printf(outfile, pool, HEADER_COPYFROM ": %ld"
                              " %s\n",
                              noderev->copyfrom_rev,
                              noderev->copyfrom_path));

  if ((noderev->copyroot_rev != svn_fs_fs__id_rev(noderev->id)) ||
      (strcmp(noderev->copyroot_path, noderev->created_path) != 0))
    SVN_ERR(svn_stream_printf(outfile, pool, HEADER_COPYROOT ": %ld"
                              " %s\n",
                              noderev->copyroot_rev,
                              noderev->copyroot_path));

  if (noderev->is_fresh_txn_root)
    SVN_ERR(svn_stream_printf(outfile, pool, HEADER_FRESHTXNRT ": y\n"));

  if (include_mergeinfo)
    {
      if (noderev->mergeinfo_count > 0)
        SVN_ERR(svn_stream_printf(outfile, pool, HEADER_MINFO_CNT ": %"
                                  APR_INT64_T_FMT "\n",
                                  noderev->mergeinfo_count));

      if (noderev->has_mergeinfo)
        SVN_ERR(svn_stream_printf(outfile, pool, HEADER_MINFO_HERE ": y\n"));
    }

  return svn_stream_printf(outfile, pool, "\n");
}

svn_error_t *
svn_fs_fs__put_node_revision(svn_fs_t *fs,
                             const svn_fs_id_t *id,
                             node_revision_t *noderev,
                             svn_boolean_t fresh_txn_root,
                             apr_pool_t *pool)
{
  fs_fs_data_t *ffd = fs->fsap_data;
  apr_file_t *noderev_file;
  const char *txn_id = svn_fs_fs__id_txn_id(id);

  noderev->is_fresh_txn_root = fresh_txn_root;

  if (! txn_id)
    return svn_error_create(SVN_ERR_FS_CORRUPT, NULL,
                            _("Attempted to write to non-transaction"));

  SVN_ERR(svn_io_file_open(&noderev_file, path_txn_node_rev(fs, id, pool),
                           APR_WRITE | APR_CREATE | APR_TRUNCATE
                           | APR_BUFFERED, APR_OS_DEFAULT, pool));

  SVN_ERR(svn_fs_fs__write_noderev(svn_stream_from_aprfile2(noderev_file, TRUE,
                                                            pool),
                                   noderev, ffd->format,
                                   svn_fs_fs__fs_supports_mergeinfo(fs),
                                   pool));

  SVN_ERR(svn_io_file_close(noderev_file, pool));

  /* we wrote to the db -> sync file contents */
  return sync_file_handle_cache(fs);
}


/* This structure is used to hold the information associated with a
   REP line. */
struct rep_args
{
  svn_boolean_t is_delta;
  svn_boolean_t is_delta_vs_empty;

  svn_revnum_t base_revision;
  apr_off_t base_offset;
  apr_size_t base_length;
};

/* Read the next line from file FILE and parse it as a text
   representation entry.  Return the parsed entry in *REP_ARGS_P.
   Perform all allocations in POOL. */
static svn_error_t *
read_rep_line(struct rep_args **rep_args_p,
              apr_file_t *file,
              apr_pool_t *pool)
{
  char buffer[160];
  apr_size_t limit;
  struct rep_args *rep_args;
  char *str, *last_str;
  apr_int64_t val;

  limit = sizeof(buffer);
  SVN_ERR(svn_io_read_length_line(file, buffer, &limit, pool));

  rep_args = apr_pcalloc(pool, sizeof(*rep_args));
  rep_args->is_delta = FALSE;

  if (strcmp(buffer, REP_PLAIN) == 0)
    {
      *rep_args_p = rep_args;
      return SVN_NO_ERROR;
    }

  if (strcmp(buffer, REP_DELTA) == 0)
    {
      /* This is a delta against the empty stream. */
      rep_args->is_delta = TRUE;
      rep_args->is_delta_vs_empty = TRUE;
      *rep_args_p = rep_args;
      return SVN_NO_ERROR;
    }

  rep_args->is_delta = TRUE;
  rep_args->is_delta_vs_empty = FALSE;

  /* We have hopefully a DELTA vs. a non-empty base revision. */
  str = apr_strtok(buffer, " ", &last_str);
  if (! str || (strcmp(str, REP_DELTA) != 0))
    goto error;

  str = apr_strtok(NULL, " ", &last_str);
  if (! str)
    goto error;
  rep_args->base_revision = SVN_STR_TO_REV(str);

  str = apr_strtok(NULL, " ", &last_str);
  if (! str)
    goto error;
  SVN_ERR(svn_cstring_atoi64(&val, str));
  rep_args->base_offset = (apr_off_t)val;

  str = apr_strtok(NULL, " ", &last_str);
  if (! str)
    goto error;
  SVN_ERR(svn_cstring_atoi64(&val, str));
  rep_args->base_length = (apr_size_t)val;

  *rep_args_p = rep_args;
  return SVN_NO_ERROR;

 error:
  return svn_error_create(SVN_ERR_FS_CORRUPT, NULL,
                          _("Malformed representation header"));
}

/* Given a revision file REV_FILE, opened to REV in FS, find the Node-ID
   of the header located at OFFSET and store it in *ID_P.  Allocate
   temporary variables from POOL. */
static svn_error_t *
get_fs_id_at_offset(svn_fs_id_t **id_p,
                    apr_file_t *rev_file,
                    svn_fs_t *fs,
                    svn_revnum_t rev,
                    apr_off_t offset,
                    apr_pool_t *pool)
{
  svn_fs_id_t *id;
  apr_hash_t *headers;
  const char *node_id_str;

  SVN_ERR(svn_io_file_seek(rev_file, APR_SET, &offset, pool));

  SVN_ERR(read_header_block(&headers,
                            svn_stream_from_aprfile2(rev_file, TRUE, pool),
                            pool));

  node_id_str = apr_hash_get(headers, HEADER_ID, APR_HASH_KEY_STRING);

  if (node_id_str == NULL)
    return svn_error_create(SVN_ERR_FS_CORRUPT, NULL,
                            _("Missing node-id in node-rev"));

  id = svn_fs_fs__id_parse(node_id_str, strlen(node_id_str), pool);

  if (id == NULL)
    return svn_error_create(SVN_ERR_FS_CORRUPT, NULL,
                            _("Corrupt node-id in node-rev"));

  *id_p = id;

  return SVN_NO_ERROR;
}


/* Given an open revision file REV_FILE in FS for REV, locate the trailer that
   specifies the offset to the root node-id and to the changed path
   information.  Store the root node offset in *ROOT_OFFSET and the
   changed path offset in *CHANGES_OFFSET.  If either of these
   pointers is NULL, do nothing with it.

   If PACKED is true, REV_FILE should be a packed shard file.
   ### There is currently no such parameter.  This function assumes that
       is_packed_rev(FS, REV) will indicate whether REV_FILE is a packed
       file.  Therefore FS->fsap_data->min_unpacked_rev must not have been
       refreshed since REV_FILE was opened if there is a possibility that
       revision REV may have become packed since then.
       TODO: Take an IS_PACKED parameter instead, in order to remove this
       requirement.

   Allocate temporary variables from POOL. */
static svn_error_t *
get_root_changes_offset(apr_off_t *root_offset,
                        apr_off_t *changes_offset,
                        apr_file_t *rev_file,
                        svn_fs_t *fs,
                        svn_revnum_t rev,
                        apr_pool_t *pool)
{
  fs_fs_data_t *ffd = fs->fsap_data;
  apr_off_t offset;
  apr_off_t rev_offset;
  char buf[64];
  int i, num_bytes;
  const char *str;
  apr_size_t len;
  apr_seek_where_t seek_relative;

  /* Determine where to seek to in the file.

     If we've got a pack file, we want to seek to the end of the desired
     revision.  But we don't track that, so we seek to the beginning of the
     next revision.

     Unless the next revision is in a different file, in which case, we can
     just seek to the end of the pack file -- just like we do in the
     non-packed case. */
  if (is_packed_rev(fs, rev) && ((rev + 1) % ffd->max_files_per_dir != 0))
    {
      SVN_ERR(get_packed_offset(&offset, fs, rev + 1, pool));
      seek_relative = APR_SET;
    }
  else
    {
      seek_relative = APR_END;
      offset = 0;
    }

  /* Offset of the revision from the start of the pack file, if applicable. */
  if (is_packed_rev(fs, rev))
    SVN_ERR(get_packed_offset(&rev_offset, fs, rev, pool));
  else
    rev_offset = 0;

  /* We will assume that the last line containing the two offsets
     will never be longer than 64 characters. */
  SVN_ERR(svn_io_file_seek(rev_file, seek_relative, &offset, pool));

  offset -= sizeof(buf);
  SVN_ERR(svn_io_file_seek(rev_file, APR_SET, &offset, pool));

  /* Read in this last block, from which we will identify the last line. */
  len = sizeof(buf);
  SVN_ERR(svn_io_file_read(rev_file, buf, &len, pool));

  /* This cast should be safe since the maximum amount read, 64, will
     never be bigger than the size of an int. */
  num_bytes = (int) len;

  /* The last byte should be a newline. */
  if (buf[num_bytes - 1] != '\n')
    {
      return svn_error_createf(SVN_ERR_FS_CORRUPT, NULL,
                               _("Revision file lacks trailing newline"));
    }

  /* Look for the next previous newline. */
  for (i = num_bytes - 2; i >= 0; i--)
    {
      if (buf[i] == '\n')
        break;
    }

  if (i < 0)
    {
      return svn_error_createf(SVN_ERR_FS_CORRUPT, NULL,
                               _("Final line in revision file longer than 64 "
                                 "characters"));
    }

  i++;
  str = &buf[i];

  /* find the next space */
  for ( ; i < (num_bytes - 2) ; i++)
    if (buf[i] == ' ')
      break;

  if (i == (num_bytes - 2))
    return svn_error_create(SVN_ERR_FS_CORRUPT, NULL,
                            _("Final line in revision file missing space"));

  if (root_offset)
    {
      apr_int64_t val;

      buf[i] = '\0';
      SVN_ERR(svn_cstring_atoi64(&val, str));
      *root_offset = rev_offset + (apr_off_t)val;
    }

  i++;
  str = &buf[i];

  /* find the next newline */
  for ( ; i < num_bytes; i++)
    if (buf[i] == '\n')
      break;

  if (changes_offset)
    {
      apr_int64_t val;

      buf[i] = '\0';
      SVN_ERR(svn_cstring_atoi64(&val, str));
      *changes_offset = rev_offset + (apr_off_t)val;
    }

  return SVN_NO_ERROR;
}

/* Move a file into place from OLD_FILENAME in the transactions
   directory to its final location NEW_FILENAME in the repository.  On
   Unix, match the permissions of the new file to the permissions of
   PERMS_REFERENCE.  Temporary allocations are from POOL.

   This function almost duplicates svn_io_file_move(), but it tries to
   guarantee a flush. */
static svn_error_t *
move_into_place(const char *old_filename,
                const char *new_filename,
                const char *perms_reference,
                apr_pool_t *pool)
{
  svn_error_t *err;

  SVN_ERR(svn_io_copy_perms(perms_reference, old_filename, pool));

  /* Move the file into place. */
  err = svn_io_file_rename(old_filename, new_filename, pool);
  if (err && APR_STATUS_IS_EXDEV(err->apr_err))
    {
      apr_file_t *file;

      /* Can't rename across devices; fall back to copying. */
      svn_error_clear(err);
      err = SVN_NO_ERROR;
      SVN_ERR(svn_io_copy_file(old_filename, new_filename, TRUE, pool));

      /* Flush the target of the copy to disk. */
      SVN_ERR(svn_io_file_open(&file, new_filename, APR_READ,
                               APR_OS_DEFAULT, pool));
      /* ### BH: Does this really guarantee a flush of the data written
         ### via a completely different handle on all operating systems?
         ###
         ### Maybe we should perform the copy ourselves instead of making
         ### apr do that and flush the real handle? */
      SVN_ERR(svn_io_file_flush_to_disk(file, pool));
      SVN_ERR(svn_io_file_close(file, pool));
    }
  if (err)
    return svn_error_return(err);

#ifdef __linux__
  {
    /* Linux has the unusual feature that fsync() on a file is not
       enough to ensure that a file's directory entries have been
       flushed to disk; you have to fsync the directory as well.
       On other operating systems, we'd only be asking for trouble
       by trying to open and fsync a directory. */
    const char *dirname;
    apr_file_t *file;

    dirname = svn_dirent_dirname(new_filename, pool);
    SVN_ERR(svn_io_file_open(&file, dirname, APR_READ, APR_OS_DEFAULT,
                             pool));
    SVN_ERR(svn_io_file_flush_to_disk(file, pool));
    SVN_ERR(svn_io_file_close(file, pool));
  }
#endif

  return SVN_NO_ERROR;
}

svn_error_t *
svn_fs_fs__rev_get_root(svn_fs_id_t **root_id_p,
                        svn_fs_t *fs,
                        svn_revnum_t rev,
                        apr_pool_t *pool)
{
  fs_fs_data_t *ffd = fs->fsap_data;
  svn_file_handle_cache__handle_t *revision_file;
  apr_file_t *apr_rev_file;
  apr_off_t root_offset;
  svn_cache__t *cache = NULL;
  svn_fs_id_t *root_id = NULL;
  svn_boolean_t is_cached;

  SVN_ERR(ensure_revision_exists(fs, rev, pool));

  /* Try to find the ID in our caches.  Once we tried is_packed_rev
     returned true, we will never try to use the cache for non-packed
     revs again.  Also, if we find the entry in the cache, this 
     function cannot be racy because we don't need to access the file. */
  cache = is_packed_rev(fs, rev)
        ? ffd->packed_rev_root_id_cache
        : ffd->rev_root_id_cache;
  SVN_ERR(svn_cache__get((void **) root_id_p, &is_cached,
                         cache, &rev, pool));

  if (is_cached)
    return SVN_NO_ERROR;

  /* we don't care about the file pointer position */
  SVN_ERR(open_pack_or_rev_file(&revision_file, fs, rev, -1,
                                DEFAULT_FILE_COOKIE, pool));
  apr_rev_file = svn_file_handle_cache__get_apr_handle(revision_file);

  /* it will moved here anyways */
  SVN_ERR(get_root_changes_offset(&root_offset, NULL, apr_rev_file, fs, rev,
                                  pool));

  SVN_ERR(get_fs_id_at_offset(&root_id, apr_rev_file, fs, rev, root_offset, 
                              pool));

  SVN_ERR(svn_file_handle_cache__close(revision_file));

  /* At this point, the revision might have already gotten packed
     but cache is still the one for non-packed IDs.  In that case,
     it will never be looked up here, again.  So, we are safe. */
  SVN_ERR(svn_cache__set(cache, &rev, root_id, pool));

  *root_id_p = root_id;

  return SVN_NO_ERROR;
}

/* Set the revision property list of revision REV in filesystem FS to
   PROPLIST.  Use POOL for temporary allocations. */
static svn_error_t *
set_revision_proplist(svn_fs_t *fs,
                      svn_revnum_t rev,
                      apr_hash_t *proplist,
                      apr_pool_t *pool)
{
  fs_fs_data_t *ffd = fs->fsap_data;
  svn_sqlite__stmt_t *stmt;

  SVN_ERR(ensure_revision_exists(fs, rev, pool));

  if (ffd->format < SVN_FS_FS__MIN_PACKED_REVPROP_FORMAT ||
      rev >= ffd->min_unpacked_revprop)
    {
      const char *final_path = path_revprops(fs, rev, pool);
      const char *tmp_path;
      const char *perms_reference;
      svn_stream_t *stream;

      /* ### do we have a directory sitting around already? we really shouldn't
         ### have to get the dirname here. */
      SVN_ERR(svn_stream_open_unique(&stream, &tmp_path,
                                     svn_dirent_dirname(final_path, pool),
                                     svn_io_file_del_none, pool, pool));
      SVN_ERR(svn_hash_write2(proplist, stream, SVN_HASH_TERMINATOR, pool));
      SVN_ERR(svn_stream_close(stream));

      /* We use the rev file of this revision as the perms reference,
         because when setting revprops for the first time, the revprop
         file won't exist and therefore can't serve as its own reference.
         (Whereas the rev file should already exist at this point.) */
      SVN_ERR(svn_fs_fs__path_rev_absolute(&perms_reference, fs, rev, pool));
      SVN_ERR(move_into_place(tmp_path, final_path, perms_reference, pool));

      return SVN_NO_ERROR;
    }

  SVN_ERR(svn_sqlite__get_statement(&stmt, ffd->revprop_db, STMT_SET_REVPROP));

  SVN_ERR(svn_sqlite__bind_int64(stmt, 1, rev));
  SVN_ERR(svn_sqlite__bind_properties(stmt, 2, proplist, pool));

  return svn_error_return(svn_sqlite__insert(NULL, stmt));
}

static svn_error_t *
revision_proplist(apr_hash_t **proplist_p,
                  svn_fs_t *fs,
                  svn_revnum_t rev,
                  apr_pool_t *pool)
{
  fs_fs_data_t *ffd = fs->fsap_data;
  apr_hash_t *proplist;

  SVN_ERR(ensure_revision_exists(fs, rev, pool));

  if (ffd->format < SVN_FS_FS__MIN_PACKED_REVPROP_FORMAT ||
      rev >= ffd->min_unpacked_revprop)
    {
      apr_file_t *revprop_file = NULL;
      svn_error_t *err = SVN_NO_ERROR;
      int i;
      apr_pool_t *iterpool;

      proplist = apr_hash_make(pool);
      iterpool = svn_pool_create(pool);
      for (i = 0; i < RECOVERABLE_RETRY_COUNT; i++)
        {
          svn_pool_clear(iterpool);

          /* Clear err here rather than after finding a recoverable error so
           * we can return that error on the last iteration of the loop. */
          svn_error_clear(err);
          err = svn_io_file_open(&revprop_file, path_revprops(fs, rev,
                                                              iterpool),
                                 APR_READ | APR_BUFFERED, APR_OS_DEFAULT,
                                 iterpool);
          if (err)
            {
              if (APR_STATUS_IS_ENOENT(err->apr_err))
                {
                  svn_error_clear(err);
                  return svn_error_createf(SVN_ERR_FS_NO_SUCH_REVISION, NULL,
                                           _("No such revision %ld"), rev);
                }
#ifdef ESTALE
              else if (APR_TO_OS_ERROR(err->apr_err) == ESTALE
                       || APR_TO_OS_ERROR(err->apr_err) == EIO
                       || APR_TO_OS_ERROR(err->apr_err) == ENOENT)
                continue;
#endif
              return svn_error_return(err);
            }

          SVN_ERR(svn_hash__clear(proplist, iterpool));
          RETRY_RECOVERABLE(err, revprop_file,
                            svn_hash_read2(proplist,
                                           svn_stream_from_aprfile2(
                                                revprop_file, TRUE, iterpool),
                                           SVN_HASH_TERMINATOR, pool));

          IGNORE_RECOVERABLE(err, svn_io_file_close(revprop_file, iterpool));

          break;
        }

      if (err)
        return svn_error_return(err);
      svn_pool_destroy(iterpool);
    }
  else
    {
      svn_sqlite__stmt_t *stmt;
      svn_boolean_t have_row;

      SVN_ERR(svn_sqlite__get_statement(&stmt, ffd->revprop_db,
                                        STMT_GET_REVPROP));
      SVN_ERR(svn_sqlite__bind_int64(stmt, 1, rev));
      SVN_ERR(svn_sqlite__step(&have_row, stmt));
      if (!have_row)
        return svn_error_createf(SVN_ERR_FS_NO_SUCH_REVISION, NULL,
                                 _("No such revision %ld"), rev);

      SVN_ERR(svn_sqlite__column_properties(&proplist, stmt, 0, pool, pool));
      SVN_ERR(svn_sqlite__reset(stmt));
    }

  *proplist_p = proplist;

  return SVN_NO_ERROR;
}

svn_error_t *
svn_fs_fs__revision_proplist(apr_hash_t **proplist_p,
                             svn_fs_t *fs,
                             svn_revnum_t rev,
                             apr_pool_t *pool)
{
  svn_error_t *err;
  fs_fs_data_t *ffd = fs->fsap_data;

  err = revision_proplist(proplist_p, fs, rev, pool);
  if (err && err->apr_err == SVN_ERR_FS_NO_SUCH_REVISION
      && ffd->format >= SVN_FS_FS__MIN_PACKED_REVPROP_FORMAT)
    {
      /* If a pack is occurring simultaneously, the min-unpacked-revprop value
         could change, so reload it and then attempt to fetch these revprops
         again. */
      svn_error_clear(err);
      SVN_ERR(update_min_unpacked_revprop(fs, pool));
      SVN_ERR(revision_proplist(proplist_p, fs, rev, pool));
    }
  else if (err)
    return svn_error_return(err);

  return SVN_NO_ERROR;
}

/* Represents where in the current svndiff data block each
   representation is. */
struct rep_state
{
  svn_file_handle_cache__handle_t *file;
                    /* For convenience, store the APR file handle
                       along with the surrounding cached file handle. */
  apr_file_t *apr_file;
                    /* The txdelta window cache to use or NULL. */
  svn_cache__t *window_cache;
  apr_off_t start;  /* The starting offset for the raw
                       svndiff/plaintext data minus header. */
  apr_off_t off;    /* The current offset into the file. */
  apr_off_t end;    /* The end offset of the raw data. */
  int ver;          /* If a delta, what svndiff version? */
  int chunk_index;
};

/* See create_rep_state, which wraps this and adds another error. */
static svn_error_t *
create_rep_state_body(struct rep_state **rep_state,
                      struct rep_args **rep_args,
                      representation_t *rep,
                      svn_fs_t *fs,
                      apr_pool_t *pool)
{
  fs_fs_data_t *ffd = fs->fsap_data;
  struct rep_state *rs = apr_pcalloc(pool, sizeof(*rs));
  struct rep_args *ra;
  unsigned char buf[4];

  SVN_ERR(open_and_seek_representation(&rs->file, fs, rep, pool));
  rs->apr_file = svn_file_handle_cache__get_apr_handle(rs->file);
  rs->window_cache = ffd->txdelta_window_cache;

  SVN_ERR(read_rep_line(&ra, rs->apr_file, pool));
  SVN_ERR(get_file_offset(&rs->start, rs->apr_file, pool));
  rs->off = rs->start;
  rs->end = rs->start + rep->size;
  *rep_state = rs;
  *rep_args = ra;

  if (ra->is_delta == FALSE)
    /* This is a plaintext, so just return the current rep_state. */
    return SVN_NO_ERROR;

  /* We are dealing with a delta, find out what version. */
<<<<<<< HEAD
  SVN_ERR(svn_io_file_read_full2(rs->apr_file, buf, sizeof(buf),
=======
  SVN_ERR(svn_io_file_read_full2(rs->file, buf, sizeof(buf),
>>>>>>> 3b657e4d
                                 NULL, NULL, pool));
  if (! ((buf[0] == 'S') && (buf[1] == 'V') && (buf[2] == 'N')))
    return svn_error_create
      (SVN_ERR_FS_CORRUPT, NULL,
       _("Malformed svndiff data in representation"));
  rs->ver = buf[3];
  rs->chunk_index = 0;
  rs->off += 4;

  return SVN_NO_ERROR;
}

/* Read the rep args for REP in filesystem FS and create a rep_state
   for reading the representation.  Return the rep_state in *REP_STATE
   and the rep args in *REP_ARGS, both allocated in POOL. */
static svn_error_t *
create_rep_state(struct rep_state **rep_state,
                 struct rep_args **rep_args,
                 representation_t *rep,
                 svn_fs_t *fs,
                 apr_pool_t *pool)
{
  svn_error_t *err = create_rep_state_body(rep_state, rep_args, rep, fs, pool);
  if (err && err->apr_err == SVN_ERR_FS_CORRUPT)
    {
      fs_fs_data_t *ffd = fs->fsap_data;

      /* ### This always returns "-1" for transaction reps, because
         ### this particular bit of code doesn't know if the rep is
         ### stored in the protorev or in the mutable area (for props
         ### or dir contents).  It is pretty rare for FSFS to *read*
         ### from the protorev file, though, so this is probably OK.
         ### And anyone going to debug corruption errors is probably
         ### going to jump straight to this comment anyway! */
      return svn_error_createf(SVN_ERR_FS_CORRUPT, err,
                               "Corrupt representation '%s'",
                               representation_string(rep, ffd->format, TRUE,
                                                     pool));
    }
  return svn_error_return(err);
}

/* Build an array of rep_state structures in *LIST giving the delta
   reps from first_rep to a plain-text or self-compressed rep.  Set
   *SRC_STATE to the plain-text rep we find at the end of the chain,
   or to NULL if the final delta representation is self-compressed.
   The representation to start from is designated by filesystem FS, id
   ID, and representation REP. */
static svn_error_t *
build_rep_list(apr_array_header_t **list,
               struct rep_state **src_state,
               svn_fs_t *fs,
               representation_t *first_rep,
               apr_pool_t *pool)
{
  representation_t rep;
  struct rep_state *rs;
  struct rep_args *rep_args;

  *list = apr_array_make(pool, 1, sizeof(struct rep_state *));
  rep = *first_rep;

  while (1)
    {
      SVN_ERR(create_rep_state(&rs, &rep_args, &rep, fs, pool));
      if (rep_args->is_delta == FALSE)
        {
          /* This is a plaintext, so just return the current rep_state. */
          *src_state = rs;
          return SVN_NO_ERROR;
        }

      /* Push this rep onto the list.  If it's self-compressed, we're done. */
      APR_ARRAY_PUSH(*list, struct rep_state *) = rs;
      if (rep_args->is_delta_vs_empty)
        {
          *src_state = NULL;
          return SVN_NO_ERROR;
        }

      rep.revision = rep_args->base_revision;
      rep.offset = rep_args->base_offset;
      rep.size = rep_args->base_length;
      rep.txn_id = NULL;
    }
}


struct rep_read_baton
{
  /* The FS from which we're reading. */
  svn_fs_t *fs;

  /* The state of all prior delta representations. */
  apr_array_header_t *rs_list;

  /* The plaintext state, if there is a plaintext. */
  struct rep_state *src_state;

  /* The index of the current delta chunk, if we are reading a delta. */
  int chunk_index;

  /* The buffer where we store undeltified data. */
  char *buf;
  apr_size_t buf_pos;
  apr_size_t buf_len;

  /* A checksum context for summing the data read in order to verify it.
     Note: we don't need to use the sha1 checksum because we're only doing
     data verification, for which md5 is perfectly safe.  */
  svn_checksum_ctx_t *md5_checksum_ctx;

  svn_boolean_t checksum_finalized;

  /* The stored checksum of the representation we are reading, its
     length, and the amount we've read so far.  Some of this
     information is redundant with rs_list and src_state, but it's
     convenient for the checksumming code to have it here. */
  svn_checksum_t *md5_checksum;

  svn_filesize_t len;
  svn_filesize_t off;

  /* The key for the fulltext cache for this rep, if there is a
     fulltext cache. */
  const char *fulltext_cache_key;
  /* The text we've been reading, if we're going to cache it. */
  svn_stringbuf_t *current_fulltext;

  /* Used for temporary allocations during the read. */
  apr_pool_t *pool;

  /* Pool used to store file handles and other data that is persistant
     for the entire stream read. */
  apr_pool_t *filehandle_pool;
};

/* Create a rep_read_baton structure for node revision NODEREV in
   filesystem FS and store it in *RB_P.  If FULLTEXT_CACHE_KEY is not
   NULL, it is the rep's key in the fulltext cache, and a stringbuf
   must be allocated to store the text.  Perform all allocations in
   POOL.  If rep is mutable, it must be for file contents. */
static svn_error_t *
rep_read_get_baton(struct rep_read_baton **rb_p,
                   svn_fs_t *fs,
                   representation_t *rep,
                   const char *fulltext_cache_key,
                   apr_pool_t *pool)
{
  struct rep_read_baton *b;

  b = apr_pcalloc(pool, sizeof(*b));
  b->fs = fs;
  b->chunk_index = 0;
  b->buf = NULL;
  b->md5_checksum_ctx = svn_checksum_ctx_create(svn_checksum_md5, pool);
  b->checksum_finalized = FALSE;
  b->md5_checksum = svn_checksum_dup(rep->md5_checksum, pool);
  b->len = rep->expanded_size;
  b->off = 0;
  b->fulltext_cache_key = fulltext_cache_key;
  b->pool = svn_pool_create(pool);
  b->filehandle_pool = svn_pool_create(pool);

  if (fulltext_cache_key)
    b->current_fulltext = svn_stringbuf_create_ensure
                            ((apr_size_t)rep->expanded_size,
                             b->filehandle_pool);
  else
    b->current_fulltext = NULL;

  SVN_ERR(build_rep_list(&b->rs_list, &b->src_state, fs, rep,
                         b->filehandle_pool));

  /* Save our output baton. */
  *rb_p = b;

  return SVN_NO_ERROR;
}

/* Combine the name of the rev file in RS with the given OFFSET to form
 * a cache lookup key. Allocations will be made from POOL. */
static const char*
get_window_key(struct rep_state *rs, apr_off_t offset, apr_pool_t *pool)
{
  const char *name;
  const char *last_part;
  const char *name_last;

  /* the rev file name containing the txdelta window.
   * If this fails we are in serious trouble anyways. 
   * And if nobody else detects the problems, the file content checksum
   * comparison _will_ find them.
   */
  if (apr_file_name_get(&name, rs->apr_file))
    return "";

  /* We care about the file name only as it represents the start revision
   * of this rev file.  Handle packed files as well. */
  name_last = name + strlen(name) - 1;
  while (! svn_ctype_isdigit(*name_last))
    --name_last;

  last_part = name_last;
  while (svn_ctype_isdigit(*last_part))
    --last_part;

  /* copy one char MORE than the actual number to mark packed files,
   * i.e. packed revision file content uses different key space then
   * non-packed ones: keys for packed rev file content ends with a dot
   * for non-packed rev files they end with a digit. */
  name = apr_pstrndup(pool, last_part + 1, name_last - last_part);
  return svn_fs_fs__combine_number_and_string(offset, name, pool);
}

/* Read the WINDOW_P for the rep state RS from the current FSFS session's 
 * cache. This will be a no-op and IS_CACHED will be set to FALSE if no
 * cache has been given. If a cache is available IS_CACHED will inform
 * the caller about the success of the lookup. Allocations (of the window
 * in particualar) will be made from POOL. 
 *
 * If the information could be found, put RS and the position within the 
 * rev file into the same state as if the data had just been read from it.  
 */
static svn_error_t *
get_cached_window(svn_txdelta_window_t **window_p,
                  struct rep_state *rs,
                  svn_boolean_t *is_cached,
                  apr_pool_t *pool)
{
  if (! rs->window_cache)
    {
      /* txdelta window has not been enabled */
      *is_cached = FALSE;
    }
  else
    {
      /* ask the cache for the desired txdelta window */
      svn_fs_fs__txdelta_cached_window_t *cached_window;
      SVN_ERR(svn_cache__get((void **) &cached_window,
                             is_cached,
                             rs->window_cache,
                             get_window_key(rs, rs->off, pool),
                             pool));

      if (*is_cached)
        {
          /* found it. Pass it back to the caller. */
          *window_p = cached_window->window;

          /* manipulate the RS as if we just read the data */
          rs->chunk_index++;
          rs->off = cached_window->end_offset;

          /* manipulate the rev file as if we just read from it */
          SVN_ERR(svn_io_file_seek(rs->apr_file, APR_SET, &rs->off, pool));
        }
    }

  return SVN_NO_ERROR;
}

/* Store the WINDOW read at OFFSET for the rep state RS in the current
 * FSFS session's cache. This will be a no-op if no cache has been given. 
 * Temporary allocations will be made from SCRATCH_POOL. */
static svn_error_t *
set_cached_window(svn_txdelta_window_t *window,
                  struct rep_state *rs,
                  apr_off_t offset,
                  apr_pool_t *scratch_pool)
{
  if (rs->window_cache)
    {
      /* store the window and the first offset _past_ it */
      svn_fs_fs__txdelta_cached_window_t cached_window = { window, rs->off };

      /* but key it with the start offset because that is the known state
       * when we will look it up */
      return svn_cache__set(rs->window_cache,
                            get_window_key(rs, offset, scratch_pool),
                            &cached_window,
                            scratch_pool);
    }

  return SVN_NO_ERROR;
}

/* Skip forwards to THIS_CHUNK in REP_STATE and then read the next delta
   window into *NWIN. */
static svn_error_t *
read_window(svn_txdelta_window_t **nwin, int this_chunk, struct rep_state *rs,
            apr_pool_t *pool)
{
  svn_stream_t *stream;
  svn_boolean_t is_cached;
  apr_off_t old_offset;

  SVN_ERR_ASSERT(rs->chunk_index <= this_chunk);

  /* Skip windows to reach the current chunk if we aren't there yet. */
  while (rs->chunk_index < this_chunk)
    {
      SVN_ERR(svn_txdelta_skip_svndiff_window(rs->apr_file, rs->ver, pool));
      rs->chunk_index++;
      SVN_ERR(get_file_offset(&rs->off, rs->apr_file, pool));
      if (rs->off >= rs->end)
        return svn_error_create(SVN_ERR_FS_CORRUPT, NULL,
                                _("Reading one svndiff window read "
                                  "beyond the end of the "
                                  "representation"));
    }

  /* Read the next window. But first, try to find it in the cache. */
  SVN_ERR(get_cached_window(nwin, rs, &is_cached, pool));
  if (is_cached)
    return SVN_NO_ERROR;

  /* Actually read the next window. */
  old_offset = rs->off;
  stream = svn_stream__from_cached_file_handle(rs->file, TRUE, pool);
  SVN_ERR(svn_txdelta_read_svndiff_window(nwin, stream, rs->ver, pool));
  rs->chunk_index++;
  SVN_ERR(get_file_offset(&rs->off, rs->apr_file, pool));

  if (rs->off > rs->end)
    return svn_error_create(SVN_ERR_FS_CORRUPT, NULL,
                            _("Reading one svndiff window read beyond "
                              "the end of the representation"));

  /* the window has not been cached before, thus cache it now
   * (if caching is used for them at all) */
  return set_cached_window(*nwin, rs, old_offset, pool);
}

/* Get one delta window that is a result of combining all but the last deltas
   from the current desired representation identified in *RB, to its
   final base representation.  Store the window in *RESULT. */
static svn_error_t *
get_combined_window(svn_txdelta_window_t **result,
                    struct rep_read_baton *rb)
{
  apr_pool_t *pool, *new_pool;
  int i;
  svn_txdelta_window_t *window, *nwin;
  struct rep_state *rs;

  SVN_ERR_ASSERT(rb->rs_list->nelts >= 2);

  pool = svn_pool_create(rb->pool);

  /* Read the next window from the original rep. */
  rs = APR_ARRAY_IDX(rb->rs_list, 0, struct rep_state *);
  SVN_ERR(read_window(&window, rb->chunk_index, rs, pool));

  /* Combine in the windows from the other delta reps, if needed. */
  for (i = 1; i < rb->rs_list->nelts - 1; i++)
    {
      if (window->src_ops == 0)
        break;

      rs = APR_ARRAY_IDX(rb->rs_list, i, struct rep_state *);

      SVN_ERR(read_window(&nwin, rb->chunk_index, rs, pool));

      /* Combine this window with the current one.  Cycle pools so that we
         only need to hold three windows at a time. */
      new_pool = svn_pool_create(rb->pool);
      window = svn_txdelta_compose_windows(nwin, window, new_pool);
      svn_pool_destroy(pool);
      pool = new_pool;
    }

  *result = window;
  return SVN_NO_ERROR;
}

/* Returns whether or not the expanded fulltext of the file is cachable
 * based on its size SIZE.  The decision depends on the cache used by RB.
 */
static svn_boolean_t
fulltext_size_is_cachable(fs_fs_data_t *ffd, svn_filesize_t size)
{
  return (size < APR_SIZE_MAX)
      && svn_cache__is_cachable(ffd->fulltext_cache, (apr_size_t)size);
}

/* Store fulltext in RB in the fulltext cache used by said RB. Items that
 * are too large to be cached won't. Also, this will be a no-op if no 
 * fulltext cache has been enabled in RB.
 */
static svn_error_t *
cache_rep(struct rep_read_baton *rb)
{
  fs_fs_data_t *ffd = rb->fs->fsap_data;
  if (rb->current_fulltext &&
      fulltext_size_is_cachable(ffd, rb->current_fulltext->len))
    {
      SVN_ERR(svn_cache__set(ffd->fulltext_cache, rb->fulltext_cache_key,
                             rb->current_fulltext, rb->pool));

      /* prevent duplicate caching (this is only to aid performance) */
      rb->current_fulltext = NULL;
    }

  return SVN_NO_ERROR;
}

static svn_error_t *
rep_read_contents_close(void *baton)
{
  struct rep_read_baton *rb = baton;

  if (rb->len == 0)
    {
      /* This has not yet been attempted to be added to the cache.
       * Now, the data should be in. */
      cache_rep(rb);
    }

  svn_pool_destroy(rb->pool);
  svn_pool_destroy(rb->filehandle_pool);

  return SVN_NO_ERROR;
}

/* Return the next *LEN bytes of the rep and store them in *BUF. */
static svn_error_t *
get_contents(struct rep_read_baton *rb,
             char *buf,
             apr_size_t *len)
{
  apr_size_t copy_len, remaining = *len, tlen;
  char *sbuf, *tbuf, *cur = buf;
  struct rep_state *rs;
  svn_txdelta_window_t *cwindow, *lwindow;
  
  /* Special case for when there are no delta reps, only a plain
     text. */
  if (rb->rs_list->nelts == 0)
    {
      copy_len = remaining;
      rs = rb->src_state;
      if (((apr_off_t) copy_len) > rs->end - rs->off)
        copy_len = (apr_size_t) (rs->end - rs->off);
<<<<<<< HEAD
      SVN_ERR(svn_io_file_read_full2(rs->apr_file, cur, copy_len, NULL,
=======
      SVN_ERR(svn_io_file_read_full2(rs->file, cur, copy_len, NULL,
>>>>>>> 3b657e4d
                                     NULL, rb->pool));
      rs->off += copy_len;
      *len = copy_len;
      return SVN_NO_ERROR;
    }

  while (remaining > 0)
    {
      /* If we have buffered data from a previous chunk, use that. */
      if (rb->buf)
        {
          /* Determine how much to copy from the buffer. */
          copy_len = rb->buf_len - rb->buf_pos;
          if (copy_len > remaining)
            copy_len = remaining;

          /* Actually copy the data. */
          memcpy(cur, rb->buf + rb->buf_pos, copy_len);
          rb->buf_pos += copy_len;
          cur += copy_len;
          remaining -= copy_len;

          /* If the buffer is all used up, clear it and empty the
             local pool. */
          if (rb->buf_pos == rb->buf_len)
            {
              svn_pool_clear(rb->pool);
              rb->buf = NULL;
            }
        }
      else
        {

          rs = APR_ARRAY_IDX(rb->rs_list, 0, struct rep_state *);
          if (rs->off == rs->end)
            break;

          /* Get more buffered data by evaluating a chunk. */
          if (rb->rs_list->nelts > 1)
            SVN_ERR(get_combined_window(&cwindow, rb));
          else
            cwindow = NULL;
          if (!cwindow || cwindow->src_ops > 0)
            {
              rs = APR_ARRAY_IDX(rb->rs_list, rb->rs_list->nelts - 1,
                                 struct rep_state *);
              /* Read window from last representation in list. */
              /* We apply this window directly instead of combining it
                 with the others.  We do this because vdelta used to
                 be used for deltas against the empty stream, which
                 will trigger quadratic behaviour in the delta
                 combiner.  It's still likely that we'll find such
                 deltas in an old repository; it may be worth
                 considering whether or not this special case is still
                 needed in the future, though. */
              SVN_ERR(read_window(&lwindow, rb->chunk_index, rs, rb->pool));

              if (lwindow->src_ops > 0)
                {
                  if (! rb->src_state)
                    return svn_error_create(SVN_ERR_FS_CORRUPT, NULL,
                                            _("svndiff data requested "
                                              "non-existent source"));
                  rs = rb->src_state;
                  sbuf = apr_palloc(rb->pool, lwindow->sview_len);
                  if (! ((rs->start + lwindow->sview_offset) < rs->end))
                    return svn_error_create(SVN_ERR_FS_CORRUPT, NULL,
                                            _("svndiff requested position "
                                              "beyond end of stream"));
                  if ((rs->start + lwindow->sview_offset) != rs->off)
                    {
                      rs->off = rs->start + lwindow->sview_offset;
                      SVN_ERR(svn_io_file_seek(rs->apr_file, APR_SET, &rs->off,
                                               rb->pool));
                    }
<<<<<<< HEAD
                  SVN_ERR(svn_io_file_read_full2(rs->apr_file, sbuf,
=======
                  SVN_ERR(svn_io_file_read_full2(rs->file, sbuf,
>>>>>>> 3b657e4d
                                                 lwindow->sview_len,
                                                 NULL, NULL, rb->pool));
                  rs->off += lwindow->sview_len;
                }
              else
                sbuf = NULL;

              /* Apply lwindow to source. */
              tlen = lwindow->tview_len;
              tbuf = apr_palloc(rb->pool, tlen);
              svn_txdelta_apply_instructions(lwindow, sbuf, tbuf,
                                             &tlen);
              if (tlen != lwindow->tview_len)
                return svn_error_create(SVN_ERR_FS_CORRUPT, NULL,
                                        _("svndiff window length is "
                                          "corrupt"));
              sbuf = tbuf;
            }
          else
            sbuf = NULL;

          rb->chunk_index++;

          if (cwindow)
            {
              rb->buf_len = cwindow->tview_len;
              rb->buf = apr_palloc(rb->pool, rb->buf_len);
              svn_txdelta_apply_instructions(cwindow, sbuf, rb->buf,
                                             &rb->buf_len);
              if (rb->buf_len != cwindow->tview_len)
                return svn_error_create(SVN_ERR_FS_CORRUPT, NULL,
                                        _("svndiff window length is "
                                          "corrupt"));
            }
          else
            {
              rb->buf_len = lwindow->tview_len;
              rb->buf = sbuf;
            }

          rb->buf_pos = 0;
        }
    }

  *len = cur - buf;

  return SVN_NO_ERROR;
}

/* BATON is of type `rep_read_baton'; read the next *LEN bytes of the
   representation and store them in *BUF.  Sum as we read and verify
   the MD5 sum at the end. */
static svn_error_t *
rep_read_contents(void *baton,
                  char *buf,
                  apr_size_t *len)
{
  struct rep_read_baton *rb = baton;

  /* Get the next block of data. */
  SVN_ERR(get_contents(rb, buf, len));

  if (rb->current_fulltext)
    svn_stringbuf_appendbytes(rb->current_fulltext, buf, *len);

  /* Perform checksumming.  We want to check the checksum as soon as
     the last byte of data is read, in case the caller never performs
     a short read, but we don't want to finalize the MD5 context
     twice. */
  if (!rb->checksum_finalized)
    {
      SVN_ERR(svn_checksum_update(rb->md5_checksum_ctx, buf, *len));
      rb->off += *len;
      if (rb->off == rb->len)
        {
          svn_checksum_t *md5_checksum;

          rb->checksum_finalized = TRUE;
          SVN_ERR(svn_checksum_final(&md5_checksum, rb->md5_checksum_ctx,
                                     rb->pool));
          if (!svn_checksum_match(md5_checksum, rb->md5_checksum))
            return svn_error_create(SVN_ERR_FS_CORRUPT,
                    svn_checksum_mismatch_err(rb->md5_checksum, md5_checksum,
                        rb->pool,
                        _("Checksum mismatch while reading representation")),
                    NULL);
        }
    }

  /* Ff we read the whole content, cache it. 
   * Otherwise, the closing the read stream will take care of that. 
   * Duplicate caching attemps will be handled / prevented by cache_rep. */
  if (rb->len && rb->len == rb->off)
    cache_rep(rb);

  return SVN_NO_ERROR;
}


/* Return a stream in *CONTENTS_P that will read the contents of a
   representation stored at the location given by REP.  Appropriate
   for any kind of immutable representation, but only for file
   contents (not props or directory contents) in mutable
   representations.

   If REP is NULL, the representation is assumed to be empty, and the
   empty stream is returned.
*/
static svn_error_t *
read_representation(svn_stream_t **contents_p,
                    svn_fs_t *fs,
                    representation_t *rep,
                    apr_pool_t *pool)
{
  if (! rep)
    {
      *contents_p = svn_stream_empty(pool);
    }
  else
    {
      fs_fs_data_t *ffd = fs->fsap_data;
      const char *fulltext_key = NULL;
      struct rep_read_baton *rb;

      if (ffd->fulltext_cache && SVN_IS_VALID_REVNUM(rep->revision)
          && fulltext_size_is_cachable(ffd, rep->expanded_size))
        {
          svn_string_t *fulltext;
          svn_boolean_t is_cached;
          fulltext_key = apr_psprintf(pool, "%ld/%" APR_OFF_T_FMT,
                                      rep->revision, rep->offset);
          SVN_ERR(svn_cache__get((void **) &fulltext, &is_cached,
                                 ffd->fulltext_cache, fulltext_key, pool));
          if (is_cached)
            {
              *contents_p = svn_stream_from_string(fulltext, pool);
              return SVN_NO_ERROR;
            }
        }

      SVN_ERR(rep_read_get_baton(&rb, fs, rep, fulltext_key, pool));

      *contents_p = svn_stream_create(rb, pool);
      svn_stream_set_read(*contents_p, rep_read_contents);
      svn_stream_set_close(*contents_p, rep_read_contents_close);
    }

  return SVN_NO_ERROR;
}

svn_error_t *
svn_fs_fs__get_contents(svn_stream_t **contents_p,
                        svn_fs_t *fs,
                        node_revision_t *noderev,
                        apr_pool_t *pool)
{
  return read_representation(contents_p, fs, noderev->data_rep, pool);
}

/* Baton used when reading delta windows. */
struct delta_read_baton
{
  struct rep_state *rs;
  svn_checksum_t *checksum;
};

/* This implements the svn_txdelta_next_window_fn_t interface. */
static svn_error_t *
delta_read_next_window(svn_txdelta_window_t **window, void *baton,
                       apr_pool_t *pool)
{
  struct delta_read_baton *drb = baton;

  if (drb->rs->off == drb->rs->end)
    {
      *window = NULL;
      return SVN_NO_ERROR;
    }

  return read_window(window, drb->rs->chunk_index, drb->rs, pool);
}

/* This implements the svn_txdelta_md5_digest_fn_t interface. */
static const unsigned char *
delta_read_md5_digest(void *baton)
{
  struct delta_read_baton *drb = baton;

  if (drb->checksum->kind == svn_checksum_md5)
    return drb->checksum->digest;
  else
    return NULL;
}

svn_error_t *
svn_fs_fs__get_file_delta_stream(svn_txdelta_stream_t **stream_p,
                                 svn_fs_t *fs,
                                 node_revision_t *source,
                                 node_revision_t *target,
                                 apr_pool_t *pool)
{
  svn_stream_t *source_stream, *target_stream;

  /* Try a shortcut: if the target is stored as a delta against the source,
     then just use that delta. */
  if (source && source->data_rep && target->data_rep)
    {
      struct rep_state *rep_state;
      struct rep_args *rep_args;

      /* Read target's base rep if any. */
      SVN_ERR(create_rep_state(&rep_state, &rep_args, target->data_rep,
                               fs, pool));
      /* If that matches source, then use this delta as is. */
      if (rep_args->is_delta
          && (rep_args->is_delta_vs_empty
              || (rep_args->base_revision == source->data_rep->revision
                  && rep_args->base_offset == source->data_rep->offset)))
        {
          /* Create the delta read baton. */
          struct delta_read_baton *drb = apr_pcalloc(pool, sizeof(*drb));
          drb->rs = rep_state;
          drb->checksum = svn_checksum_dup(target->data_rep->md5_checksum,
                                           pool);
          *stream_p = svn_txdelta_stream_create(drb, delta_read_next_window,
                                                delta_read_md5_digest, pool);
          return SVN_NO_ERROR;
        }
      else
        SVN_ERR(svn_file_handle_cache__close(rep_state->file));
    }

  /* Read both fulltexts and construct a delta.  The checksum for stream_p
     will not be used by the callers.  Thus, don't calculate it. */
  if (source)
    SVN_ERR(read_representation(&source_stream, fs, source->data_rep, pool));
  else
    source_stream = svn_stream_empty(pool);
  SVN_ERR(read_representation(&target_stream, fs, target->data_rep, pool));
  svn_txdelta_unchecked(stream_p, source_stream, target_stream, pool);

  return SVN_NO_ERROR;
}


/* Fetch the contents of a directory into ENTRIES.  Values are stored
   as filename to string mappings; further conversion is necessary to
   convert them into svn_fs_dirent_t values. */
static svn_error_t *
get_dir_contents(apr_hash_t *entries,
                 svn_fs_t *fs,
                 node_revision_t *noderev,
                 apr_pool_t *pool)
{
  svn_stream_t *contents;

  if (noderev->data_rep && noderev->data_rep->txn_id)
    {
      const char *filename = path_txn_node_children(fs, noderev->id, pool);

      /* The representation is mutable.  Read the old directory
         contents from the mutable children file, followed by the
         changes we've made in this transaction. */
      SVN_ERR(svn_stream_open_readonly(&contents, filename, pool, pool));
      SVN_ERR(svn_hash_read2(entries, contents, SVN_HASH_TERMINATOR, pool));
      SVN_ERR(svn_hash_read_incremental(entries, contents, NULL, pool));
      SVN_ERR(svn_stream_close(contents));
    }
  else if (noderev->data_rep)
    {
      /* The representation is immutable.  Read it normally. */
      SVN_ERR(read_representation(&contents, fs, noderev->data_rep, pool));
      SVN_ERR(svn_hash_read2(entries, contents, SVN_HASH_TERMINATOR, pool));
      SVN_ERR(svn_stream_close(contents));
    }

  return SVN_NO_ERROR;
}


static const char *
unparse_dir_entry(svn_node_kind_t kind, const svn_fs_id_t *id,
                  apr_pool_t *pool)
{
  return apr_psprintf(pool, "%s %s",
                      (kind == svn_node_file) ? KIND_FILE : KIND_DIR,
                      svn_fs_fs__id_unparse(id, pool)->data);
}

/* Given a hash ENTRIES of dirent structions, return a hash in
   *STR_ENTRIES_P, that has svn_string_t as the values in the format
   specified by the fs_fs directory contents file.  Perform
   allocations in POOL. */
static svn_error_t *
unparse_dir_entries(apr_hash_t **str_entries_p,
                    apr_hash_t *entries,
                    apr_pool_t *pool)
{
  apr_hash_index_t *hi;

  *str_entries_p = apr_hash_make(pool);

  for (hi = apr_hash_first(pool, entries); hi; hi = apr_hash_next(hi))
    {
      const void *key;
      apr_ssize_t klen;
      svn_fs_dirent_t *dirent = svn__apr_hash_index_val(hi);
      const char *new_val;

      apr_hash_this(hi, &key, &klen, NULL);
      new_val = unparse_dir_entry(dirent->kind, dirent->id, pool);
      apr_hash_set(*str_entries_p, key, klen,
                   svn_string_create(new_val, pool));
    }

  return SVN_NO_ERROR;
}


/* Given a hash STR_ENTRIES with values as svn_string_t as specified
   in an FSFS directory contents listing, return a hash of dirents in
   *ENTRIES_P.  Perform allocations in POOL. */
static svn_error_t *
parse_dir_entries(apr_hash_t **entries_p,
                  apr_hash_t *str_entries,
                  apr_pool_t *pool)
{
  apr_hash_index_t *hi;

  *entries_p = apr_hash_make(pool);

  /* Translate the string dir entries into real entries. */
  for (hi = apr_hash_first(pool, str_entries); hi; hi = apr_hash_next(hi))
    {
      const char *name = svn__apr_hash_index_key(hi);
      svn_string_t *str_val = svn__apr_hash_index_val(hi);
      char *str, *last_str;
      svn_fs_dirent_t *dirent = apr_pcalloc(pool, sizeof(*dirent));

      str = apr_pstrdup(pool, str_val->data);
      dirent->name = apr_pstrdup(pool, name);

      str = apr_strtok(str, " ", &last_str);
      if (str == NULL)
        return svn_error_create(SVN_ERR_FS_CORRUPT, NULL,
                                _("Directory entry corrupt"));

      if (strcmp(str, KIND_FILE) == 0)
        {
          dirent->kind = svn_node_file;
        }
      else if (strcmp(str, KIND_DIR) == 0)
        {
          dirent->kind = svn_node_dir;
        }
      else
        {
          return svn_error_create(SVN_ERR_FS_CORRUPT, NULL,
                                  _("Directory entry corrupt"));
        }

      str = apr_strtok(NULL, " ", &last_str);
      if (str == NULL)
        return svn_error_create(SVN_ERR_FS_CORRUPT, NULL,
                                _("Directory entry corrupt"));

      dirent->id = svn_fs_fs__id_parse(str, strlen(str), pool);

      apr_hash_set(*entries_p, dirent->name, APR_HASH_KEY_STRING, dirent);
    }

  return SVN_NO_ERROR;
}

svn_error_t *
svn_fs_fs__rep_contents_dir(apr_hash_t **entries_p,
                            svn_fs_t *fs,
                            node_revision_t *noderev,
                            apr_pool_t *pool)
{
  fs_fs_data_t *ffd = fs->fsap_data;
  const char *unparsed_id = NULL;
  apr_hash_t *unparsed_entries, *parsed_entries;

  /* Are we looking for an immutable directory?  We could try the
   * cache. */
  if (! svn_fs_fs__id_txn_id(noderev->id))
    {
      svn_boolean_t found;

      unparsed_id = svn_fs_fs__id_unparse(noderev->id, pool)->data;
      SVN_ERR(svn_cache__get((void **) entries_p, &found, ffd->dir_cache,
                             unparsed_id, pool));
      if (found)
        return SVN_NO_ERROR;
    }

  /* Read in the directory hash. */
  unparsed_entries = apr_hash_make(pool);
  SVN_ERR(get_dir_contents(unparsed_entries, fs, noderev, pool));
  SVN_ERR(parse_dir_entries(&parsed_entries, unparsed_entries, pool));

  /* If this is an immutable directory, let's cache the contents. */
  if (! svn_fs_fs__id_txn_id(noderev->id))
    SVN_ERR(svn_cache__set(ffd->dir_cache, unparsed_id, parsed_entries, pool));

  *entries_p = parsed_entries;
  return SVN_NO_ERROR;
}

svn_error_t *
svn_fs_fs__rep_contents_dir_partial(void **result_p,
                                    svn_fs_t *fs,
                                    node_revision_t *noderev,
                                    svn_cache__partial_getter_func_t deserializer,
                                    void *baton,
                                    apr_pool_t *pool)
{
  fs_fs_data_t *ffd = fs->fsap_data;
  apr_hash_t *entries;
  svn_boolean_t found = FALSE;

  /* Are we looking for an immutable directory?  We could try the
   * cache. */
  if (! svn_fs_fs__id_txn_id(noderev->id))
    {
      const char *unparsed_id =
          svn_fs_fs__id_unparse(noderev->id, pool)->data;

      /* Cache lookup. Return on the requested part of the dir info. */
      SVN_ERR(svn_cache__get_partial(result_p, &found, ffd->dir_cache,
                                     unparsed_id, deserializer, baton,
                                     pool));
    }

  if (! found)
    {
      char *serialized_entries;
      apr_size_t serialized_len;

      /* since we don't need the directory content later on, put it into
         some sub-pool that will be reclaimed immedeately after exiting
         this function successfully. Opon failure, it will live as long
         as pool.
       */
      apr_pool_t *sub_pool = svn_pool_create(pool);

      /* read the dir from the file system. It will probably be put it
         into the cache for faster lookup in future calls. */
      SVN_ERR(svn_fs_fs__rep_contents_dir(&entries, fs, noderev, sub_pool));

      /* deserializer works on serialied data only. So, we need to provide
         serialized dir entries */
      SVN_ERR(svn_fs_fs__serialize_dir_entries(&serialized_entries,
                                               &serialized_len,
                                               entries,
                                               sub_pool));
      SVN_ERR(deserializer(result_p,
                           serialized_entries,
                           serialized_len,
                           baton,
                           pool));

      apr_pool_destroy(sub_pool);
    }

  return SVN_NO_ERROR;
}

svn_error_t *
svn_fs_fs__get_proplist(apr_hash_t **proplist_p,
                        svn_fs_t *fs,
                        node_revision_t *noderev,
                        apr_pool_t *pool)
{
  apr_hash_t *proplist;
  svn_stream_t *stream;

  proplist = apr_hash_make(pool);

  if (noderev->prop_rep && noderev->prop_rep->txn_id)
    {
      const char *filename = path_txn_node_props(fs, noderev->id, pool);

      SVN_ERR(svn_stream_open_readonly(&stream, filename, pool, pool));
      SVN_ERR(svn_hash_read2(proplist, stream, SVN_HASH_TERMINATOR, pool));
      SVN_ERR(svn_stream_close(stream));
    }
  else if (noderev->prop_rep)
    {
      SVN_ERR(read_representation(&stream, fs, noderev->prop_rep, pool));
      SVN_ERR(svn_hash_read2(proplist, stream, SVN_HASH_TERMINATOR, pool));
      SVN_ERR(svn_stream_close(stream));
    }

  *proplist_p = proplist;

  return SVN_NO_ERROR;
}

svn_error_t *
svn_fs_fs__file_length(svn_filesize_t *length,
                       node_revision_t *noderev,
                       apr_pool_t *pool)
{
  if (noderev->data_rep)
    *length = noderev->data_rep->expanded_size;
  else
    *length = 0;

  return SVN_NO_ERROR;
}

svn_boolean_t
svn_fs_fs__noderev_same_rep_key(representation_t *a,
                                representation_t *b)
{
  if (a == b)
    return TRUE;

  if (a == NULL || b == NULL)
    return FALSE;

  if (a->offset != b->offset)
    return FALSE;

  if (a->revision != b->revision)
    return FALSE;

  if (a->uniquifier == b->uniquifier)
    return TRUE;

  if (a->uniquifier == NULL || b->uniquifier == NULL)
    return FALSE;

  return strcmp(a->uniquifier, b->uniquifier) == 0;
}

svn_error_t *
svn_fs_fs__file_checksum(svn_checksum_t **checksum,
                         node_revision_t *noderev,
                         svn_checksum_kind_t kind,
                         apr_pool_t *pool)
{
  if (noderev->data_rep)
    {
      switch(kind)
        {
          case svn_checksum_md5:
            *checksum = svn_checksum_dup(noderev->data_rep->md5_checksum,
                                         pool);
            break;
          case svn_checksum_sha1:
            *checksum = svn_checksum_dup(noderev->data_rep->sha1_checksum,
                                         pool);
            break;
          default:
            *checksum = NULL;
        }
    }
  else
    *checksum = NULL;

  return SVN_NO_ERROR;
}

representation_t *
svn_fs_fs__rep_copy(representation_t *rep,
                    apr_pool_t *pool)
{
  representation_t *rep_new;

  if (rep == NULL)
    return NULL;

  rep_new = apr_pcalloc(pool, sizeof(*rep_new));

  memcpy(rep_new, rep, sizeof(*rep_new));
  rep_new->md5_checksum = svn_checksum_dup(rep->md5_checksum, pool);
  rep_new->sha1_checksum = svn_checksum_dup(rep->sha1_checksum, pool);
  rep_new->uniquifier = apr_pstrdup(pool, rep->uniquifier);

  return rep_new;
}

/* Merge the internal-use-only CHANGE into a hash of public-FS
   svn_fs_path_change2_t CHANGES, collapsing multiple changes into a
   single summarical (is that real word?) change per path.  Also keep
   the COPYFROM_CACHE up to date with new adds and replaces.  */
static svn_error_t *
fold_change(apr_hash_t *changes,
            const change_t *change,
            apr_hash_t *copyfrom_cache)
{
  apr_pool_t *pool = apr_hash_pool_get(changes);
  svn_fs_path_change2_t *old_change, *new_change;
  const char *path;

  if ((old_change = apr_hash_get(changes, change->path, APR_HASH_KEY_STRING)))
    {
      /* This path already exists in the hash, so we have to merge
         this change into the already existing one. */

      /* Sanity check:  only allow NULL node revision ID in the
         `reset' case. */
      if ((! change->noderev_id) && (change->kind != svn_fs_path_change_reset))
        return svn_error_create
          (SVN_ERR_FS_CORRUPT, NULL,
           _("Missing required node revision ID"));

      /* Sanity check: we should be talking about the same node
         revision ID as our last change except where the last change
         was a deletion. */
      if (change->noderev_id
          && (! svn_fs_fs__id_eq(old_change->node_rev_id, change->noderev_id))
          && (old_change->change_kind != svn_fs_path_change_delete))
        return svn_error_create
          (SVN_ERR_FS_CORRUPT, NULL,
           _("Invalid change ordering: new node revision ID "
             "without delete"));

      /* Sanity check: an add, replacement, or reset must be the first
         thing to follow a deletion. */
      if ((old_change->change_kind == svn_fs_path_change_delete)
          && (! ((change->kind == svn_fs_path_change_replace)
                 || (change->kind == svn_fs_path_change_reset)
                 || (change->kind == svn_fs_path_change_add))))
        return svn_error_create
          (SVN_ERR_FS_CORRUPT, NULL,
           _("Invalid change ordering: non-add change on deleted path"));

      /* Sanity check: an add can't follow anything except
         a delete or reset.  */
      if ((change->kind == svn_fs_path_change_add)
          && (old_change->change_kind != svn_fs_path_change_delete)
          && (old_change->change_kind != svn_fs_path_change_reset))
        return svn_error_create
          (SVN_ERR_FS_CORRUPT, NULL,
           _("Invalid change ordering: add change on preexisting path"));

      /* Now, merge that change in. */
      switch (change->kind)
        {
        case svn_fs_path_change_reset:
          /* A reset here will simply remove the path change from the
             hash. */
          old_change = NULL;
          break;

        case svn_fs_path_change_delete:
          if (old_change->change_kind == svn_fs_path_change_add)
            {
              /* If the path was introduced in this transaction via an
                 add, and we are deleting it, just remove the path
                 altogether. */
              old_change = NULL;
            }
          else
            {
              /* A deletion overrules all previous changes. */
              old_change->change_kind = svn_fs_path_change_delete;
              old_change->text_mod = change->text_mod;
              old_change->prop_mod = change->prop_mod;
              old_change->copyfrom_rev = SVN_INVALID_REVNUM;
              old_change->copyfrom_path = NULL;
            }
          break;

        case svn_fs_path_change_add:
        case svn_fs_path_change_replace:
          /* An add at this point must be following a previous delete,
             so treat it just like a replace. */
          old_change->change_kind = svn_fs_path_change_replace;
          old_change->node_rev_id = svn_fs_fs__id_copy(change->noderev_id,
                                                       pool);
          old_change->text_mod = change->text_mod;
          old_change->prop_mod = change->prop_mod;
          if (change->copyfrom_rev == SVN_INVALID_REVNUM)
            {
              old_change->copyfrom_rev = SVN_INVALID_REVNUM;
              old_change->copyfrom_path = NULL;
            }
          else
            {
              old_change->copyfrom_rev = change->copyfrom_rev;
              old_change->copyfrom_path = apr_pstrdup(pool,
                                                      change->copyfrom_path);
            }
          break;

        case svn_fs_path_change_modify:
        default:
          if (change->text_mod)
            old_change->text_mod = TRUE;
          if (change->prop_mod)
            old_change->prop_mod = TRUE;
          break;
        }

      /* Point our new_change to our (possibly modified) old_change. */
      new_change = old_change;
    }
  else
    {
      /* This change is new to the hash, so make a new public change
         structure from the internal one (in the hash's pool), and dup
         the path into the hash's pool, too. */
      new_change = apr_pcalloc(pool, sizeof(*new_change));
      new_change->node_rev_id = svn_fs_fs__id_copy(change->noderev_id, pool);
      new_change->change_kind = change->kind;
      new_change->text_mod = change->text_mod;
      new_change->prop_mod = change->prop_mod;
      /* In FSFS, copyfrom_known is *always* true, since we've always
       * stored copyfroms in changed paths lists. */
      new_change->copyfrom_known = TRUE;
      if (change->copyfrom_rev != SVN_INVALID_REVNUM)
        {
          new_change->copyfrom_rev = change->copyfrom_rev;
          new_change->copyfrom_path = apr_pstrdup(pool, change->copyfrom_path);
        }
      else
        {
          new_change->copyfrom_rev = SVN_INVALID_REVNUM;
          new_change->copyfrom_path = NULL;
        }
    }

  if (new_change)
    new_change->node_kind = change->node_kind;

  /* Add (or update) this path.

     Note: this key might already be present, and it would be nice to
     re-use its value, but there is no way to fetch it. The API makes no
     guarantees that this (new) key will not be retained. Thus, we (again)
     copy the key into the target pool to ensure a proper lifetime.  */
  path = apr_pstrdup(pool, change->path);
  apr_hash_set(changes, path, APR_HASH_KEY_STRING, new_change);

  /* Update the copyfrom cache, if any. */
  if (copyfrom_cache)
    {
      apr_pool_t *copyfrom_pool = apr_hash_pool_get(copyfrom_cache);
      const char *copyfrom_string = NULL, *copyfrom_key = path;
      if (new_change)
        {
          if (SVN_IS_VALID_REVNUM(new_change->copyfrom_rev))
            copyfrom_string = apr_psprintf(copyfrom_pool, "%ld %s",
                                           new_change->copyfrom_rev,
                                           new_change->copyfrom_path);
          else
            copyfrom_string = "";
        }
      /* We need to allocate a copy of the key in the copyfrom_pool if
       * we're not doing a deletion and if it isn't already there. */
      if (copyfrom_string && ! apr_hash_get(copyfrom_cache, copyfrom_key,
                                            APR_HASH_KEY_STRING))
        copyfrom_key = apr_pstrdup(copyfrom_pool, copyfrom_key);
      apr_hash_set(copyfrom_cache, copyfrom_key, APR_HASH_KEY_STRING,
                   copyfrom_string);
    }

  return SVN_NO_ERROR;
}

/* The 256 is an arbitrary size large enough to hold the node id and the
 * various flags. */
#define MAX_CHANGE_LINE_LEN FSFS_MAX_PATH_LEN + 256

/* Read the next entry in the changes record from file FILE and store
   the resulting change in *CHANGE_P.  If there is no next record,
   store NULL there.  Perform all allocations from POOL. */
static svn_error_t *
read_change(change_t **change_p,
            apr_file_t *file,
            apr_pool_t *pool)
{
  char buf[MAX_CHANGE_LINE_LEN];
  apr_size_t len = sizeof(buf);
  change_t *change;
  char *str, *last_str, *kind_str;
  svn_error_t *err;

  /* Default return value. */
  *change_p = NULL;

  err = svn_io_read_length_line(file, buf, &len, pool);

  /* Check for a blank line. */
  if (err || (len == 0))
    {
      if (err && APR_STATUS_IS_EOF(err->apr_err))
        {
          svn_error_clear(err);
          return SVN_NO_ERROR;
        }
      if ((len == 0) && (! err))
        return SVN_NO_ERROR;
      return svn_error_return(err);
    }

  change = apr_pcalloc(pool, sizeof(*change));

  /* Get the node-id of the change. */
  str = apr_strtok(buf, " ", &last_str);
  if (str == NULL)
    return svn_error_create(SVN_ERR_FS_CORRUPT, NULL,
                            _("Invalid changes line in rev-file"));

  change->noderev_id = svn_fs_fs__id_parse(str, strlen(str), pool);
  if (change->noderev_id == NULL)
    return svn_error_create(SVN_ERR_FS_CORRUPT, NULL,
                            _("Invalid changes line in rev-file"));

  /* Get the change type. */
  str = apr_strtok(NULL, " ", &last_str);
  if (str == NULL)
    return svn_error_create(SVN_ERR_FS_CORRUPT, NULL,
                            _("Invalid changes line in rev-file"));

  /* Don't bother to check the format number before looking for
   * node-kinds: just read them if you find them. */
  change->node_kind = svn_node_unknown;
  kind_str = strchr(str, '-');
  if (kind_str)
    {
      /* Cap off the end of "str" (the action). */
      *kind_str = '\0';
      kind_str++;
      if (strcmp(kind_str, KIND_FILE) == 0)
        change->node_kind = svn_node_file;
      else if (strcmp(kind_str, KIND_DIR) == 0)
        change->node_kind = svn_node_dir;
      else
        return svn_error_create(SVN_ERR_FS_CORRUPT, NULL,
                                _("Invalid changes line in rev-file"));
    }

  if (strcmp(str, ACTION_MODIFY) == 0)
    {
      change->kind = svn_fs_path_change_modify;
    }
  else if (strcmp(str, ACTION_ADD) == 0)
    {
      change->kind = svn_fs_path_change_add;
    }
  else if (strcmp(str, ACTION_DELETE) == 0)
    {
      change->kind = svn_fs_path_change_delete;
    }
  else if (strcmp(str, ACTION_REPLACE) == 0)
    {
      change->kind = svn_fs_path_change_replace;
    }
  else if (strcmp(str, ACTION_RESET) == 0)
    {
      change->kind = svn_fs_path_change_reset;
    }
  else
    {
      return svn_error_create(SVN_ERR_FS_CORRUPT, NULL,
                              _("Invalid change kind in rev file"));
    }

  /* Get the text-mod flag. */
  str = apr_strtok(NULL, " ", &last_str);
  if (str == NULL)
    return svn_error_create(SVN_ERR_FS_CORRUPT, NULL,
                            _("Invalid changes line in rev-file"));

  if (strcmp(str, FLAG_TRUE) == 0)
    {
      change->text_mod = TRUE;
    }
  else if (strcmp(str, FLAG_FALSE) == 0)
    {
      change->text_mod = FALSE;
    }
  else
    {
      return svn_error_create(SVN_ERR_FS_CORRUPT, NULL,
                              _("Invalid text-mod flag in rev-file"));
    }

  /* Get the prop-mod flag. */
  str = apr_strtok(NULL, " ", &last_str);
  if (str == NULL)
    return svn_error_create(SVN_ERR_FS_CORRUPT, NULL,
                            _("Invalid changes line in rev-file"));

  if (strcmp(str, FLAG_TRUE) == 0)
    {
      change->prop_mod = TRUE;
    }
  else if (strcmp(str, FLAG_FALSE) == 0)
    {
      change->prop_mod = FALSE;
    }
  else
    {
      return svn_error_create(SVN_ERR_FS_CORRUPT, NULL,
                              _("Invalid prop-mod flag in rev-file"));
    }

  /* Get the changed path. */
  change->path = apr_pstrdup(pool, last_str);


  /* Read the next line, the copyfrom line. */
  len = sizeof(buf);
  SVN_ERR(svn_io_read_length_line(file, buf, &len, pool));

  if (len == 0)
    {
      change->copyfrom_rev = SVN_INVALID_REVNUM;
      change->copyfrom_path = NULL;
    }
  else
    {
      str = apr_strtok(buf, " ", &last_str);
      if (! str)
        return svn_error_create(SVN_ERR_FS_CORRUPT, NULL,
                                _("Invalid changes line in rev-file"));
      change->copyfrom_rev = SVN_STR_TO_REV(str);

      if (! last_str)
        return svn_error_create(SVN_ERR_FS_CORRUPT, NULL,
                                _("Invalid changes line in rev-file"));

      change->copyfrom_path = apr_pstrdup(pool, last_str);
    }

  *change_p = change;

  return SVN_NO_ERROR;
}

/* Fetch all the changed path entries from FILE and store then in
   *CHANGED_PATHS.  Folding is done to remove redundant or unnecessary
   *data.  Store a hash of paths to copyfrom revisions/paths in
   COPYFROM_HASH if it is non-NULL.  If PREFOLDED is true, assume that
   the changed-path entries have already been folded (by
   write_final_changed_path_info) and may be out of order, so we shouldn't
   remove children of replaced or deleted directories.  Do all
   allocations in POOL. */
static svn_error_t *
fetch_all_changes(apr_hash_t *changed_paths,
                  apr_hash_t *copyfrom_hash,
                  apr_file_t *file,
                  svn_boolean_t prefolded,
                  apr_pool_t *pool)
{
  change_t *change;
  apr_pool_t *iterpool = svn_pool_create(pool);

  /* Read in the changes one by one, folding them into our local hash
     as necessary. */

  SVN_ERR(read_change(&change, file, iterpool));

  while (change)
    {
      SVN_ERR(fold_change(changed_paths, change, copyfrom_hash));

      /* Now, if our change was a deletion or replacement, we have to
         blow away any changes thus far on paths that are (or, were)
         children of this path.
         ### i won't bother with another iteration pool here -- at
         most we talking about a few extra dups of paths into what
         is already a temporary subpool.
      */

      if (((change->kind == svn_fs_path_change_delete)
           || (change->kind == svn_fs_path_change_replace))
          && ! prefolded)
        {
          apr_hash_index_t *hi;

          for (hi = apr_hash_first(iterpool, changed_paths);
               hi;
               hi = apr_hash_next(hi))
            {
              /* KEY is the path. */
              const char *path = svn__apr_hash_index_key(hi);
              apr_ssize_t klen = svn__apr_hash_index_klen(hi);

              /* If we come across our own path, ignore it. */
              if (strcmp(change->path, path) == 0)
                continue;

              /* If we come across a child of our path, remove it. */
              if (svn_dirent_is_child(change->path, path, iterpool))
                apr_hash_set(changed_paths, path, klen, NULL);
            }
        }

      /* Clear the per-iteration subpool. */
      svn_pool_clear(iterpool);

      SVN_ERR(read_change(&change, file, iterpool));
    }

  /* Destroy the per-iteration subpool. */
  svn_pool_destroy(iterpool);

  return SVN_NO_ERROR;
}

svn_error_t *
svn_fs_fs__txn_changes_fetch(apr_hash_t **changed_paths_p,
                             svn_fs_t *fs,
                             const char *txn_id,
                             apr_pool_t *pool)
{
  apr_file_t *file;
  apr_hash_t *changed_paths = apr_hash_make(pool);

  SVN_ERR(svn_io_file_open(&file, path_txn_changes(fs, txn_id, pool),
                           APR_READ | APR_BUFFERED, APR_OS_DEFAULT, pool));

  SVN_ERR(fetch_all_changes(changed_paths, NULL, file, FALSE, pool));

  SVN_ERR(svn_io_file_close(file, pool));

  *changed_paths_p = changed_paths;

  return SVN_NO_ERROR;
}

svn_error_t *
svn_fs_fs__paths_changed(apr_hash_t **changed_paths_p,
                         svn_fs_t *fs,
                         svn_revnum_t rev,
                         apr_hash_t *copyfrom_cache,
                         apr_pool_t *pool)
{
  apr_off_t changes_offset;
  apr_hash_t *changed_paths;
  svn_file_handle_cache__handle_t *revision_file;
  apr_file_t *apr_revision_file;

  SVN_ERR(ensure_revision_exists(fs, rev, pool));

  /* we don't care about the file pointer position */
  SVN_ERR(open_pack_or_rev_file(&revision_file, fs, rev, -1, 
                                DEFAULT_FILE_COOKIE, pool));
  apr_revision_file = svn_file_handle_cache__get_apr_handle(revision_file);

  /* it will moved here anyways */
  SVN_ERR(get_root_changes_offset(NULL, &changes_offset, apr_revision_file, 
                                  fs, rev, pool));

  SVN_ERR(svn_io_file_seek(apr_revision_file, APR_SET, &changes_offset, pool));

  changed_paths = apr_hash_make(pool);

  SVN_ERR(fetch_all_changes(changed_paths, copyfrom_cache, apr_revision_file,
                            TRUE, pool));

  /* Close the revision file. */
  SVN_ERR(svn_file_handle_cache__close(revision_file));

  *changed_paths_p = changed_paths;

  return SVN_NO_ERROR;
}

/* Copy a revision node-rev SRC into the current transaction TXN_ID in
   the filesystem FS.  This is only used to create the root of a transaction.
   Allocations are from POOL.  */
static svn_error_t *
create_new_txn_noderev_from_rev(svn_fs_t *fs,
                                const char *txn_id,
                                svn_fs_id_t *src,
                                apr_pool_t *pool)
{
  node_revision_t *noderev;
  const char *node_id, *copy_id;

  SVN_ERR(svn_fs_fs__get_node_revision(&noderev, fs, src, pool));

  if (svn_fs_fs__id_txn_id(noderev->id))
    return svn_error_create(SVN_ERR_FS_CORRUPT, NULL,
                            _("Copying from transactions not allowed"));

  noderev->predecessor_id = noderev->id;
  noderev->predecessor_count++;
  noderev->copyfrom_path = NULL;
  noderev->copyfrom_rev = SVN_INVALID_REVNUM;

  /* For the transaction root, the copyroot never changes. */

  node_id = svn_fs_fs__id_node_id(noderev->id);
  copy_id = svn_fs_fs__id_copy_id(noderev->id);
  noderev->id = svn_fs_fs__id_txn_create(node_id, copy_id, txn_id, pool);

  return svn_fs_fs__put_node_revision(fs, noderev->id, noderev, TRUE, pool);
}

/* A structure used by get_and_increment_txn_key_body(). */
struct get_and_increment_txn_key_baton {
  svn_fs_t *fs;
  char *txn_id;
  apr_pool_t *pool;
};

/* Callback used in the implementation of create_txn_dir().  This gets
   the current base 36 value in PATH_TXN_CURRENT and increments it.
   It returns the original value by the baton. */
static svn_error_t *
get_and_increment_txn_key_body(void *baton, apr_pool_t *pool)
{
  struct get_and_increment_txn_key_baton *cb = baton;
  const char *txn_current_filename = path_txn_current(cb->fs, pool);
  apr_file_t *txn_current_file = NULL;
  const char *tmp_filename;
  char next_txn_id[MAX_KEY_SIZE+3];
  svn_error_t *err = SVN_NO_ERROR;
  apr_pool_t *iterpool;
  apr_size_t len;
  int i;

  cb->txn_id = apr_palloc(cb->pool, MAX_KEY_SIZE);

  iterpool = svn_pool_create(pool);
  for (i = 0; i < RECOVERABLE_RETRY_COUNT; ++i)
    {
      svn_pool_clear(iterpool);

      RETRY_RECOVERABLE(err, txn_current_file,
                        svn_io_file_open(&txn_current_file,
                                         txn_current_filename,
                                         APR_READ | APR_BUFFERED,
                                         APR_OS_DEFAULT, iterpool));
      len = MAX_KEY_SIZE;
      RETRY_RECOVERABLE(err, txn_current_file,
                        svn_io_read_length_line(txn_current_file,
                                                cb->txn_id,
                                                &len,
                                                iterpool));
      IGNORE_RECOVERABLE(err, svn_io_file_close(txn_current_file,
                                                iterpool));

      break;
    }
  SVN_ERR(err);

  svn_pool_destroy(iterpool);

  /* Increment the key and add a trailing \n to the string so the
     txn-current file has a newline in it. */
  svn_fs_fs__next_key(cb->txn_id, &len, next_txn_id);
  next_txn_id[len] = '\n';
  ++len;
  next_txn_id[len] = '\0';

  SVN_ERR(svn_io_write_unique(&tmp_filename,
                              svn_dirent_dirname(txn_current_filename, pool),
                              next_txn_id, len, svn_io_file_del_none, pool));
  SVN_ERR(move_into_place(tmp_filename, txn_current_filename,
                          txn_current_filename, pool));

  return SVN_NO_ERROR;
}

/* Create a unique directory for a transaction in FS based on revision
   REV.  Return the ID for this transaction in *ID_P.  Use a sequence
   value in the transaction ID to prevent reuse of transaction IDs. */
static svn_error_t *
create_txn_dir(const char **id_p, svn_fs_t *fs, svn_revnum_t rev,
               apr_pool_t *pool)
{
  struct get_and_increment_txn_key_baton cb;
  const char *txn_dir;

  /* Get the current transaction sequence value, which is a base-36
     number, from the txn-current file, and write an
     incremented value back out to the file.  Place the revision
     number the transaction is based off into the transaction id. */
  cb.pool = pool;
  cb.fs = fs;
  SVN_ERR(with_txn_current_lock(fs,
                                get_and_increment_txn_key_body,
                                &cb,
                                pool));
  *id_p = apr_psprintf(pool, "%ld-%s", rev, cb.txn_id);

  txn_dir = svn_dirent_join_many(pool,
                                 fs->path,
                                 PATH_TXNS_DIR,
                                 apr_pstrcat(pool, *id_p, PATH_EXT_TXN,
                                             (char *)NULL),
                                 NULL);

  return svn_io_dir_make(txn_dir, APR_OS_DEFAULT, pool);
}

/* Create a unique directory for a transaction in FS based on revision
   REV.  Return the ID for this transaction in *ID_P.  This
   implementation is used in svn 1.4 and earlier repositories and is
   kept in 1.5 and greater to support the --pre-1.4-compatible and
   --pre-1.5-compatible repository creation options.  Reused
   transaction IDs are possible with this implementation. */
static svn_error_t *
create_txn_dir_pre_1_5(const char **id_p, svn_fs_t *fs, svn_revnum_t rev,
                       apr_pool_t *pool)
{
  unsigned int i;
  apr_pool_t *subpool;
  const char *unique_path, *prefix;

  /* Try to create directories named "<txndir>/<rev>-<uniqueifier>.txn". */
  prefix = svn_dirent_join_many(pool, fs->path, PATH_TXNS_DIR,
                                apr_psprintf(pool, "%ld", rev), NULL);

  subpool = svn_pool_create(pool);
  for (i = 1; i <= 99999; i++)
    {
      svn_error_t *err;

      svn_pool_clear(subpool);
      unique_path = apr_psprintf(subpool, "%s-%u" PATH_EXT_TXN, prefix, i);
      err = svn_io_dir_make(unique_path, APR_OS_DEFAULT, subpool);
      if (! err)
        {
          /* We succeeded.  Return the basename minus the ".txn" extension. */
          const char *name = svn_dirent_basename(unique_path, subpool);
          *id_p = apr_pstrndup(pool, name,
                               strlen(name) - strlen(PATH_EXT_TXN));
          svn_pool_destroy(subpool);
          return SVN_NO_ERROR;
        }
      if (! APR_STATUS_IS_EEXIST(err->apr_err))
        return svn_error_return(err);
      svn_error_clear(err);
    }

  return svn_error_createf(SVN_ERR_IO_UNIQUE_NAMES_EXHAUSTED,
                           NULL,
                           _("Unable to create transaction directory "
                             "in '%s' for revision %ld"),
                           fs->path, rev);
}

svn_error_t *
svn_fs_fs__create_txn(svn_fs_txn_t **txn_p,
                      svn_fs_t *fs,
                      svn_revnum_t rev,
                      apr_pool_t *pool)
{
  fs_fs_data_t *ffd = fs->fsap_data;
  svn_fs_txn_t *txn;
  svn_fs_id_t *root_id;

  txn = apr_pcalloc(pool, sizeof(*txn));

  /* Get the txn_id. */
  if (ffd->format >= SVN_FS_FS__MIN_TXN_CURRENT_FORMAT)
    SVN_ERR(create_txn_dir(&txn->id, fs, rev, pool));
  else
    SVN_ERR(create_txn_dir_pre_1_5(&txn->id, fs, rev, pool));

  txn->fs = fs;
  txn->base_rev = rev;

  txn->vtable = &txn_vtable;
  *txn_p = txn;

  /* Create a new root node for this transaction. */
  SVN_ERR(svn_fs_fs__rev_get_root(&root_id, fs, rev, pool));
  SVN_ERR(create_new_txn_noderev_from_rev(fs, txn->id, root_id, pool));

  /* Create an empty rev file. */
  SVN_ERR(svn_io_file_create(path_txn_proto_rev(fs, txn->id, pool), "",
                             pool));

  /* Create an empty rev-lock file. */
  SVN_ERR(svn_io_file_create(path_txn_proto_rev_lock(fs, txn->id, pool), "",
                             pool));

  /* Create an empty changes file. */
  SVN_ERR(svn_io_file_create(path_txn_changes(fs, txn->id, pool), "",
                             pool));

  /* Create the next-ids file. */
  return svn_io_file_create(path_txn_next_ids(fs, txn->id, pool), "0 0\n",
                            pool);
}

/* Create and set *TXN_P to a new transaction in FS that is a mutable clone
 * of revision REPLACING_REV and is intended to replace it.
 *
 * Ways to implement it:
 * 1. Call svn_fs_fs__create_txn(based_on_rev),
 *    then adjust txn's content to match replacing_rev's content. (Can't
 *    simply apply the same changes; have to make it a clone so all copy
 *    id's etc. are identical.)
 * 2. Construct a txn the way __create_txn() would, but clone the root node
 *    of REPLACING_REV rather than making a versioned copy of it.
 */
static svn_error_t *
svn_fs_fs__create_obliteration_txn(svn_fs_txn_t **txn_p,
                                   svn_fs_t *fs,
                                   svn_revnum_t replacing_rev,
                                   apr_pool_t *pool)
{
  fs_fs_data_t *ffd = fs->fsap_data;
  svn_fs_txn_t *txn;
  svn_fs_id_t *old_root_id;
  svn_revnum_t based_on_rev = replacing_rev - 1;

  txn = apr_pcalloc(pool, sizeof(*txn));

  /* Get the txn_id. */
  SVN_ERR_ASSERT(ffd->format >= SVN_FS_FS__MIN_TXN_CURRENT_FORMAT);
  SVN_ERR(create_txn_dir(&txn->id, fs, based_on_rev, pool));

  txn->fs = fs;
  txn->base_rev = based_on_rev;

  txn->vtable = &txn_vtable;
  *txn_p = txn;

  /* Find the root of the replaced ("old") revision. */
  SVN_ERR(svn_fs_fs__rev_get_root(&old_root_id, fs, replacing_rev, pool));

  /* Create a new root node for this transaction, based on replacing-rev. */
  /* ### Not like this... This makes the new txn's root node be a "new
   * version" of the old one's root node. I need it to be a "clone" instead. */
  SVN_ERR(create_new_txn_noderev_from_rev(fs, txn->id, old_root_id, pool));

  /* Create an empty rev file. */
  SVN_ERR(svn_io_file_create(path_txn_proto_rev(fs, txn->id, pool), "",
                             pool));

  /* Create an empty rev-lock file. */
  SVN_ERR(svn_io_file_create(path_txn_proto_rev_lock(fs, txn->id, pool), "",
                             pool));

  /* Create an empty changes file. */
  SVN_ERR(svn_io_file_create(path_txn_changes(fs, txn->id, pool), "",
                             pool));

  /* Create the next-ids file. */
  return svn_io_file_create(path_txn_next_ids(fs, txn->id, pool), "0 0\n",
                            pool);
}

/* Store the property list for transaction TXN_ID in PROPLIST.
   Perform temporary allocations in POOL. */
static svn_error_t *
get_txn_proplist(apr_hash_t *proplist,
                 svn_fs_t *fs,
                 const char *txn_id,
                 apr_pool_t *pool)
{
  svn_stream_t *stream;

  /* Check for issue #3696. (When we find and fix the cause, we can change
   * this to an assertion.) */
  if (txn_id == NULL)
    return svn_error_create(SVN_ERR_INCORRECT_PARAMS, NULL,
                            _("Internal error: a null transaction id was "
                              "passed to get_txn_proplist()"));

  /* Open the transaction properties file. */
  SVN_ERR(svn_stream_open_readonly(&stream, path_txn_props(fs, txn_id, pool),
                                   pool, pool));

  /* Read in the property list. */
  SVN_ERR(svn_hash_read2(proplist, stream, SVN_HASH_TERMINATOR, pool));

  return svn_stream_close(stream);
}

svn_error_t *
svn_fs_fs__change_txn_prop(svn_fs_txn_t *txn,
                           const char *name,
                           const svn_string_t *value,
                           apr_pool_t *pool)
{
  apr_array_header_t *props = apr_array_make(pool, 1, sizeof(svn_prop_t));
  svn_prop_t prop;

  prop.name = name;
  prop.value = value;
  APR_ARRAY_PUSH(props, svn_prop_t) = prop;

  return svn_fs_fs__change_txn_props(txn, props, pool);
}

svn_error_t *
svn_fs_fs__change_txn_props(svn_fs_txn_t *txn,
                            const apr_array_header_t *props,
                            apr_pool_t *pool)
{
  const char *txn_prop_filename;
  svn_stringbuf_t *buf;
  svn_stream_t *stream;
  apr_hash_t *txn_prop = apr_hash_make(pool);
  int i;
  svn_error_t *err;

  err = get_txn_proplist(txn_prop, txn->fs, txn->id, pool);
  /* Here - and here only - we need to deal with the possibility that the
     transaction property file doesn't yet exist.  The rest of the
     implementation assumes that the file exists, but we're called to set the
     initial transaction properties as the transaction is being created. */
  if (err && (APR_STATUS_IS_ENOENT(err->apr_err)))
    svn_error_clear(err);
  else if (err)
    return svn_error_return(err);

  for (i = 0; i < props->nelts; i++)
    {
      svn_prop_t *prop = &APR_ARRAY_IDX(props, i, svn_prop_t);

      apr_hash_set(txn_prop, prop->name, APR_HASH_KEY_STRING, prop->value);
    }

  /* Create a new version of the file and write out the new props. */
  /* Open the transaction properties file. */
  buf = svn_stringbuf_create_ensure(1024, pool);
  stream = svn_stream_from_stringbuf(buf, pool);
  SVN_ERR(svn_hash_write2(txn_prop, stream, SVN_HASH_TERMINATOR, pool));
  SVN_ERR(svn_stream_close(stream));
  SVN_ERR(svn_io_write_unique(&txn_prop_filename,
                              path_txn_dir(txn->fs, txn->id, pool),
                              buf->data,
                              buf->len,
                              svn_io_file_del_none,
                              pool));
  return svn_io_file_rename(txn_prop_filename,
                            path_txn_props(txn->fs, txn->id, pool),
                            pool);
}

svn_error_t *
svn_fs_fs__get_txn(transaction_t **txn_p,
                   svn_fs_t *fs,
                   const char *txn_id,
                   apr_pool_t *pool)
{
  transaction_t *txn;
  node_revision_t *noderev;
  svn_fs_id_t *root_id;

  txn = apr_pcalloc(pool, sizeof(*txn));
  txn->proplist = apr_hash_make(pool);

  SVN_ERR(get_txn_proplist(txn->proplist, fs, txn_id, pool));
  root_id = svn_fs_fs__id_txn_create("0", "0", txn_id, pool);

  SVN_ERR(svn_fs_fs__get_node_revision(&noderev, fs, root_id, pool));

  txn->root_id = svn_fs_fs__id_copy(noderev->id, pool);
  txn->base_id = svn_fs_fs__id_copy(noderev->predecessor_id, pool);
  txn->copies = NULL;

  *txn_p = txn;

  return SVN_NO_ERROR;
}

/* Write out the currently available next node_id NODE_ID and copy_id
   COPY_ID for transaction TXN_ID in filesystem FS.  The next node-id is
   used both for creating new unique nodes for the given transaction, as
   well as uniquifying representations.  Perform temporary allocations in
   POOL. */
static svn_error_t *
write_next_ids(svn_fs_t *fs,
               const char *txn_id,
               const char *node_id,
               const char *copy_id,
               apr_pool_t *pool)
{
  apr_file_t *file;
  svn_stream_t *out_stream;

  SVN_ERR(svn_io_file_open(&file, path_txn_next_ids(fs, txn_id, pool),
                           APR_WRITE | APR_TRUNCATE,
                           APR_OS_DEFAULT, pool));

  out_stream = svn_stream_from_aprfile2(file, TRUE, pool);

  SVN_ERR(svn_stream_printf(out_stream, pool, "%s %s\n", node_id, copy_id));

  SVN_ERR(svn_stream_close(out_stream));
  SVN_ERR(svn_io_file_close(file, pool));

  /* we wrote to the db -> sync file contents */
  return sync_file_handle_cache(fs);
}

/* Find out what the next unique node-id and copy-id are for
   transaction TXN_ID in filesystem FS.  Store the results in *NODE_ID
   and *COPY_ID.  The next node-id is used both for creating new unique
   nodes for the given transaction, as well as uniquifying representations.
   Perform all allocations in POOL. */
static svn_error_t *
read_next_ids(const char **node_id,
              const char **copy_id,
              svn_fs_t *fs,
              const char *txn_id,
              apr_pool_t *pool)
{
  apr_file_t *file;
  char buf[MAX_KEY_SIZE*2+3];
  apr_size_t limit;
  char *str, *last_str;

  SVN_ERR(svn_io_file_open(&file, path_txn_next_ids(fs, txn_id, pool),
                           APR_READ | APR_BUFFERED, APR_OS_DEFAULT, pool));

  limit = sizeof(buf);
  SVN_ERR(svn_io_read_length_line(file, buf, &limit, pool));

  SVN_ERR(svn_io_file_close(file, pool));

  /* Parse this into two separate strings. */

  str = apr_strtok(buf, " ", &last_str);
  if (! str)
    return svn_error_create(SVN_ERR_FS_CORRUPT, NULL,
                            _("next-id file corrupt"));

  *node_id = apr_pstrdup(pool, str);

  str = apr_strtok(NULL, " ", &last_str);
  if (! str)
    return svn_error_create(SVN_ERR_FS_CORRUPT, NULL,
                            _("next-id file corrupt"));

  *copy_id = apr_pstrdup(pool, str);

  return SVN_NO_ERROR;
}

/* Get a new and unique to this transaction node-id for transaction
   TXN_ID in filesystem FS.  Store the new node-id in *NODE_ID_P.
   Node-ids are guaranteed to be unique to this transction, but may
   not necessarily be sequential.  Perform all allocations in POOL. */
static svn_error_t *
get_new_txn_node_id(const char **node_id_p,
                    svn_fs_t *fs,
                    const char *txn_id,
                    apr_pool_t *pool)
{
  const char *cur_node_id, *cur_copy_id;
  char *node_id;
  apr_size_t len;

  /* First read in the current next-ids file. */
  SVN_ERR(read_next_ids(&cur_node_id, &cur_copy_id, fs, txn_id, pool));

  node_id = apr_pcalloc(pool, strlen(cur_node_id) + 2);

  len = strlen(cur_node_id);
  svn_fs_fs__next_key(cur_node_id, &len, node_id);

  SVN_ERR(write_next_ids(fs, txn_id, node_id, cur_copy_id, pool));

  *node_id_p = apr_pstrcat(pool, "_", cur_node_id, (char *)NULL);

  return SVN_NO_ERROR;
}

svn_error_t *
svn_fs_fs__create_node(const svn_fs_id_t **id_p,
                       svn_fs_t *fs,
                       node_revision_t *noderev,
                       const char *copy_id,
                       const char *txn_id,
                       apr_pool_t *pool)
{
  const char *node_id;
  const svn_fs_id_t *id;

  /* Get a new node-id for this node. */
  SVN_ERR(get_new_txn_node_id(&node_id, fs, txn_id, pool));

  id = svn_fs_fs__id_txn_create(node_id, copy_id, txn_id, pool);

  noderev->id = id;

  SVN_ERR(svn_fs_fs__put_node_revision(fs, noderev->id, noderev, FALSE, pool));

  *id_p = id;

  return SVN_NO_ERROR;
}

svn_error_t *
svn_fs_fs__purge_txn(svn_fs_t *fs,
                     const char *txn_id,
                     apr_pool_t *pool)
{
  fs_fs_data_t *ffd = fs->fsap_data;

  /* Remove the shared transaction object associated with this transaction. */
  SVN_ERR(purge_shared_txn(fs, txn_id, pool));
  /* Remove the directory associated with this transaction. */
  SVN_ERR(svn_io_remove_dir2(path_txn_dir(fs, txn_id, pool), FALSE,
                             NULL, NULL, pool));
  if (ffd->format >= SVN_FS_FS__MIN_PROTOREVS_DIR_FORMAT)
    {
      /* Delete protorev and its lock, which aren't in the txn
         directory.  It's OK if they don't exist (for example, if this
         is post-commit and the proto-rev has been moved into
         place). */
      SVN_ERR(svn_io_remove_file2(path_txn_proto_rev(fs, txn_id, pool),
                                  TRUE, pool));
      SVN_ERR(svn_io_remove_file2(path_txn_proto_rev_lock(fs, txn_id, pool),
                                  TRUE, pool));
    }
  return SVN_NO_ERROR;
}


svn_error_t *
svn_fs_fs__abort_txn(svn_fs_txn_t *txn,
                     apr_pool_t *pool)
{
  SVN_ERR(svn_fs__check_fs(txn->fs, TRUE));

  /* Now, purge the transaction. */
  SVN_ERR_W(svn_fs_fs__purge_txn(txn->fs, txn->id, pool),
            _("Transaction cleanup failed"));

  return SVN_NO_ERROR;
}


svn_error_t *
svn_fs_fs__set_entry(svn_fs_t *fs,
                     const char *txn_id,
                     node_revision_t *parent_noderev,
                     const char *name,
                     const svn_fs_id_t *id,
                     svn_node_kind_t kind,
                     apr_pool_t *pool)
{
  representation_t *rep = parent_noderev->data_rep;
  const char *filename = path_txn_node_children(fs, parent_noderev->id, pool);
  apr_file_t *file;
  svn_stream_t *out;

  if (!rep || !rep->txn_id)
    {
      const char *unique_suffix;

      {
        apr_hash_t *entries;
        apr_pool_t *subpool = svn_pool_create(pool);

        /* Before we can modify the directory, we need to dump its old
           contents into a mutable representation file. */
        SVN_ERR(svn_fs_fs__rep_contents_dir(&entries, fs, parent_noderev,
                                            subpool));
        SVN_ERR(unparse_dir_entries(&entries, entries, subpool));
        SVN_ERR(svn_io_file_open(&file, filename,
                                 APR_WRITE | APR_CREATE | APR_BUFFERED,
                                 APR_OS_DEFAULT, pool));
        out = svn_stream_from_aprfile2(file, TRUE, pool);
        SVN_ERR(svn_hash_write2(entries, out, SVN_HASH_TERMINATOR, subpool));

        svn_pool_destroy(subpool);
      }

      /* Mark the node-rev's data rep as mutable. */
      rep = apr_pcalloc(pool, sizeof(*rep));
      rep->revision = SVN_INVALID_REVNUM;
      rep->txn_id = txn_id;
      SVN_ERR(get_new_txn_node_id(&unique_suffix, fs, txn_id, pool));
      rep->uniquifier = apr_psprintf(pool, "%s/%s", txn_id, unique_suffix);
      parent_noderev->data_rep = rep;
      SVN_ERR(svn_fs_fs__put_node_revision(fs, parent_noderev->id,
                                           parent_noderev, FALSE, pool));
    }
  else
    {
      /* The directory rep is already mutable, so just open it for append. */
      SVN_ERR(svn_io_file_open(&file, filename, APR_WRITE | APR_APPEND,
                               APR_OS_DEFAULT, pool));
      out = svn_stream_from_aprfile2(file, TRUE, pool);
    }

  /* Append an incremental hash entry for the entry change. */
  if (id)
    {
      const char *val = unparse_dir_entry(kind, id, pool);

      SVN_ERR(svn_stream_printf(out, pool, "K %" APR_SIZE_T_FMT "\n%s\n"
                                "V %" APR_SIZE_T_FMT "\n%s\n",
                                strlen(name), name,
                                strlen(val), val));
    }
  else
    {
      SVN_ERR(svn_stream_printf(out, pool, "D %" APR_SIZE_T_FMT "\n%s\n",
                                strlen(name), name));
    }

  SVN_ERR(svn_io_file_close(file, pool));

  /* we wrote to the db -> sync file contents */
  return sync_file_handle_cache(fs);
}

/* Write a single change entry, path PATH, change CHANGE, and copyfrom
   string COPYFROM, into the file specified by FILE.  Only include the
   node kind field if INCLUDE_NODE_KIND is true.  All temporary
   allocations are in POOL. */
static svn_error_t *
write_change_entry(apr_file_t *file,
                   const char *path,
                   svn_fs_path_change2_t *change,
                   svn_boolean_t include_node_kind,
                   apr_pool_t *pool)
{
  const char *idstr, *buf;
  const char *change_string = NULL;
  const char *kind_string = "";

  switch (change->change_kind)
    {
    case svn_fs_path_change_modify:
      change_string = ACTION_MODIFY;
      break;
    case svn_fs_path_change_add:
      change_string = ACTION_ADD;
      break;
    case svn_fs_path_change_delete:
      change_string = ACTION_DELETE;
      break;
    case svn_fs_path_change_replace:
      change_string = ACTION_REPLACE;
      break;
    case svn_fs_path_change_reset:
      change_string = ACTION_RESET;
      break;
    default:
      return svn_error_create(SVN_ERR_FS_CORRUPT, NULL,
                              _("Invalid change type"));
    }

  if (change->node_rev_id)
    idstr = svn_fs_fs__id_unparse(change->node_rev_id, pool)->data;
  else
    idstr = ACTION_RESET;

  if (include_node_kind)
    {
      assert(change->node_kind == svn_node_dir
                     || change->node_kind == svn_node_file);
      kind_string = apr_psprintf(pool, "-%s",
                                 change->node_kind == svn_node_dir
                                 ? KIND_DIR : KIND_FILE);
    }
  buf = apr_psprintf(pool, "%s %s%s %s %s %s\n",
                     idstr, change_string, kind_string,
                     change->text_mod ? FLAG_TRUE : FLAG_FALSE,
                     change->prop_mod ? FLAG_TRUE : FLAG_FALSE,
                     path);

  SVN_ERR(svn_io_file_write_full(file, buf, strlen(buf), NULL, pool));

  if (SVN_IS_VALID_REVNUM(change->copyfrom_rev))
    {
      buf = apr_psprintf(pool, "%ld %s", change->copyfrom_rev,
                         change->copyfrom_path);
      SVN_ERR(svn_io_file_write_full(file, buf, strlen(buf), NULL, pool));
    }

  return svn_io_file_write_full(file, "\n", 1, NULL, pool);
}

svn_error_t *
svn_fs_fs__add_change(svn_fs_t *fs,
                      const char *txn_id,
                      const char *path,
                      const svn_fs_id_t *id,
                      svn_fs_path_change_kind_t change_kind,
                      svn_boolean_t text_mod,
                      svn_boolean_t prop_mod,
                      svn_node_kind_t node_kind,
                      svn_revnum_t copyfrom_rev,
                      const char *copyfrom_path,
                      apr_pool_t *pool)
{
  apr_file_t *file;
  svn_fs_path_change2_t *change;

  SVN_ERR(svn_io_file_open(&file, path_txn_changes(fs, txn_id, pool),
                           APR_APPEND | APR_WRITE | APR_CREATE
                           | APR_BUFFERED, APR_OS_DEFAULT, pool));

  change = svn_fs__path_change_create_internal(id, change_kind, pool);
  change->text_mod = text_mod;
  change->prop_mod = prop_mod;
  change->node_kind = node_kind;
  change->copyfrom_rev = copyfrom_rev;
  change->copyfrom_path = apr_pstrdup(pool, copyfrom_path);

  SVN_ERR(write_change_entry(file, path, change, TRUE, pool));

  SVN_ERR(svn_io_file_close(file, pool));

  /* we wrote to the db -> sync file contents */
  return sync_file_handle_cache(fs);
}

/* This baton is used by the representation writing streams.  It keeps
   track of the checksum information as well as the total size of the
   representation so far. */
struct rep_write_baton
{
  /* The FS we are writing to. */
  svn_fs_t *fs;

  /* Actual file to which we are writing. */
  svn_stream_t *rep_stream;

  /* A stream from the delta combiner.  Data written here gets
     deltified, then eventually written to rep_stream. */
  svn_stream_t *delta_stream;

  /* Where is this representation header stored. */
  apr_off_t rep_offset;

  /* Start of the actual data. */
  apr_off_t delta_start;

  /* How many bytes have been written to this rep already. */
  svn_filesize_t rep_size;

  /* The node revision for which we're writing out info. */
  node_revision_t *noderev;

  /* Actual output file. */
  apr_file_t *file;
  /* Lock 'cookie' used to unlock the output file once we've finished
     writing to it. */
  void *lockcookie;

  svn_checksum_ctx_t *md5_checksum_ctx;
  svn_checksum_ctx_t *sha1_checksum_ctx;

  apr_pool_t *pool;

  apr_pool_t *parent_pool;
};

/* Handler for the write method of the representation writable stream.
   BATON is a rep_write_baton, DATA is the data to write, and *LEN is
   the length of this data. */
static svn_error_t *
rep_write_contents(void *baton,
                   const char *data,
                   apr_size_t *len)
{
  struct rep_write_baton *b = baton;

  SVN_ERR(svn_checksum_update(b->md5_checksum_ctx, data, *len));
  SVN_ERR(svn_checksum_update(b->sha1_checksum_ctx, data, *len));
  b->rep_size += *len;

  /* If we are writing a delta, use that stream. */
  if (b->delta_stream)
    return svn_stream_write(b->delta_stream, data, len);
  else
    return svn_stream_write(b->rep_stream, data, len);
}

/* Given a node-revision NODEREV in filesystem FS, return the
   representation in *REP to use as the base for a text representation
   delta.  Perform temporary allocations in *POOL. */
static svn_error_t *
choose_delta_base(representation_t **rep,
                  svn_fs_t *fs,
                  node_revision_t *noderev,
                  apr_pool_t *pool)
{
  int count;
  node_revision_t *base;

  /* If we have no predecessors, then use the empty stream as a
     base. */
  if (! noderev->predecessor_count)
    {
      *rep = NULL;
      return SVN_NO_ERROR;
    }

  /* Flip the rightmost '1' bit of the predecessor count to determine
     which file rev (counting from 0) we want to use.  (To see why
     count & (count - 1) unsets the rightmost set bit, think about how
     you decrement a binary number.) */
  count = noderev->predecessor_count;
  count = count & (count - 1);

  /* Walk back a number of predecessors equal to the difference
     between count and the original predecessor count.  (For example,
     if noderev has ten predecessors and we want the eighth file rev,
     walk back two predecessors.) */
  base = noderev;
  while ((count++) < noderev->predecessor_count)
    SVN_ERR(svn_fs_fs__get_node_revision(&base, fs,
                                         base->predecessor_id, pool));

  *rep = base->data_rep;

  return SVN_NO_ERROR;
}

/* Get a rep_write_baton and store it in *WB_P for the representation
   indicated by NODEREV in filesystem FS.  Perform allocations in
   POOL.  Only appropriate for file contents, not for props or
   directory contents. */
static svn_error_t *
rep_write_get_baton(struct rep_write_baton **wb_p,
                    svn_fs_t *fs,
                    node_revision_t *noderev,
                    apr_pool_t *pool)
{
  struct rep_write_baton *b;
  apr_file_t *file;
  representation_t *base_rep;
  svn_stream_t *source;
  const char *header;
  svn_txdelta_window_handler_t wh;
  void *whb;
  fs_fs_data_t *ffd = fs->fsap_data;

  b = apr_pcalloc(pool, sizeof(*b));

  b->sha1_checksum_ctx = svn_checksum_ctx_create(svn_checksum_sha1, pool);
  b->md5_checksum_ctx = svn_checksum_ctx_create(svn_checksum_md5, pool);

  b->fs = fs;
  b->parent_pool = pool;
  b->pool = svn_pool_create(pool);
  b->rep_size = 0;
  b->noderev = noderev;

  /* Open the prototype rev file and seek to its end. */
  SVN_ERR(get_writable_proto_rev(&file, &b->lockcookie,
                                 fs, svn_fs_fs__id_txn_id(noderev->id),
                                 b->pool));

  b->file = file;
  b->rep_stream = svn_stream_from_aprfile2(file, TRUE, b->pool);

  SVN_ERR(get_file_offset(&b->rep_offset, file, b->pool));

  /* Get the base for this delta. */
  SVN_ERR(choose_delta_base(&base_rep, fs, noderev, b->pool));
  SVN_ERR(read_representation(&source, fs, base_rep, b->pool));

  /* Write out the rep header. */
  if (base_rep)
    {
      header = apr_psprintf(b->pool, REP_DELTA " %ld %" APR_OFF_T_FMT " %"
                            SVN_FILESIZE_T_FMT "\n",
                            base_rep->revision, base_rep->offset,
                            base_rep->size);
    }
  else
    {
      header = REP_DELTA "\n";
    }
  SVN_ERR(svn_io_file_write_full(file, header, strlen(header), NULL,
                                 b->pool));

  /* Now determine the offset of the actual svndiff data. */
  SVN_ERR(get_file_offset(&b->delta_start, file, b->pool));

  /* Prepare to write the svndiff data. */
  if (ffd->format >= SVN_FS_FS__MIN_SVNDIFF1_FORMAT)
    svn_txdelta_to_svndiff2(&wh, &whb, b->rep_stream, 1, pool);
  else
    svn_txdelta_to_svndiff2(&wh, &whb, b->rep_stream, 0, pool);

  b->delta_stream = svn_txdelta_target_push(wh, whb, source, b->pool);

  *wb_p = b;

  return SVN_NO_ERROR;
}

/* Close handler for the representation write stream.  BATON is a
   rep_write_baton.  Writes out a new node-rev that correctly
   references the representation we just finished writing. */
static svn_error_t *
rep_write_contents_close(void *baton)
{
  struct rep_write_baton *b = baton;
  fs_fs_data_t *ffd = b->fs->fsap_data;
  const char *unique_suffix;
  representation_t *rep;
  representation_t *old_rep;
  apr_off_t offset;

  rep = apr_pcalloc(b->parent_pool, sizeof(*rep));
  rep->offset = b->rep_offset;

  /* Close our delta stream so the last bits of svndiff are written
     out. */
  if (b->delta_stream)
    SVN_ERR(svn_stream_close(b->delta_stream));

  /* Determine the length of the svndiff data. */
  SVN_ERR(get_file_offset(&offset, b->file, b->pool));
  rep->size = offset - b->delta_start;

  /* Fill in the rest of the representation field. */
  rep->expanded_size = b->rep_size;
  rep->txn_id = svn_fs_fs__id_txn_id(b->noderev->id);
  SVN_ERR(get_new_txn_node_id(&unique_suffix, b->fs, rep->txn_id, b->pool));
  rep->uniquifier = apr_psprintf(b->parent_pool, "%s/%s", rep->txn_id,
                                 unique_suffix);
  rep->revision = SVN_INVALID_REVNUM;

  /* Finalize the checksum. */
  SVN_ERR(svn_checksum_final(&rep->md5_checksum, b->md5_checksum_ctx,
                              b->parent_pool));
  SVN_ERR(svn_checksum_final(&rep->sha1_checksum, b->sha1_checksum_ctx,
                              b->parent_pool));

  /* Check and see if we already have a representation somewhere that's
     identical to the one we just wrote out. */
  if (ffd->rep_sharing_allowed)
    {
      svn_error_t *err;
      err = svn_fs_fs__get_rep_reference(&old_rep, b->fs, rep->sha1_checksum,
                                         b->parent_pool);
      if (err)
        {
          /* Something's wrong with the rep-sharing index.  We can continue
             without rep-sharing, but warn.
           */
          (b->fs->warning)(b->fs->warning_baton, err);
          svn_error_clear(err);
          old_rep = NULL;
        }
    }
  else
    old_rep = NULL;

  if (old_rep)
    {
      /* We need to erase from the protorev the data we just wrote. */
      SVN_ERR(svn_io_file_trunc(b->file, b->rep_offset, b->pool));

      /* Use the old rep for this content. */
      old_rep->md5_checksum = rep->md5_checksum;
      old_rep->uniquifier = rep->uniquifier;
      b->noderev->data_rep = old_rep;
    }
  else
    {
      /* Write out our cosmetic end marker. */
      SVN_ERR(svn_stream_printf(b->rep_stream, b->pool, "ENDREP\n"));

      b->noderev->data_rep = rep;
    }

  /* Write out the new node-rev information. */
  SVN_ERR(svn_fs_fs__put_node_revision(b->fs, b->noderev->id, b->noderev, FALSE,
                                       b->pool));

  SVN_ERR(svn_io_file_close(b->file, b->pool));
  SVN_ERR(unlock_proto_rev(b->fs, rep->txn_id, b->lockcookie, b->pool));
  svn_pool_destroy(b->pool);

  /* we wrote to the db -> sync file contents */
  return sync_file_handle_cache(b->fs);
}

/* Store a writable stream in *CONTENTS_P that will receive all data
   written and store it as the file data representation referenced by
   NODEREV in filesystem FS.  Perform temporary allocations in
   POOL.  Only appropriate for file data, not props or directory
   contents. */
static svn_error_t *
set_representation(svn_stream_t **contents_p,
                   svn_fs_t *fs,
                   node_revision_t *noderev,
                   apr_pool_t *pool)
{
  struct rep_write_baton *wb;

  if (! svn_fs_fs__id_txn_id(noderev->id))
    return svn_error_create(SVN_ERR_FS_CORRUPT, NULL,
                            _("Attempted to write to non-transaction"));

  SVN_ERR(rep_write_get_baton(&wb, fs, noderev, pool));

  *contents_p = svn_stream_create(wb, pool);
  svn_stream_set_write(*contents_p, rep_write_contents);
  svn_stream_set_close(*contents_p, rep_write_contents_close);

  return SVN_NO_ERROR;
}

svn_error_t *
svn_fs_fs__set_contents(svn_stream_t **stream,
                        svn_fs_t *fs,
                        node_revision_t *noderev,
                        apr_pool_t *pool)
{
  if (noderev->kind != svn_node_file)
    return svn_error_create(SVN_ERR_FS_NOT_FILE, NULL,
                            _("Can't set text contents of a directory"));

  return set_representation(stream, fs, noderev, pool);
}

svn_error_t *
svn_fs_fs__create_successor(const svn_fs_id_t **new_id_p,
                            svn_fs_t *fs,
                            const svn_fs_id_t *old_idp,
                            node_revision_t *new_noderev,
                            const char *copy_id,
                            const char *txn_id,
                            apr_pool_t *pool)
{
  const svn_fs_id_t *id;

  if (! copy_id)
    copy_id = svn_fs_fs__id_copy_id(old_idp);
  id = svn_fs_fs__id_txn_create(svn_fs_fs__id_node_id(old_idp), copy_id,
                                txn_id, pool);

  new_noderev->id = id;

  if (! new_noderev->copyroot_path)
    {
      new_noderev->copyroot_path = apr_pstrdup(pool,
                                               new_noderev->created_path);
      new_noderev->copyroot_rev = svn_fs_fs__id_rev(new_noderev->id);
    }

  SVN_ERR(svn_fs_fs__put_node_revision(fs, new_noderev->id, new_noderev, FALSE,
                                       pool));

  *new_id_p = id;

  return SVN_NO_ERROR;
}

svn_error_t *
svn_fs_fs__set_proplist(svn_fs_t *fs,
                        node_revision_t *noderev,
                        apr_hash_t *proplist,
                        apr_pool_t *pool)
{
  const char *filename = path_txn_node_props(fs, noderev->id, pool);
  apr_file_t *file;
  svn_stream_t *out;

  /* Dump the property list to the mutable property file. */
  SVN_ERR(svn_io_file_open(&file, filename,
                           APR_WRITE | APR_CREATE | APR_TRUNCATE
                           | APR_BUFFERED, APR_OS_DEFAULT, pool));
  out = svn_stream_from_aprfile2(file, TRUE, pool);
  SVN_ERR(svn_hash_write2(proplist, out, SVN_HASH_TERMINATOR, pool));
  SVN_ERR(svn_io_file_close(file, pool));

  /* Mark the node-rev's prop rep as mutable, if not already done. */
  if (!noderev->prop_rep || !noderev->prop_rep->txn_id)
    {
      noderev->prop_rep = apr_pcalloc(pool, sizeof(*noderev->prop_rep));
      noderev->prop_rep->txn_id = svn_fs_fs__id_txn_id(noderev->id);
      SVN_ERR(svn_fs_fs__put_node_revision(fs, noderev->id, noderev, FALSE, pool));
    }

  /* we wrote to the db -> sync file contents */
  return sync_file_handle_cache(fs);
}

/* Read the 'current' file for filesystem FS and store the next
   available node id in *NODE_ID, and the next available copy id in
   *COPY_ID.  Allocations are performed from POOL. */
static svn_error_t *
get_next_revision_ids(const char **node_id,
                      const char **copy_id,
                      svn_fs_t *fs,
                      apr_pool_t *pool)
{
  char *buf;
  char *str, *last_str;

  SVN_ERR(read_current(svn_fs_fs__path_current(fs, pool), &buf, pool));

  str = apr_strtok(buf, " ", &last_str);
  if (! str)
    return svn_error_create(SVN_ERR_FS_CORRUPT, NULL,
                            _("Corrupt 'current' file"));

  str = apr_strtok(NULL, " ", &last_str);
  if (! str)
    return svn_error_create(SVN_ERR_FS_CORRUPT, NULL,
                            _("Corrupt 'current' file"));

  *node_id = apr_pstrdup(pool, str);

  str = apr_strtok(NULL, " ", &last_str);
  if (! str)
    return svn_error_create(SVN_ERR_FS_CORRUPT, NULL,
                            _("Corrupt 'current' file"));

  *copy_id = apr_pstrdup(pool, str);

  return SVN_NO_ERROR;
}

/* This baton is used by the stream created for write_hash_rep. */
struct write_hash_baton
{
  svn_stream_t *stream;

  apr_size_t size;

  svn_checksum_ctx_t *checksum_ctx;
};

/* The handler for the write_hash_rep stream.  BATON is a
   write_hash_baton, DATA has the data to write and *LEN is the number
   of bytes to write. */
static svn_error_t *
write_hash_handler(void *baton,
                   const char *data,
                   apr_size_t *len)
{
  struct write_hash_baton *whb = baton;

  SVN_ERR(svn_checksum_update(whb->checksum_ctx, data, *len));

  SVN_ERR(svn_stream_write(whb->stream, data, len));
  whb->size += *len;

  return SVN_NO_ERROR;
}

/* Write out the hash HASH as a text representation to file FILE.  In
   the process, record the total size of the dump in *SIZE, and the
   md5 digest in CHECKSUM.  Perform temporary allocations in POOL. */
static svn_error_t *
write_hash_rep(svn_filesize_t *size,
               svn_checksum_t **checksum,
               apr_file_t *file,
               apr_hash_t *hash,
               apr_pool_t *pool)
{
  svn_stream_t *stream;
  struct write_hash_baton *whb;

  whb = apr_pcalloc(pool, sizeof(*whb));

  whb->stream = svn_stream_from_aprfile2(file, TRUE, pool);
  whb->size = 0;
  whb->checksum_ctx = svn_checksum_ctx_create(svn_checksum_md5, pool);

  stream = svn_stream_create(whb, pool);
  svn_stream_set_write(stream, write_hash_handler);

  SVN_ERR(svn_stream_printf(whb->stream, pool, "PLAIN\n"));

  SVN_ERR(svn_hash_write2(hash, stream, SVN_HASH_TERMINATOR, pool));

  /* Store the results. */
  SVN_ERR(svn_checksum_final(checksum, whb->checksum_ctx, pool));
  *size = whb->size;

  return svn_stream_printf(whb->stream, pool, "ENDREP\n");
}

/* Copy a node-revision specified by id ID in fileystem FS from a
   transaction into the permanent rev-file FILE.  Set *NEW_ID_P to a
   pointer to the new node-id which will be allocated in POOL.
   If this is a directory, copy all children as well.

   START_NODE_ID and START_COPY_ID are
   the first available node and copy ids for this filesystem, for older
   FS formats.

   If REPS_TO_CACHE is not NULL, append to it a copy (allocated in
   REPS_POOL) of each data rep that is new in this revision.

   Temporary allocations are also from POOL. */
static svn_error_t *
write_final_rev(const svn_fs_id_t **new_id_p,
                apr_file_t *file,
                svn_revnum_t rev,
                svn_fs_t *fs,
                const svn_fs_id_t *id,
                const char *start_node_id,
                const char *start_copy_id,
                apr_array_header_t *reps_to_cache,
                apr_pool_t *reps_pool,
                apr_pool_t *pool)
{
  node_revision_t *noderev;
  apr_off_t my_offset;
  char my_node_id_buf[MAX_KEY_SIZE + 2];
  char my_copy_id_buf[MAX_KEY_SIZE + 2];
  const svn_fs_id_t *new_id;
  const char *node_id, *copy_id, *my_node_id, *my_copy_id;
  fs_fs_data_t *ffd = fs->fsap_data;

  *new_id_p = NULL;

  /* Check to see if this is a transaction node. */
  if (! svn_fs_fs__id_txn_id(id))
    return SVN_NO_ERROR;

  SVN_ERR(svn_fs_fs__get_node_revision(&noderev, fs, id, pool));

  if (noderev->kind == svn_node_dir)
    {
      apr_pool_t *subpool;
      apr_hash_t *entries, *str_entries;
      apr_hash_index_t *hi;

      /* This is a directory.  Write out all the children first. */
      subpool = svn_pool_create(pool);

      SVN_ERR(svn_fs_fs__rep_contents_dir(&entries, fs, noderev, pool));

      for (hi = apr_hash_first(pool, entries); hi; hi = apr_hash_next(hi))
        {
          svn_fs_dirent_t *dirent = svn__apr_hash_index_val(hi);

          svn_pool_clear(subpool);
          SVN_ERR(write_final_rev(&new_id, file, rev, fs, dirent->id,
                                  start_node_id, start_copy_id,
                                  reps_to_cache, reps_pool,
                                  subpool));
          if (new_id && (svn_fs_fs__id_rev(new_id) == rev))
            dirent->id = svn_fs_fs__id_copy(new_id, pool);
        }
      svn_pool_destroy(subpool);

      if (noderev->data_rep && noderev->data_rep->txn_id)
        {
          /* Write out the contents of this directory as a text rep. */
          SVN_ERR(unparse_dir_entries(&str_entries, entries, pool));

          noderev->data_rep->txn_id = NULL;
          noderev->data_rep->revision = rev;
          SVN_ERR(get_file_offset(&noderev->data_rep->offset, file, pool));
          SVN_ERR(write_hash_rep(&noderev->data_rep->size,
                                 &noderev->data_rep->md5_checksum, file,
                                 str_entries, pool));
          noderev->data_rep->expanded_size = noderev->data_rep->size;
        }
    }
  else
    {
      /* This is a file.  We should make sure the data rep, if it
         exists in a "this" state, gets rewritten to our new revision
         num. */

      if (noderev->data_rep && noderev->data_rep->txn_id)
        {
          noderev->data_rep->txn_id = NULL;
          noderev->data_rep->revision = rev;
        }
    }

  /* Fix up the property reps. */
  if (noderev->prop_rep && noderev->prop_rep->txn_id)
    {
      apr_hash_t *proplist;

      SVN_ERR(svn_fs_fs__get_proplist(&proplist, fs, noderev, pool));
      SVN_ERR(get_file_offset(&noderev->prop_rep->offset, file, pool));
      SVN_ERR(write_hash_rep(&noderev->prop_rep->size,
                             &noderev->prop_rep->md5_checksum, file,
                             proplist, pool));

      noderev->prop_rep->txn_id = NULL;
      noderev->prop_rep->revision = rev;
    }


  /* Convert our temporary ID into a permanent revision one. */
  SVN_ERR(get_file_offset(&my_offset, file, pool));

  node_id = svn_fs_fs__id_node_id(noderev->id);
  if (*node_id == '_')
    {
      if (ffd->format >= SVN_FS_FS__MIN_NO_GLOBAL_IDS_FORMAT)
        my_node_id = apr_psprintf(pool, "%s-%ld", node_id + 1, rev);
      else
        {
          svn_fs_fs__add_keys(start_node_id, node_id + 1, my_node_id_buf);
          my_node_id = my_node_id_buf;
        }
    }
  else
    my_node_id = node_id;

  copy_id = svn_fs_fs__id_copy_id(noderev->id);
  if (*copy_id == '_')
    {
      if (ffd->format >= SVN_FS_FS__MIN_NO_GLOBAL_IDS_FORMAT)
        my_copy_id = apr_psprintf(pool, "%s-%ld", copy_id + 1, rev);
      else
        {
          svn_fs_fs__add_keys(start_copy_id, copy_id + 1, my_copy_id_buf);
          my_copy_id = my_copy_id_buf;
        }
    }
  else
    my_copy_id = copy_id;

  if (noderev->copyroot_rev == SVN_INVALID_REVNUM)
    noderev->copyroot_rev = rev;

  new_id = svn_fs_fs__id_rev_create(my_node_id, my_copy_id, rev, my_offset,
                                    pool);

  noderev->id = new_id;

  /* Write out our new node-revision. */
  SVN_ERR(svn_fs_fs__write_noderev(svn_stream_from_aprfile2(file, TRUE, pool),
                                   noderev, ffd->format,
                                   svn_fs_fs__fs_supports_mergeinfo(fs),
                                   pool));

  /* Save the data representation's hash in the rep cache. */
  if (ffd->rep_sharing_allowed
        && noderev->data_rep && noderev->kind == svn_node_file
        && noderev->data_rep->revision == rev)
    {
      SVN_ERR_ASSERT(reps_to_cache && reps_pool);
      APR_ARRAY_PUSH(reps_to_cache, representation_t *)
        = svn_fs_fs__rep_copy(noderev->data_rep, reps_pool);
    }

  /* Return our ID that references the revision file. */
  *new_id_p = noderev->id;

  return SVN_NO_ERROR;
}

/* Write the changed path info from transaction TXN_ID in filesystem
   FS to the permanent rev-file FILE.  *OFFSET_P is set the to offset
   in the file of the beginning of this information.  Perform
   temporary allocations in POOL. */
static svn_error_t *
write_final_changed_path_info(apr_off_t *offset_p,
                              apr_file_t *file,
                              svn_fs_t *fs,
                              const char *txn_id,
                              apr_pool_t *pool)
{
  apr_hash_t *changed_paths;
  apr_off_t offset;
  apr_hash_index_t *hi;
  apr_pool_t *iterpool = svn_pool_create(pool);
  fs_fs_data_t *ffd = fs->fsap_data;
  svn_boolean_t include_node_kinds =
      ffd->format >= SVN_FS_FS__MIN_KIND_IN_CHANGED_FORMAT;

  SVN_ERR(get_file_offset(&offset, file, pool));

  SVN_ERR(svn_fs_fs__txn_changes_fetch(&changed_paths, fs, txn_id, pool));

  /* Iterate through the changed paths one at a time, and convert the
     temporary node-id into a permanent one for each change entry. */
  for (hi = apr_hash_first(pool, changed_paths); hi; hi = apr_hash_next(hi))
    {
      node_revision_t *noderev;
      const svn_fs_id_t *id;
      svn_fs_path_change2_t *change;
      const char *path;

      svn_pool_clear(iterpool);

      change = svn__apr_hash_index_val(hi);
      path = svn__apr_hash_index_key(hi);

      id = change->node_rev_id;

      /* If this was a delete of a mutable node, then it is OK to
         leave the change entry pointing to the non-existent temporary
         node, since it will never be used. */
      if ((change->change_kind != svn_fs_path_change_delete) &&
          (! svn_fs_fs__id_txn_id(id)))
        {
          SVN_ERR(svn_fs_fs__get_node_revision(&noderev, fs, id, iterpool));

          /* noderev has the permanent node-id at this point, so we just
             substitute it for the temporary one. */
          change->node_rev_id = noderev->id;
        }

      /* Write out the new entry into the final rev-file. */
      SVN_ERR(write_change_entry(file, path, change, include_node_kinds,
                                 iterpool));
    }

  svn_pool_destroy(iterpool);

  *offset_p = offset;

  return SVN_NO_ERROR;
}

/* Atomically update the 'current' file to hold the specifed REV,
   NEXT_NODE_ID, and NEXT_COPY_ID.  (The two next-ID parameters are
   ignored and may be NULL if the FS format does not use them.)
   Perform temporary allocations in POOL. */
static svn_error_t *
write_current(svn_fs_t *fs, svn_revnum_t rev, const char *next_node_id,
              const char *next_copy_id, apr_pool_t *pool)
{
  char *buf;
  const char *tmp_name, *name;
  fs_fs_data_t *ffd = fs->fsap_data;

  /* Now we can just write out this line. */
  if (ffd->format >= SVN_FS_FS__MIN_NO_GLOBAL_IDS_FORMAT)
    buf = apr_psprintf(pool, "%ld\n", rev);
  else
    buf = apr_psprintf(pool, "%ld %s %s\n", rev, next_node_id, next_copy_id);

  name = svn_fs_fs__path_current(fs, pool);
  SVN_ERR(svn_io_write_unique(&tmp_name,
                              svn_dirent_dirname(name, pool),
                              buf, strlen(buf),
                              svn_io_file_del_none, pool));

  return move_into_place(tmp_name, name, name, pool);
}

/* Update the 'current' file to hold the correct next node and copy_ids
   from transaction TXN_ID in filesystem FS.  The current revision is
   set to REV.  Perform temporary allocations in POOL. */
static svn_error_t *
write_final_current(svn_fs_t *fs,
                    const char *txn_id,
                    svn_revnum_t rev,
                    const char *start_node_id,
                    const char *start_copy_id,
                    apr_pool_t *pool)
{
  const char *txn_node_id, *txn_copy_id;
  char new_node_id[MAX_KEY_SIZE + 2];
  char new_copy_id[MAX_KEY_SIZE + 2];
  fs_fs_data_t *ffd = fs->fsap_data;

  if (ffd->format >= SVN_FS_FS__MIN_NO_GLOBAL_IDS_FORMAT)
    return write_current(fs, rev, NULL, NULL, pool);

  /* To find the next available ids, we add the id that used to be in
     the 'current' file, to the next ids from the transaction file. */
  SVN_ERR(read_next_ids(&txn_node_id, &txn_copy_id, fs, txn_id, pool));

  svn_fs_fs__add_keys(start_node_id, txn_node_id, new_node_id);
  svn_fs_fs__add_keys(start_copy_id, txn_copy_id, new_copy_id);

  return write_current(fs, rev, new_node_id, new_copy_id, pool);
}

/* Verify that the user registed with FS has all the locks necessary to
   permit all the changes associate with TXN_NAME.
   The FS write lock is assumed to be held by the caller. */
static svn_error_t *
verify_locks(svn_fs_t *fs,
             const char *txn_name,
             apr_pool_t *pool)
{
  apr_pool_t *subpool = svn_pool_create(pool);
  apr_hash_t *changes;
  apr_hash_index_t *hi;
  apr_array_header_t *changed_paths;
  svn_stringbuf_t *last_recursed = NULL;
  int i;

  /* Fetch the changes for this transaction. */
  SVN_ERR(svn_fs_fs__txn_changes_fetch(&changes, fs, txn_name, pool));

  /* Make an array of the changed paths, and sort them depth-first-ily.  */
  changed_paths = apr_array_make(pool, apr_hash_count(changes) + 1,
                                 sizeof(const char *));
  for (hi = apr_hash_first(pool, changes); hi; hi = apr_hash_next(hi))
    APR_ARRAY_PUSH(changed_paths, const char *) = svn__apr_hash_index_key(hi);
  qsort(changed_paths->elts, changed_paths->nelts,
        changed_paths->elt_size, svn_sort_compare_paths);

  /* Now, traverse the array of changed paths, verify locks.  Note
     that if we need to do a recursive verification a path, we'll skip
     over children of that path when we get to them. */
  for (i = 0; i < changed_paths->nelts; i++)
    {
      const char *path;
      svn_fs_path_change2_t *change;
      svn_boolean_t recurse = TRUE;

      svn_pool_clear(subpool);
      path = APR_ARRAY_IDX(changed_paths, i, const char *);

      /* If this path has already been verified as part of a recursive
         check of one of its parents, no need to do it again.  */
      if (last_recursed
          && svn_dirent_is_child(last_recursed->data, path, subpool))
        continue;

      /* Fetch the change associated with our path.  */
      change = apr_hash_get(changes, path, APR_HASH_KEY_STRING);

      /* What does it mean to succeed at lock verification for a given
         path?  For an existing file or directory getting modified
         (text, props), it means we hold the lock on the file or
         directory.  For paths being added or removed, we need to hold
         the locks for that path and any children of that path.

         WHEW!  We have no reliable way to determine the node kind
         of deleted items, but fortunately we are going to do a
         recursive check on deleted paths regardless of their kind.  */
      if (change->change_kind == svn_fs_path_change_modify)
        recurse = FALSE;
      SVN_ERR(svn_fs_fs__allow_locked_operation(path, fs, recurse, TRUE,
                                                subpool));

      /* If we just did a recursive check, remember the path we
         checked (so children can be skipped).  */
      if (recurse)
        {
          if (! last_recursed)
            last_recursed = svn_stringbuf_create(path, pool);
          else
            svn_stringbuf_set(last_recursed, path);
        }
    }
  svn_pool_destroy(subpool);
  return SVN_NO_ERROR;
}

/* Baton used for commit_body below. */
struct commit_baton {
  svn_revnum_t *new_rev_p;
  svn_fs_t *fs;
  svn_fs_txn_t *txn;
  apr_array_header_t *reps_to_cache;
  apr_pool_t *reps_pool;
};

/* The work-horse for svn_fs_fs__commit, called with the FS write lock.
   This implements the svn_fs_fs__with_write_lock() 'body' callback
   type.  BATON is a 'struct commit_baton *'. */
static svn_error_t *
commit_body(void *baton, apr_pool_t *pool)
{
  struct commit_baton *cb = baton;
  fs_fs_data_t *ffd = cb->fs->fsap_data;
  const char *old_rev_filename, *rev_filename, *proto_filename;
  const char *revprop_filename, *final_revprop;
  const svn_fs_id_t *root_id, *new_root_id;
  const char *start_node_id = NULL, *start_copy_id = NULL;
  svn_revnum_t old_rev, new_rev;
  apr_file_t *proto_file;
  void *proto_file_lockcookie;
  apr_off_t changed_path_offset;
  char *buf;
  apr_hash_t *txnprops;
  apr_array_header_t *txnprop_list;
  svn_prop_t prop;
  svn_string_t date;

  /* Get the current youngest revision. */
  SVN_ERR(svn_fs_fs__youngest_rev(&old_rev, cb->fs, pool));

  /* Check to make sure this transaction is based off the most recent
     revision. */
  if (cb->txn->base_rev != old_rev)
    return svn_error_create(SVN_ERR_FS_TXN_OUT_OF_DATE, NULL,
                            _("Transaction out of date"));

  /* Locks may have been added (or stolen) between the calling of
     previous svn_fs.h functions and svn_fs_commit_txn(), so we need
     to re-examine every changed-path in the txn and re-verify all
     discovered locks. */
  SVN_ERR(verify_locks(cb->fs, cb->txn->id, pool));

  /* Get the next node_id and copy_id to use. */
  if (ffd->format < SVN_FS_FS__MIN_NO_GLOBAL_IDS_FORMAT)
    SVN_ERR(get_next_revision_ids(&start_node_id, &start_copy_id, cb->fs,
                                  pool));

  /* We are going to be one better than this puny old revision. */
  new_rev = old_rev + 1;

  /* Get a write handle on the proto revision file. */
  SVN_ERR(get_writable_proto_rev(&proto_file, &proto_file_lockcookie,
                                 cb->fs, cb->txn->id, pool));

  /* Write out all the node-revisions and directory contents. */
  root_id = svn_fs_fs__id_txn_create("0", "0", cb->txn->id, pool);
  SVN_ERR(write_final_rev(&new_root_id, proto_file, new_rev, cb->fs, root_id,
                          start_node_id, start_copy_id,
                          cb->reps_to_cache, cb->reps_pool,
                          pool));

  /* Write the changed-path information. */
  SVN_ERR(write_final_changed_path_info(&changed_path_offset, proto_file,
                                        cb->fs, cb->txn->id, pool));

  /* Write the final line. */
  buf = apr_psprintf(pool, "\n%" APR_OFF_T_FMT " %" APR_OFF_T_FMT "\n",
                     svn_fs_fs__id_offset(new_root_id),
                     changed_path_offset);
  SVN_ERR(svn_io_file_write_full(proto_file, buf, strlen(buf), NULL,
                                 pool));
  SVN_ERR(svn_io_file_flush_to_disk(proto_file, pool));
  SVN_ERR(svn_io_file_close(proto_file, pool));

  /* we wrote to the db -> sync file contents */
  SVN_ERR(sync_file_handle_cache(cb->fs));

  /* We don't unlock the prototype revision file immediately to avoid a
     race with another caller writing to the prototype revision file
     before we commit it. */

  /* Remove any temporary txn props representing 'flags'. */
  SVN_ERR(svn_fs_fs__txn_proplist(&txnprops, cb->txn, pool));
  txnprop_list = apr_array_make(pool, 3, sizeof(svn_prop_t));
  prop.value = NULL;

  if (apr_hash_get(txnprops, SVN_FS__PROP_TXN_CHECK_OOD, APR_HASH_KEY_STRING))
    {
      prop.name = SVN_FS__PROP_TXN_CHECK_OOD;
      APR_ARRAY_PUSH(txnprop_list, svn_prop_t) = prop;
    }

  if (apr_hash_get(txnprops, SVN_FS__PROP_TXN_CHECK_LOCKS,
                   APR_HASH_KEY_STRING))
    {
      prop.name = SVN_FS__PROP_TXN_CHECK_LOCKS;
      APR_ARRAY_PUSH(txnprop_list, svn_prop_t) = prop;
    }

  if (! apr_is_empty_array(txnprop_list))
    SVN_ERR(svn_fs_fs__change_txn_props(cb->txn, txnprop_list, pool));

  /* Create the shard for the rev and revprop file, if we're sharding and
     this is the first revision of a new shard.  We don't care if this
     fails because the shard already existed for some reason. */
  if (ffd->max_files_per_dir && new_rev % ffd->max_files_per_dir == 0)
    {
      svn_error_t *err;
      const char *new_dir = path_rev_shard(cb->fs, new_rev, pool);
      err = svn_io_dir_make(new_dir, APR_OS_DEFAULT, pool);
      if (err && !APR_STATUS_IS_EEXIST(err->apr_err))
        return svn_error_return(err);
      svn_error_clear(err);
      SVN_ERR(svn_io_copy_perms(svn_dirent_join(cb->fs->path,
                                                PATH_REVS_DIR,
                                                pool),
                                new_dir, pool));

      if (ffd->format < SVN_FS_FS__MIN_PACKED_REVPROP_FORMAT ||
          new_rev >= ffd->min_unpacked_revprop)
        {
          new_dir = path_revprops_shard(cb->fs, new_rev, pool);
          err = svn_io_dir_make(new_dir, APR_OS_DEFAULT, pool);
          if (err && !APR_STATUS_IS_EEXIST(err->apr_err))
            SVN_ERR(err);
          svn_error_clear(err);
          SVN_ERR(svn_io_copy_perms(svn_dirent_join(cb->fs->path,
                                                    PATH_REVPROPS_DIR,
                                                    pool),
                                    new_dir, pool));
        }
    }

  /* Move the finished rev file into place. */
  SVN_ERR(svn_fs_fs__path_rev_absolute(&old_rev_filename,
                                       cb->fs, old_rev, pool));
  rev_filename = path_rev(cb->fs, new_rev, pool);
  proto_filename = path_txn_proto_rev(cb->fs, cb->txn->id, pool);
  SVN_ERR(move_into_place(proto_filename, rev_filename, old_rev_filename,
                          pool));

  /* Now that we've moved the prototype revision file out of the way,
     we can unlock it (since further attempts to write to the file
     will fail as it no longer exists).  We must do this so that we can
     remove the transaction directory later. */
  SVN_ERR(unlock_proto_rev(cb->fs, cb->txn->id, proto_file_lockcookie, pool));

  /* Update commit time to ensure that svn:date revprops remain ordered. */
  date.data = svn_time_to_cstring(apr_time_now(), pool);
  date.len = strlen(date.data);

  SVN_ERR(svn_fs_fs__change_txn_prop(cb->txn, SVN_PROP_REVISION_DATE,
                                     &date, pool));

  if (ffd->format < SVN_FS_FS__MIN_PACKED_REVPROP_FORMAT ||
      new_rev >= ffd->min_unpacked_revprop)
    {
      /* Move the revprops file into place. */
      revprop_filename = path_txn_props(cb->fs, cb->txn->id, pool);
      final_revprop = path_revprops(cb->fs, new_rev, pool);
      SVN_ERR(move_into_place(revprop_filename, final_revprop,
                              old_rev_filename, pool));
    }
  else
    {
      /* Read the revprops, and commit them to the permenant sqlite db. */
      apr_hash_t *proplist = apr_hash_make(pool);
      svn_sqlite__stmt_t *stmt;

      SVN_ERR(get_txn_proplist(proplist, cb->fs, cb->txn->id, pool));

      SVN_ERR(svn_sqlite__get_statement(&stmt, ffd->revprop_db,
                                        STMT_SET_REVPROP));
      SVN_ERR(svn_sqlite__bind_int64(stmt, 1, new_rev));
      SVN_ERR(svn_sqlite__bind_properties(stmt, 2, proplist, pool));
      SVN_ERR(svn_sqlite__insert(NULL, stmt));
    }

  /* Update the 'current' file. */
  SVN_ERR(write_final_current(cb->fs, cb->txn->id, new_rev, start_node_id,
                              start_copy_id, pool));

  /* At this point the new revision is committed and globally visible
     so let the caller know it succeeded by giving it the new revision
     number, which fulfills svn_fs_commit_txn() contract.  Any errors
     after this point do not change the fact that a new revision was
     created. */
  *cb->new_rev_p = new_rev;

  ffd->youngest_rev_cache = new_rev;

  /* Remove this transaction directory. */
  SVN_ERR(svn_fs_fs__purge_txn(cb->fs, cb->txn->id, pool));

  return SVN_NO_ERROR;
}

/* The work-horse for svn_fs_fs__commit_obliteration, called with the FS write lock.
   This implements the svn_fs_fs__with_write_lock() 'body' callback
   type.  BATON is a 'struct commit_baton *'. */
static svn_error_t *
commit_obliteration_body(void *baton, apr_pool_t *pool)
{
  struct commit_baton *cb = baton;
  fs_fs_data_t *ffd = cb->fs->fsap_data;
  const char *old_rev_filename, *rev_filename, *proto_filename;
  const char *revprop_filename, *final_revprop;
  const svn_fs_id_t *root_id, *new_root_id;
  const char *start_node_id = NULL, *start_copy_id = NULL;
  svn_revnum_t rev = *cb->new_rev_p;
  svn_revnum_t old_rev = rev, new_rev = rev;  /* ### relics of normal commit */
  apr_file_t *proto_file;
  void *proto_file_lockcookie;
  apr_off_t changed_path_offset;
  char *buf;

  /* ### Someday support obliterating packed revisions. Maybe. */
  if (is_packed_rev(cb->fs, rev))
    return svn_error_create(SVN_ERR_FS_GENERAL, NULL,
                            _("Obliteration of already-packed revision "
                              "is not supported"));

  /* Get the next node_id and copy_id to use. */
  if (ffd->format < SVN_FS_FS__MIN_NO_GLOBAL_IDS_FORMAT)
    /* ### But not like this, perhaps, for obliterate? Or, if so, then we
     * should increment and write back this info in the 'current' file as
     * the non-oblit commit does. */
    SVN_ERR(get_next_revision_ids(&start_node_id, &start_copy_id, cb->fs,
                                  pool));

  /* Get a write handle on the proto revision file. */
  SVN_ERR(get_writable_proto_rev(&proto_file, &proto_file_lockcookie,
                                 cb->fs, cb->txn->id, pool));

  /* Write out all the node-revisions and directory contents. */
  root_id = svn_fs_fs__id_txn_create("0", "0", cb->txn->id, pool);
  SVN_ERR(write_final_rev(&new_root_id, proto_file, new_rev, cb->fs, root_id,
                          start_node_id, start_copy_id,
                          cb->reps_to_cache, cb->reps_pool,
                          pool));

  /* Write the changed-path information. */
  SVN_ERR(write_final_changed_path_info(&changed_path_offset, proto_file,
                                        cb->fs, cb->txn->id, pool));

  /* Write the final line. */
  buf = apr_psprintf(pool, "\n%" APR_OFF_T_FMT " %" APR_OFF_T_FMT "\n",
                     svn_fs_fs__id_offset(new_root_id),
                     changed_path_offset);
  SVN_ERR(svn_io_file_write_full(proto_file, buf, strlen(buf), NULL,
                                 pool));
  SVN_ERR(svn_io_file_flush_to_disk(proto_file, pool));
  SVN_ERR(svn_io_file_close(proto_file, pool));

  /* we wrote to the db -> sync file contents */
  SVN_ERR(sync_file_handle_cache(cb->fs));

  /* We don't unlock the prototype revision file immediately to avoid a
     race with another caller writing to the prototype revision file
     before we commit it. */

  /* Move the finished rev file into place. */
  if (is_packed_rev(cb->fs, rev))
    {
      /* ### complexity */
      SVN_ERR_MALFUNCTION();
    }
  else
    {
      SVN_ERR(svn_fs_fs__path_rev_absolute(&old_rev_filename,
                                           cb->fs, old_rev, pool));
      rev_filename = path_rev(cb->fs, new_rev, pool);
      proto_filename = path_txn_proto_rev(cb->fs, cb->txn->id, pool);
      SVN_ERR(move_into_place(proto_filename, rev_filename, old_rev_filename,
                              pool));
    }

  /* Now that we've moved the prototype revision file out of the way,
     we can unlock it (since further attempts to write to the file
     will fail as it no longer exists).  We must do this so that we can
     remove the transaction directory later. */
  SVN_ERR(unlock_proto_rev(cb->fs, cb->txn->id, proto_file_lockcookie, pool));

  /* Move the revprops file into place. */
  revprop_filename = path_txn_props(cb->fs, cb->txn->id, pool);
  final_revprop = path_revprops(cb->fs, new_rev, pool);
  SVN_ERR(move_into_place(revprop_filename, final_revprop, old_rev_filename,
                          pool));

  /* Remove this transaction directory. */
  SVN_ERR(svn_fs_fs__purge_txn(cb->fs, cb->txn->id, pool));

  return SVN_NO_ERROR;
}

/* Add the representations in REPS_TO_CACHE (an array of representation_t *)
 * to the rep-cache database of FS. */
static svn_error_t *
write_reps_to_cache(svn_fs_t *fs,
                    const apr_array_header_t *reps_to_cache,
                    apr_pool_t *scratch_pool)
{
  int i;

  for (i = 0; i < reps_to_cache->nelts; i++)
    {
      representation_t *rep = APR_ARRAY_IDX(reps_to_cache, i, representation_t *);

      /* FALSE because we don't care if another parallel commit happened to
       * collide with us.  (Non-parallel collisions will not be detected.) */
      SVN_ERR(svn_fs_fs__set_rep_reference(fs, rep, FALSE, scratch_pool));
    }

  return SVN_NO_ERROR;
}

/* Implements svn_sqlite__transaction_callback_t. */
static svn_error_t *
commit_sqlite_txn_callback(void *baton, svn_sqlite__db_t *db,
                           apr_pool_t *scratch_pool)
{
  struct commit_baton *cb = baton;

  /* Write new entries to the rep-sharing database.
   *
   * We use an sqlite transcation to speed things up;
   * see <http://www.sqlite.org/faq.html#q19>.
   */
  SVN_ERR(write_reps_to_cache(cb->fs, cb->reps_to_cache, scratch_pool));

  return SVN_NO_ERROR;
}

svn_error_t *
svn_fs_fs__commit(svn_revnum_t *new_rev_p,
                  svn_fs_t *fs,
                  svn_fs_txn_t *txn,
                  apr_pool_t *pool)
{
  struct commit_baton cb;
  fs_fs_data_t *ffd = fs->fsap_data;

  cb.new_rev_p = new_rev_p;
  cb.fs = fs;
  cb.txn = txn;

  if (ffd->rep_sharing_allowed)
    {
      cb.reps_to_cache = apr_array_make(pool, 5, sizeof(representation_t *));
      cb.reps_pool = pool;
    }
  else
    {
      cb.reps_to_cache = NULL;
      cb.reps_pool = NULL;
    }

  SVN_ERR(svn_fs_fs__with_write_lock(fs, commit_body, &cb, pool));

  if (ffd->rep_sharing_allowed)
    {
      /* At this point, *NEW_REV_P has been set, so errors here won't affect
         the success of the commit.  (See svn_fs_commit_txn().)  */
      SVN_ERR(svn_fs_fs__open_rep_cache(fs, pool));
      SVN_ERR(svn_sqlite__with_transaction(ffd->rep_cache_db,
                                           commit_sqlite_txn_callback,
                                           &cb, pool));
    }

  return SVN_NO_ERROR;
}

svn_error_t *
svn_fs_fs__commit_obliteration(svn_revnum_t rev,
                               svn_fs_t *fs,
                               svn_fs_txn_t *txn,
                               apr_pool_t *pool)
{
  struct commit_baton cb;
  fs_fs_data_t *ffd = fs->fsap_data;

  /* Analogous to svn_fs_fs__commit(). */
  cb.new_rev_p = &rev;
  cb.fs = fs;
  cb.txn = txn;

  if (ffd->rep_sharing_allowed)
    {
      cb.reps_to_cache = apr_array_make(pool, 5, sizeof(representation_t *));
      cb.reps_pool = pool;
    }
  else
    {
      cb.reps_to_cache = NULL;
      cb.reps_pool = NULL;
    }

  /* Commit the obliteration revision */
  SVN_ERR(svn_fs_fs__with_write_lock(fs, commit_obliteration_body, &cb, pool));

  /* TODO: Update the rep cache: in particular, delete invalid entries, and
   * ensure we will re-validate entries that may already be in pending txns. */
  if (ffd->rep_sharing_allowed)
    {
      /* ###
       * SVN_ERR(svn_fs_fs__open_rep_cache(fs, pool));
       * SVN_ERR(svn_sqlite__with_transaction(ffd->rep_cache_db,
       *                                      commit_sqlite_txn_callback,
       *                                      &cb, pool));
       */
    }

  return SVN_NO_ERROR;
}

svn_error_t *
svn_fs_fs__reserve_copy_id(const char **copy_id_p,
                           svn_fs_t *fs,
                           const char *txn_id,
                           apr_pool_t *pool)
{
  const char *cur_node_id, *cur_copy_id;
  char *copy_id;
  apr_size_t len;

  /* First read in the current next-ids file. */
  SVN_ERR(read_next_ids(&cur_node_id, &cur_copy_id, fs, txn_id, pool));

  copy_id = apr_pcalloc(pool, strlen(cur_copy_id) + 2);

  len = strlen(cur_copy_id);
  svn_fs_fs__next_key(cur_copy_id, &len, copy_id);

  SVN_ERR(write_next_ids(fs, txn_id, cur_node_id, copy_id, pool));

  *copy_id_p = apr_pstrcat(pool, "_", cur_copy_id, (char *)NULL);

  return SVN_NO_ERROR;
}

/* Write out the zeroth revision for filesystem FS. */
static svn_error_t *
write_revision_zero(svn_fs_t *fs)
{
  const char *path_revision_zero = path_rev(fs, 0, fs->pool);
  apr_hash_t *proplist;
  svn_string_t date;

  /* Write out a rev file for revision 0. */
  SVN_ERR(svn_io_file_create(path_revision_zero,
                             "PLAIN\nEND\nENDREP\n"
                             "id: 0.0.r0/17\n"
                             "type: dir\n"
                             "count: 0\n"
                             "text: 0 0 4 4 "
                             "2d2977d1c96f487abe4a1e202dd03b4e\n"
                             "cpath: /\n"
                             "\n\n17 107\n", fs->pool));
  SVN_ERR(svn_io_set_file_read_only(path_revision_zero, FALSE, fs->pool));

  /* Set a date on revision 0. */
  date.data = svn_time_to_cstring(apr_time_now(), fs->pool);
  date.len = strlen(date.data);
  proplist = apr_hash_make(fs->pool);
  apr_hash_set(proplist, SVN_PROP_REVISION_DATE, APR_HASH_KEY_STRING, &date);
  return set_revision_proplist(fs, 0, proplist, fs->pool);
}

svn_error_t *
svn_fs_fs__create(svn_fs_t *fs,
                  const char *path,
                  apr_pool_t *pool)
{
  int format = SVN_FS_FS__FORMAT_NUMBER;
  fs_fs_data_t *ffd = fs->fsap_data;

  fs->path = apr_pstrdup(pool, path);
  /* See if compatibility with older versions was explicitly requested. */
  if (fs->config)
    {
      if (apr_hash_get(fs->config, SVN_FS_CONFIG_PRE_1_4_COMPATIBLE,
                                   APR_HASH_KEY_STRING))
        format = 1;
      else if (apr_hash_get(fs->config, SVN_FS_CONFIG_PRE_1_5_COMPATIBLE,
                                        APR_HASH_KEY_STRING))
        format = 2;
      else if (apr_hash_get(fs->config, SVN_FS_CONFIG_PRE_1_6_COMPATIBLE,
                                        APR_HASH_KEY_STRING))
        format = 3;
      else if (apr_hash_get(fs->config, SVN_FS_CONFIG_PRE_1_7_COMPATIBLE,
                                        APR_HASH_KEY_STRING))
        format = 4;
    }
  ffd->format = format;

  /* Override the default linear layout if this is a new-enough format. */
  if (format >= SVN_FS_FS__MIN_LAYOUT_FORMAT_OPTION_FORMAT)
    ffd->max_files_per_dir = SVN_FS_FS_DEFAULT_MAX_FILES_PER_DIR;

  /* Create the revision data directories. */
  if (ffd->max_files_per_dir)
    SVN_ERR(svn_io_make_dir_recursively(path_rev_shard(fs, 0, pool), pool));
  else
    SVN_ERR(svn_io_make_dir_recursively(svn_dirent_join(path, PATH_REVS_DIR,
                                                        pool),
                                        pool));

  /* Create the revprops directory. */
  if (ffd->max_files_per_dir)
    SVN_ERR(svn_io_make_dir_recursively(path_revprops_shard(fs, 0, pool),
                                        pool));
  else
    SVN_ERR(svn_io_make_dir_recursively(svn_dirent_join(path,
                                                        PATH_REVPROPS_DIR,
                                                        pool),
                                        pool));

  /* Write the min unpacked revprop file, and create the database. */
  if (format >= SVN_FS_FS__MIN_PACKED_REVPROP_FORMAT)
    {
      SVN_ERR(create_packed_revprops_db(&ffd->revprop_db, fs, fs->pool, pool));
    }

  /* Create the transaction directory. */
  SVN_ERR(svn_io_make_dir_recursively(svn_dirent_join(path, PATH_TXNS_DIR,
                                                      pool),
                                      pool));

  /* Create the protorevs directory. */
  if (format >= SVN_FS_FS__MIN_PROTOREVS_DIR_FORMAT)
    SVN_ERR(svn_io_make_dir_recursively(svn_dirent_join(path, PATH_TXN_PROTOS_DIR,
                                                      pool),
                                        pool));

  /* Create the 'current' file. */
  SVN_ERR(svn_io_file_create(svn_fs_fs__path_current(fs, pool),
                             (format >= SVN_FS_FS__MIN_NO_GLOBAL_IDS_FORMAT
                              ? "0\n" : "0 1 1\n"),
                             pool));
  SVN_ERR(svn_io_file_create(path_lock(fs, pool), "", pool));
  SVN_ERR(svn_fs_fs__set_uuid(fs, svn_uuid_generate(pool), pool));

  SVN_ERR(write_revision_zero(fs));

  SVN_ERR(write_config(fs, pool));

  SVN_ERR(read_config(fs, pool));

  /* Create the min unpacked rev file. */
  if (ffd->format >= SVN_FS_FS__MIN_PACKED_FORMAT)
    SVN_ERR(svn_io_file_create(path_min_unpacked_rev(fs, pool), "0\n", pool));

  /* Create the txn-current file if the repository supports
     the transaction sequence file. */
  if (format >= SVN_FS_FS__MIN_TXN_CURRENT_FORMAT)
    {
      SVN_ERR(svn_io_file_create(path_txn_current(fs, pool),
                                 "0\n", pool));
      SVN_ERR(svn_io_file_create(path_txn_current_lock(fs, pool),
                                 "", pool));
    }

  /* This filesystem is ready.  Stamp it with a format number. */
  SVN_ERR(write_format(path_format(fs, pool),
                       ffd->format, ffd->max_files_per_dir, FALSE, pool));

  ffd->youngest_rev_cache = 0;
  return SVN_NO_ERROR;
}

/* Part of the recovery procedure.  Return the largest revision *REV in
   filesystem FS.  Use POOL for temporary allocation. */
static svn_error_t *
recover_get_largest_revision(svn_fs_t *fs, svn_revnum_t *rev, apr_pool_t *pool)
{
  /* Discovering the largest revision in the filesystem would be an
     expensive operation if we did a readdir() or searched linearly,
     so we'll do a form of binary search.  left is a revision that we
     know exists, right a revision that we know does not exist. */
  apr_pool_t *iterpool;
  svn_revnum_t left, right = 1;

  iterpool = svn_pool_create(pool);
  /* Keep doubling right, until we find a revision that doesn't exist. */
  while (1)
    {
      svn_error_t *err;
      svn_file_handle_cache__handle_t *file;

      /* We don't care about the file pointer position as long as the file 
         itself exists. */
      err = open_pack_or_rev_file(&file, fs, right, -1, 
                                  DEFAULT_FILE_COOKIE, iterpool);
      svn_pool_clear(iterpool);

      if (err && err->apr_err == SVN_ERR_FS_NO_SUCH_REVISION)
        {
          svn_error_clear(err);
          break;
        }
      else
        SVN_ERR(err);

      right <<= 1;
    }

  left = right >> 1;

  /* We know that left exists and right doesn't.  Do a normal bsearch to find
     the last revision. */
  while (left + 1 < right)
    {
      svn_revnum_t probe = left + ((right - left) / 2);
      svn_error_t *err;
      svn_file_handle_cache__handle_t *file;

      /* Again, ignore the file pointer position. */
      err = open_pack_or_rev_file(&file, fs, probe, -1, 
                                  DEFAULT_FILE_COOKIE, iterpool);
      svn_pool_clear(iterpool);

      if (err && err->apr_err == SVN_ERR_FS_NO_SUCH_REVISION)
        {
          svn_error_clear(err);
          right = probe;
        }
      else
        {
          SVN_ERR(err);
          left = probe;
        }
    }

  svn_pool_destroy(iterpool);

  /* left is now the largest revision that exists. */
  *rev = left;
  return SVN_NO_ERROR;
}

/* A baton for reading a fixed amount from an open file.  For
   recover_find_max_ids() below. */
struct recover_read_from_file_baton
{
  apr_file_t *file;
  apr_pool_t *pool;
  apr_off_t remaining;
};

/* A stream read handler used by recover_find_max_ids() below.
   Read and return at most BATON->REMAINING bytes from the stream,
   returning nothing after that to indicate EOF. */
static svn_error_t *
read_handler_recover(void *baton, char *buffer, apr_size_t *len)
{
  struct recover_read_from_file_baton *b = baton;
  svn_filesize_t bytes_to_read = *len;

  if (b->remaining == 0)
    {
      /* Return a successful read of zero bytes to signal EOF. */
      *len = 0;
      return SVN_NO_ERROR;
    }

  if (bytes_to_read > b->remaining)
    bytes_to_read = b->remaining;
  b->remaining -= bytes_to_read;

  return svn_io_file_read_full2(b->file, buffer, (apr_size_t) bytes_to_read,
                                len, NULL, b->pool);
}

/* Part of the recovery procedure.  Read the directory noderev at offset
   OFFSET of file REV_FILE (the revision file of revision REV of
   filesystem FS), and set MAX_NODE_ID and MAX_COPY_ID to be the node-id
   and copy-id of that node, if greater than the current value stored
   in either.  Recurse into any child directories that were modified in
   this revision.

   MAX_NODE_ID and MAX_COPY_ID must be arrays of at least MAX_KEY_SIZE.

   Perform temporary allocation in POOL. */
static svn_error_t *
recover_find_max_ids(svn_fs_t *fs, svn_revnum_t rev,
                     apr_file_t *rev_file, apr_off_t offset,
                     char *max_node_id, char *max_copy_id,
                     apr_pool_t *pool)
{
  apr_hash_t *headers;
  char *value;
  representation_t *data_rep;
  struct rep_args *ra;
  struct recover_read_from_file_baton baton;
  svn_stream_t *stream;
  apr_hash_t *entries;
  apr_hash_index_t *hi;
  apr_pool_t *iterpool;

  SVN_ERR(svn_io_file_seek(rev_file, APR_SET, &offset, pool));
  SVN_ERR(read_header_block(&headers, svn_stream_from_aprfile2(rev_file, TRUE,
                                                               pool),
                            pool));

  /* Check that this is a directory.  It should be. */
  value = apr_hash_get(headers, HEADER_TYPE, APR_HASH_KEY_STRING);
  if (value == NULL || strcmp(value, KIND_DIR) != 0)
    return svn_error_create(SVN_ERR_FS_CORRUPT, NULL,
                            _("Recovery encountered a non-directory node"));

  /* Get the data location.  No data location indicates an empty directory. */
  value = apr_hash_get(headers, HEADER_TEXT, APR_HASH_KEY_STRING);
  if (!value)
    return SVN_NO_ERROR;
  SVN_ERR(read_rep_offsets(&data_rep, value, NULL, FALSE, pool));

  /* If the directory's data representation wasn't changed in this revision,
     we've already scanned the directory's contents for noderevs, so we don't
     need to again.  This will occur if a property is changed on a directory
     without changing the directory's contents. */
  if (data_rep->revision != rev)
    return SVN_NO_ERROR;

  /* We could use get_dir_contents(), but this is much cheaper.  It does
     rely on directory entries being stored as PLAIN reps, though. */
  offset = data_rep->offset;
  SVN_ERR(svn_io_file_seek(rev_file, APR_SET, &offset, pool));
  SVN_ERR(read_rep_line(&ra, rev_file, pool));
  if (ra->is_delta)
    return svn_error_create(SVN_ERR_FS_CORRUPT, NULL,
                            _("Recovery encountered a deltified directory "
                              "representation"));

  /* Now create a stream that's allowed to read only as much data as is
     stored in the representation. */
  baton.file = rev_file;
  baton.pool = pool;
  baton.remaining = data_rep->expanded_size;
  stream = svn_stream_create(&baton, pool);
  svn_stream_set_read(stream, read_handler_recover);

  /* Now read the entries from that stream. */
  entries = apr_hash_make(pool);
  SVN_ERR(svn_hash_read2(entries, stream, SVN_HASH_TERMINATOR, pool));
  SVN_ERR(svn_stream_close(stream));

  /* Now check each of the entries in our directory to find new node and
     copy ids, and recurse into new subdirectories. */
  iterpool = svn_pool_create(pool);
  for (hi = apr_hash_first(pool, entries); hi; hi = apr_hash_next(hi))
    {
      char *str_val;
      char *str, *last_str;
      svn_node_kind_t kind;
      svn_fs_id_t *id;
      const char *node_id, *copy_id;
      apr_off_t child_dir_offset;
      const svn_string_t *path = svn__apr_hash_index_val(hi);

      svn_pool_clear(iterpool);

      str_val = apr_pstrdup(iterpool, path->data);

      str = apr_strtok(str_val, " ", &last_str);
      if (str == NULL)
        return svn_error_create(SVN_ERR_FS_CORRUPT, NULL,
                                _("Directory entry corrupt"));

      if (strcmp(str, KIND_FILE) == 0)
        kind = svn_node_file;
      else if (strcmp(str, KIND_DIR) == 0)
        kind = svn_node_dir;
      else
        {
          return svn_error_create(SVN_ERR_FS_CORRUPT, NULL,
                                  _("Directory entry corrupt"));
        }

      str = apr_strtok(NULL, " ", &last_str);
      if (str == NULL)
        return svn_error_create(SVN_ERR_FS_CORRUPT, NULL,
                                _("Directory entry corrupt"));

      id = svn_fs_fs__id_parse(str, strlen(str), iterpool);

      if (svn_fs_fs__id_rev(id) != rev)
        {
          /* If the node wasn't modified in this revision, we've already
             checked the node and copy id. */
          continue;
        }

      node_id = svn_fs_fs__id_node_id(id);
      copy_id = svn_fs_fs__id_copy_id(id);

      if (svn_fs_fs__key_compare(node_id, max_node_id) > 0)
        {
          assert(strlen(node_id) < MAX_KEY_SIZE);
          apr_cpystrn(max_node_id, node_id, MAX_KEY_SIZE);
        }
      if (svn_fs_fs__key_compare(copy_id, max_copy_id) > 0)
        {
          assert(strlen(copy_id) < MAX_KEY_SIZE);
          apr_cpystrn(max_copy_id, copy_id, MAX_KEY_SIZE);
        }

      if (kind == svn_node_file)
        continue;

      child_dir_offset = svn_fs_fs__id_offset(id);
      SVN_ERR(recover_find_max_ids(fs, rev, rev_file, child_dir_offset,
                                   max_node_id, max_copy_id, iterpool));
    }
  svn_pool_destroy(iterpool);

  return SVN_NO_ERROR;
}

/* Baton used for recover_body below. */
struct recover_baton {
  svn_fs_t *fs;
  svn_cancel_func_t cancel_func;
  void *cancel_baton;
};

/* The work-horse for svn_fs_fs__recover, called with the FS
   write lock.  This implements the svn_fs_fs__with_write_lock()
   'body' callback type.  BATON is a 'struct recover_baton *'. */
static svn_error_t *
recover_body(void *baton, apr_pool_t *pool)
{
  struct recover_baton *b = baton;
  svn_fs_t *fs = b->fs;
  fs_fs_data_t *ffd = fs->fsap_data;
  svn_revnum_t max_rev;
  char next_node_id_buf[MAX_KEY_SIZE], next_copy_id_buf[MAX_KEY_SIZE];
  char *next_node_id = NULL, *next_copy_id = NULL;
  svn_revnum_t youngest_rev;
  svn_node_kind_t youngest_revprops_kind;

  /* First, we need to know the largest revision in the filesystem. */
  SVN_ERR(recover_get_largest_revision(fs, &max_rev, pool));

  /* Get the expected youngest revision */
  SVN_ERR(get_youngest(&youngest_rev, fs->path, pool));

  /* Policy note:

     Since the revprops file is written after the revs file, the true
     maximum available revision is the youngest one for which both are
     present.  That's probably the same as the max_rev we just found,
     but if it's not, we could, in theory, repeatedly decrement
     max_rev until we find a revision that has both a revs and
     revprops file, then write db/current with that.

     But we choose not to.  If a repository is so corrupt that it's
     missing at least one revprops file, we shouldn't assume that the
     youngest revision for which both the revs and revprops files are
     present is healthy.  In other words, we're willing to recover
     from a missing or out-of-date db/current file, because db/current
     is truly redundant -- it's basically a cache so we don't have to
     find max_rev each time, albeit a cache with unusual semantics,
     since it also officially defines when a revision goes live.  But
     if we're missing more than the cache, it's time to back out and
     let the admin reconstruct things by hand: correctness at that
     point may depend on external things like checking a commit email
     list, looking in particular working copies, etc.

     This policy matches well with a typical naive backup scenario.
     Say you're rsyncing your FSFS repository nightly to the same
     location.  Once revs and revprops are written, you've got the
     maximum rev; if the backup should bomb before db/current is
     written, then db/current could stay arbitrarily out-of-date, but
     we can still recover.  It's a small window, but we might as well
     do what we can. */

  /* Even if db/current were missing, it would be created with 0 by
     get_youngest(), so this conditional remains valid. */
  if (youngest_rev > max_rev)
    return svn_error_createf(SVN_ERR_FS_CORRUPT, NULL,
                             _("Expected current rev to be <= %ld "
                               "but found %ld"), max_rev, youngest_rev);

  /* We only need to search for maximum IDs for old FS formats which
     se global ID counters. */
  if (ffd->format < SVN_FS_FS__MIN_NO_GLOBAL_IDS_FORMAT)
    {
      /* Next we need to find the maximum node id and copy id in use across the
         filesystem.  Unfortunately, the only way we can get this information
         is to scan all the noderevs of all the revisions and keep track as
         we go along. */
      svn_revnum_t rev;
      apr_pool_t *iterpool = svn_pool_create(pool);
      char max_node_id[MAX_KEY_SIZE] = "0", max_copy_id[MAX_KEY_SIZE] = "0";
      apr_size_t len;

      for (rev = 0; rev <= max_rev; rev++)
        {
          svn_file_handle_cache__handle_t *rev_file;
          apr_file_t *apr_rev_file;
          apr_off_t root_offset;

          svn_pool_clear(iterpool);

          if (b->cancel_func)
            SVN_ERR(b->cancel_func(b->cancel_baton));

          /* Any file pointer position will do ... */
          SVN_ERR(open_pack_or_rev_file(&rev_file, fs, rev, -1,
                                        DEFAULT_FILE_COOKIE, iterpool));
          apr_rev_file = svn_file_handle_cache__get_apr_handle(rev_file);

          /* ... because it gets set here explicitly */
          SVN_ERR(get_root_changes_offset(&root_offset, NULL, 
                                          apr_rev_file, fs, rev,
                                          iterpool));
          SVN_ERR(recover_find_max_ids(fs, rev, apr_rev_file, root_offset,
                                       max_node_id, max_copy_id, iterpool));
          SVN_ERR(svn_file_handle_cache__close(rev_file));
        }
      svn_pool_destroy(iterpool);

      /* Now that we finally have the maximum revision, node-id and copy-id, we
         can bump the two ids to get the next of each. */
      len = strlen(max_node_id);
      svn_fs_fs__next_key(max_node_id, &len, next_node_id_buf);
      next_node_id = next_node_id_buf;
      len = strlen(max_copy_id);
      svn_fs_fs__next_key(max_copy_id, &len, next_copy_id_buf);
      next_copy_id = next_copy_id_buf;
    }

  /* Before setting current, verify that there is a revprops file
     for the youngest revision.  (Issue #2992) */
  SVN_ERR(svn_io_check_path(path_revprops(fs, max_rev, pool),
                            &youngest_revprops_kind, pool));
  if (youngest_revprops_kind == svn_node_none)
    {
      svn_boolean_t uhohs = TRUE;

      /* No file?  Hrm... maybe that's because this repository is
         packed and the youngest revision is in the revprops.db
         file?  We can at least see if that's a possibility.

         ### TODO: Could we check for revprops in the revprops.db?
         ###       What if rNNN legitimately has no revprops? */
      if (ffd->format >= SVN_FS_FS__MIN_PACKED_REVPROP_FORMAT)
        {
          svn_revnum_t min_unpacked_revprop;

          SVN_ERR(read_min_unpacked_rev(&min_unpacked_revprop,
                                        path_min_unpacked_revprop(fs, pool),
                                        pool));
          if (min_unpacked_revprop == (max_rev + 1))
            uhohs = FALSE;
        }
      if (uhohs)
        {
          return svn_error_createf(SVN_ERR_FS_CORRUPT, NULL,
                                   _("Revision %ld has a revs file but no "
                                     "revprops file"),
                                   max_rev);
        }
    }
  else if (youngest_revprops_kind != svn_node_file)
    {
      return svn_error_createf(SVN_ERR_FS_CORRUPT, NULL,
                               _("Revision %ld has a non-file where its "
                                 "revprops file should be"),
                               max_rev);
    }

  /* Now store the discovered youngest revision, and the next IDs if
     relevant, in a new 'current' file. */
  return write_current(fs, max_rev, next_node_id, next_copy_id, pool);
}

/* This implements the fs_library_vtable_t.recover() API. */
svn_error_t *
svn_fs_fs__recover(svn_fs_t *fs,
                   svn_cancel_func_t cancel_func, void *cancel_baton,
                   apr_pool_t *pool)
{
  struct recover_baton b;

  /* We have no way to take out an exclusive lock in FSFS, so we're
     restricted as to the types of recovery we can do.  Luckily,
     we just want to recreate the 'current' file, and we can do that just
     by blocking other writers. */
  b.fs = fs;
  b.cancel_func = cancel_func;
  b.cancel_baton = cancel_baton;
  return svn_fs_fs__with_write_lock(fs, recover_body, &b, pool);
}

svn_error_t *
svn_fs_fs__get_uuid(svn_fs_t *fs,
                    const char **uuid_p,
                    apr_pool_t *pool)
{
  fs_fs_data_t *ffd = fs->fsap_data;

  *uuid_p = apr_pstrdup(pool, ffd->uuid);
  return SVN_NO_ERROR;
}

svn_error_t *
svn_fs_fs__set_uuid(svn_fs_t *fs,
                    const char *uuid,
                    apr_pool_t *pool)
{
  char *my_uuid;
  apr_size_t my_uuid_len;
  const char *tmp_path;
  const char *uuid_path = path_uuid(fs, pool);
  fs_fs_data_t *ffd = fs->fsap_data;

  if (! uuid)
    uuid = svn_uuid_generate(pool);

  /* Make sure we have a copy in FS->POOL, and append a newline. */
  my_uuid = apr_pstrcat(fs->pool, uuid, "\n", (char *)NULL);
  my_uuid_len = strlen(my_uuid);

  SVN_ERR(svn_io_write_unique(&tmp_path,
                              svn_dirent_dirname(uuid_path, pool),
                              my_uuid, my_uuid_len,
                              svn_io_file_del_none, pool));

  /* We use the permissions of the 'current' file, because the 'uuid'
     file does not exist during repository creation. */
  SVN_ERR(move_into_place(tmp_path, uuid_path,
                          svn_fs_fs__path_current(fs, pool), pool));

  /* Remove the newline we added, and stash the UUID. */
  my_uuid[my_uuid_len - 1] = '\0';
  ffd->uuid = my_uuid;

  return SVN_NO_ERROR;
}

/** Node origin lazy cache. */

/* If directory PATH does not exist, create it and give it the same
   permissions as FS->path.*/
svn_error_t *
svn_fs_fs__ensure_dir_exists(const char *path,
                             const char *fs_path,
                             apr_pool_t *pool)
{
  svn_error_t *err = svn_io_dir_make(path, APR_OS_DEFAULT, pool);
  if (err && APR_STATUS_IS_EEXIST(err->apr_err))
    {
      svn_error_clear(err);
      return SVN_NO_ERROR;
    }
  SVN_ERR(err);

  /* We successfully created a new directory.  Dup the permissions
     from FS->path. */
  return svn_io_copy_perms(path, fs_path, pool);
}

/* Set *NODE_ORIGINS to a hash mapping 'const char *' node IDs to
   'svn_string_t *' node revision IDs.  Use POOL for allocations. */
static svn_error_t *
get_node_origins_from_file(svn_fs_t *fs,
                           apr_hash_t **node_origins,
                           const char *node_origins_file,
                           apr_pool_t *pool)
{
  apr_file_t *fd;
  svn_error_t *err;
  svn_stream_t *stream;

  *node_origins = NULL;
  err = svn_io_file_open(&fd, node_origins_file,
                         APR_READ, APR_OS_DEFAULT, pool);
  if (err && APR_STATUS_IS_ENOENT(err->apr_err))
    {
      svn_error_clear(err);
      return SVN_NO_ERROR;
    }
  SVN_ERR(err);

  stream = svn_stream_from_aprfile2(fd, FALSE, pool);
  *node_origins = apr_hash_make(pool);
  SVN_ERR(svn_hash_read2(*node_origins, stream, SVN_HASH_TERMINATOR, pool));
  return svn_stream_close(stream);
}

svn_error_t *
svn_fs_fs__get_node_origin(const svn_fs_id_t **origin_id,
                           svn_fs_t *fs,
                           const char *node_id,
                           apr_pool_t *pool)
{
  apr_hash_t *node_origins;

  *origin_id = NULL;
  SVN_ERR(get_node_origins_from_file(fs, &node_origins,
                                     path_node_origin(fs, node_id, pool),
                                     pool));
  if (node_origins)
    {
      svn_string_t *origin_id_str =
        apr_hash_get(node_origins, node_id, APR_HASH_KEY_STRING);
      if (origin_id_str)
        *origin_id = svn_fs_fs__id_parse(origin_id_str->data,
                                         origin_id_str->len, pool);
    }
  return SVN_NO_ERROR;
}


/* Helper for svn_fs_fs__set_node_origin.  Takes a NODE_ID/NODE_REV_ID
   pair and adds it to the NODE_ORIGINS_PATH file.  */
static svn_error_t *
set_node_origins_for_file(svn_fs_t *fs,
                          const char *node_origins_path,
                          const char *node_id,
                          svn_string_t *node_rev_id,
                          apr_pool_t *pool)
{
  const char *path_tmp;
  svn_stream_t *stream;
  apr_hash_t *origins_hash;
  svn_string_t *old_node_rev_id;

  SVN_ERR(svn_fs_fs__ensure_dir_exists(svn_dirent_join(fs->path,
                                                       PATH_NODE_ORIGINS_DIR,
                                                       pool),
                                       fs->path, pool));

  /* Read the previously existing origins (if any), and merge our
     update with it. */
  SVN_ERR(get_node_origins_from_file(fs, &origins_hash,
                                     node_origins_path, pool));
  if (! origins_hash)
    origins_hash = apr_hash_make(pool);

  old_node_rev_id = apr_hash_get(origins_hash, node_id, APR_HASH_KEY_STRING);

  if (old_node_rev_id && !svn_string_compare(node_rev_id, old_node_rev_id))
    return svn_error_createf(SVN_ERR_FS_CORRUPT, NULL,
                             _("Node origin for '%s' exists with a different "
                               "value (%s) than what we were about to store "
                               "(%s)"),
                             node_id, old_node_rev_id->data, node_rev_id->data);

  apr_hash_set(origins_hash, node_id, APR_HASH_KEY_STRING, node_rev_id);

  /* Sure, there's a race condition here.  Two processes could be
     trying to add different cache elements to the same file at the
     same time, and the entries added by the first one to write will
     be lost.  But this is just a cache of reconstructible data, so
     we'll accept this problem in return for not having to deal with
     locking overhead. */

  /* Create a temporary file, write out our hash, and close the file. */
  SVN_ERR(svn_stream_open_unique(&stream, &path_tmp,
                                 svn_dirent_dirname(node_origins_path, pool),
                                 svn_io_file_del_none, pool, pool));
  SVN_ERR(svn_hash_write2(origins_hash, stream, SVN_HASH_TERMINATOR, pool));
  SVN_ERR(svn_stream_close(stream));

  /* Rename the temp file as the real destination */
  return svn_io_file_rename(path_tmp, node_origins_path, pool);
}


svn_error_t *
svn_fs_fs__set_node_origin(svn_fs_t *fs,
                           const char *node_id,
                           const svn_fs_id_t *node_rev_id,
                           apr_pool_t *pool)
{
  svn_error_t *err;
  const char *filename = path_node_origin(fs, node_id, pool);

  err = set_node_origins_for_file(fs, filename,
                                  node_id,
                                  svn_fs_fs__id_unparse(node_rev_id, pool),
                                  pool);
  if (err && APR_STATUS_IS_EACCES(err->apr_err))
    {
      /* It's just a cache; stop trying if I can't write. */
      svn_error_clear(err);
      err = NULL;
    }
  return svn_error_return(err);
}


svn_error_t *
svn_fs_fs__list_transactions(apr_array_header_t **names_p,
                             svn_fs_t *fs,
                             apr_pool_t *pool)
{
  const char *txn_dir;
  apr_hash_t *dirents;
  apr_hash_index_t *hi;
  apr_array_header_t *names;
  apr_size_t ext_len = strlen(PATH_EXT_TXN);

  names = apr_array_make(pool, 1, sizeof(const char *));

  /* Get the transactions directory. */
  txn_dir = svn_dirent_join(fs->path, PATH_TXNS_DIR, pool);

  /* Now find a listing of this directory. */
  SVN_ERR(svn_io_get_dirents3(&dirents, txn_dir, TRUE, pool, pool));

  /* Loop through all the entries and return anything that ends with '.txn'. */
  for (hi = apr_hash_first(pool, dirents); hi; hi = apr_hash_next(hi))
    {
      const char *name = svn__apr_hash_index_key(hi);
      apr_ssize_t klen = svn__apr_hash_index_klen(hi);
      const char *id;

      /* The name must end with ".txn" to be considered a transaction. */
      if ((apr_size_t) klen <= ext_len
          || (strcmp(name + klen - ext_len, PATH_EXT_TXN)) != 0)
        continue;

      /* Truncate the ".txn" extension and store the ID. */
      id = apr_pstrndup(pool, name, strlen(name) - ext_len);
      APR_ARRAY_PUSH(names, const char *) = id;
    }

  *names_p = names;

  return SVN_NO_ERROR;
}

svn_error_t *
svn_fs_fs__open_txn(svn_fs_txn_t **txn_p,
                    svn_fs_t *fs,
                    const char *name,
                    apr_pool_t *pool)
{
  svn_fs_txn_t *txn;
  svn_node_kind_t kind;
  transaction_t *local_txn;

  /* First check to see if the directory exists. */
  SVN_ERR(svn_io_check_path(path_txn_dir(fs, name, pool), &kind, pool));

  /* Did we find it? */
  if (kind != svn_node_dir)
    return svn_error_create(SVN_ERR_FS_NO_SUCH_TRANSACTION, NULL,
                            _("No such transaction"));

  txn = apr_pcalloc(pool, sizeof(*txn));

  /* Read in the root node of this transaction. */
  txn->id = apr_pstrdup(pool, name);
  txn->fs = fs;

  SVN_ERR(svn_fs_fs__get_txn(&local_txn, fs, name, pool));

  txn->base_rev = svn_fs_fs__id_rev(local_txn->base_id);

  txn->vtable = &txn_vtable;
  *txn_p = txn;

  return SVN_NO_ERROR;
}

svn_error_t *
svn_fs_fs__txn_proplist(apr_hash_t **table_p,
                        svn_fs_txn_t *txn,
                        apr_pool_t *pool)
{
  apr_hash_t *proplist = apr_hash_make(pool);
  SVN_ERR(get_txn_proplist(proplist, txn->fs, txn->id, pool));
  *table_p = proplist;

  return SVN_NO_ERROR;
}

svn_error_t *
svn_fs_fs__delete_node_revision(svn_fs_t *fs,
                                const svn_fs_id_t *id,
                                apr_pool_t *pool)
{
  node_revision_t *noderev;

  SVN_ERR(svn_fs_fs__get_node_revision(&noderev, fs, id, pool));

  /* Delete any mutable property representation. */
  if (noderev->prop_rep && noderev->prop_rep->txn_id)
    SVN_ERR(svn_io_remove_file2(path_txn_node_props(fs, id, pool), FALSE,
                                pool));

  /* Delete any mutable data representation. */
  if (noderev->data_rep && noderev->data_rep->txn_id
      && noderev->kind == svn_node_dir)
    SVN_ERR(svn_io_remove_file2(path_txn_node_children(fs, id, pool), FALSE,
                                pool));

  return svn_io_remove_file2(path_txn_node_rev(fs, id, pool), FALSE, pool);
}



/*** Revisions ***/

svn_error_t *
svn_fs_fs__revision_prop(svn_string_t **value_p,
                         svn_fs_t *fs,
                         svn_revnum_t rev,
                         const char *propname,
                         apr_pool_t *pool)
{
  apr_hash_t *table;

  SVN_ERR(svn_fs__check_fs(fs, TRUE));
  SVN_ERR(svn_fs_fs__revision_proplist(&table, fs, rev, pool));

  *value_p = apr_hash_get(table, propname, APR_HASH_KEY_STRING);

  return SVN_NO_ERROR;
}


/* Baton used for change_rev_prop_body below. */
struct change_rev_prop_baton {
  svn_fs_t *fs;
  svn_revnum_t rev;
  const char *name;
  const svn_string_t *const *old_value_p;
  const svn_string_t *value;
};

/* The work-horse for svn_fs_fs__change_rev_prop, called with the FS
   write lock.  This implements the svn_fs_fs__with_write_lock()
   'body' callback type.  BATON is a 'struct change_rev_prop_baton *'. */

static svn_error_t *
change_rev_prop_body(void *baton, apr_pool_t *pool)
{
  struct change_rev_prop_baton *cb = baton;
  apr_hash_t *table;

  SVN_ERR(svn_fs_fs__revision_proplist(&table, cb->fs, cb->rev, pool));

  if (cb->old_value_p)
    {
      const svn_string_t *wanted_value = *cb->old_value_p;
      const svn_string_t *present_value = apr_hash_get(table, cb->name,
                                                       APR_HASH_KEY_STRING);
      if ((!wanted_value != !present_value)
          || (wanted_value && present_value
              && !svn_string_compare(wanted_value, present_value)))
        {
          /* What we expected isn't what we found. */
          return svn_error_createf(SVN_ERR_FS_PROP_BASEVALUE_MISMATCH, NULL,
                                   _("revprop '%s' has unexpected value in "
                                     "filesystem"),
                                   cb->name);
        }
      /* Fall through. */
    }
  apr_hash_set(table, cb->name, APR_HASH_KEY_STRING, cb->value);

  return set_revision_proplist(cb->fs, cb->rev, table, pool);
}

svn_error_t *
svn_fs_fs__change_rev_prop(svn_fs_t *fs,
                           svn_revnum_t rev,
                           const char *name,
                           const svn_string_t *const *old_value_p,
                           const svn_string_t *value,
                           apr_pool_t *pool)
{
  struct change_rev_prop_baton cb;

  SVN_ERR(svn_fs__check_fs(fs, TRUE));

  cb.fs = fs;
  cb.rev = rev;
  cb.name = name;
  cb.old_value_p = old_value_p;
  cb.value = value;

  return svn_fs_fs__with_write_lock(fs, change_rev_prop_body, &cb, pool);
}



/*** Transactions ***/

svn_error_t *
svn_fs_fs__get_txn_ids(const svn_fs_id_t **root_id_p,
                       const svn_fs_id_t **base_root_id_p,
                       svn_fs_t *fs,
                       const char *txn_name,
                       apr_pool_t *pool)
{
  transaction_t *txn;
  SVN_ERR(svn_fs_fs__get_txn(&txn, fs, txn_name, pool));
  *root_id_p = txn->root_id;
  *base_root_id_p = txn->base_id;
  return SVN_NO_ERROR;
}


/* Generic transaction operations.  */

svn_error_t *
svn_fs_fs__txn_prop(svn_string_t **value_p,
                    svn_fs_txn_t *txn,
                    const char *propname,
                    apr_pool_t *pool)
{
  apr_hash_t *table;
  svn_fs_t *fs = txn->fs;

  SVN_ERR(svn_fs__check_fs(fs, TRUE));
  SVN_ERR(svn_fs_fs__txn_proplist(&table, txn, pool));

  *value_p = apr_hash_get(table, propname, APR_HASH_KEY_STRING);

  return SVN_NO_ERROR;
}

svn_error_t *
svn_fs_fs__begin_txn(svn_fs_txn_t **txn_p,
                     svn_fs_t *fs,
                     svn_revnum_t rev,
                     apr_uint32_t flags,
                     apr_pool_t *pool)
{
  svn_string_t date;
  svn_prop_t prop;
  apr_array_header_t *props = apr_array_make(pool, 3, sizeof(svn_prop_t));

  SVN_ERR(svn_fs__check_fs(fs, TRUE));

  SVN_ERR(svn_fs_fs__create_txn(txn_p, fs, rev, pool));

  /* Put a datestamp on the newly created txn, so we always know
     exactly how old it is.  (This will help sysadmins identify
     long-abandoned txns that may need to be manually removed.)  When
     a txn is promoted to a revision, this property will be
     automatically overwritten with a revision datestamp. */
  date.data = svn_time_to_cstring(apr_time_now(), pool);
  date.len = strlen(date.data);

  prop.name = SVN_PROP_REVISION_DATE;
  prop.value = &date;
  APR_ARRAY_PUSH(props, svn_prop_t) = prop;

  /* Set temporary txn props that represent the requested 'flags'
     behaviors. */
  if (flags & SVN_FS_TXN_CHECK_OOD)
    {
      prop.name = SVN_FS__PROP_TXN_CHECK_OOD;
      prop.value = svn_string_create("true", pool);
      APR_ARRAY_PUSH(props, svn_prop_t) = prop;
    }

  if (flags & SVN_FS_TXN_CHECK_LOCKS)
    {
      prop.name = SVN_FS__PROP_TXN_CHECK_LOCKS;
      prop.value = svn_string_create("true", pool);
      APR_ARRAY_PUSH(props, svn_prop_t) = prop;
    }

  return svn_fs_fs__change_txn_props(*txn_p, props, pool);
}

svn_error_t *
svn_fs_fs__begin_obliteration_txn(svn_fs_txn_t **txn_p,
                                  svn_fs_t *fs,
                                  svn_revnum_t replacing_rev,
                                  apr_pool_t *pool)
{
  apr_array_header_t *props = apr_array_make(pool, 0, sizeof(svn_prop_t));

  SVN_ERR(svn_fs__check_fs(fs, TRUE));

  SVN_ERR(svn_fs_fs__create_obliteration_txn(txn_p, fs, replacing_rev, pool));

  /* ### Not sure if we need to do anything to this txn such as
   * - setting temporary txn props (as done in svn_fs_fs__begin_txn())
   * - recording its intended revision number so we can check it later */

  /* ### This "change txn props" call is just because if the txn props file
   * doesn't exist, a call to svn_fs_fs__txn_proplist() later fails. */
  SVN_ERR(svn_fs_fs__change_txn_props(*txn_p, props, pool));

  return SVN_NO_ERROR;
}


/****** Packing FSFS shards *********/

/* Write a file FILENAME in directory FS_PATH, containing a single line
 * with the number REVNUM in ASCII decimal.  Move the file into place
 * atomically, overwriting any existing file.
 *
 * Similar to write_current(). */
static svn_error_t *
write_revnum_file(const char *fs_path,
                  const char *filename,
                  svn_revnum_t revnum,
                  apr_pool_t *scratch_pool)
{
  const char *final_path, *tmp_path;
  svn_stream_t *tmp_stream;

  final_path = svn_dirent_join(fs_path, filename, scratch_pool);
  SVN_ERR(svn_stream_open_unique(&tmp_stream, &tmp_path, fs_path,
                                   svn_io_file_del_none,
                                   scratch_pool, scratch_pool));
  SVN_ERR(svn_stream_printf(tmp_stream, scratch_pool, "%ld\n", revnum));
  SVN_ERR(svn_stream_close(tmp_stream));
  SVN_ERR(move_into_place(tmp_path, final_path, final_path, scratch_pool));
  return SVN_NO_ERROR;
}

/* Pack a single shard SHARD in REVS_DIR, using POOL for allocations.
   CANCEL_FUNC and CANCEL_BATON are what you think they are.

   If for some reason we detect a partial packing already performed, we
   remove the pack file and start again. */
static svn_error_t *
pack_shard(const char *revs_dir,
           const char *fs_path,
           apr_int64_t shard,
           int max_files_per_dir,
           svn_fs_pack_notify_t notify_func,
           void *notify_baton,
           svn_cancel_func_t cancel_func,
           void *cancel_baton,
           apr_pool_t *pool)
{
  const char *pack_file_path, *manifest_file_path, *shard_path;
  const char *pack_file_dir;
  svn_stream_t *pack_stream, *manifest_stream;
  svn_revnum_t start_rev, end_rev, rev;
  apr_off_t next_offset;
  apr_pool_t *iterpool;

  /* Some useful paths. */
  pack_file_dir = svn_dirent_join(revs_dir,
                        apr_psprintf(pool, "%" APR_INT64_T_FMT ".pack", shard),
                        pool);
  pack_file_path = svn_dirent_join(pack_file_dir, "pack", pool);
  manifest_file_path = svn_dirent_join(pack_file_dir, "manifest", pool);
  shard_path = svn_dirent_join(revs_dir,
                               apr_psprintf(pool, "%" APR_INT64_T_FMT, shard),
                               pool);

  /* Notify caller we're starting to pack this shard. */
  if (notify_func)
    SVN_ERR(notify_func(notify_baton, shard, svn_fs_pack_notify_start,
                        pool));

  /* Remove any existing pack file for this shard, since it is incomplete. */
  SVN_ERR(svn_io_remove_dir2(pack_file_dir, TRUE, cancel_func, cancel_baton,
                             pool));

  /* Create the new directory and pack and manifest files. */
  SVN_ERR(svn_io_dir_make(pack_file_dir, APR_OS_DEFAULT, pool));
  SVN_ERR(svn_stream_open_writable(&pack_stream, pack_file_path, pool,
                                    pool));
  SVN_ERR(svn_stream_open_writable(&manifest_stream, manifest_file_path,
                                   pool, pool));

  start_rev = (svn_revnum_t) (shard * max_files_per_dir);
  end_rev = (svn_revnum_t) ((shard + 1) * (max_files_per_dir) - 1);
  next_offset = 0;
  iterpool = svn_pool_create(pool);

  /* Iterate over the revisions in this shard, squashing them together. */
  for (rev = start_rev; rev <= end_rev; rev++)
    {
      svn_stream_t *rev_stream;
      apr_finfo_t finfo;
      const char *path;

      svn_pool_clear(iterpool);

      /* Get the size of the file. */
      path = svn_dirent_join(shard_path, apr_psprintf(iterpool, "%ld", rev),
                             iterpool);
      SVN_ERR(svn_io_stat(&finfo, path, APR_FINFO_SIZE, iterpool));

      /* Update the manifest. */
      SVN_ERR(svn_stream_printf(manifest_stream, iterpool, "%" APR_OFF_T_FMT
                                "\n", next_offset));
      next_offset += finfo.size;

      /* Copy all the bits from the rev file to the end of the pack file. */
      SVN_ERR(svn_stream_open_readonly(&rev_stream, path, iterpool, iterpool));
      SVN_ERR(svn_stream_copy3(rev_stream, svn_stream_disown(pack_stream,
                                                             iterpool),
                          cancel_func, cancel_baton, iterpool));
    }

  SVN_ERR(svn_stream_close(manifest_stream));
  SVN_ERR(svn_stream_close(pack_stream));
  SVN_ERR(svn_io_copy_perms(shard_path, pack_file_dir, pool));
  SVN_ERR(svn_io_set_file_read_only(pack_file_path, FALSE, pool));
  SVN_ERR(svn_io_set_file_read_only(manifest_file_path, FALSE, pool));

  /* Update the min-unpacked-rev file to reflect our newly packed shard.
   * (This doesn't update ffd->min_unpacked_rev.  That will be updated by
   * update_min_unpacked_rev() when necessary.) */
  SVN_ERR(write_revnum_file(fs_path, PATH_MIN_UNPACKED_REV,
                            (svn_revnum_t)((shard + 1) * max_files_per_dir),
                            iterpool));
  svn_pool_destroy(iterpool);

  /* Finally, remove the existing shard directory. */
  SVN_ERR(svn_io_remove_dir2(shard_path, TRUE, cancel_func, cancel_baton,
                             pool));

  /* Notify caller we're starting to pack this shard. */
  if (notify_func)
    SVN_ERR(notify_func(notify_baton, shard, svn_fs_pack_notify_end,
                        pool));

  return SVN_NO_ERROR;
}

static svn_error_t *
pack_revprop_shard(svn_fs_t *fs,
                   const char *revprops_dir,
                   const char *fs_path,
                   apr_int64_t shard,
                   int max_files_per_dir,
                   svn_fs_pack_notify_t notify_func,
                   void *notify_baton,
                   svn_cancel_func_t cancel_func,
                   void *cancel_baton,
                   apr_pool_t *pool)
{
  fs_fs_data_t *ffd = fs->fsap_data;
  const char *shard_path;
  svn_revnum_t start_rev, end_rev, rev;
  svn_sqlite__stmt_t *stmt;
  apr_pool_t *iterpool;

  shard_path = svn_dirent_join(revprops_dir,
                               apr_psprintf(pool, "%" APR_INT64_T_FMT, shard),
                               pool);

  /* Notify caller we're starting to pack this shard. */
  if (notify_func)
    SVN_ERR(notify_func(notify_baton, shard, svn_fs_pack_notify_start_revprop,
                        pool));

  start_rev = (svn_revnum_t) (shard * max_files_per_dir);
  end_rev = (svn_revnum_t) ((shard + 1) * (max_files_per_dir) - 1);
  iterpool = svn_pool_create(pool);

  /* Iterate over the revisions in this shard, squashing them together. */
  SVN_ERR(svn_sqlite__get_statement(&stmt, ffd->revprop_db, STMT_SET_REVPROP));
  for (rev = start_rev; rev <= end_rev; rev++)
    {
      apr_hash_t *proplist;
      svn_pool_clear(iterpool);

      SVN_ERR(svn_fs_fs__revision_proplist(&proplist, fs, rev, iterpool));
      SVN_ERR(svn_sqlite__bind_int64(stmt, 1, rev));
      SVN_ERR(svn_sqlite__bind_properties(stmt, 2, proplist, pool));
      SVN_ERR(svn_sqlite__insert(NULL, stmt));
    }

  /* Update the min-unpacked-revprop file to reflect our newly packed shard.
   * (This doesn't update ffd->min_unpacked_revprop.) */
  SVN_ERR(write_revnum_file(fs_path, PATH_MIN_UNPACKED_REVPROP,
                            (svn_revnum_t)((shard + 1) * max_files_per_dir),
                            iterpool));
  svn_pool_destroy(iterpool);

  /* Finally, remove the existing shard directory. */
  SVN_ERR(svn_io_remove_dir2(shard_path, TRUE, cancel_func, cancel_baton,
                             pool));

  /* Notify caller we're starting to pack this shard. */
  if (notify_func)
    SVN_ERR(notify_func(notify_baton, shard, svn_fs_pack_notify_end_revprop,
                        pool));

  return SVN_NO_ERROR;
}

struct pack_baton
{
  svn_fs_t *fs;
  svn_fs_pack_notify_t notify_func;
  void *notify_baton;
  svn_cancel_func_t cancel_func;
  void *cancel_baton;
};


/* The work-horse for svn_fs_fs__pack, called with the FS write lock.
   This implements the svn_fs_fs__with_write_lock() 'body' callback
   type.  BATON is a 'struct pack_baton *'.

   WARNING: if you add a call to this function, please note:
     The code currently assumes that any piece of code running with
     the write-lock set can rely on the ffd->min_unpacked_rev and
     ffd->min_unpacked_revprop caches to be up-to-date (and, by
     extension, on not having to use a retry when calling
     svn_fs_fs__path_rev_absolute() and friends).  If you add a call
     to this function, consider whether you have to call
     update_min_unpacked_rev() and update_min_unpacked_revprop()
     afterwards.
     See this thread: http://thread.gmane.org/1291206765.3782.3309.camel@edith
 */
static svn_error_t *
pack_body(void *baton,
          apr_pool_t *pool)
{
  struct pack_baton *pb = baton;
  int format, max_files_per_dir;
  apr_int64_t completed_shards;
  apr_int64_t i;
  svn_revnum_t youngest;
  apr_pool_t *iterpool;
  const char *data_path, *revprops_path;
  svn_revnum_t min_unpacked_rev;
  svn_revnum_t min_unpacked_revprop;

  SVN_ERR(read_format(&format, &max_files_per_dir, path_format(pb->fs, pool),
                      pool));

  /* If the repository isn't a new enough format, we don't support packing.
     Return a friendly error to that effect. */
  if (format < SVN_FS_FS__MIN_PACKED_FORMAT)
    return svn_error_createf(SVN_ERR_UNSUPPORTED_FEATURE, NULL,
      _("FSFS format (%d) too old to pack, please upgrade."),
      format);

  /* If we aren't using sharding, we can't do any packing, so quit. */
  if (!max_files_per_dir)
    return SVN_NO_ERROR;

  SVN_ERR(read_min_unpacked_rev(&min_unpacked_rev,
                                path_min_unpacked_rev(pb->fs, pool),
                                pool));

  if (format >= SVN_FS_FS__MIN_PACKED_REVPROP_FORMAT)
    {
      SVN_ERR(read_min_unpacked_rev(&min_unpacked_revprop,
                                    path_min_unpacked_revprop(pb->fs, pool),
                                    pool));
    }
  else
    {
      min_unpacked_revprop = 0;
    }

  SVN_ERR(get_youngest(&youngest, pb->fs->path, pool));
  completed_shards = (youngest + 1) / max_files_per_dir;

  /* See if we've already completed all possible shards thus far. */
  if (min_unpacked_rev == (completed_shards * max_files_per_dir) &&
      min_unpacked_revprop == (completed_shards * max_files_per_dir))
    return SVN_NO_ERROR;

  data_path = svn_dirent_join(pb->fs->path, PATH_REVS_DIR, pool);
  revprops_path = svn_dirent_join(pb->fs->path, PATH_REVPROPS_DIR, pool);

  iterpool = svn_pool_create(pool);
  for (i = min_unpacked_rev / max_files_per_dir; i < completed_shards; i++)
    {
      svn_pool_clear(iterpool);

      if (pb->cancel_func)
        SVN_ERR(pb->cancel_func(pb->cancel_baton));

      SVN_ERR(pack_shard(data_path, pb->fs->path, i, max_files_per_dir,
                         pb->notify_func, pb->notify_baton,
                         pb->cancel_func, pb->cancel_baton, iterpool));
    }

  if (format >= SVN_FS_FS__MIN_PACKED_REVPROP_FORMAT)
    for (i = min_unpacked_revprop / max_files_per_dir; i < completed_shards; i++)
      {
        svn_pool_clear(iterpool);

        if (pb->cancel_func)
          SVN_ERR(pb->cancel_func(pb->cancel_baton));

        SVN_ERR(pack_revprop_shard(pb->fs,
                                   revprops_path, pb->fs->path, i,
                                   max_files_per_dir,
                                   pb->notify_func, pb->notify_baton,
                                   pb->cancel_func, pb->cancel_baton, iterpool));
      }

  svn_pool_destroy(iterpool);
  return SVN_NO_ERROR;
}

svn_error_t *
svn_fs_fs__pack(svn_fs_t *fs,
                svn_fs_pack_notify_t notify_func,
                void *notify_baton,
                svn_cancel_func_t cancel_func,
                void *cancel_baton,
                apr_pool_t *pool)
{
  struct pack_baton pb = { 0 };
  pb.fs = fs;
  pb.notify_func = notify_func;
  pb.notify_baton = notify_baton;
  pb.cancel_func = cancel_func;
  pb.cancel_baton = cancel_baton;
  return svn_fs_fs__with_write_lock(fs, pack_body, &pb, pool);
}<|MERGE_RESOLUTION|>--- conflicted
+++ resolved
@@ -3246,11 +3246,7 @@
     return SVN_NO_ERROR;
 
   /* We are dealing with a delta, find out what version. */
-<<<<<<< HEAD
   SVN_ERR(svn_io_file_read_full2(rs->apr_file, buf, sizeof(buf),
-=======
-  SVN_ERR(svn_io_file_read_full2(rs->file, buf, sizeof(buf),
->>>>>>> 3b657e4d
                                  NULL, NULL, pool));
   if (! ((buf[0] == 'S') && (buf[1] == 'V') && (buf[2] == 'N')))
     return svn_error_create
@@ -3695,11 +3691,7 @@
       rs = rb->src_state;
       if (((apr_off_t) copy_len) > rs->end - rs->off)
         copy_len = (apr_size_t) (rs->end - rs->off);
-<<<<<<< HEAD
       SVN_ERR(svn_io_file_read_full2(rs->apr_file, cur, copy_len, NULL,
-=======
-      SVN_ERR(svn_io_file_read_full2(rs->file, cur, copy_len, NULL,
->>>>>>> 3b657e4d
                                      NULL, rb->pool));
       rs->off += copy_len;
       *len = copy_len;
@@ -3775,11 +3767,7 @@
                       SVN_ERR(svn_io_file_seek(rs->apr_file, APR_SET, &rs->off,
                                                rb->pool));
                     }
-<<<<<<< HEAD
                   SVN_ERR(svn_io_file_read_full2(rs->apr_file, sbuf,
-=======
-                  SVN_ERR(svn_io_file_read_full2(rs->file, sbuf,
->>>>>>> 3b657e4d
                                                  lwindow->sview_len,
                                                  NULL, NULL, rb->pool));
                   rs->off += lwindow->sview_len;
