/* caching.c : in-memory caching
 *
 * ====================================================================
 *    Licensed to the Apache Software Foundation (ASF) under one
 *    or more contributor license agreements.  See the NOTICE file
 *    distributed with this work for additional information
 *    regarding copyright ownership.  The ASF licenses this file
 *    to you under the Apache License, Version 2.0 (the
 *    "License"); you may not use this file except in compliance
 *    with the License.  You may obtain a copy of the License at
 *
 *      http://www.apache.org/licenses/LICENSE-2.0
 *
 *    Unless required by applicable law or agreed to in writing,
 *    software distributed under the License is distributed on an
 *    "AS IS" BASIS, WITHOUT WARRANTIES OR CONDITIONS OF ANY
 *    KIND, either express or implied.  See the License for the
 *    specific language governing permissions and limitations
 *    under the License.
 * ====================================================================
 */

#include "fs.h"
#include "fs_fs.h"
#include "id.h"
#include "dag.h"
#include "tree.h"
#include "temp_serializer.h"
#include "../libsvn_fs/fs-loader.h"

#include "svn_config.h"
#include "svn_cache_config.h"

#include "svn_private_config.h"
#include "svn_hash.h"
#include "svn_pools.h"

#include "private/svn_debug.h"
#include "private/svn_subr_private.h"

/* Return a memcache in *MEMCACHE_P for FS if it's configured to use
   memcached, or NULL otherwise.  Also, sets *FAIL_STOP to a boolean
   indicating whether cache errors should be returned to the caller or
   just passed to the FS warning handler.  Use FS->pool for allocating
   the memcache, and POOL for temporary allocations. */
static svn_error_t *
read_config(svn_memcache_t **memcache_p,
            svn_boolean_t *fail_stop,
            svn_boolean_t *cache_txdeltas,
            svn_boolean_t *cache_fulltexts,
            svn_boolean_t *cache_revprops,
            svn_fs_t *fs,
            apr_pool_t *pool)
{
  fs_fs_data_t *ffd = fs->fsap_data;

  SVN_ERR(svn_cache__make_memcache_from_config(memcache_p, ffd->config,
                                              fs->pool));

  /* don't cache text deltas by default.
   * Once we reconstructed the fulltexts from the deltas,
   * these deltas are rarely re-used. Therefore, only tools
   * like svnadmin will activate this to speed up operations
   * dump and verify.
   */
  *cache_txdeltas
    = svn_hash__get_bool(fs->config,
                         SVN_FS_CONFIG_FSFS_CACHE_DELTAS,
                         FALSE);
  /* by default, cache fulltexts.
   * Most SVN tools care about reconstructed file content.
   * Thus, this is a reasonable default.
   * SVN admin tools may set that to FALSE because fulltexts
   * won't be re-used rendering the cache less effective
   * by squeezing wanted data out.
   */
  *cache_fulltexts
    = svn_hash__get_bool(fs->config,
                         SVN_FS_CONFIG_FSFS_CACHE_FULLTEXTS,
                         TRUE);

  /* don't cache revprops by default.
   * Revprop caching significantly speeds up operations like
   * svn ls -v. However, it requires synchronization that may
   * not be available or efficient in the current server setup.
   */
  *cache_revprops
    = svn_hash__get_bool(fs->config,
                         SVN_FS_CONFIG_FSFS_CACHE_REVPROPS,
                         FALSE);

  return svn_config_get_bool(ffd->config, fail_stop,
                             CONFIG_SECTION_CACHES, CONFIG_OPTION_FAIL_STOP,
                             FALSE);
}


/* Implements svn_cache__error_handler_t */
static svn_error_t *
warn_on_cache_errors(svn_error_t *err,
                     void *baton,
                     apr_pool_t *pool)
{
  svn_fs_t *fs = baton;
  (fs->warning)(fs->warning_baton, err);
  svn_error_clear(err);
  return SVN_NO_ERROR;
}

#ifdef SVN_DEBUG_CACHE_DUMP_STATS
/* Baton to be used for the dump_cache_statistics() pool cleanup function, */
struct dump_cache_baton_t
{
  /* the pool about to be cleaned up. Will be used for temp. allocations. */
  apr_pool_t *pool;

  /* the cache to dump the statistics for */
  svn_cache__t *cache;
};

/* APR pool cleanup handler that will printf the statistics of the
   cache referenced by the baton in BATON_VOID. */
static apr_status_t
dump_cache_statistics(void *baton_void)
{
  struct dump_cache_baton_t *baton = baton_void;

  apr_status_t result = APR_SUCCESS;
  svn_cache__info_t info;
  svn_string_t *text_stats;
  apr_array_header_t *lines;
  int i;

  svn_error_t *err = svn_cache__get_info(baton->cache,
                                         &info,
                                         TRUE,
                                         baton->pool);

  if (! err)
    {
      text_stats = svn_cache__format_info(&info, baton->pool);
      lines = svn_cstring_split(text_stats->data, "\n", FALSE, baton->pool);

      for (i = 0; i < lines->nelts; ++i)
        {
          const char *line = APR_ARRAY_IDX(lines, i, const char *);
#ifdef SVN_DEBUG
          SVN_DBG(("%s\n", line));
#endif
        }
    }

  /* process error returns */
  if (err)
    {
      result = err->apr_err;
      svn_error_clear(err);
    }

  return result;
}
#endif /* SVN_DEBUG_CACHE_DUMP_STATS */

/* This function sets / registers the required callbacks for a given
 * not transaction-specific CACHE object in FS, if CACHE is not NULL.
 *
 * All these svn_cache__t instances shall be handled uniformly. Unless
 * NO_HANDLER is true, register an error handler that reports errors
 * as warnings for the given CACHE.
 */
static svn_error_t *
init_callbacks(svn_cache__t *cache,
               svn_fs_t *fs,
               svn_boolean_t no_handler,
               apr_pool_t *pool)
{
  if (cache != NULL)
    {
#ifdef SVN_DEBUG_CACHE_DUMP_STATS

      /* schedule printing the access statistics upon pool cleanup,
       * i.e. end of FSFS session.
       */
      struct dump_cache_baton_t *baton;

      baton = apr_palloc(pool, sizeof(*baton));
      baton->pool = pool;
      baton->cache = cache;

      apr_pool_cleanup_register(pool,
                                baton,
                                dump_cache_statistics,
                                apr_pool_cleanup_null);
#endif

      if (! no_handler)
        SVN_ERR(svn_cache__set_error_handler(cache,
                                             warn_on_cache_errors,
                                             fs,
                                             pool));

    }

  return SVN_NO_ERROR;
}

/* Sets *CACHE_P to cache instance based on provided options.
 * Creates memcache if MEMCACHE is not NULL. Creates membuffer cache if
 * MEMBUFFER is not NULL. Fallbacks to inprocess cache if MEMCACHE and
 * MEMBUFFER are NULL and pages is non-zero.  Sets *CACHE_P to NULL
 * otherwise.
 *
 * Cache is allocated in POOL.
 * */
static svn_error_t *
create_cache(svn_cache__t **cache_p,
             svn_memcache_t *memcache,
             svn_membuffer_t *membuffer,
             apr_int64_t pages,
             apr_int64_t items_per_page,
             svn_cache__serialize_func_t serializer,
             svn_cache__deserialize_func_t deserializer,
             apr_ssize_t klen,
             const char *prefix,
             apr_pool_t *pool)
{
    if (memcache)
      {
        SVN_ERR(svn_cache__create_memcache(cache_p, memcache,
                                           serializer, deserializer, klen,
                                           prefix, pool));
      }
    else if (membuffer)
      {
        SVN_ERR(svn_cache__create_membuffer_cache(
                  cache_p, membuffer, serializer, deserializer,
                  klen, prefix, FALSE, pool));
      }
    else if (pages)
      {
        SVN_ERR(svn_cache__create_inprocess(
                  cache_p, serializer, deserializer, klen, pages,
                  items_per_page, FALSE, prefix, pool));
      }
    else
    {
      *cache_p = NULL;
    }

    return SVN_NO_ERROR;
}

svn_error_t *
svn_fs_fs__initialize_caches(svn_fs_t *fs,
                             apr_pool_t *pool)
{
  fs_fs_data_t *ffd = fs->fsap_data;
  const char *prefix = apr_pstrcat(pool,
                                   "fsfs:", fs->uuid,
                                   "/", fs->path, ":",
                                   (char *)NULL);
  svn_memcache_t *memcache;
  svn_membuffer_t *membuffer;
  svn_boolean_t no_handler;
  svn_boolean_t cache_txdeltas;
  svn_boolean_t cache_fulltexts;
  svn_boolean_t cache_revprops;

  /* Evaluating the cache configuration. */
  SVN_ERR(read_config(&memcache,
                      &no_handler,
                      &cache_txdeltas,
                      &cache_fulltexts,
                      &cache_revprops,
                      fs,
                      pool));

  membuffer = svn_cache__get_global_membuffer_cache();

  /* Make the cache for revision roots.  For the vast majority of
   * commands, this is only going to contain a few entries (svnadmin
   * dump/verify is an exception here), so to reduce overhead let's
   * try to keep it to just one page.  I estimate each entry has about
   * 72 bytes of overhead (svn_revnum_t key, svn_fs_id_t +
   * id_private_t + 3 strings for value, and the cache_entry); the
   * default pool size is 8192, so about a hundred should fit
   * comfortably. */
  SVN_ERR(create_cache(&(ffd->rev_root_id_cache),
                       NULL,
                       membuffer,
                       1, 100,
                       svn_fs_fs__serialize_id,
                       svn_fs_fs__deserialize_id,
                       sizeof(svn_revnum_t),
                       apr_pstrcat(pool, prefix, "RRI", (char *)NULL),
                       fs->pool));

  SVN_ERR(init_callbacks(ffd->rev_root_id_cache, fs, no_handler, pool));

  /* Rough estimate: revision DAG nodes have size around 320 bytes, so
   * let's put 16 on a page. */
  SVN_ERR(create_cache(&(ffd->rev_node_cache),
                       NULL,
                       membuffer,
                       1024, 16,
                       svn_fs_fs__dag_serialize,
                       svn_fs_fs__dag_deserialize,
                       APR_HASH_KEY_STRING,
                       apr_pstrcat(pool, prefix, "DAG", (char *)NULL),
                       fs->pool));

  SVN_ERR(init_callbacks(ffd->rev_node_cache, fs, no_handler, pool));

  /* 1st level DAG node cache */
<<<<<<< HEAD
  ffd->dag_node_cache = svn_fs_fs__create_dag_cache(svn_pool_create(pool));
=======
  ffd->dag_node_cache = svn_fs_fs__create_dag_cache(pool);
>>>>>>> 9c8ccd56

  /* Very rough estimate: 1K per directory. */
  SVN_ERR(create_cache(&(ffd->dir_cache),
                       NULL,
                       membuffer,
                       1024, 8,
                       svn_fs_fs__serialize_dir_entries,
                       svn_fs_fs__deserialize_dir_entries,
                       APR_HASH_KEY_STRING,
                       apr_pstrcat(pool, prefix, "DIR", (char *)NULL),
                       fs->pool));

  SVN_ERR(init_callbacks(ffd->dir_cache, fs, no_handler, pool));

  /* Only 16 bytes per entry (a revision number + the corresponding offset).
     Since we want ~8k pages, that means 512 entries per page. */
  SVN_ERR(create_cache(&(ffd->packed_offset_cache),
                       NULL,
                       membuffer,
                       32, 1,
                       svn_fs_fs__serialize_manifest,
                       svn_fs_fs__deserialize_manifest,
                       sizeof(svn_revnum_t),
                       apr_pstrcat(pool, prefix, "PACK-MANIFEST",
                                   (char *)NULL),
                       fs->pool));

  SVN_ERR(init_callbacks(ffd->packed_offset_cache, fs, no_handler, pool));

  /* initialize fulltext cache as configured */
  ffd->fulltext_cache = NULL;
  if (cache_fulltexts)
    {
      SVN_ERR(create_cache(&(ffd->fulltext_cache),
                           memcache,
                           membuffer,
                           0, 0, /* Do not use inprocess cache */
                           /* Values are svn_stringbuf_t */
                           NULL, NULL,
                           sizeof(pair_cache_key_t),
                           apr_pstrcat(pool, prefix, "TEXT", (char *)NULL),
                           fs->pool));
    }

  SVN_ERR(init_callbacks(ffd->fulltext_cache, fs, no_handler, pool));

  /* initialize node properties cache, if that has been enabled */
  if (cache_fulltexts)
    {
      SVN_ERR(create_cache(&(ffd->properties_cache),
                           NULL,
                           membuffer,
                           0, 0, /* Do not use inprocess cache */
                           svn_fs_fs__serialize_properties,
                           svn_fs_fs__deserialize_properties,
                           sizeof(pair_cache_key_t),
                           apr_pstrcat(pool, prefix, "PROP",
                                       (char *)NULL),
                           fs->pool));
    }
  else
    {
      ffd->properties_cache = NULL;
    }

  SVN_ERR(init_callbacks(ffd->properties_cache, fs, no_handler, pool));

  /* initialize revprop cache, if full-text caching has been enabled */
  if (cache_revprops)
    {
      SVN_ERR(create_cache(&(ffd->revprop_cache),
                           NULL,
                           membuffer,
                           0, 0, /* Do not use inprocess cache */
                           svn_fs_fs__serialize_properties,
                           svn_fs_fs__deserialize_properties,
                           sizeof(pair_cache_key_t),
                           apr_pstrcat(pool, prefix, "REVPROP",
                                       (char *)NULL),
                           fs->pool));
    }
  else
    {
      ffd->revprop_cache = NULL;
    }

  SVN_ERR(init_callbacks(ffd->revprop_cache, fs, no_handler, pool));

  /* initialize txdelta window cache, if that has been enabled */
  if (cache_txdeltas)
    {
      SVN_ERR(create_cache(&(ffd->txdelta_window_cache),
                           NULL,
                           membuffer,
                           0, 0, /* Do not use inprocess cache */
                           svn_fs_fs__serialize_txdelta_window,
                           svn_fs_fs__deserialize_txdelta_window,
                           APR_HASH_KEY_STRING,
                           apr_pstrcat(pool, prefix, "TXDELTA_WINDOW",
                                       (char *)NULL),
                           fs->pool));
    }
  else
    {
      ffd->txdelta_window_cache = NULL;
    }

  SVN_ERR(init_callbacks(ffd->txdelta_window_cache, fs, no_handler, pool));

  /* initialize txdelta window cache, if that has been enabled */
  if (cache_txdeltas)
    {
      SVN_ERR(create_cache(&(ffd->combined_window_cache),
                           NULL,
                           membuffer,
                           0, 0, /* Do not use inprocess cache */
                           /* Values are svn_stringbuf_t */
                           NULL, NULL,
                           APR_HASH_KEY_STRING,
                           apr_pstrcat(pool, prefix, "COMBINED_WINDOW",
                                       (char *)NULL),
                           fs->pool));
    }
  else
    {
      ffd->combined_window_cache = NULL;
    }

  SVN_ERR(init_callbacks(ffd->combined_window_cache, fs, no_handler, pool));

  /* initialize node revision cache, if caching has been enabled */
  SVN_ERR(create_cache(&(ffd->node_revision_cache),
                       NULL,
                       membuffer,
                       0, 0, /* Do not use inprocess cache */
                       svn_fs_fs__serialize_node_revision,
                       svn_fs_fs__deserialize_node_revision,
                       APR_HASH_KEY_STRING,
                       apr_pstrcat(pool, prefix, "NODEREVS", (char *)NULL),
                       fs->pool));

  SVN_ERR(init_callbacks(ffd->node_revision_cache, fs, no_handler, pool));

  /* initialize node change list cache, if caching has been enabled */
  SVN_ERR(create_cache(&(ffd->changes_cache),
                       NULL,
                       membuffer,
                       0, 0, /* Do not use inprocess cache */
                       svn_fs_fs__serialize_changes,
                       svn_fs_fs__deserialize_changes,
                       sizeof(svn_revnum_t),
                       apr_pstrcat(pool, prefix, "CHANGES", (char *)NULL),
                       fs->pool));

  SVN_ERR(init_callbacks(ffd->changes_cache, fs, no_handler, pool));

  return SVN_NO_ERROR;
}

/* Baton to be used for the remove_txn_cache() pool cleanup function, */
struct txn_cleanup_baton_t
{
  /* the cache to reset */
  svn_cache__t *txn_cache;

  /* the position where to reset it */
  svn_cache__t **to_reset;
};

/* APR pool cleanup handler that will reset the cache pointer given in
   BATON_VOID. */
static apr_status_t
remove_txn_cache(void *baton_void)
{
  struct txn_cleanup_baton_t *baton = baton_void;

  /* be careful not to hurt performance by resetting newer txn's caches. */
  if (*baton->to_reset == baton->txn_cache)
    {
     /* This is equivalent to calling svn_fs_fs__reset_txn_caches(). */
      *baton->to_reset  = NULL;
    }

  return  APR_SUCCESS;
}

/* This function sets / registers the required callbacks for a given
 * transaction-specific *CACHE object, if CACHE is not NULL and a no-op
 * otherwise. In particular, it will ensure that *CACHE gets reset to NULL
 * upon POOL destruction latest.
 */
static void
init_txn_callbacks(svn_cache__t **cache,
                   apr_pool_t *pool)
{
  if (*cache != NULL)
    {
      struct txn_cleanup_baton_t *baton;

      baton = apr_palloc(pool, sizeof(*baton));
      baton->txn_cache = *cache;
      baton->to_reset = cache;

      apr_pool_cleanup_register(pool,
                                baton,
                                remove_txn_cache,
                                apr_pool_cleanup_null);
    }
}

svn_error_t *
svn_fs_fs__initialize_txn_caches(svn_fs_t *fs,
                                 const char *txn_id,
                                 apr_pool_t *pool)
{
  fs_fs_data_t *ffd = fs->fsap_data;

  /* Transaction content needs to be carefully prefixed to virtually
     eliminate any chance for conflicts. The (repo, txn_id) pair
     should be unique but if a transaction fails, it might be possible
     to start a new transaction later that receives the same id.
     Therefore, throw in a uuid as well - just to be sure. */
  const char *prefix = apr_pstrcat(pool,
                                   "fsfs:", fs->uuid,
                                   "/", fs->path,
                                   ":", txn_id,
                                   ":", svn_uuid_generate(pool), ":",
                                   (char *)NULL);

  /* We don't support caching for concurrent transactions in the SAME
   * FSFS session. Maybe, you forgot to clean POOL. */
  if (ffd->txn_dir_cache != NULL || ffd->concurrent_transactions)
    {
      ffd->txn_dir_cache = NULL;
      ffd->concurrent_transactions = TRUE;

      return SVN_NO_ERROR;
    }

  /* create a txn-local directory cache */
  SVN_ERR(create_cache(&ffd->txn_dir_cache,
                       NULL,
                       svn_cache__get_global_membuffer_cache(),
                       1024, 8,
                       svn_fs_fs__serialize_dir_entries,
                       svn_fs_fs__deserialize_dir_entries,
                       APR_HASH_KEY_STRING,
                       apr_pstrcat(pool, prefix, "TXNDIR",
                                   (char *)NULL),
                       pool));

  /* reset the transaction-specific cache if the pool gets cleaned up. */
  init_txn_callbacks(&(ffd->txn_dir_cache), pool);

  return SVN_NO_ERROR;
}

void
svn_fs_fs__reset_txn_caches(svn_fs_t *fs)
{
  /* we can always just reset the caches. This may degrade performance but
   * can never cause in incorrect behavior. */

  fs_fs_data_t *ffd = fs->fsap_data;
  ffd->txn_dir_cache = NULL;
}<|MERGE_RESOLUTION|>--- conflicted
+++ resolved
@@ -312,11 +312,7 @@
   SVN_ERR(init_callbacks(ffd->rev_node_cache, fs, no_handler, pool));
 
   /* 1st level DAG node cache */
-<<<<<<< HEAD
-  ffd->dag_node_cache = svn_fs_fs__create_dag_cache(svn_pool_create(pool));
-=======
   ffd->dag_node_cache = svn_fs_fs__create_dag_cache(pool);
->>>>>>> 9c8ccd56
 
   /* Very rough estimate: 1K per directory. */
   SVN_ERR(create_cache(&(ffd->dir_cache),
