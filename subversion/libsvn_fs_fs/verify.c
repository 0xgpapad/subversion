--- conflicted
+++ resolved
@@ -167,82 +167,6 @@
   return rev < ffd->min_unpacked_rev ? ffd->max_files_per_dir : 1;
 }
 
-<<<<<<< HEAD
-=======
-/* Verify that the log-to-phys indexes and phys-to-log indexes are
- * consistent with each other.  The function signature is similar to
- * svn_fs_fs__verify.
- *
- * The values of START and END have already been auto-selected and
- * verified.  You may call this for format7 or higher repos.
- */
-static svn_error_t *
-verify_index_consistency(svn_fs_t *fs,
-                         svn_revnum_t start,
-                         svn_revnum_t end,
-                         svn_fs_progress_notify_func_t notify_func,
-                         void *notify_baton,
-                         svn_cancel_func_t cancel_func,
-                         void *cancel_baton,
-                         apr_pool_t *pool)
-{
-  fs_fs_data_t *ffd = fs->fsap_data;
-  svn_revnum_t revision, next_revision;
-  apr_pool_t *iterpool = svn_pool_create(pool);
-
-  for (revision = start; revision <= end; revision = next_revision)
-    {
-      svn_error_t *err = SVN_NO_ERROR;
-
-      svn_revnum_t count = pack_size(fs, revision);
-      svn_revnum_t pack_start = svn_fs_fs__packed_base_rev(fs, revision);
-      svn_revnum_t pack_end = pack_start + count;
-
-      svn_pool_clear(iterpool);
-
-      if (notify_func && (pack_start % ffd->max_files_per_dir == 0))
-        notify_func(pack_start, notify_baton, iterpool);
-
-      /* two-way index check */
-      err = compare_l2p_to_p2l_index(fs, pack_start, pack_end - pack_start,
-                                     cancel_func, cancel_baton, iterpool);
-      if (!err)
-        err = compare_p2l_to_l2p_index(fs, pack_start, pack_end - pack_start,
-                                       cancel_func, cancel_baton, iterpool);
-
-      /* verify in-index checksums and types vs. actual rev / pack files */
-      if (!err)
-        err = compare_p2l_to_rev(fs, pack_start, pack_end - pack_start,
-                                 cancel_func, cancel_baton, iterpool);
-
-      /* concurrent packing is one of the reasons why verification may fail.
-         Make sure, we operate on up-to-date information. */
-      if (err)
-        SVN_ERR(svn_fs_fs__read_min_unpacked_rev(&ffd->min_unpacked_rev,
-                                                 fs, pool));
-
-      /* retry the whole shard if it got packed in the meantime */
-      if (err && count != pack_size(fs, revision))
-        {
-          svn_error_clear(err);
-
-          /* We could simply assign revision here but the code below is
-             more intuitive to maintainers. */
-          next_revision = svn_fs_fs__packed_base_rev(fs, revision);
-        }
-      else
-        {
-          SVN_ERR(err);
-          next_revision = pack_end;
-        }
-    }
-
-  svn_pool_destroy(iterpool);
-
-  return SVN_NO_ERROR;
-}
-
->>>>>>> 501c83c8
 svn_error_t *
 svn_fs_fs__verify(svn_fs_t *fs,
                   svn_revnum_t start,
