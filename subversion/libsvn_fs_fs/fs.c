/* fs.c --- creating, opening and closing filesystems
 *
 * ====================================================================
 *    Licensed to the Subversion Corporation (SVN Corp.) under one
 *    or more contributor license agreements.  See the NOTICE file
 *    distributed with this work for additional information
 *    regarding copyright ownership.  The SVN Corp. licenses this file
 *    to you under the Apache License, Version 2.0 (the
 *    "License"); you may not use this file except in compliance
 *    with the License.  You may obtain a copy of the License at
 *
 *      http://www.apache.org/licenses/LICENSE-2.0
 *
 *    Unless required by applicable law or agreed to in writing,
 *    software distributed under the License is distributed on an
 *    "AS IS" BASIS, WITHOUT WARRANTIES OR CONDITIONS OF ANY
 *    KIND, either express or implied.  See the License for the
 *    specific language governing permissions and limitations
 *    under the License.
 * ====================================================================
 */

#include <stdlib.h>
#include <stdio.h>
#include <string.h>

#include <apr_general.h>
#include <apr_pools.h>
#include <apr_file_io.h>
#include <apr_thread_mutex.h>

#include "svn_fs.h"
#include "svn_delta.h"
#include "svn_version.h"
#include "svn_pools.h"
#include "fs.h"
#include "err.h"
#include "fs_fs.h"
#include "tree.h"
#include "lock.h"
#include "id.h"
#include "svn_private_config.h"
#include "private/svn_fs_util.h"

#include "../libsvn_fs/fs-loader.h"

/* A prefix for the pool userdata variables used to hold
   per-filesystem shared data.  See fs_serialized_init. */
#define SVN_FSFS_SHARED_USERDATA_PREFIX "svn-fsfs-shared-"



static svn_error_t *
fs_serialized_init(svn_fs_t *fs, apr_pool_t *common_pool, apr_pool_t *pool)
{
  fs_fs_data_t *ffd = fs->fsap_data;
  const char *key;
  void *val;
  fs_fs_shared_data_t *ffsd;
  apr_status_t status;

  /* Note that we are allocating a small amount of long-lived data for
     each separate repository opened during the lifetime of the
     svn_fs_initialize pool.  It's unlikely that anyone will notice
     the modest expenditure; the alternative is to allocate each structure
     in a subpool, add a reference-count, and add a serialized deconstructor
     to the FS vtable.  That's more machinery than it's worth.

     Using the uuid to obtain the lock creates a corner case if a
     caller uses svn_fs_set_uuid on the repository in a process where
     other threads might be using the same repository through another
     FS object.  The only real-world consumer of svn_fs_set_uuid is
     "svnadmin load", so this is a low-priority problem, and we don't
     know of a better way of associating such data with the
     repository. */

  key = apr_pstrcat(pool, SVN_FSFS_SHARED_USERDATA_PREFIX, ffd->uuid,
                    (char *) NULL);
  status = apr_pool_userdata_get(&val, key, common_pool);
  if (status)
    return svn_error_wrap_apr(status, _("Can't fetch FSFS shared data"));
  ffsd = val;

  if (!ffsd)
    {
      ffsd = apr_pcalloc(common_pool, sizeof(*ffsd));
      ffsd->common_pool = common_pool;

#if SVN_FS_FS__USE_LOCK_MUTEX
      /* POSIX fcntl locks are per-process, so we need a mutex for
         intra-process synchronization when grabbing the repository write
         lock. */
      status = apr_thread_mutex_create(&ffsd->fs_write_lock,
                                       APR_THREAD_MUTEX_DEFAULT, common_pool);
      if (status)
        return svn_error_wrap_apr(status,
                                  _("Can't create FSFS write-lock mutex"));

      /* ... not to mention locking the txn-current file. */
      status = apr_thread_mutex_create(&ffsd->txn_current_lock,
                                       APR_THREAD_MUTEX_DEFAULT, common_pool);
      if (status)
        return svn_error_wrap_apr(status,
                                  _("Can't create FSFS txn-current mutex"));
#endif
#if APR_HAS_THREADS
      /* We also need a mutex for synchronising access to the active
         transaction list and free transaction pointer. */
      status = apr_thread_mutex_create(&ffsd->txn_list_lock,
                                       APR_THREAD_MUTEX_DEFAULT, common_pool);
      if (status)
        return svn_error_wrap_apr(status,
                                  _("Can't create FSFS txn list mutex"));

      /* ... not to mention locking the transaction-current file. */
      status = apr_thread_mutex_create(&ffsd->txn_current_lock,
                                       APR_THREAD_MUTEX_DEFAULT, common_pool);
      if (status)
        return svn_error_wrap_apr(status,
                                  _("Can't create FSFS txn-current mutex"));
#endif


      key = apr_pstrdup(common_pool, key);
      status = apr_pool_userdata_set(ffsd, key, NULL, common_pool);
      if (status)
        return svn_error_wrap_apr(status, _("Can't store FSFS shared data"));
    }

  ffd->shared = ffsd;

  return SVN_NO_ERROR;
}



/* This function is provided for Subversion 1.0.x compatibility.  It
   has no effect for fsfs backed Subversion filesystems.  It conforms
   to the fs_library_vtable_t.bdb_set_errcall() API. */
static svn_error_t *
fs_set_errcall(svn_fs_t *fs,
               void (*db_errcall_fcn)(const char *errpfx, char *msg))
{

  return SVN_NO_ERROR;
}



/* The vtable associated with a specific open filesystem. */
static fs_vtable_t fs_vtable = {
  svn_fs_fs__youngest_rev,
  svn_fs_fs__revision_prop,
  svn_fs_fs__revision_proplist,
  svn_fs_fs__change_rev_prop,
  svn_fs_fs__get_uuid,
  svn_fs_fs__set_uuid,
  svn_fs_fs__revision_root,
  svn_fs_fs__begin_txn,
  svn_fs_fs__begin_obliteration_txn,
  svn_fs_fs__open_txn,
  svn_fs_fs__purge_txn,
  svn_fs_fs__list_transactions,
  svn_fs_fs__deltify,
  svn_fs_fs__lock,
  svn_fs_fs__generate_lock_token,
  svn_fs_fs__unlock,
  svn_fs_fs__get_lock,
  svn_fs_fs__get_locks,
  fs_set_errcall
};


/* Creating a new filesystem. */

/* Set up vtable and fsap_data fields in FS. */
<<<<<<< HEAD
static void
=======
static svn_error_t *
>>>>>>> 79d0a718
initialize_fs_struct(svn_fs_t *fs)
{
  fs_fs_data_t *ffd = apr_pcalloc(fs->pool, sizeof(*ffd));
  fs->vtable = &fs_vtable;
  fs->fsap_data = ffd;
<<<<<<< HEAD

  ffd->rev_root_id_cache_pool = svn_pool_create(fs->pool);
  ffd->rev_root_id_cache = apr_hash_make(ffd->rev_root_id_cache_pool);

  ffd->rev_node_cache = apr_hash_make(fs->pool);
  ffd->rev_node_list.prev = &ffd->rev_node_list;
  ffd->rev_node_list.next = &ffd->rev_node_list;
=======
  return SVN_NO_ERROR;
>>>>>>> 79d0a718
}

/* This implements the fs_library_vtable_t.create() API.  Create a new
   fsfs-backed Subversion filesystem at path PATH and link it into
   *FS.  Perform temporary allocations in POOL, and fs-global allocations
   in COMMON_POOL. */
static svn_error_t *
fs_create(svn_fs_t *fs, const char *path, apr_pool_t *pool,
          apr_pool_t *common_pool)
{
  SVN_ERR(svn_fs__check_fs(fs, FALSE));

<<<<<<< HEAD
  initialize_fs_struct(fs);
=======
  SVN_ERR(initialize_fs_struct(fs));
>>>>>>> 79d0a718

  SVN_ERR(svn_fs_fs__create(fs, path, pool));

  SVN_ERR(svn_fs_fs__initialize_caches(fs, pool));
  return fs_serialized_init(fs, common_pool, pool);
}



/* Gaining access to an existing filesystem.  */

/* This implements the fs_library_vtable_t.open() API.  Open an FSFS
   Subversion filesystem located at PATH, set *FS to point to the
   correct vtable for the filesystem.  Use POOL for any temporary
   allocations, and COMMON_POOL for fs-global allocations. */
static svn_error_t *
fs_open(svn_fs_t *fs, const char *path, apr_pool_t *pool,
        apr_pool_t *common_pool)
{
<<<<<<< HEAD
  initialize_fs_struct(fs);
=======
  SVN_ERR(initialize_fs_struct(fs));
>>>>>>> 79d0a718

  SVN_ERR(svn_fs_fs__open(fs, path, pool));

  SVN_ERR(svn_fs_fs__initialize_caches(fs, pool));
  return fs_serialized_init(fs, common_pool, pool);
}



/* This implements the fs_library_vtable_t.open_for_recovery() API. */
static svn_error_t *
fs_open_for_recovery(svn_fs_t *fs,
                     const char *path,
                     apr_pool_t *pool, apr_pool_t *common_pool)
{
  /* Recovery for FSFS is currently limited to recreating the 'current'
     file from the latest revision. */

  /* The only thing we have to watch out for is that the 'current' file
     might not exist.  So we'll try to create it here unconditionally,
     and just ignore any errors that might indicate that it's already
     present. (We'll need it to exist later anyway as a source for the
     new file's permissions). */

  /* Use a partly-filled fs pointer first to create 'current'.  This will fail
     if 'current' already exists, but we don't care about that. */
  fs->path = apr_pstrdup(fs->pool, path);
  svn_error_clear(svn_io_file_create(svn_fs_fs__path_current(fs, pool),
                                     "0 1 1\n", pool));

  /* Now open the filesystem properly by calling the vtable method directly. */
  return fs_open(fs, path, pool, common_pool);
}



/* This implements the fs_library_vtable_t.upgrade_fs() API. */
static svn_error_t *
fs_upgrade(svn_fs_t *fs, const char *path, apr_pool_t *pool,
           apr_pool_t *common_pool)
{
  SVN_ERR(svn_fs__check_fs(fs, FALSE));
  SVN_ERR(initialize_fs_struct(fs));
  SVN_ERR(svn_fs_fs__open(fs, path, pool));
  SVN_ERR(svn_fs_fs__initialize_caches(fs, pool));
  SVN_ERR(fs_serialized_init(fs, common_pool, pool));
  return svn_fs_fs__upgrade(fs, pool);
}

static svn_error_t *
fs_pack(svn_fs_t *fs,
        const char *path,
        svn_fs_pack_notify_t notify_func,
        void *notify_baton,
        svn_cancel_func_t cancel_func,
        void *cancel_baton,
        apr_pool_t *pool)
{
  SVN_ERR(svn_fs__check_fs(fs, FALSE));
  SVN_ERR(initialize_fs_struct(fs));
  SVN_ERR(svn_fs_fs__open(fs, path, pool));
  SVN_ERR(svn_fs_fs__initialize_caches(fs, pool));
  SVN_ERR(fs_serialized_init(fs, pool, pool));
  return svn_fs_fs__pack(fs, notify_func, notify_baton,
                         cancel_func, cancel_baton, pool);
}




/* This implements the fs_library_vtable_t.hotcopy() API.  Copy a
   possibly live Subversion filesystem from SRC_PATH to DEST_PATH.
   The CLEAN_LOGS argument is ignored and included for Subversion
   1.0.x compatibility.  Perform all temporary allocations in POOL. */
static svn_error_t *
fs_hotcopy(const char *src_path,
           const char *dest_path,
           svn_boolean_t clean_logs,
           apr_pool_t *pool)
{
  return svn_fs_fs__hotcopy(src_path, dest_path, pool);
}



/* This function is included for Subversion 1.0.x compatibility.  It
   has no effect for fsfs backed Subversion filesystems.  It conforms
   to the fs_library_vtable_t.bdb_logfiles() API. */
static svn_error_t *
fs_logfiles(apr_array_header_t **logfiles,
            const char *path,
            svn_boolean_t only_unused,
            apr_pool_t *pool)
{
  /* A no-op for FSFS. */
  *logfiles = apr_array_make(pool, 0, sizeof(const char *));

  return SVN_NO_ERROR;
}





/* Delete the filesystem located at path PATH.  Perform any temporary
   allocations in POOL. */
static svn_error_t *
fs_delete_fs(const char *path,
             apr_pool_t *pool)
{
  /* Remove everything. */
  return svn_io_remove_dir2(path, FALSE, NULL, NULL, pool);
}

static const svn_version_t *
fs_version(void)
{
  SVN_VERSION_BODY;
}

static const char *
fs_get_description(void)
{
  return _("Module for working with a plain file (FSFS) repository.");
}



/* Base FS library vtable, used by the FS loader library. */

static fs_library_vtable_t library_vtable = {
  fs_version,
  fs_create,
  fs_open,
  fs_open_for_recovery,
  fs_upgrade,
  fs_delete_fs,
  fs_hotcopy,
  fs_get_description,
  svn_fs_fs__recover,
  fs_pack,
  fs_logfiles
};

svn_error_t *
svn_fs_fs__init(const svn_version_t *loader_version,
                fs_library_vtable_t **vtable, apr_pool_t* common_pool)
{
  static const svn_version_checklist_t checklist[] =
    {
      { "svn_subr",  svn_subr_version },
      { "svn_delta", svn_delta_version },
      { NULL, NULL }
    };

  /* Simplified version check to make sure we can safely use the
     VTABLE parameter. The FS loader does a more exhaustive check. */
  if (loader_version->major != SVN_VER_MAJOR)
    return svn_error_createf(SVN_ERR_VERSION_MISMATCH, NULL,
                             _("Unsupported FS loader version (%d) for fsfs"),
                             loader_version->major);
  SVN_ERR(svn_ver_check_list(fs_version(), checklist));

  *vtable = &library_vtable;
  return SVN_NO_ERROR;
}<|MERGE_RESOLUTION|>--- conflicted
+++ resolved
@@ -112,13 +112,6 @@
       if (status)
         return svn_error_wrap_apr(status,
                                   _("Can't create FSFS txn list mutex"));
-
-      /* ... not to mention locking the transaction-current file. */
-      status = apr_thread_mutex_create(&ffsd->txn_current_lock,
-                                       APR_THREAD_MUTEX_DEFAULT, common_pool);
-      if (status)
-        return svn_error_wrap_apr(status,
-                                  _("Can't create FSFS txn-current mutex"));
 #endif
 
 
@@ -178,27 +171,13 @@
 /* Creating a new filesystem. */
 
 /* Set up vtable and fsap_data fields in FS. */
-<<<<<<< HEAD
-static void
-=======
-static svn_error_t *
->>>>>>> 79d0a718
+static svn_error_t *
 initialize_fs_struct(svn_fs_t *fs)
 {
   fs_fs_data_t *ffd = apr_pcalloc(fs->pool, sizeof(*ffd));
   fs->vtable = &fs_vtable;
   fs->fsap_data = ffd;
-<<<<<<< HEAD
-
-  ffd->rev_root_id_cache_pool = svn_pool_create(fs->pool);
-  ffd->rev_root_id_cache = apr_hash_make(ffd->rev_root_id_cache_pool);
-
-  ffd->rev_node_cache = apr_hash_make(fs->pool);
-  ffd->rev_node_list.prev = &ffd->rev_node_list;
-  ffd->rev_node_list.next = &ffd->rev_node_list;
-=======
-  return SVN_NO_ERROR;
->>>>>>> 79d0a718
+  return SVN_NO_ERROR;
 }
 
 /* This implements the fs_library_vtable_t.create() API.  Create a new
@@ -211,11 +190,7 @@
 {
   SVN_ERR(svn_fs__check_fs(fs, FALSE));
 
-<<<<<<< HEAD
-  initialize_fs_struct(fs);
-=======
   SVN_ERR(initialize_fs_struct(fs));
->>>>>>> 79d0a718
 
   SVN_ERR(svn_fs_fs__create(fs, path, pool));
 
@@ -236,11 +211,7 @@
 fs_open(svn_fs_t *fs, const char *path, apr_pool_t *pool,
         apr_pool_t *common_pool)
 {
-<<<<<<< HEAD
-  initialize_fs_struct(fs);
-=======
   SVN_ERR(initialize_fs_struct(fs));
->>>>>>> 79d0a718
 
   SVN_ERR(svn_fs_fs__open(fs, path, pool));
 
