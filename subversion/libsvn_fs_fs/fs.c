/* fs.c --- creating, opening and closing filesystems
 *
 * ====================================================================
 *    Licensed to the Apache Software Foundation (ASF) under one
 *    or more contributor license agreements.  See the NOTICE file
 *    distributed with this work for additional information
 *    regarding copyright ownership.  The ASF licenses this file
 *    to you under the Apache License, Version 2.0 (the
 *    "License"); you may not use this file except in compliance
 *    with the License.  You may obtain a copy of the License at
 *
 *      http://www.apache.org/licenses/LICENSE-2.0
 *
 *    Unless required by applicable law or agreed to in writing,
 *    software distributed under the License is distributed on an
 *    "AS IS" BASIS, WITHOUT WARRANTIES OR CONDITIONS OF ANY
 *    KIND, either express or implied.  See the License for the
 *    specific language governing permissions and limitations
 *    under the License.
 * ====================================================================
 */

#include <stdlib.h>
#include <stdio.h>
#include <string.h>

#include <apr_general.h>
#include <apr_pools.h>
#include <apr_file_io.h>
#include <apr_thread_mutex.h>

#include "svn_fs.h"
#include "svn_delta.h"
#include "svn_version.h"
#include "svn_pools.h"
#include "fs.h"
#include "fs_fs.h"
#include "tree.h"
#include "lock.h"
#include "id.h"
#include "rep-cache.h"
#include "svn_private_config.h"
#include "private/svn_fs_util.h"

#include "../libsvn_fs/fs-loader.h"

/* A prefix for the pool userdata variables used to hold
   per-filesystem shared data.  See fs_serialized_init. */
#define SVN_FSFS_SHARED_USERDATA_PREFIX "svn-fsfs-shared-"



static svn_error_t *
fs_serialized_init(svn_fs_t *fs, apr_pool_t *common_pool, apr_pool_t *pool)
{
  fs_fs_data_t *ffd = fs->fsap_data;
  const char *key;
  void *val;
  fs_fs_shared_data_t *ffsd;
  apr_status_t status;

  /* Note that we are allocating a small amount of long-lived data for
     each separate repository opened during the lifetime of the
     svn_fs_initialize pool.  It's unlikely that anyone will notice
     the modest expenditure; the alternative is to allocate each structure
     in a subpool, add a reference-count, and add a serialized deconstructor
     to the FS vtable.  That's more machinery than it's worth.

     Using the uuid to obtain the lock creates a corner case if a
     caller uses svn_fs_set_uuid on the repository in a process where
     other threads might be using the same repository through another
     FS object.  The only real-world consumer of svn_fs_set_uuid is
     "svnadmin load", so this is a low-priority problem, and we don't
     know of a better way of associating such data with the
     repository. */

  SVN_ERR_ASSERT(fs->uuid);
  key = apr_pstrcat(pool, SVN_FSFS_SHARED_USERDATA_PREFIX, fs->uuid,
                    (char *) NULL);
  status = apr_pool_userdata_get(&val, key, common_pool);
  if (status)
    return svn_error_wrap_apr(status, _("Can't fetch FSFS shared data"));
  ffsd = val;

  if (!ffsd)
    {
      ffsd = apr_pcalloc(common_pool, sizeof(*ffsd));
      ffsd->common_pool = common_pool;

      /* POSIX fcntl locks are per-process, so we need a mutex for
         intra-process synchronization when grabbing the repository write
         lock. */
      SVN_ERR(svn_mutex__init(&ffsd->fs_write_lock,
                              SVN_FS_FS__USE_LOCK_MUTEX, common_pool));

      /* ... not to mention locking the txn-current file. */
      SVN_ERR(svn_mutex__init(&ffsd->txn_current_lock,
                              SVN_FS_FS__USE_LOCK_MUTEX, common_pool));

      SVN_ERR(svn_mutex__init(&ffsd->txn_list_lock,
                              SVN_FS_FS__USE_LOCK_MUTEX, common_pool));

      key = apr_pstrdup(common_pool, key);
      status = apr_pool_userdata_set(ffsd, key, NULL, common_pool);
      if (status)
        return svn_error_wrap_apr(status, _("Can't store FSFS shared data"));
    }

  ffd->shared = ffsd;

  return SVN_NO_ERROR;
}



/* This function is provided for Subversion 1.0.x compatibility.  It
   has no effect for fsfs backed Subversion filesystems.  It conforms
   to the fs_library_vtable_t.bdb_set_errcall() API. */
static svn_error_t *
fs_set_errcall(svn_fs_t *fs,
               void (*db_errcall_fcn)(const char *errpfx, char *msg))
{

  return SVN_NO_ERROR;
}

struct fs_freeze_baton_t {
  svn_fs_t *fs;
  svn_error_t *(*freeze_body)(void *, apr_pool_t *);
  void *baton;
};

static svn_error_t *
fs_freeze_body(void *baton,
               apr_pool_t *pool)
{
  struct fs_freeze_baton_t *b = baton;
  svn_boolean_t exists;

  SVN_ERR(svn_fs_fs__exists_rep_cache(&exists, b->fs, pool));
  if (exists)
    SVN_ERR(svn_fs_fs__lock_rep_cache(b->fs, pool));

  SVN_ERR(b->freeze_body(b->baton, pool));

  return SVN_NO_ERROR;
}

static svn_error_t *
fs_freeze(svn_fs_t *fs,
          svn_error_t *(*freeze_body)(void *, apr_pool_t *),
          void *baton,
          apr_pool_t *pool)
{
  struct fs_freeze_baton_t b;

  b.fs = fs;
  b.freeze_body = freeze_body;
  b.baton = baton;

  SVN_ERR(svn_fs__check_fs(fs, TRUE));
  SVN_ERR(svn_fs_fs__with_write_lock(fs, fs_freeze_body, &b, pool));

  return SVN_NO_ERROR;
}



/* The vtable associated with a specific open filesystem. */
static fs_vtable_t fs_vtable = {
  svn_fs_fs__youngest_rev,
  svn_fs_fs__revision_prop,
  svn_fs_fs__revision_proplist,
  svn_fs_fs__change_rev_prop,
  svn_fs_fs__set_uuid,
  svn_fs_fs__revision_root,
  svn_fs_fs__begin_txn,
  svn_fs_fs__open_txn,
  svn_fs_fs__purge_txn,
  svn_fs_fs__list_transactions,
  svn_fs_fs__deltify,
  svn_fs_fs__lock,
  svn_fs_fs__generate_lock_token,
  svn_fs_fs__unlock,
  svn_fs_fs__get_lock,
  svn_fs_fs__get_locks,
<<<<<<< HEAD
=======
  svn_fs_fs__info_format,
  svn_fs_fs__info_config_files,
>>>>>>> 927a9b9c
  svn_fs_fs__verify_root,
  fs_freeze,
  fs_set_errcall
};


/* Creating a new filesystem. */

/* Set up vtable and fsap_data fields in FS. */
static svn_error_t *
initialize_fs_struct(svn_fs_t *fs)
{
  fs_fs_data_t *ffd = apr_pcalloc(fs->pool, sizeof(*ffd));
  fs->vtable = &fs_vtable;
  fs->fsap_data = ffd;
  return SVN_NO_ERROR;
}

/* This implements the fs_library_vtable_t.create() API.  Create a new
   fsfs-backed Subversion filesystem at path PATH and link it into
   *FS.  Perform temporary allocations in POOL, and fs-global allocations
   in COMMON_POOL. */
static svn_error_t *
fs_create(svn_fs_t *fs, const char *path, apr_pool_t *pool,
          apr_pool_t *common_pool)
{
  SVN_ERR(svn_fs__check_fs(fs, FALSE));

  SVN_ERR(initialize_fs_struct(fs));

  SVN_ERR(svn_fs_fs__create(fs, path, pool));

  SVN_ERR(svn_fs_fs__initialize_caches(fs, pool));
  return fs_serialized_init(fs, common_pool, pool);
}



/* Gaining access to an existing filesystem.  */

/* This implements the fs_library_vtable_t.open() API.  Open an FSFS
   Subversion filesystem located at PATH, set *FS to point to the
   correct vtable for the filesystem.  Use POOL for any temporary
   allocations, and COMMON_POOL for fs-global allocations. */
static svn_error_t *
fs_open(svn_fs_t *fs, const char *path, apr_pool_t *pool,
        apr_pool_t *common_pool)
{
  SVN_ERR(initialize_fs_struct(fs));

  SVN_ERR(svn_fs_fs__open(fs, path, pool));

  SVN_ERR(svn_fs_fs__initialize_caches(fs, pool));
  return fs_serialized_init(fs, common_pool, pool);
}



/* This implements the fs_library_vtable_t.open_for_recovery() API. */
static svn_error_t *
fs_open_for_recovery(svn_fs_t *fs,
                     const char *path,
                     apr_pool_t *pool, apr_pool_t *common_pool)
{
  /* Recovery for FSFS is currently limited to recreating the 'current'
     file from the latest revision. */

  /* The only thing we have to watch out for is that the 'current' file
     might not exist.  So we'll try to create it here unconditionally,
     and just ignore any errors that might indicate that it's already
     present. (We'll need it to exist later anyway as a source for the
     new file's permissions). */

  /* Use a partly-filled fs pointer first to create 'current'.  This will fail
     if 'current' already exists, but we don't care about that. */
  fs->path = apr_pstrdup(fs->pool, path);
  svn_error_clear(svn_io_file_create(svn_fs_fs__path_current(fs, pool),
                                     "0 1 1\n", pool));

  /* Now open the filesystem properly by calling the vtable method directly. */
  return fs_open(fs, path, pool, common_pool);
}



/* This implements the fs_library_vtable_t.upgrade_fs() API. */
static svn_error_t *
fs_upgrade(svn_fs_t *fs, const char *path, apr_pool_t *pool,
           apr_pool_t *common_pool)
{
  SVN_ERR(svn_fs__check_fs(fs, FALSE));
  SVN_ERR(initialize_fs_struct(fs));
  SVN_ERR(svn_fs_fs__open(fs, path, pool));
  SVN_ERR(svn_fs_fs__initialize_caches(fs, pool));
  SVN_ERR(fs_serialized_init(fs, common_pool, pool));
  return svn_fs_fs__upgrade(fs, pool);
}

static svn_error_t *
fs_verify(svn_fs_t *fs, const char *path,
          svn_revnum_t start,
          svn_revnum_t end,
          svn_fs_progress_notify_func_t notify_func,
          void *notify_baton,
          svn_cancel_func_t cancel_func,
          void *cancel_baton,
          apr_pool_t *pool,
          apr_pool_t *common_pool)
{
  SVN_ERR(svn_fs__check_fs(fs, FALSE));
  SVN_ERR(initialize_fs_struct(fs));
  SVN_ERR(svn_fs_fs__open(fs, path, pool));
  SVN_ERR(svn_fs_fs__initialize_caches(fs, pool));
  SVN_ERR(fs_serialized_init(fs, common_pool, pool));
  return svn_fs_fs__verify(fs, start, end, notify_func, notify_baton,
                           cancel_func, cancel_baton, pool);
}

static svn_error_t *
fs_pack(svn_fs_t *fs,
        const char *path,
        svn_fs_pack_notify_t notify_func,
        void *notify_baton,
        svn_cancel_func_t cancel_func,
        void *cancel_baton,
        apr_pool_t *pool,
        apr_pool_t *common_pool)
{
  SVN_ERR(svn_fs__check_fs(fs, FALSE));
  SVN_ERR(initialize_fs_struct(fs));
  SVN_ERR(svn_fs_fs__open(fs, path, pool));
  SVN_ERR(svn_fs_fs__initialize_caches(fs, pool));
  SVN_ERR(fs_serialized_init(fs, common_pool, pool));
  return svn_fs_fs__pack(fs, notify_func, notify_baton,
                         cancel_func, cancel_baton, pool);
}




/* This implements the fs_library_vtable_t.hotcopy() API.  Copy a
   possibly live Subversion filesystem SRC_FS from SRC_PATH to a
   DST_FS at DEST_PATH. If INCREMENTAL is TRUE, make an effort not to
   re-copy data which already exists in DST_FS.
   The CLEAN_LOGS argument is ignored and included for Subversion
   1.0.x compatibility.  Perform all temporary allocations in POOL. */
static svn_error_t *
fs_hotcopy(svn_fs_t *src_fs,
           svn_fs_t *dst_fs,
           const char *src_path,
           const char *dst_path,
           svn_boolean_t clean_logs,
           svn_boolean_t incremental,
           svn_cancel_func_t cancel_func,
           void *cancel_baton,
           apr_pool_t *pool)
{
  SVN_ERR(svn_fs__check_fs(src_fs, FALSE));
  SVN_ERR(initialize_fs_struct(src_fs));
  SVN_ERR(svn_fs_fs__open(src_fs, src_path, pool));
  SVN_ERR(svn_fs_fs__initialize_caches(src_fs, pool));
  SVN_ERR(fs_serialized_init(src_fs, pool, pool));

  SVN_ERR(svn_fs__check_fs(dst_fs, FALSE));
  SVN_ERR(initialize_fs_struct(dst_fs));
  /* In INCREMENTAL mode, svn_fs_fs__hotcopy() will open DST_FS.
     Otherwise, it's not an FS yet --- possibly just an empty dir --- so
     can't be opened.
   */
  return svn_fs_fs__hotcopy(src_fs, dst_fs, src_path, dst_path,
                            incremental, cancel_func, cancel_baton, pool);
}



/* This function is included for Subversion 1.0.x compatibility.  It
   has no effect for fsfs backed Subversion filesystems.  It conforms
   to the fs_library_vtable_t.bdb_logfiles() API. */
static svn_error_t *
fs_logfiles(apr_array_header_t **logfiles,
            const char *path,
            svn_boolean_t only_unused,
            apr_pool_t *pool)
{
  /* A no-op for FSFS. */
  *logfiles = apr_array_make(pool, 0, sizeof(const char *));

  return SVN_NO_ERROR;
}





/* Delete the filesystem located at path PATH.  Perform any temporary
   allocations in POOL. */
static svn_error_t *
fs_delete_fs(const char *path,
             apr_pool_t *pool)
{
  /* Remove everything. */
  return svn_io_remove_dir2(path, FALSE, NULL, NULL, pool);
}

static const svn_version_t *
fs_version(void)
{
  SVN_VERSION_BODY;
}

static const char *
fs_get_description(void)
{
  return _("Module for working with a plain file (FSFS) repository.");
}

static svn_error_t *
fs_set_svn_fs_open(svn_fs_t *fs,
                   svn_error_t *(*svn_fs_open_)(svn_fs_t **,
                                                const char *,
                                                apr_hash_t *,
                                                apr_pool_t *))
{
  fs_fs_data_t *ffd = fs->fsap_data;
  ffd->svn_fs_open_ = svn_fs_open_;
  return SVN_NO_ERROR;
}


/* Base FS library vtable, used by the FS loader library. */

static fs_library_vtable_t library_vtable = {
  fs_version,
  fs_create,
  fs_open,
  fs_open_for_recovery,
  fs_upgrade,
  fs_verify,
  fs_delete_fs,
  fs_hotcopy,
  fs_get_description,
  svn_fs_fs__recover,
  fs_pack,
  fs_logfiles,
  NULL /* parse_id */,
  fs_set_svn_fs_open
};

svn_error_t *
svn_fs_fs__init(const svn_version_t *loader_version,
                fs_library_vtable_t **vtable, apr_pool_t* common_pool)
{
  static const svn_version_checklist_t checklist[] =
    {
      { "svn_subr",  svn_subr_version },
      { "svn_delta", svn_delta_version },
      { NULL, NULL }
    };

  /* Simplified version check to make sure we can safely use the
     VTABLE parameter. The FS loader does a more exhaustive check. */
  if (loader_version->major != SVN_VER_MAJOR)
    return svn_error_createf(SVN_ERR_VERSION_MISMATCH, NULL,
                             _("Unsupported FS loader version (%d) for fsfs"),
                             loader_version->major);
  SVN_ERR(svn_ver_check_list(fs_version(), checklist));

  *vtable = &library_vtable;
  return SVN_NO_ERROR;
}<|MERGE_RESOLUTION|>--- conflicted
+++ resolved
@@ -187,11 +187,8 @@
   svn_fs_fs__unlock,
   svn_fs_fs__get_lock,
   svn_fs_fs__get_locks,
-<<<<<<< HEAD
-=======
   svn_fs_fs__info_format,
   svn_fs_fs__info_config_files,
->>>>>>> 927a9b9c
   svn_fs_fs__verify_root,
   fs_freeze,
   fs_set_errcall
