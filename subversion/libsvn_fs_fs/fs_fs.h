--- conflicted
+++ resolved
@@ -123,9 +123,8 @@
 svn_boolean_t svn_fs_fs__fs_supports_mergeinfo(svn_fs_t *fs);
 
 /* Under the repository db PATH, create a FSFS repository with FORMAT,
- * the given SHARD_SIZE. If USE_LOG_ADDRESSING is non-zero, repository
- * will use logical addressing. If not supported by the respective format,
- * the latter two parameters will be ignored. FS will be updated.
+ * the given SHARD_SIZE. If not supported by the respective format,
+ * the SHARD_SIZE parameter will be ignored. FS will be updated.
  *
  * The only file not being written is the 'format' file.  This allows
  * callers such as hotcopy to modify the contents before turning the
@@ -138,10 +137,6 @@
                             const char *path,
                             int format,
                             int shard_size,
-<<<<<<< HEAD
-=======
-                            svn_boolean_t use_log_addressing,
->>>>>>> 96d7caf1
                             apr_pool_t *pool);
 
 /* Create a fs_fs fileysystem referenced by FS at path PATH.  Get any
