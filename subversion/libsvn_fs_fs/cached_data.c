/* cached_data.c --- cached (read) access to FSFS data
 *
 * ====================================================================
 *    Licensed to the Apache Software Foundation (ASF) under one
 *    or more contributor license agreements.  See the NOTICE file
 *    distributed with this work for additional information
 *    regarding copyright ownership.  The ASF licenses this file
 *    to you under the Apache License, Version 2.0 (the
 *    "License"); you may not use this file except in compliance
 *    with the License.  You may obtain a copy of the License at
 *
 *      http://www.apache.org/licenses/LICENSE-2.0
 *
 *    Unless required by applicable law or agreed to in writing,
 *    software distributed under the License is distributed on an
 *    "AS IS" BASIS, WITHOUT WARRANTIES OR CONDITIONS OF ANY
 *    KIND, either express or implied.  See the License for the
 *    specific language governing permissions and limitations
 *    under the License.
 * ====================================================================
 */

#include "cached_data.h"

#include <assert.h>

#include "svn_hash.h"
#include "svn_ctype.h"
#include "svn_sorts.h"
#include "private/svn_delta_private.h"
#include "private/svn_io_private.h"
#include "private/svn_sorts_private.h"
#include "private/svn_subr_private.h"
#include "private/svn_temp_serializer.h"

#include "fs_fs.h"
#include "id.h"
#include "index.h"
#include "low_level.h"
#include "pack.h"
#include "util.h"
#include "temp_serializer.h"

#include "../libsvn_fs/fs-loader.h"
#include "../libsvn_delta/delta.h"  /* for SVN_DELTA_WINDOW_SIZE */

#include "svn_private_config.h"

/* Defined this to enable access logging via dgb__log_access
#define SVN_FS_FS__LOG_ACCESS
 */

/* When SVN_FS_FS__LOG_ACCESS has been defined, write a line to console
 * showing where REVISION, ITEM_INDEX is located in FS and use ITEM to
 * show details on it's contents if not NULL.  To support format 6 and
 * earlier repos, ITEM_TYPE (SVN_FS_FS__ITEM_TYPE_*) must match ITEM.
 * Use SCRATCH_POOL for temporary allocations.
 *
 * For pre-format7 repos, the display will be restricted.
 */
static svn_error_t *
dbg_log_access(svn_fs_t *fs,
               svn_revnum_t revision,
               apr_uint64_t item_index,
               void *item,
               apr_uint32_t item_type,
               apr_pool_t *scratch_pool)
{
  /* no-op if this macro is not defined */
#ifdef SVN_FS_FS__LOG_ACCESS
  fs_fs_data_t *ffd = fs->fsap_data;
  apr_off_t end_offset = 0;
  static const char *types[] = {"<n/a>", "frep ", "drep ", "fprop", "dprop",
                                "node ", "chgs ", "rep  "};
  const char *description = "";
  const char *type = types[item_type];
  const char *pack = "";
  apr_off_t offset;
  svn_fs_fs__revision_file_t *rev_file;

  SVN_ERR(svn_fs_fs__open_pack_or_rev_file(&rev_file, fs, revision,
                                           scratch_pool));

  /* determine rev / pack file offset */
  SVN_ERR(svn_fs_fs__item_offset(&offset, fs, rev_file, revision, NULL,
                                 item_index, scratch_pool));

  /* constructing the pack file description */
  if (revision < ffd->min_unpacked_rev)
    pack = apr_psprintf(scratch_pool, "%4ld|",
                        revision / ffd->max_files_per_dir);

  /* construct description if possible */
  if (item_type == SVN_FS_FS__ITEM_TYPE_NODEREV && item != NULL)
    {
      node_revision_t *node = item;
      const char *data_rep
        = node->data_rep
        ? apr_psprintf(scratch_pool, " d=%ld/%" APR_UINT64_T_FMT,
                       node->data_rep->revision,
                       node->data_rep->item_index)
        : "";
      const char *prop_rep
        = node->prop_rep
        ? apr_psprintf(scratch_pool, " p=%ld/%" APR_UINT64_T_FMT,
                       node->prop_rep->revision,
                       node->prop_rep->item_index)
        : "";
      description = apr_psprintf(scratch_pool, "%s   (pc=%d%s%s)",
                                 node->created_path,
                                 node->predecessor_count,
                                 data_rep,
                                 prop_rep);
    }
  else if (item_type == SVN_FS_FS__ITEM_TYPE_ANY_REP)
    {
      svn_fs_fs__rep_header_t *header = item;
      if (header == NULL)
        description = "  (txdelta window)";
      else if (header->type == svn_fs_fs__rep_plain)
        description = "  PLAIN";
      else if (header->type == svn_fs_fs__rep_self_delta)
        description = "  DELTA";
      else
        description = apr_psprintf(scratch_pool,
                                   "  DELTA against %ld/%" APR_UINT64_T_FMT,
                                   header->base_revision,
                                   header->base_item_index);
    }
  else if (item_type == SVN_FS_FS__ITEM_TYPE_CHANGES && item != NULL)
    {
      apr_array_header_t *changes = item;
      switch (changes->nelts)
        {
          case 0:  description = "  no change";
                   break;
          case 1:  description = "  1 change";
                   break;
          default: description = apr_psprintf(scratch_pool, "  %d changes",
                                              changes->nelts);
        }
    }

  /* reduced logging for format 6 and earlier */
  printf("%5s%10" APR_UINT64_T_HEX_FMT " %s %7ld %7" APR_UINT64_T_FMT \
         "   %s\n",
         pack, (apr_uint64_t)(offset), type, revision, item_index,
         description);
#endif

  return SVN_NO_ERROR;
}

/* Convenience wrapper around svn_io_file_aligned_seek, taking filesystem
   FS instead of a block size. */
static svn_error_t *
aligned_seek(svn_fs_t *fs,
             apr_file_t *file,
             apr_off_t *buffer_start,
             apr_off_t offset,
             apr_pool_t *pool)
{
  fs_fs_data_t *ffd = fs->fsap_data;
  return svn_error_trace(svn_io_file_aligned_seek(file, ffd->block_size,
                                                  buffer_start, offset,
                                                  pool));
}

/* Open the revision file for revision REV in filesystem FS and store
   the newly opened file in FILE.  Seek to location OFFSET before
   returning.  Perform temporary allocations in POOL. */
static svn_error_t *
open_and_seek_revision(svn_fs_fs__revision_file_t **file,
                       svn_fs_t *fs,
                       svn_revnum_t rev,
                       apr_uint64_t item,
                       apr_pool_t *pool)
{
  svn_fs_fs__revision_file_t *rev_file;
  apr_off_t offset = -1;

  SVN_ERR(svn_fs_fs__ensure_revision_exists(rev, fs, pool));

  SVN_ERR(svn_fs_fs__open_pack_or_rev_file(&rev_file, fs, rev, pool, pool));
  SVN_ERR(svn_fs_fs__item_offset(&offset, fs, rev_file, rev, NULL, item,
                                 pool));

  SVN_ERR(aligned_seek(fs, rev_file->file, NULL, offset, pool));

  *file = rev_file;

  return SVN_NO_ERROR;
}

/* Open the representation REP for a node-revision in filesystem FS, seek
   to its position and store the newly opened file in FILE.  Perform
   temporary allocations in POOL. */
static svn_error_t *
open_and_seek_transaction(svn_fs_fs__revision_file_t **file,
                          svn_fs_t *fs,
                          representation_t *rep,
                          apr_pool_t *pool)
{
  apr_off_t offset;

  SVN_ERR(svn_fs_fs__open_proto_rev_file(file, fs, &rep->txn_id, pool, pool));

  SVN_ERR(svn_fs_fs__item_offset(&offset, fs, NULL, SVN_INVALID_REVNUM,
                                 &rep->txn_id, rep->item_index, pool));
  SVN_ERR(aligned_seek(fs, (*file)->file, NULL, offset, pool));

  return SVN_NO_ERROR;
}

/* Given a node-id ID, and a representation REP in filesystem FS, open
   the correct file and seek to the correction location.  Store this
   file in *FILE_P.  Perform any allocations in POOL. */
static svn_error_t *
open_and_seek_representation(svn_fs_fs__revision_file_t **file_p,
                             svn_fs_t *fs,
                             representation_t *rep,
                             apr_pool_t *pool)
{
  if (! svn_fs_fs__id_txn_used(&rep->txn_id))
    return open_and_seek_revision(file_p, fs, rep->revision, rep->item_index,
                                  pool);
  else
    return open_and_seek_transaction(file_p, fs, rep, pool);
}



static svn_error_t *
err_dangling_id(svn_fs_t *fs, const svn_fs_id_t *id)
{
  svn_string_t *id_str = svn_fs_fs__id_unparse(id, fs->pool);
  return svn_error_createf
    (SVN_ERR_FS_ID_NOT_FOUND, 0,
     _("Reference to non-existent node '%s' in filesystem '%s'"),
     id_str->data, fs->path);
}

/* Get the node-revision for the node ID in FS.
   Set *NODEREV_P to the new node-revision structure, allocated in POOL.
   See svn_fs_fs__get_node_revision, which wraps this and adds another
   error. */
static svn_error_t *
get_node_revision_body(node_revision_t **noderev_p,
                       svn_fs_t *fs,
                       const svn_fs_id_t *id,
                       apr_pool_t *result_pool,
                       apr_pool_t *scratch_pool)
{
  svn_error_t *err;
  svn_boolean_t is_cached = FALSE;
  fs_fs_data_t *ffd = fs->fsap_data;

  if (svn_fs_fs__id_is_txn(id))
    {
      apr_file_t *file;

      /* This is a transaction node-rev.  Its storage logic is very
         different from that of rev / pack files. */
      err = svn_io_file_open(&file,
                             svn_fs_fs__path_txn_node_rev(fs, id,
                             scratch_pool),
                             APR_READ | APR_BUFFERED, APR_OS_DEFAULT,
                             scratch_pool);
      if (err)
        {
          if (APR_STATUS_IS_ENOENT(err->apr_err))
            {
              svn_error_clear(err);
              return svn_error_trace(err_dangling_id(fs, id));
            }

          return svn_error_trace(err);
        }

      SVN_ERR(svn_fs_fs__read_noderev(noderev_p,
                                      svn_stream_from_aprfile2(file,
                                                               FALSE,
                                                               scratch_pool),
                                      result_pool, scratch_pool));
    }
  else
    {
      svn_fs_fs__revision_file_t *revision_file;

      /* noderevs in rev / pack files can be cached */
      const svn_fs_fs__id_part_t *rev_item = svn_fs_fs__id_rev_item(id);
      pair_cache_key_t key = { 0 };
      key.revision = rev_item->revision;
      key.second = rev_item->number;

      /* Not found or not applicable. Try a noderev cache lookup.
       * If that succeeds, we are done here. */
      if (ffd->node_revision_cache)
        {
          SVN_ERR(svn_cache__get((void **) noderev_p,
                                 &is_cached,
                                 ffd->node_revision_cache,
                                 &key,
                                 result_pool));
          if (is_cached)
            return SVN_NO_ERROR;
        }

      /* read the data from disk */
      SVN_ERR(open_and_seek_revision(&revision_file, fs,
                                     rev_item->revision,
                                     rev_item->number,
                                     scratch_pool));

      /* physical addressing mode reading, parsing and caching */
      SVN_ERR(svn_fs_fs__read_noderev(noderev_p,
                                      revision_file->stream,
                                      result_pool,
                                      scratch_pool));

      /* Workaround issue #4031: is-fresh-txn-root in revision files. */
      (*noderev_p)->is_fresh_txn_root = FALSE;

      /* The noderev is not in cache, yet. Add it, if caching has been enabled. */
      if (ffd->node_revision_cache)
        SVN_ERR(svn_cache__set(ffd->node_revision_cache,
                               &key,
                               *noderev_p,
                               scratch_pool));

      SVN_ERR(svn_fs_fs__close_revision_file(revision_file));
    }

  return SVN_NO_ERROR;
}

svn_error_t *
svn_fs_fs__get_node_revision(node_revision_t **noderev_p,
                             svn_fs_t *fs,
                             const svn_fs_id_t *id,
                             apr_pool_t *result_pool,
                             apr_pool_t *scratch_pool)
{
  const svn_fs_fs__id_part_t *rev_item = svn_fs_fs__id_rev_item(id);

  svn_error_t *err = get_node_revision_body(noderev_p, fs, id,
                                            result_pool, scratch_pool);
  if (err && err->apr_err == SVN_ERR_FS_CORRUPT)
    {
      svn_string_t *id_string = svn_fs_fs__id_unparse(id, scratch_pool);
      return svn_error_createf(SVN_ERR_FS_CORRUPT, err,
                               "Corrupt node-revision '%s'",
                               id_string->data);
    }

  SVN_ERR(dbg_log_access(fs,
                         rev_item->revision,
                         rev_item->number,
                         *noderev_p,
                         SVN_FS_FS__ITEM_TYPE_NODEREV,
                         scratch_pool));

  return svn_error_trace(err);
}


/* Given a revision file REV_FILE, opened to REV in FS, find the Node-ID
   of the header located at OFFSET and store it in *ID_P.  Allocate
   temporary variables from POOL. */
static svn_error_t *
get_fs_id_at_offset(svn_fs_id_t **id_p,
                    svn_fs_fs__revision_file_t *rev_file,
                    svn_fs_t *fs,
                    svn_revnum_t rev,
                    apr_off_t offset,
                    apr_pool_t *pool)
{
  node_revision_t *noderev;

  SVN_ERR(aligned_seek(fs, rev_file->file, NULL, offset, pool));
  SVN_ERR(svn_fs_fs__read_noderev(&noderev,
                                  rev_file->stream,
                                  pool, pool));

  /* noderev->id is const, get rid of that */
  *id_p = svn_fs_fs__id_copy(noderev->id, pool);

  /* assert that the txn_id is REV
   * (asserting on offset would be harder because we the rev_offset is not
   * known here) */
  assert(svn_fs_fs__id_rev(*id_p) == rev);

  return SVN_NO_ERROR;
}


/* Given an open revision file REV_FILE in FS for REV, locate the trailer that
   specifies the offset to the root node-id and to the changed path
   information.  Store the root node offset in *ROOT_OFFSET and the
   changed path offset in *CHANGES_OFFSET.  If either of these
   pointers is NULL, do nothing with it.

   Allocate temporary variables from POOL. */
static svn_error_t *
get_root_changes_offset(apr_off_t *root_offset,
                        apr_off_t *changes_offset,
                        svn_fs_fs__revision_file_t *rev_file,
                        svn_fs_t *fs,
                        svn_revnum_t rev,
                        apr_pool_t *pool)
{
  fs_fs_data_t *ffd = fs->fsap_data;
  apr_off_t rev_offset;
  apr_seek_where_t seek_relative;
  svn_stringbuf_t *trailer;
  char buffer[64];
  apr_off_t start;
  apr_off_t end;
  apr_size_t len;

  /* Determine where to seek to in the file.

     If we've got a pack file, we want to seek to the end of the desired
     revision.  But we don't track that, so we seek to the beginning of the
     next revision.

     Unless the next revision is in a different file, in which case, we can
     just seek to the end of the pack file -- just like we do in the
     non-packed case. */
  if (rev_file->is_packed && ((rev + 1) % ffd->max_files_per_dir != 0))
    {
      SVN_ERR(svn_fs_fs__get_packed_offset(&end, fs, rev + 1, pool));
      seek_relative = APR_SET;
    }
  else
    {
      seek_relative = APR_END;
      end = 0;
    }

  /* Offset of the revision from the start of the pack file, if applicable. */
  if (rev_file->is_packed)
    SVN_ERR(svn_fs_fs__get_packed_offset(&rev_offset, fs, rev, pool));
  else
    rev_offset = 0;

  /* We will assume that the last line containing the two offsets
     will never be longer than 64 characters. */
  SVN_ERR(svn_io_file_seek(rev_file->file, seek_relative, &end, pool));

  if (end < sizeof(buffer))
    {
      len = (apr_size_t)end;
      start = 0;
    }
  else
    {
      len = sizeof(buffer);
      start = end - sizeof(buffer);
    }

  /* Read in this last block, from which we will identify the last line. */
  SVN_ERR(aligned_seek(fs, rev_file->file, NULL, start, pool));
  SVN_ERR(svn_io_file_read_full2(rev_file->file, buffer, len, NULL, NULL,
                                 pool));

  /* Parse the last line. */
  trailer = svn_stringbuf_ncreate(buffer, len, pool);
  SVN_ERR(svn_fs_fs__parse_revision_trailer(root_offset,
                                            changes_offset,
                                            trailer,
                                            rev));

  /* return absolute offsets */
  if (root_offset)
    *root_offset += rev_offset;
  if (changes_offset)
    *changes_offset += rev_offset;

  return SVN_NO_ERROR;
}

svn_error_t *
svn_fs_fs__rev_get_root(svn_fs_id_t **root_id_p,
                        svn_fs_t *fs,
                        svn_revnum_t rev,
                        apr_pool_t *result_pool,
                        apr_pool_t *scratch_pool)
{
  fs_fs_data_t *ffd = fs->fsap_data;
  svn_fs_fs__revision_file_t *revision_file;
  apr_off_t root_offset;
  svn_fs_id_t *root_id = NULL;
  svn_boolean_t is_cached;

  SVN_ERR(svn_fs_fs__ensure_revision_exists(rev, fs, scratch_pool));

  SVN_ERR(svn_cache__get((void **) root_id_p, &is_cached,
                        ffd->rev_root_id_cache, &rev, result_pool));
  if (is_cached)
    return SVN_NO_ERROR;

  SVN_ERR(svn_fs_fs__open_pack_or_rev_file(&revision_file, fs, rev,
                                           scratch_pool, scratch_pool));
  SVN_ERR(get_root_changes_offset(&root_offset, NULL,
                                  revision_file, fs, rev,
                                  scratch_pool));

  SVN_ERR(get_fs_id_at_offset(&root_id, revision_file, fs, rev,
                              root_offset, result_pool));

  SVN_ERR(svn_fs_fs__close_revision_file(revision_file));

  SVN_ERR(svn_cache__set(ffd->rev_root_id_cache, &rev, root_id, scratch_pool));

  *root_id_p = root_id;

  return SVN_NO_ERROR;
}

/* Describes a lazily opened rev / pack file.  Instances will be shared
   between multiple instances of rep_state_t. */
typedef struct shared_file_t
{
  /* The opened file. NULL while file is not open, yet. */
  svn_fs_fs__revision_file_t *rfile;

  /* file system to open the file in */
  svn_fs_t *fs;

  /* a revision contained in the FILE.  Since this file may be shared,
     that value may be different from REP_STATE_T->REVISION. */
  svn_revnum_t revision;

  /* pool to use when creating the FILE.  This guarantees that the file
     remains open / valid beyond the respective local context that required
     the file to be opened eventually. */
  apr_pool_t *pool;
} shared_file_t;

/* Represents where in the current svndiff data block each
   representation is. */
typedef struct rep_state_t
{
                    /* shared lazy-open rev/pack file structure */
  shared_file_t *sfile;
                    /* The txdelta window cache to use or NULL. */
  svn_cache__t *raw_window_cache;
                    /* Caches raw (unparsed) windows. May be NULL. */
  svn_cache__t *window_cache;
                    /* Caches un-deltified windows. May be NULL. */
  svn_cache__t *combined_cache;
                    /* revision containing the representation */
  svn_revnum_t revision;
                    /* representation's item index in REVISION */
  apr_uint64_t item_index;
                    /* length of the header at the start of the rep.
                       0 iff this is rep is stored in a container
                       (i.e. does not have a header) */
  apr_size_t header_size;
  apr_off_t start;  /* The starting offset for the raw
                       svndiff/plaintext data minus header.
                       -1 if the offset is yet unknown. */
  apr_off_t current;/* The current offset relative to START. */
  apr_off_t size;   /* The on-disk size of the representation. */
  int ver;          /* If a delta, what svndiff version? 
                       -1 for unknown delta version. */
  int chunk_index;  /* number of the window to read */
} rep_state_t;

/* Simple wrapper around svn_fs_fs__get_file_offset to simplify callers. */
static svn_error_t *
get_file_offset(apr_off_t *offset,
                rep_state_t *rs,
                apr_pool_t *pool)
{
  return svn_error_trace(svn_fs_fs__get_file_offset(offset,
                                                    rs->sfile->rfile->file,
                                                    pool));
}

/* Simple wrapper around svn_io_file_aligned_seek to simplify callers. */
static svn_error_t *
rs_aligned_seek(rep_state_t *rs,
                apr_off_t *buffer_start,
                apr_off_t offset,
                apr_pool_t *pool)
{
  fs_fs_data_t *ffd = rs->sfile->fs->fsap_data;
  return svn_error_trace(svn_io_file_aligned_seek(rs->sfile->rfile->file,
                                                  ffd->block_size,
                                                  buffer_start, offset,
                                                  pool));
}

/* Open FILE->FILE and FILE->STREAM if they haven't been opened, yet. */
static svn_error_t*
auto_open_shared_file(shared_file_t *file)
{
  if (file->rfile == NULL)
    SVN_ERR(svn_fs_fs__open_pack_or_rev_file(&file->rfile, file->fs,
                                             file->revision, file->pool,
                                             file->pool));

  return SVN_NO_ERROR;
}

/* Set RS->START to the begin of the representation raw in RS->FILE->FILE,
   if that hasn't been done yet.  Use POOL for temporary allocations. */
static svn_error_t*
auto_set_start_offset(rep_state_t *rs, apr_pool_t *pool)
{
  if (rs->start == -1)
    {
      SVN_ERR(svn_fs_fs__item_offset(&rs->start, rs->sfile->fs,
                                     rs->sfile->rfile, rs->revision, NULL,
                                     rs->item_index, pool));
      rs->start += rs->header_size;
    }

  return SVN_NO_ERROR;
}

/* Set RS->VER depending on what is found in the already open RS->FILE->FILE
   if the diff version is still unknown.  Use POOL for temporary allocations.
 */
static svn_error_t*
auto_read_diff_version(rep_state_t *rs, apr_pool_t *pool)
{
  if (rs->ver == -1)
    {
      char buf[4];
      SVN_ERR(rs_aligned_seek(rs, NULL, rs->start, pool));
      SVN_ERR(svn_io_file_read_full2(rs->sfile->rfile->file, buf,
                                     sizeof(buf), NULL, NULL, pool));

      /* ### Layering violation */
      if (! ((buf[0] == 'S') && (buf[1] == 'V') && (buf[2] == 'N')))
        return svn_error_create
          (SVN_ERR_FS_CORRUPT, NULL,
           _("Malformed svndiff data in representation"));
      rs->ver = buf[3];

      rs->chunk_index = 0;
      rs->current = 4;
    }

  return SVN_NO_ERROR;
}

/* See create_rep_state, which wraps this and adds another error. */
static svn_error_t *
create_rep_state_body(rep_state_t **rep_state,
                      svn_fs_fs__rep_header_t **rep_header,
                      shared_file_t **shared_file,
                      representation_t *rep,
                      svn_fs_t *fs,
                      apr_pool_t *result_pool,
                      apr_pool_t *scratch_pool)
{
  fs_fs_data_t *ffd = fs->fsap_data;
  rep_state_t *rs = apr_pcalloc(result_pool, sizeof(*rs));
  svn_fs_fs__rep_header_t *rh;
  svn_boolean_t is_cached = FALSE;
  apr_uint64_t estimated_window_storage;

  /* If the hint is
   * - given,
   * - refers to a valid revision,
   * - refers to a packed revision,
   * - as does the rep we want to read, and
   * - refers to the same pack file as the rep
   * we can re-use the same, already open file object
   */
  svn_boolean_t reuse_shared_file
    =    shared_file && *shared_file && (*shared_file)->rfile
      && SVN_IS_VALID_REVNUM((*shared_file)->revision)
      && (*shared_file)->revision < ffd->min_unpacked_rev
      && rep->revision < ffd->min_unpacked_rev
      && (   ((*shared_file)->revision / ffd->max_files_per_dir)
          == (rep->revision / ffd->max_files_per_dir));

  pair_cache_key_t key;
  key.revision = rep->revision;
  key.second = rep->item_index;

  /* continue constructing RS and RA */
  rs->size = rep->size;
  rs->revision = rep->revision;
  rs->item_index = rep->item_index;
  rs->raw_window_cache = ffd->raw_window_cache;
  rs->ver = -1;
  rs->start = -1;

  /* Very long files stored as self-delta will produce a huge number of
     delta windows.  Don't cache them lest we don't thrash the cache.
     Since we don't know the depth of the delta chain, let's assume, the
     whole contents get rewritten 3 times.
   */
  estimated_window_storage
    = 4 * (  (rep->expanded_size ? rep->expanded_size : rep->size)
           + SVN_DELTA_WINDOW_SIZE);
  estimated_window_storage = MIN(estimated_window_storage, APR_SIZE_MAX);

  rs->window_cache =    ffd->txdelta_window_cache
                     && svn_cache__is_cachable(ffd->txdelta_window_cache,
                                       (apr_size_t)estimated_window_storage)
                   ? ffd->txdelta_window_cache
                   : NULL;
  rs->combined_cache =    ffd->combined_window_cache
                       && svn_cache__is_cachable(ffd->combined_window_cache,
                                       (apr_size_t)estimated_window_storage)
                     ? ffd->combined_window_cache
                     : NULL;

  /* cache lookup, i.e. skip reading the rep header if possible */
  if (ffd->rep_header_cache && !svn_fs_fs__id_txn_used(&rep->txn_id))
    SVN_ERR(svn_cache__get((void **) &rh, &is_cached,
                           ffd->rep_header_cache, &key, result_pool));

  /* initialize the (shared) FILE member in RS */
  if (reuse_shared_file)
    {
      rs->sfile = *shared_file;
    }
  else
    {
      shared_file_t *file = apr_pcalloc(result_pool, sizeof(*file));
      file->revision = rep->revision;
      file->pool = result_pool;
      file->fs = fs;
      rs->sfile = file;

      /* remember the current file, if suggested by the caller */
      if (shared_file)
        *shared_file = file;
    }

  /* read rep header, if necessary */
  if (!is_cached)
    {
      /* ensure file is open and navigate to the start of rep header */
      if (reuse_shared_file)
        {
          apr_off_t offset;

          /* ... we can re-use the same, already open file object.
           * This implies that we don't read from a txn.
           */
          rs->sfile = *shared_file;
          SVN_ERR(auto_open_shared_file(rs->sfile));
          SVN_ERR(svn_fs_fs__item_offset(&offset, fs, rs->sfile->rfile,
                                         rep->revision, NULL, rep->item_index,
                                         scratch_pool));
          SVN_ERR(rs_aligned_seek(rs, NULL, offset, scratch_pool));
        }
      else
        {
          /* otherwise, create a new file object.  May or may not be
           * an in-txn file.
           */
          SVN_ERR(open_and_seek_representation(&rs->sfile->rfile, fs, rep,
                                               result_pool));
        }

      SVN_ERR(svn_fs_fs__read_rep_header(&rh, rs->sfile->rfile->stream,
                                         result_pool, scratch_pool));
      SVN_ERR(get_file_offset(&rs->start, rs, result_pool));

      /* populate the cache if appropriate */
      if (! svn_fs_fs__id_txn_used(&rep->txn_id))
        {
          if (ffd->rep_header_cache)
            SVN_ERR(svn_cache__set(ffd->rep_header_cache, &key, rh,
                                   scratch_pool));
        }
    }

  /* finalize */
  SVN_ERR(dbg_log_access(fs, rep->revision, rep->item_index, rh,
                         SVN_FS_FS__ITEM_TYPE_ANY_REP, scratch_pool));

  rs->header_size = rh->header_size;
  *rep_state = rs;
  *rep_header = rh;

  if (rh->type == svn_fs_fs__rep_plain)
    /* This is a plaintext, so just return the current rep_state. */
    return SVN_NO_ERROR;

  /* skip "SVNx" diff marker */
  rs->current = 4;

  return SVN_NO_ERROR;
}

/* Read the rep args for REP in filesystem FS and create a rep_state
   for reading the representation.  Return the rep_state in *REP_STATE
   and the rep header in *REP_HEADER, both allocated in POOL.

   When reading multiple reps, i.e. a skip delta chain, you may provide
   non-NULL SHARED_FILE.  (If SHARED_FILE is not NULL, in the first
   call it should be a pointer to NULL.)  The function will use this
   variable to store the previous call results and tries to re-use it.
   This may result in significant savings in I/O for packed files and
   number of open file handles.
 */
static svn_error_t *
create_rep_state(rep_state_t **rep_state,
                 svn_fs_fs__rep_header_t **rep_header,
                 shared_file_t **shared_file,
                 representation_t *rep,
                 svn_fs_t *fs,
                 apr_pool_t *result_pool,
                 apr_pool_t *scratch_pool)
{
  svn_error_t *err = create_rep_state_body(rep_state, rep_header,
                                           shared_file, rep, fs,
                                           result_pool, scratch_pool);
  if (err && err->apr_err == SVN_ERR_FS_CORRUPT)
    {
      fs_fs_data_t *ffd = fs->fsap_data;
      const char *rep_str;

      /* ### This always returns "-1" for transaction reps, because
         ### this particular bit of code doesn't know if the rep is
         ### stored in the protorev or in the mutable area (for props
         ### or dir contents).  It is pretty rare for FSFS to *read*
         ### from the protorev file, though, so this is probably OK.
         ### And anyone going to debug corruption errors is probably
         ### going to jump straight to this comment anyway! */
      rep_str = rep
              ? svn_fs_fs__unparse_representation
                  (rep, ffd->format, TRUE, scratch_pool, scratch_pool)->data
              : "(null)";

      return svn_error_createf(SVN_ERR_FS_CORRUPT, err,
                               "Corrupt representation '%s'",
                               rep_str);
    }
  /* ### Call representation_string() ? */
  return svn_error_trace(err);
}

svn_error_t *
svn_fs_fs__check_rep(representation_t *rep,
                     svn_fs_t *fs,
                     void **hint,
                     apr_pool_t *scratch_pool)
{
<<<<<<< HEAD
  rep_state_t *rs;
  svn_fs_fs__rep_header_t *rep_header;
=======
  if (svn_fs_fs__use_log_addressing(fs, rep->revision))
    {
      apr_off_t offset;
      svn_fs_fs__p2l_entry_t *entry;

      svn_fs_fs__revision_file_t *rev_file;
      SVN_ERR(svn_fs_fs__open_pack_or_rev_file(&rev_file, fs, rep->revision,
                                               scratch_pool, scratch_pool));

      /* This will auto-retry if there was a background pack. */
      SVN_ERR(svn_fs_fs__item_offset(&offset, fs, rev_file, rep->revision,
                                     NULL, rep->item_index, scratch_pool));

      /* This may fail if there is a background pack operation (can't auto-
         retry because the item offset lookup has to be redone as well). */
      SVN_ERR(svn_fs_fs__p2l_entry_lookup(&entry, fs, rev_file,
                                          rep->revision, offset,
                                          scratch_pool, scratch_pool));

      if (   entry == NULL
          || entry->type < SVN_FS_FS__ITEM_TYPE_FILE_REP
          || entry->type > SVN_FS_FS__ITEM_TYPE_DIR_PROPS)
        return svn_error_createf(SVN_ERR_REPOS_CORRUPTED, NULL,
                                 _("No representation found at offset %s "
                                   "for item %s in revision %ld"),
                                 apr_off_t_toa(scratch_pool, offset),
                                 apr_psprintf(scratch_pool,
                                              "%" APR_UINT64_T_FMT,
                                              rep->item_index),
                                 rep->revision);

      SVN_ERR(svn_fs_fs__close_revision_file(rev_file));
    }
  else
    {
      rep_state_t *rs;
      svn_fs_fs__rep_header_t *rep_header;
>>>>>>> fb9570f1

  /* ### Should this be using read_rep_line() directly? */
  SVN_ERR(create_rep_state(&rs, &rep_header, (shared_file_t**)hint,
                           rep, fs, scratch_pool, scratch_pool));

  return SVN_NO_ERROR;
}

svn_error_t *
svn_fs_fs__rep_chain_length(int *chain_length,
                            int *shard_count,
                            representation_t *rep,
                            svn_fs_t *fs,
                            apr_pool_t *scratch_pool)
{
  fs_fs_data_t *ffd = fs->fsap_data;
  svn_revnum_t shard_size = ffd->max_files_per_dir
                          ? ffd->max_files_per_dir
                          : 1;
  apr_pool_t *subpool = svn_pool_create(scratch_pool);
  apr_pool_t *iterpool = svn_pool_create(scratch_pool);
  svn_boolean_t is_delta = FALSE;
  int count = 0;
  int shards = 1;
  svn_revnum_t last_shard = rep->revision / shard_size;
  
  /* Check whether the length of the deltification chain is acceptable.
   * Otherwise, shared reps may form a non-skipping delta chain in
   * extreme cases. */
  representation_t base_rep = *rep;

  /* re-use open files between iterations */
  shared_file_t *file_hint = NULL;

  svn_fs_fs__rep_header_t *header;

  /* follow the delta chain towards the end but for at most
   * MAX_CHAIN_LENGTH steps. */
  do
    {
      rep_state_t *rep_state;

      svn_pool_clear(iterpool);

      if (base_rep.revision / shard_size != last_shard)
        {
          last_shard = base_rep.revision / shard_size;
          ++shards;
        }

      SVN_ERR(create_rep_state_body(&rep_state,
                                    &header,
                                    &file_hint,
                                    &base_rep,
                                    fs,
                                    subpool,
                                    iterpool));

      base_rep.revision = header->base_revision;
      base_rep.item_index = header->base_item_index;
      base_rep.size = header->base_length;
      svn_fs_fs__id_txn_reset(&base_rep.txn_id);
      is_delta = header->type == svn_fs_fs__rep_delta;

      /* Clear it the SUBPOOL once in a while.  Doing it too frequently
       * renders the FILE_HINT ineffective.  Doing too infrequently, may
       * leave us with too many open file handles.
       *
       * Note that this is mostly about efficiency, with larger values
       * being more efficient, and any non-zero value is legal here.  When
       * reading deltified contents, we may keep 10s of rev files open at
       * the same time and the system has to cope with that.  Thus, the
       * limit of 16 chosen below is in the same ballpark.
       */
      ++count;
      if (count % 16 == 0)
        {
          file_hint = NULL;
          svn_pool_clear(subpool);
        }
    }
  while (is_delta && base_rep.revision);

  *chain_length = count;
  *shard_count = shards;
  svn_pool_destroy(subpool);
  svn_pool_destroy(iterpool);

  return SVN_NO_ERROR;
}

struct rep_read_baton
{
  /* The FS from which we're reading. */
  svn_fs_t *fs;

  /* Representation to read. */
  representation_t rep;

  /* If not NULL, this is the base for the first delta window in rs_list */
  svn_stringbuf_t *base_window;

  /* The state of all prior delta representations. */
  apr_array_header_t *rs_list;

  /* The plaintext state, if there is a plaintext. */
  rep_state_t *src_state;

  /* The index of the current delta chunk, if we are reading a delta. */
  int chunk_index;

  /* The buffer where we store undeltified data. */
  char *buf;
  apr_size_t buf_pos;
  apr_size_t buf_len;

  /* A checksum context for summing the data read in order to verify it.
     Note: we don't need to use the sha1 checksum because we're only doing
     data verification, for which md5 is perfectly safe.  */
  svn_checksum_ctx_t *md5_checksum_ctx;

  svn_boolean_t checksum_finalized;

  /* The stored checksum of the representation we are reading, its
     length, and the amount we've read so far.  Some of this
     information is redundant with rs_list and src_state, but it's
     convenient for the checksumming code to have it here. */
  unsigned char md5_digest[APR_MD5_DIGESTSIZE];

  svn_filesize_t len;
  svn_filesize_t off;

  /* The key for the fulltext cache for this rep, if there is a
     fulltext cache. */
  pair_cache_key_t fulltext_cache_key;
  /* The text we've been reading, if we're going to cache it. */
  svn_stringbuf_t *current_fulltext;

  /* If not NULL, attempt to read the data from this cache. 
     Once that lookup fails, reset it to NULL. */
  svn_cache__t *fulltext_cache;

  /* Bytes delivered from the FULLTEXT_CACHE so far.  If the next
     lookup fails, we need to skip that much data from the reconstructed
     window stream before we continue normal operation. */
  svn_filesize_t fulltext_delivered;

  /* Used for temporary allocations during the read. */
  apr_pool_t *pool;

  /* Pool used to store file handles and other data that is persistant
     for the entire stream read. */
  apr_pool_t *filehandle_pool;
};

/* Set window key in *KEY to address the window described by RS.
   For convenience, return the KEY. */
static window_cache_key_t *
get_window_key(window_cache_key_t *key, rep_state_t *rs)
{
  assert(rs->revision <= APR_UINT32_MAX);
  key->revision = (apr_uint32_t)rs->revision;
  key->item_index = rs->item_index;
  key->chunk_index = rs->chunk_index;

  return key;
}

/* Implement svn_cache__partial_getter_func_t for raw txdelta windows.
 * Parse the raw data and return a svn_fs_fs__txdelta_cached_window_t.
 */
static svn_error_t *
parse_raw_window(void **out,
                 const void *data,
                 apr_size_t data_len,
                 void *baton,
                 apr_pool_t *result_pool)
{
  svn_string_t raw_window;
  svn_stream_t *stream;

  /* unparsed and parsed window */
  const svn_fs_fs__raw_cached_window_t *window
    = (const svn_fs_fs__raw_cached_window_t *)data;
  svn_fs_fs__txdelta_cached_window_t *result
    = apr_pcalloc(result_pool, sizeof(*result));

  /* create a read stream taking the raw window as input */
  raw_window.data = svn_temp_deserializer__ptr(window,
                                (const void * const *)&window->window.data);
  raw_window.len = window->window.len;
  stream = svn_stream_from_string(&raw_window, result_pool);

  /* parse it */
  SVN_ERR(svn_txdelta_read_svndiff_window(&result->window, stream, 1,
                                          result_pool));

  /* complete the window and return it */
  result->end_offset = window->end_offset;
  *out = result;

  return SVN_NO_ERROR;
}


/* Read the WINDOW_P number CHUNK_INDEX for the representation given in
 * rep state RS from the current FSFS session's cache.  This will be a
 * no-op and IS_CACHED will be set to FALSE if no cache has been given.
 * If a cache is available IS_CACHED will inform the caller about the
 * success of the lookup. Allocations of the window in will be made
 * from RESULT_POOL. Use SCRATCH_POOL for temporary allocations.
 *
 * If the information could be found, put RS to CHUNK_INDEX.
 */
static svn_error_t *
get_cached_window(svn_txdelta_window_t **window_p,
                  rep_state_t *rs,
                  int chunk_index,
                  svn_boolean_t *is_cached,
                  apr_pool_t *result_pool,
                  apr_pool_t *scratch_pool)
{
  if (! rs->window_cache)
    {
      /* txdelta window has not been enabled */
      *is_cached = FALSE;
    }
  else
    {
      /* ask the cache for the desired txdelta window */
      svn_fs_fs__txdelta_cached_window_t *cached_window;
      window_cache_key_t key = { 0 };
      get_window_key(&key, rs);
      key.chunk_index = chunk_index;
      SVN_ERR(svn_cache__get((void **) &cached_window,
                             is_cached,
                             rs->window_cache,
                             &key,
                             result_pool));

      /* If we did not find a parsed txdelta window, we might have a raw
         version of it in our cache.  If so, read, parse and re-cache it. */
      if (!*is_cached && rs->raw_window_cache)
        {
          SVN_ERR(svn_cache__get_partial((void **) &cached_window, is_cached,
                                         rs->raw_window_cache, &key,
                                         parse_raw_window, NULL, result_pool));
          if (*is_cached)
            SVN_ERR(svn_cache__set(rs->window_cache, &key, cached_window,
                                   scratch_pool));
        }

      /* Return cached information. */
      if (*is_cached)
        {
          /* found it. Pass it back to the caller. */
          *window_p = cached_window->window;

          /* manipulate the RS as if we just read the data */
          rs->current = cached_window->end_offset;
          rs->chunk_index = chunk_index;
        }
    }

  return SVN_NO_ERROR;
}

/* Store the WINDOW read for the rep state RS in the current FSFS
 * session's cache.  This will be a no-op if no cache has been given.
 * Temporary allocations will be made from SCRATCH_POOL. */
static svn_error_t *
set_cached_window(svn_txdelta_window_t *window,
                  rep_state_t *rs,
                  apr_pool_t *scratch_pool)
{
  if (rs->window_cache)
    {
      /* store the window and the first offset _past_ it */
      svn_fs_fs__txdelta_cached_window_t cached_window;
      window_cache_key_t key = {0};

      cached_window.window = window;
      cached_window.end_offset = rs->current;

      /* but key it with the start offset because that is the known state
       * when we will look it up */
      SVN_ERR(svn_cache__set(rs->window_cache,
                             get_window_key(&key, rs),
                             &cached_window,
                             scratch_pool));
    }

  return SVN_NO_ERROR;
}

/* Read the WINDOW_P for the rep state RS from the current FSFS session's
 * cache. This will be a no-op and IS_CACHED will be set to FALSE if no
 * cache has been given. If a cache is available IS_CACHED will inform
 * the caller about the success of the lookup. Allocations (of the window
 * in particular) will be made from POOL.
 */
static svn_error_t *
get_cached_combined_window(svn_stringbuf_t **window_p,
                           rep_state_t *rs,
                           svn_boolean_t *is_cached,
                           apr_pool_t *pool)
{
  if (! rs->combined_cache)
    {
      /* txdelta window has not been enabled */
      *is_cached = FALSE;
    }
  else
    {
      /* ask the cache for the desired txdelta window */
      window_cache_key_t key = { 0 };
      return svn_cache__get((void **)window_p,
                            is_cached,
                            rs->combined_cache,
                            get_window_key(&key, rs),
                            pool);
    }

  return SVN_NO_ERROR;
}

/* Store the WINDOW read for the rep state RS in the current FSFS session's
 * cache. This will be a no-op if no cache has been given.
 * Temporary allocations will be made from SCRATCH_POOL. */
static svn_error_t *
set_cached_combined_window(svn_stringbuf_t *window,
                           rep_state_t *rs,
                           apr_pool_t *scratch_pool)
{
  if (rs->combined_cache)
    {
      /* but key it with the start offset because that is the known state
       * when we will look it up */
      window_cache_key_t key = { 0 };
      return svn_cache__set(rs->combined_cache,
                            get_window_key(&key, rs),
                            window,
                            scratch_pool);
    }

  return SVN_NO_ERROR;
}

/* Build an array of rep_state structures in *LIST giving the delta
   reps from first_rep to a plain-text or self-compressed rep.  Set
   *SRC_STATE to the plain-text rep we find at the end of the chain,
   or to NULL if the final delta representation is self-compressed.
   The representation to start from is designated by filesystem FS, id
   ID, and representation REP.
   Also, set *WINDOW_P to the base window content for *LIST, if it
   could be found in cache. Otherwise, *LIST will contain the base
   representation for the whole delta chain.
   Finally, return the expanded size of the representation in
   *EXPANDED_SIZE. It will take care of cases where only the on-disk
   size is known.  */
static svn_error_t *
build_rep_list(apr_array_header_t **list,
               svn_stringbuf_t **window_p,
               rep_state_t **src_state,
               svn_filesize_t *expanded_size,
               svn_fs_t *fs,
               representation_t *first_rep,
               apr_pool_t *pool)
{
  representation_t rep;
  rep_state_t *rs = NULL;
  svn_fs_fs__rep_header_t *rep_header;
  svn_boolean_t is_cached = FALSE;
  shared_file_t *shared_file = NULL;
  apr_pool_t *iterpool = svn_pool_create(pool);

  *list = apr_array_make(pool, 1, sizeof(rep_state_t *));
  rep = *first_rep;

  /* The value as stored in the data struct.
     0 is either for unknown length or actually zero length. */
  *expanded_size = first_rep->expanded_size;

  /* for the top-level rep, we need the rep_args */
  SVN_ERR(create_rep_state(&rs, &rep_header, &shared_file, &rep, fs, pool,
                           iterpool));

  /* Unknown size or empty representation?
     That implies the this being the first iteration.
     Usually size equals on-disk size, except for empty,
     compressed representations (delta, size = 4).
     Please note that for all non-empty deltas have
     a 4-byte header _plus_ some data. */
  if (*expanded_size == 0)
    if (rep_header->type == svn_fs_fs__rep_plain || first_rep->size != 4)
      *expanded_size = first_rep->size;

  while (1)
    {
      svn_pool_clear(iterpool);

      /* fetch state, if that has not been done already */
      if (!rs)
        SVN_ERR(create_rep_state(&rs, &rep_header, &shared_file,
                                 &rep, fs, pool, iterpool));

      /* for txn reps, there won't be a cached combined window */
      if (!svn_fs_fs__id_txn_used(&rep.txn_id))
        SVN_ERR(get_cached_combined_window(window_p, rs, &is_cached, pool));

      if (is_cached)
        {
          /* We already have a reconstructed window in our cache.
             Write a pseudo rep_state with the full length. */
          rs->start = 0;
          rs->current = 0;
          rs->size = (*window_p)->len;
          *src_state = rs;
          break;
        }

      if (rep_header->type == svn_fs_fs__rep_plain)
        {
          /* This is a plaintext, so just return the current rep_state. */
          *src_state = rs;
          break;
        }

      /* Push this rep onto the list.  If it's self-compressed, we're done. */
      APR_ARRAY_PUSH(*list, rep_state_t *) = rs;
      if (rep_header->type == svn_fs_fs__rep_self_delta)
        {
          *src_state = NULL;
          break;
        }

      rep.revision = rep_header->base_revision;
      rep.item_index = rep_header->base_item_index;
      rep.size = rep_header->base_length;
      svn_fs_fs__id_txn_reset(&rep.txn_id);

      rs = NULL;
    }
  svn_pool_destroy(iterpool);

  return SVN_NO_ERROR;
}


/* Create a rep_read_baton structure for node revision NODEREV in
   filesystem FS and store it in *RB_P.  Perform all allocations in
   POOL.  If rep is mutable, it must be for file contents. */
static svn_error_t *
rep_read_get_baton(struct rep_read_baton **rb_p,
                   svn_fs_t *fs,
                   representation_t *rep,
                   pair_cache_key_t fulltext_cache_key,
                   apr_pool_t *pool)
{
  struct rep_read_baton *b;

  b = apr_pcalloc(pool, sizeof(*b));
  b->fs = fs;
  b->rep = *rep;
  b->base_window = NULL;
  b->chunk_index = 0;
  b->buf = NULL;
  b->md5_checksum_ctx = svn_checksum_ctx_create(svn_checksum_md5, pool);
  b->checksum_finalized = FALSE;
  memcpy(b->md5_digest, rep->md5_digest, sizeof(rep->md5_digest));
  b->len = rep->expanded_size;
  b->off = 0;
  b->fulltext_cache_key = fulltext_cache_key;
  b->pool = svn_pool_create(pool);
  b->filehandle_pool = svn_pool_create(pool);
  b->fulltext_cache = NULL;
  b->fulltext_delivered = 0;
  b->current_fulltext = NULL;

  /* Save our output baton. */
  *rb_p = b;

  return SVN_NO_ERROR;
}

/* Skip forwards to THIS_CHUNK in REP_STATE and then read the next delta
   window into *NWIN.  Note that RS->CHUNK_INDEX will be THIS_CHUNK rather
   than THIS_CHUNK + 1 when this function returns. */
static svn_error_t *
read_delta_window(svn_txdelta_window_t **nwin, int this_chunk,
                  rep_state_t *rs, apr_pool_t *result_pool,
                  apr_pool_t *scratch_pool)
{
  svn_boolean_t is_cached;
  apr_off_t start_offset;
  apr_off_t end_offset;
  apr_pool_t *iterpool;

  SVN_ERR_ASSERT(rs->chunk_index <= this_chunk);

  SVN_ERR(dbg_log_access(rs->sfile->fs, rs->revision, rs->item_index,
                         NULL, SVN_FS_FS__ITEM_TYPE_ANY_REP, scratch_pool));

  /* Read the next window.  But first, try to find it in the cache. */
  SVN_ERR(get_cached_window(nwin, rs, this_chunk, &is_cached,
                            result_pool, scratch_pool));
  if (is_cached)
    return SVN_NO_ERROR;

  /* someone has to actually read the data from file.  Open it */
  SVN_ERR(auto_open_shared_file(rs->sfile));

  /* data is still not cached -> we need to read it.
     Make sure we have all the necessary info. */
  SVN_ERR(auto_set_start_offset(rs, scratch_pool));
  SVN_ERR(auto_read_diff_version(rs, scratch_pool));

  /* RS->FILE may be shared between RS instances -> make sure we point
   * to the right data. */
  start_offset = rs->start + rs->current;
  SVN_ERR(rs_aligned_seek(rs, NULL, start_offset, scratch_pool));

  /* Skip windows to reach the current chunk if we aren't there yet. */
  iterpool = svn_pool_create(scratch_pool);
  while (rs->chunk_index < this_chunk)
    {
      svn_pool_clear(iterpool);
      SVN_ERR(svn_txdelta_skip_svndiff_window(rs->sfile->rfile->file,
                                              rs->ver, iterpool));
      rs->chunk_index++;
      SVN_ERR(get_file_offset(&start_offset, rs, iterpool));
      rs->current = start_offset - rs->start;
      if (rs->current >= rs->size)
        return svn_error_create(SVN_ERR_FS_CORRUPT, NULL,
                                _("Reading one svndiff window read "
                                  "beyond the end of the "
                                  "representation"));
    }
  svn_pool_destroy(iterpool);

  /* Actually read the next window. */
  SVN_ERR(svn_txdelta_read_svndiff_window(nwin, rs->sfile->rfile->stream,
                                          rs->ver, result_pool));
  SVN_ERR(get_file_offset(&end_offset, rs, scratch_pool));
  rs->current = end_offset - rs->start;
  if (rs->current > rs->size)
    return svn_error_create(SVN_ERR_FS_CORRUPT, NULL,
                            _("Reading one svndiff window read beyond "
                              "the end of the representation"));

  /* the window has not been cached before, thus cache it now
   * (if caching is used for them at all) */
  if (SVN_IS_VALID_REVNUM(rs->revision))
    SVN_ERR(set_cached_window(*nwin, rs, scratch_pool));

  return SVN_NO_ERROR;
}

/* Read SIZE bytes from the representation RS and return it in *NWIN. */
static svn_error_t *
read_plain_window(svn_stringbuf_t **nwin, rep_state_t *rs,
                  apr_size_t size, apr_pool_t *result_pool,
                  apr_pool_t *scratch_pool)
{
  apr_off_t offset;
  
  /* RS->FILE may be shared between RS instances -> make sure we point
   * to the right data. */
  SVN_ERR(auto_open_shared_file(rs->sfile));
  SVN_ERR(auto_set_start_offset(rs, scratch_pool));

  offset = rs->start + rs->current;
  SVN_ERR(rs_aligned_seek(rs, NULL, offset, scratch_pool));

  /* Read the plain data. */
  *nwin = svn_stringbuf_create_ensure(size, result_pool);
  SVN_ERR(svn_io_file_read_full2(rs->sfile->rfile->file, (*nwin)->data, size,
                                 NULL, NULL, result_pool));
  (*nwin)->data[size] = 0;

  /* Update RS. */
  rs->current += (apr_off_t)size;

  return SVN_NO_ERROR;
}

/* Get the undeltified window that is a result of combining all deltas
   from the current desired representation identified in *RB with its
   base representation.  Store the window in *RESULT. */
static svn_error_t *
get_combined_window(svn_stringbuf_t **result,
                    struct rep_read_baton *rb)
{
  apr_pool_t *pool, *new_pool, *window_pool;
  int i;
  apr_array_header_t *windows;
  svn_stringbuf_t *source, *buf = rb->base_window;
  rep_state_t *rs;
  apr_pool_t *iterpool;

  /* Read all windows that we need to combine. This is fine because
     the size of each window is relatively small (100kB) and skip-
     delta limits the number of deltas in a chain to well under 100.
     Stop early if one of them does not depend on its predecessors. */
  window_pool = svn_pool_create(rb->pool);
  windows = apr_array_make(window_pool, 0, sizeof(svn_txdelta_window_t *));
  iterpool = svn_pool_create(rb->pool);
  for (i = 0; i < rb->rs_list->nelts; ++i)
    {
      svn_txdelta_window_t *window;

      svn_pool_clear(iterpool);

      rs = APR_ARRAY_IDX(rb->rs_list, i, rep_state_t *);
      SVN_ERR(read_delta_window(&window, rb->chunk_index, rs, window_pool,
                                iterpool));

      APR_ARRAY_PUSH(windows, svn_txdelta_window_t *) = window;
      if (window->src_ops == 0)
        {
          ++i;
          break;
        }
    }

  /* Combine in the windows from the other delta reps. */
  pool = svn_pool_create(rb->pool);
  for (--i; i >= 0; --i)
    {
      svn_txdelta_window_t *window;

      svn_pool_clear(iterpool);

      rs = APR_ARRAY_IDX(rb->rs_list, i, rep_state_t *);
      window = APR_ARRAY_IDX(windows, i, svn_txdelta_window_t *);

      /* Maybe, we've got a PLAIN start representation.  If we do, read
         as much data from it as the needed for the txdelta window's source
         view.
         Note that BUF / SOURCE may only be NULL in the first iteration. */
      source = buf;
      if (source == NULL && rb->src_state != NULL)
        SVN_ERR(read_plain_window(&source, rb->src_state, window->sview_len,
                                  pool, iterpool));

      /* Combine this window with the current one. */
      new_pool = svn_pool_create(rb->pool);
      buf = svn_stringbuf_create_ensure(window->tview_len, new_pool);
      buf->len = window->tview_len;

      svn_txdelta_apply_instructions(window, source ? source->data : NULL,
                                     buf->data, &buf->len);
      if (buf->len != window->tview_len)
        return svn_error_create(SVN_ERR_FS_CORRUPT, NULL,
                                _("svndiff window length is "
                                  "corrupt"));

      /* Cache windows only if the whole rep content could be read as a
         single chunk.  Only then will no other chunk need a deeper RS
         list than the cached chunk. */
      if (   (rb->chunk_index == 0) && (rs->current == rs->size)
          && SVN_IS_VALID_REVNUM(rs->revision))
        SVN_ERR(set_cached_combined_window(buf, rs, new_pool));

      rs->chunk_index++;

      /* Cycle pools so that we only need to hold three windows at a time. */
      svn_pool_destroy(pool);
      pool = new_pool;
    }
  svn_pool_destroy(iterpool);

  svn_pool_destroy(window_pool);

  *result = buf;
  return SVN_NO_ERROR;
}

/* Returns whether or not the expanded fulltext of the file is cachable
 * based on its size SIZE.  The decision depends on the cache used by RB.
 */
static svn_boolean_t
fulltext_size_is_cachable(fs_fs_data_t *ffd, svn_filesize_t size)
{
  return (size < APR_SIZE_MAX)
      && svn_cache__is_cachable(ffd->fulltext_cache, (apr_size_t)size);
}

/* Close method used on streams returned by read_representation().
 */
static svn_error_t *
rep_read_contents_close(void *baton)
{
  struct rep_read_baton *rb = baton;

  svn_pool_destroy(rb->pool);
  svn_pool_destroy(rb->filehandle_pool);

  return SVN_NO_ERROR;
}

/* Return the next *LEN bytes of the rep from our plain / delta windows
   and store them in *BUF. */
static svn_error_t *
get_contents_from_windows(struct rep_read_baton *rb,
                          char *buf,
                          apr_size_t *len)
{
  apr_size_t copy_len, remaining = *len;
  char *cur = buf;
  rep_state_t *rs;

  /* Special case for when there are no delta reps, only a plain
     text. */
  if (rb->rs_list->nelts == 0)
    {
      copy_len = remaining;
      rs = rb->src_state;

      if (rb->base_window != NULL)
        {
          /* We got the desired rep directly from the cache.
             This is where we need the pseudo rep_state created
             by build_rep_list(). */
          apr_size_t offset = (apr_size_t)rs->current;
          if (copy_len + offset > rb->base_window->len)
            copy_len = offset < rb->base_window->len
                     ? rb->base_window->len - offset
                     : 0ul;

          memcpy (cur, rb->base_window->data + offset, copy_len);
        }
      else
        {
          apr_off_t offset;
          if (((apr_off_t) copy_len) > rs->size - rs->current)
            copy_len = (apr_size_t) (rs->size - rs->current);

          SVN_ERR(auto_open_shared_file(rs->sfile));
          SVN_ERR(auto_set_start_offset(rs, rb->pool));

          offset = rs->start + rs->current;
          SVN_ERR(rs_aligned_seek(rs, NULL, offset, rb->pool));
          SVN_ERR(svn_io_file_read_full2(rs->sfile->rfile->file, cur,
                                         copy_len, NULL, NULL, rb->pool));
        }

      rs->current += copy_len;
      *len = copy_len;
      return SVN_NO_ERROR;
    }

  while (remaining > 0)
    {
      /* If we have buffered data from a previous chunk, use that. */
      if (rb->buf)
        {
          /* Determine how much to copy from the buffer. */
          copy_len = rb->buf_len - rb->buf_pos;
          if (copy_len > remaining)
            copy_len = remaining;

          /* Actually copy the data. */
          memcpy(cur, rb->buf + rb->buf_pos, copy_len);
          rb->buf_pos += copy_len;
          cur += copy_len;
          remaining -= copy_len;

          /* If the buffer is all used up, clear it and empty the
             local pool. */
          if (rb->buf_pos == rb->buf_len)
            {
              svn_pool_clear(rb->pool);
              rb->buf = NULL;
            }
        }
      else
        {
          svn_stringbuf_t *sbuf = NULL;

          rs = APR_ARRAY_IDX(rb->rs_list, 0, rep_state_t *);
          if (rs->current == rs->size)
            break;

          /* Get more buffered data by evaluating a chunk. */
          SVN_ERR(get_combined_window(&sbuf, rb));

          rb->chunk_index++;
          rb->buf_len = sbuf->len;
          rb->buf = sbuf->data;
          rb->buf_pos = 0;
        }
    }

  *len = cur - buf;

  return SVN_NO_ERROR;
}

/* Baton type for get_fulltext_partial. */
typedef struct fulltext_baton_t
{
  /* Target buffer to write to; of at least LEN bytes. */
  char *buffer;

  /* Offset within the respective fulltext at which we shall start to
     copy data into BUFFER. */
  apr_size_t start;

  /* Number of bytes to copy.  The actual amount may be less in case
     the fulltext is short(er). */
  apr_size_t len;

  /* Number of bytes actually copied into BUFFER. */
  apr_size_t read;
} fulltext_baton_t;

/* Implement svn_cache__partial_getter_func_t for fulltext caches.
 * From the fulltext in DATA, we copy the range specified by the
 * fulltext_baton_t* BATON into the buffer provided by that baton.
 * OUT and RESULT_POOL are not used.
 */
static svn_error_t *
get_fulltext_partial(void **out,
                     const void *data,
                     apr_size_t data_len,
                     void *baton,
                     apr_pool_t *result_pool)
{
  fulltext_baton_t *fulltext_baton = baton;

  /* We cached the fulltext with an NUL appended to it. */
  apr_size_t fulltext_len = data_len - 1;

  /* Clip the copy range to what the fulltext size allows. */
  apr_size_t start = MIN(fulltext_baton->start, fulltext_len);
  fulltext_baton->read = MIN(fulltext_len - start, fulltext_baton->len);

  /* Copy the data to the output buffer and be done. */
  memcpy(fulltext_baton->buffer, (const char *)data + start,
         fulltext_baton->read);

  return SVN_NO_ERROR;
}

/* Find the fulltext specified in BATON in the fulltext cache given
 * as well by BATON.  If that succeeds, set *CACHED to TRUE and copy
 * up to the next *LEN bytes into BUFFER.  Set *LEN to the actual
 * number of bytes copied.
 */
static svn_error_t *
get_contents_from_fulltext(svn_boolean_t *cached,
                           struct rep_read_baton *baton,
                           char *buffer,
                           apr_size_t *len)
{
  void *dummy;
  fulltext_baton_t fulltext_baton;

  SVN_ERR_ASSERT((apr_size_t)baton->fulltext_delivered
                 == baton->fulltext_delivered);
  fulltext_baton.buffer = buffer;
  fulltext_baton.start = (apr_size_t)baton->fulltext_delivered;
  fulltext_baton.len = *len;
  fulltext_baton.read = 0;

  SVN_ERR(svn_cache__get_partial(&dummy, cached, baton->fulltext_cache,
                                 &baton->fulltext_cache_key,
                                 get_fulltext_partial, &fulltext_baton,
                                 baton->pool));

  if (*cached)
    {
      baton->fulltext_delivered += fulltext_baton.read;
      *len = fulltext_baton.read;
    }

  return SVN_NO_ERROR;
}

/* Determine the optimal size of a string buf that shall receive a
 * (full-) text of NEEDED bytes.
 *
 * The critical point is that those buffers may be very large and
 * can cause memory fragmentation.  We apply simple heuristics to
 * make fragmentation less likely.
 */
static apr_size_t
optimimal_allocation_size(apr_size_t needed)
{
  /* For all allocations, assume some overhead that is shared between
   * OS memory managemnt, APR memory management and svn_stringbuf_t. */
  const apr_size_t overhead = 0x400;
  apr_size_t optimal;

  /* If an allocation size if safe for other ephemeral buffers, it should
   * be safe for ours. */
  if (needed <= SVN__STREAM_CHUNK_SIZE)
    return needed;

  /* Paranoia edge case:
   * Skip our heuristics if they created arithmetical overflow.
   * Beware to make this test work for NEEDED = APR_SIZE_MAX as well! */
  if (needed >= APR_SIZE_MAX / 2 - overhead)
    return needed;

  /* As per definition SVN__STREAM_CHUNK_SIZE is a power of two.
   * Since we know NEEDED to be larger than that, use it as the
   * starting point.
   *
   * Heuristics: Allocate a power-of-two number of bytes that fit
   *             NEEDED plus some OVERHEAD.  The APR allocator
   *             will round it up to the next full page size.
   */
  optimal = SVN__STREAM_CHUNK_SIZE;
  while (optimal - overhead < needed)
    optimal *= 2;

  /* This is above or equal to NEEDED. */
  return optimal - overhead;
}

/* After a fulltext cache lookup failure, we will continue to read from
 * combined delta or plain windows.  However, we must first make that data
 * stream in BATON catch up tho the position LEN already delivered from the
 * fulltext cache.  Also, we need to store the reconstructed fulltext if we
 * want to cache it at the end.
 */
static svn_error_t *
skip_contents(struct rep_read_baton *baton,
              svn_filesize_t len)
{
  svn_error_t *err = SVN_NO_ERROR;

  /* Do we want to cache the reconstructed fulltext? */
  if (SVN_IS_VALID_REVNUM(baton->fulltext_cache_key.revision))
    {
      char *buffer;
      svn_filesize_t to_alloc = MAX(len, baton->len);

      /* This should only be happening if BATON->LEN and LEN are
       * cacheable, implying they fit into memory. */
      SVN_ERR_ASSERT((apr_size_t)to_alloc == to_alloc);

      /* Allocate the fulltext buffer. */
      baton->current_fulltext = svn_stringbuf_create_ensure(
                        optimimal_allocation_size((apr_size_t)to_alloc),
                        baton->filehandle_pool);

      /* Read LEN bytes from the window stream and store the data
       * in the fulltext buffer (will be filled by further reads later). */
      baton->current_fulltext->len = (apr_size_t)len;
      baton->current_fulltext->data[(apr_size_t)len] = 0;

      buffer = baton->current_fulltext->data;
      while (len > 0 && !err)
        {
          apr_size_t to_read = (apr_size_t)len;
          err = get_contents_from_windows(baton, buffer, &to_read);
          len -= to_read;
          buffer += to_read;
        }
    }
  else if (len > 0)
    {
      /* Simply drain LEN bytes from the window stream. */
      apr_pool_t *subpool = subpool = svn_pool_create(baton->pool);
      char *buffer = apr_palloc(subpool, SVN__STREAM_CHUNK_SIZE);

      while (len > 0 && !err)
        {
          apr_size_t to_read = len > SVN__STREAM_CHUNK_SIZE
                            ? SVN__STREAM_CHUNK_SIZE
                            : (apr_size_t)len;

          err = get_contents_from_windows(baton, buffer, &to_read);
          len -= to_read;
        }

      svn_pool_destroy(subpool);
    }

  return svn_error_trace(err);
}

/* BATON is of type `rep_read_baton'; read the next *LEN bytes of the
   representation and store them in *BUF.  Sum as we read and verify
   the MD5 sum at the end. */
static svn_error_t *
rep_read_contents(void *baton,
                  char *buf,
                  apr_size_t *len)
{
  struct rep_read_baton *rb = baton;

  /* Get data from the fulltext cache for as long as we can. */
  if (rb->fulltext_cache)
    {
      svn_boolean_t cached;
      SVN_ERR(get_contents_from_fulltext(&cached, rb, buf, len));
      if (cached)
        return SVN_NO_ERROR;

      /* Cache miss.  From now on, we will never read from the fulltext
       * cache for this representation anymore. */
      rb->fulltext_cache = NULL;
    }

  /* No fulltext cache to help us.  We must read from the window stream. */
  if (!rb->rs_list)
    {
      /* Window stream not initialized, yet.  Do it now. */
      SVN_ERR(build_rep_list(&rb->rs_list, &rb->base_window,
                             &rb->src_state, &rb->len, rb->fs, &rb->rep,
                             rb->filehandle_pool));

      /* In case we did read from the fulltext cache before, make the 
       * window stream catch up.  Also, initialize the fulltext buffer
       * if we want to cache the fulltext at the end. */
      SVN_ERR(skip_contents(rb, rb->fulltext_delivered));
    }

  /* Get the next block of data. */
  SVN_ERR(get_contents_from_windows(rb, buf, len));

  if (rb->current_fulltext)
    svn_stringbuf_appendbytes(rb->current_fulltext, buf, *len);

  /* Perform checksumming.  We want to check the checksum as soon as
     the last byte of data is read, in case the caller never performs
     a short read, but we don't want to finalize the MD5 context
     twice. */
  if (!rb->checksum_finalized)
    {
      SVN_ERR(svn_checksum_update(rb->md5_checksum_ctx, buf, *len));
      rb->off += *len;
      if (rb->off == rb->len)
        {
          svn_checksum_t *md5_checksum;
          svn_checksum_t expected;
          expected.kind = svn_checksum_md5;
          expected.digest = rb->md5_digest;

          rb->checksum_finalized = TRUE;
          SVN_ERR(svn_checksum_final(&md5_checksum, rb->md5_checksum_ctx,
                                     rb->pool));
          if (!svn_checksum_match(md5_checksum, &expected))
            return svn_error_create(SVN_ERR_FS_CORRUPT,
                    svn_checksum_mismatch_err(&expected, md5_checksum,
                        rb->pool,
                        _("Checksum mismatch while reading representation")),
                    NULL);
        }
    }

  if (rb->off == rb->len && rb->current_fulltext)
    {
      fs_fs_data_t *ffd = rb->fs->fsap_data;
      SVN_ERR(svn_cache__set(ffd->fulltext_cache, &rb->fulltext_cache_key,
                             rb->current_fulltext, rb->pool));
      rb->current_fulltext = NULL;
    }

  return SVN_NO_ERROR;
}

svn_error_t *
svn_fs_fs__get_contents(svn_stream_t **contents_p,
                        svn_fs_t *fs,
                        representation_t *rep,
                        svn_boolean_t cache_fulltext,
                        apr_pool_t *pool)
{
  if (! rep)
    {
      *contents_p = svn_stream_empty(pool);
    }
  else
    {
      fs_fs_data_t *ffd = fs->fsap_data;
      svn_filesize_t len = rep->expanded_size ? rep->expanded_size : rep->size;
      struct rep_read_baton *rb;

      pair_cache_key_t fulltext_cache_key = { 0 };
      fulltext_cache_key.revision = rep->revision;
      fulltext_cache_key.second = rep->item_index;

      /* Initialize the reader baton.  Some members may added lazily
       * while reading from the stream */
      SVN_ERR(rep_read_get_baton(&rb, fs, rep, fulltext_cache_key, pool));

      /* Make the stream attempt fulltext cache lookups if the fulltext
       * is cacheable.  If it is not, then also don't try to buffer and
       * cache it. */
      if (ffd->fulltext_cache && cache_fulltext
          && SVN_IS_VALID_REVNUM(rep->revision)
          && fulltext_size_is_cachable(ffd, len))
        {
          rb->fulltext_cache = ffd->fulltext_cache;
        }
      else
        {
          /* This will also prevent the reconstructed fulltext from being
             put into the cache. */
          rb->fulltext_cache_key.revision = SVN_INVALID_REVNUM;
        }

      *contents_p = svn_stream_create(rb, pool);
      svn_stream_set_read2(*contents_p, NULL /* only full read support */,
                           rep_read_contents);
      svn_stream_set_close(*contents_p, rep_read_contents_close);
    }

  return SVN_NO_ERROR;
}

/* Baton for cache_access_wrapper. Wraps the original parameters of
 * svn_fs_fs__try_process_file_content().
 */
typedef struct cache_access_wrapper_baton_t
{
  svn_fs_process_contents_func_t func;
  void* baton;
} cache_access_wrapper_baton_t;

/* Wrapper to translate between svn_fs_process_contents_func_t and
 * svn_cache__partial_getter_func_t.
 */
static svn_error_t *
cache_access_wrapper(void **out,
                     const void *data,
                     apr_size_t data_len,
                     void *baton,
                     apr_pool_t *pool)
{
  cache_access_wrapper_baton_t *wrapper_baton = baton;

  SVN_ERR(wrapper_baton->func((const unsigned char *)data,
                              data_len - 1, /* cache adds terminating 0 */
                              wrapper_baton->baton,
                              pool));

  /* non-NULL value to signal the calling cache that all went well */
  *out = baton;

  return SVN_NO_ERROR;
}

svn_error_t *
svn_fs_fs__try_process_file_contents(svn_boolean_t *success,
                                     svn_fs_t *fs,
                                     node_revision_t *noderev,
                                     svn_fs_process_contents_func_t processor,
                                     void* baton,
                                     apr_pool_t *pool)
{
  representation_t *rep = noderev->data_rep;
  if (rep)
    {
      fs_fs_data_t *ffd = fs->fsap_data;
      pair_cache_key_t fulltext_cache_key = { 0 };

      fulltext_cache_key.revision = rep->revision;
      fulltext_cache_key.second = rep->item_index;
      if (ffd->fulltext_cache && SVN_IS_VALID_REVNUM(rep->revision)
          && fulltext_size_is_cachable(ffd, rep->expanded_size))
        {
          cache_access_wrapper_baton_t wrapper_baton;
          void *dummy = NULL;

          wrapper_baton.func = processor;
          wrapper_baton.baton = baton;
          return svn_cache__get_partial(&dummy, success,
                                        ffd->fulltext_cache,
                                        &fulltext_cache_key,
                                        cache_access_wrapper,
                                        &wrapper_baton,
                                        pool);
        }
    }

  *success = FALSE;
  return SVN_NO_ERROR;
}


/* Baton used when reading delta windows. */
struct delta_read_baton
{
  rep_state_t *rs;
  unsigned char md5_digest[APR_MD5_DIGESTSIZE];
};

/* This implements the svn_txdelta_next_window_fn_t interface. */
static svn_error_t *
delta_read_next_window(svn_txdelta_window_t **window, void *baton,
                       apr_pool_t *pool)
{
  struct delta_read_baton *drb = baton;
  apr_pool_t *scratch_pool = svn_pool_create(pool);

  *window = NULL;
  if (drb->rs->current < drb->rs->size)
    {
      SVN_ERR(read_delta_window(window, drb->rs->chunk_index, drb->rs, pool,
                                scratch_pool));
      drb->rs->chunk_index++;
    }

  svn_pool_destroy(scratch_pool);

  return SVN_NO_ERROR;
}

/* This implements the svn_txdelta_md5_digest_fn_t interface. */
static const unsigned char *
delta_read_md5_digest(void *baton)
{
  struct delta_read_baton *drb = baton;
  return drb->md5_digest;
}

/* Return a txdelta stream for on-disk representation REP_STATE
 * of TARGET.  Allocate the result in POOL.
 */
static svn_txdelta_stream_t *
get_storaged_delta_stream(rep_state_t *rep_state,
                          node_revision_t *target,
                          apr_pool_t *pool)
{
  /* Create the delta read baton. */
  struct delta_read_baton *drb = apr_pcalloc(pool, sizeof(*drb));
  drb->rs = rep_state;
  memcpy(drb->md5_digest, target->data_rep->md5_digest,
         sizeof(drb->md5_digest));
  return svn_txdelta_stream_create(drb, delta_read_next_window,
                                   delta_read_md5_digest, pool);
}

svn_error_t *
svn_fs_fs__get_file_delta_stream(svn_txdelta_stream_t **stream_p,
                                 svn_fs_t *fs,
                                 node_revision_t *source,
                                 node_revision_t *target,
                                 apr_pool_t *pool)
{
  svn_stream_t *source_stream, *target_stream;
  rep_state_t *rep_state;
  svn_fs_fs__rep_header_t *rep_header;
  fs_fs_data_t *ffd = fs->fsap_data;

  /* Try a shortcut: if the target is stored as a delta against the source,
     then just use that delta.  However, prefer using the fulltext cache
     whenever that is available. */
  if (target->data_rep && (source || ! ffd->fulltext_cache))
    {
      /* Read target's base rep if any. */
      SVN_ERR(create_rep_state(&rep_state, &rep_header, NULL,
                                target->data_rep, fs, pool, pool));

      if (source && source->data_rep && target->data_rep)
        {
          /* If that matches source, then use this delta as is.
             Note that we want an actual delta here.  E.g. a self-delta would
             not be good enough. */
          if (rep_header->type == svn_fs_fs__rep_delta
              && rep_header->base_revision == source->data_rep->revision
              && rep_header->base_item_index == source->data_rep->item_index)
            {
              *stream_p = get_storaged_delta_stream(rep_state, target, pool);
              return SVN_NO_ERROR;
            }
        }
      else if (!source)
        {
          /* We want a self-delta. There is a fair chance that TARGET got
             added in this revision and is already stored in the requested
             format. */
          if (rep_header->type == svn_fs_fs__rep_self_delta)
            {
              *stream_p = get_storaged_delta_stream(rep_state, target, pool);
              return SVN_NO_ERROR;
            }
        }

      /* Don't keep file handles open for longer than necessary. */
      if (rep_state->sfile->rfile)
        {
          SVN_ERR(svn_fs_fs__close_revision_file(rep_state->sfile->rfile));
          rep_state->sfile->rfile = NULL;
        }
    }

  /* Read both fulltexts and construct a delta. */
  if (source)
    SVN_ERR(svn_fs_fs__get_contents(&source_stream, fs, source->data_rep,
                                    TRUE, pool));
  else
    source_stream = svn_stream_empty(pool);
  SVN_ERR(svn_fs_fs__get_contents(&target_stream, fs, target->data_rep,
                                  TRUE, pool));

  /* Because source and target stream will already verify their content,
   * there is no need to do this once more.  In particular if the stream
   * content is being fetched from cache. */
  svn_txdelta2(stream_p, source_stream, target_stream, FALSE, pool);

  return SVN_NO_ERROR;
}

/* Return TRUE when all svn_fs_dirent_t* in ENTRIES are already sorted
   by their respective name. */
static svn_boolean_t
sorted(apr_array_header_t *entries)
{
  int i;

  const svn_fs_dirent_t * const *dirents = (const void *)entries->elts;
  for (i = 0; i < entries->nelts-1; ++i)
    if (strcmp(dirents[i]->name, dirents[i+1]->name) > 0)
      return FALSE;

  return TRUE;
}

/* Compare the names of the two dirents given in **A and **B. */
static int
compare_dirents(const void *a, const void *b)
{
  const svn_fs_dirent_t *lhs = *((const svn_fs_dirent_t * const *) a);
  const svn_fs_dirent_t *rhs = *((const svn_fs_dirent_t * const *) b);

  return strcmp(lhs->name, rhs->name);
}

/* Compare the name of the dirents given in **A with the C string in *B. */
static int
compare_dirent_name(const void *a, const void *b)
{
  const svn_fs_dirent_t *lhs = *((const svn_fs_dirent_t * const *) a);
  const char *rhs = b;

  return strcmp(lhs->name, rhs);
}

/* Into ENTRIES, read all directories entries from the key-value text in
 * STREAM.  If INCREMENTAL is TRUE, read until the end of the STREAM and
 * update the data.  ID is provided for nicer error messages.
 */
static svn_error_t *
read_dir_entries(apr_array_header_t *entries,
                 svn_stream_t *stream,
                 svn_boolean_t incremental,
                 const svn_fs_id_t *id,
                 apr_pool_t *result_pool,
                 apr_pool_t *scratch_pool)
{
  apr_pool_t *iterpool = svn_pool_create(scratch_pool);
  apr_hash_t *hash = incremental ? svn_hash__make(scratch_pool) : NULL;
  const char *terminator = SVN_HASH_TERMINATOR;

  /* Read until the terminator (non-incremental) or the end of STREAM
     (incremental mode).  In the latter mode, we use a temporary HASH
     to make updating and removing entries cheaper. */
  while (1)
    {
      svn_hash__entry_t entry;
      svn_fs_dirent_t *dirent;
      char *str;

      svn_pool_clear(iterpool);
      SVN_ERR(svn_hash__read_entry(&entry, stream, terminator,
                                   incremental, iterpool));

      /* End of directory? */
      if (entry.key == NULL)
        {
          /* In incremental mode, we skip the terminator and read the
             increments following it until the end of the stream. */
          if (incremental && terminator)
            terminator = NULL;
          else
            break;
        }

      /* Deleted entry? */
      if (entry.val == NULL)
        {
          /* We must be in incremental mode */
          assert(hash);
          apr_hash_set(hash, entry.key, entry.keylen, NULL);
          continue;
        }

      /* Add a new directory entry. */
      dirent = apr_pcalloc(result_pool, sizeof(*dirent));
      dirent->name = apr_pstrmemdup(result_pool, entry.key, entry.keylen);

      str = svn_cstring_tokenize(" ", &entry.val);
      if (str == NULL)
        return svn_error_createf(SVN_ERR_FS_CORRUPT, NULL,
                           _("Directory entry corrupt in '%s'"),
                           svn_fs_fs__id_unparse(id, scratch_pool)->data);

      if (strcmp(str, SVN_FS_FS__KIND_FILE) == 0)
        {
          dirent->kind = svn_node_file;
        }
      else if (strcmp(str, SVN_FS_FS__KIND_DIR) == 0)
        {
          dirent->kind = svn_node_dir;
        }
      else
        {
          return svn_error_createf(SVN_ERR_FS_CORRUPT, NULL,
                           _("Directory entry corrupt in '%s'"),
                           svn_fs_fs__id_unparse(id, scratch_pool)->data);
        }

      str = svn_cstring_tokenize(" ", &entry.val);
      if (str == NULL)
        return svn_error_createf(SVN_ERR_FS_CORRUPT, NULL,
                           _("Directory entry corrupt in '%s'"),
                           svn_fs_fs__id_unparse(id, scratch_pool)->data);

      SVN_ERR(svn_fs_fs__id_parse(&dirent->id, str, result_pool));

      /* In incremental mode, update the hash; otherwise, write to the
       * final array.  Be sure to use hash keys that survive this iteration.
       */
      if (incremental)
        apr_hash_set(hash, dirent->name, entry.keylen, dirent);
      else
        APR_ARRAY_PUSH(entries, svn_fs_dirent_t *) = dirent;
    }

  /* Convert container to a sorted array. */
  if (incremental)
    {
      apr_hash_index_t *hi;
      for (hi = apr_hash_first(iterpool, hash); hi; hi = apr_hash_next(hi))
        APR_ARRAY_PUSH(entries, svn_fs_dirent_t *) = apr_hash_this_val(hi);
    }

  if (!sorted(entries))
    svn_sort__array(entries, compare_dirents);

  svn_pool_destroy(iterpool);

  return SVN_NO_ERROR;
}

/* Fetch the contents of a directory into ENTRIES.  Values are stored
   as filename to string mappings; further conversion is necessary to
   convert them into svn_fs_dirent_t values. */
static svn_error_t *
get_dir_contents(apr_array_header_t **entries,
                 svn_fs_t *fs,
                 node_revision_t *noderev,
                 apr_pool_t *result_pool,
                 apr_pool_t *scratch_pool)
{
  svn_stream_t *contents;

  *entries = apr_array_make(result_pool, 16, sizeof(svn_fs_dirent_t *));
  if (noderev->data_rep && svn_fs_fs__id_txn_used(&noderev->data_rep->txn_id))
    {
      const char *filename
        = svn_fs_fs__path_txn_node_children(fs, noderev->id, scratch_pool);

      /* The representation is mutable.  Read the old directory
         contents from the mutable children file, followed by the
         changes we've made in this transaction. */
      SVN_ERR(svn_stream_open_readonly(&contents, filename, scratch_pool,
                                       scratch_pool));
      SVN_ERR(read_dir_entries(*entries, contents, TRUE,  noderev->id,
                               result_pool, scratch_pool));
      SVN_ERR(svn_stream_close(contents));
    }
  else if (noderev->data_rep)
    {
      /* Undeltify content before parsing it. Otherwise, we could only
       * parse it byte-by-byte.
       */
      apr_size_t len = noderev->data_rep->expanded_size
                     ? (apr_size_t)noderev->data_rep->expanded_size
                     : (apr_size_t)noderev->data_rep->size;
      svn_stringbuf_t *text;

      /* The representation is immutable.  Read it normally. */
      SVN_ERR(svn_fs_fs__get_contents(&contents, fs, noderev->data_rep,
                                      FALSE, scratch_pool));
      SVN_ERR(svn_stringbuf_from_stream(&text, contents, len, scratch_pool));
      SVN_ERR(svn_stream_close(contents));

      /* de-serialize hash */
      contents = svn_stream_from_stringbuf(text, scratch_pool);
      SVN_ERR(read_dir_entries(*entries, contents, FALSE,  noderev->id,
                               result_pool, scratch_pool));
    }

  return SVN_NO_ERROR;
}


/* Return the cache object in FS responsible to storing the directory the
 * NODEREV plus the corresponding *KEY.  If no cache exists, return NULL.
 * PAIR_KEY must point to some key struct, which does not need to be
 * initialized.  We use it to avoid dynamic allocation.
 */
static svn_cache__t *
locate_dir_cache(svn_fs_t *fs,
                 const void **key,
                 pair_cache_key_t *pair_key,
                 node_revision_t *noderev,
                 apr_pool_t *pool)
{
  fs_fs_data_t *ffd = fs->fsap_data;
  if (svn_fs_fs__id_is_txn(noderev->id))
    {
      /* data in txns requires the expensive fs_id-based addressing mode */
      *key = svn_fs_fs__id_unparse(noderev->id, pool)->data;
      return ffd->txn_dir_cache;
    }
  else
    {
      /* committed data can use simple rev,item pairs */
      if (noderev->data_rep)
        {
          pair_key->revision = noderev->data_rep->revision;
          pair_key->second = noderev->data_rep->item_index;
          *key = pair_key;
        }
      else
        {
          /* no data rep -> empty directory.
             A NULL key causes a cache miss. */
          *key = NULL;
        }
      
      return ffd->dir_cache;
    }
}

svn_error_t *
svn_fs_fs__rep_contents_dir(apr_array_header_t **entries_p,
                            svn_fs_t *fs,
                            node_revision_t *noderev,
                            apr_pool_t *result_pool,
                            apr_pool_t *scratch_pool)
{
  pair_cache_key_t pair_key = { 0 };
  const void *key;

  /* find the cache we may use */
  svn_cache__t *cache = locate_dir_cache(fs, &key, &pair_key, noderev,
                                         scratch_pool);
  if (cache)
    {
      svn_boolean_t found;

      SVN_ERR(svn_cache__get((void **)entries_p, &found, cache, key,
                             result_pool));
      if (found)
        return SVN_NO_ERROR;
    }

  /* Read in the directory contents. */
  SVN_ERR(get_dir_contents(entries_p, fs, noderev, result_pool,
                           scratch_pool));

  /* Update the cache, if we are to use one. */
  if (cache)
    SVN_ERR(svn_cache__set(cache, key, *entries_p, scratch_pool));

  return SVN_NO_ERROR;
}

svn_fs_dirent_t *
svn_fs_fs__find_dir_entry(apr_array_header_t *entries,
                          const char *name,
                          int *hint)
{
  svn_fs_dirent_t **result
    = svn_sort__array_lookup(entries, name, hint, compare_dirent_name);
  return result ? *result : NULL;
}

svn_error_t *
svn_fs_fs__rep_contents_dir_entry(svn_fs_dirent_t **dirent,
                                  svn_fs_t *fs,
                                  node_revision_t *noderev,
                                  const char *name,
                                  apr_pool_t *result_pool,
                                  apr_pool_t *scratch_pool)
{
  svn_boolean_t found = FALSE;

  /* find the cache we may use */
  pair_cache_key_t pair_key = { 0 };
  const void *key;
  svn_cache__t *cache = locate_dir_cache(fs, &key, &pair_key, noderev,
                                         scratch_pool);
  if (cache)
    {
      /* Cache lookup. */
      SVN_ERR(svn_cache__get_partial((void **)dirent,
                                     &found,
                                     cache,
                                     key,
                                     svn_fs_fs__extract_dir_entry,
                                     (void*)name,
                                     result_pool));
    }

  /* fetch data from disk if we did not find it in the cache */
  if (! found)
    {
      apr_array_header_t *entries;
      svn_fs_dirent_t *entry;
      svn_fs_dirent_t *entry_copy = NULL;

      /* read the dir from the file system. It will probably be put it
         into the cache for faster lookup in future calls. */
      SVN_ERR(svn_fs_fs__rep_contents_dir(&entries, fs, noderev,
                                          scratch_pool, scratch_pool));

      /* find desired entry and return a copy in POOL, if found */
      entry = svn_fs_fs__find_dir_entry(entries, name, NULL);
      if (entry)
        {
          entry_copy = apr_palloc(result_pool, sizeof(*entry_copy));
          entry_copy->name = apr_pstrdup(result_pool, entry->name);
          entry_copy->id = svn_fs_fs__id_copy(entry->id, result_pool);
          entry_copy->kind = entry->kind;
        }

      *dirent = entry_copy;
    }

  return SVN_NO_ERROR;
}

svn_error_t *
svn_fs_fs__get_proplist(apr_hash_t **proplist_p,
                        svn_fs_t *fs,
                        node_revision_t *noderev,
                        apr_pool_t *pool)
{
  apr_hash_t *proplist;
  svn_stream_t *stream;

  if (noderev->prop_rep && svn_fs_fs__id_txn_used(&noderev->prop_rep->txn_id))
    {
      const char *filename
        = svn_fs_fs__path_txn_node_props(fs, noderev->id, pool);
      proplist = apr_hash_make(pool);

      SVN_ERR(svn_stream_open_readonly(&stream, filename, pool, pool));
      SVN_ERR(svn_hash_read2(proplist, stream, SVN_HASH_TERMINATOR, pool));
      SVN_ERR(svn_stream_close(stream));
    }
  else if (noderev->prop_rep)
    {
      fs_fs_data_t *ffd = fs->fsap_data;
      representation_t *rep = noderev->prop_rep;
      pair_cache_key_t key = { 0 };

      key.revision = rep->revision;
      key.second = rep->item_index;
      if (ffd->properties_cache && SVN_IS_VALID_REVNUM(rep->revision))
        {
          svn_boolean_t is_cached;
          SVN_ERR(svn_cache__get((void **) proplist_p, &is_cached,
                                 ffd->properties_cache, &key, pool));
          if (is_cached)
            return SVN_NO_ERROR;
        }

      proplist = apr_hash_make(pool);
      SVN_ERR(svn_fs_fs__get_contents(&stream, fs, noderev->prop_rep, FALSE,
                                      pool));
      SVN_ERR(svn_hash_read2(proplist, stream, SVN_HASH_TERMINATOR, pool));
      SVN_ERR(svn_stream_close(stream));

      if (ffd->properties_cache && SVN_IS_VALID_REVNUM(rep->revision))
        SVN_ERR(svn_cache__set(ffd->properties_cache, &key, proplist, pool));
    }
  else
    {
      /* return an empty prop list if the node doesn't have any props */
      proplist = apr_hash_make(pool);
    }

  *proplist_p = proplist;

  return SVN_NO_ERROR;
}

svn_error_t *
svn_fs_fs__get_changes(apr_array_header_t **changes,
                       svn_fs_t *fs,
                       svn_revnum_t rev,
                       apr_pool_t *result_pool)
{
  apr_off_t changes_offset = SVN_FS_FS__ITEM_INDEX_CHANGES;
  svn_fs_fs__revision_file_t *revision_file;
  svn_boolean_t found;
  fs_fs_data_t *ffd = fs->fsap_data;
  apr_pool_t *scratch_pool = svn_pool_create(result_pool);

  /* try cache lookup first */

  if (ffd->changes_cache)
    {
      SVN_ERR(svn_cache__get((void **) changes, &found, ffd->changes_cache,
                             &rev, result_pool));
    }
  else
    {
      found = FALSE;
    }

  if (!found)
    {
      /* read changes from revision file */

      SVN_ERR(svn_fs_fs__ensure_revision_exists(rev, fs, scratch_pool));
      SVN_ERR(svn_fs_fs__open_pack_or_rev_file(&revision_file, fs, rev,
                                               scratch_pool, scratch_pool));

      /* physical addressing mode code path */
      SVN_ERR(get_root_changes_offset(NULL, &changes_offset,
                                      revision_file, fs, rev,
                                      scratch_pool));

      /* Actual reading and parsing are the same, though. */
      SVN_ERR(aligned_seek(fs, revision_file->file, NULL, changes_offset,
                           scratch_pool));
      SVN_ERR(svn_fs_fs__read_changes(changes, revision_file->stream,
                                      result_pool, scratch_pool));

      /* cache for future reference */

      if (ffd->changes_cache)
        {
          /* Guesstimate for the size of the in-cache representation. */
          apr_size_t estimated_size = (apr_size_t)250 * (*changes)->nelts;

          /* Don't even serialize data that probably won't fit into the
           * cache.  This often implies that either CHANGES is very
           * large, memory is scarce or both.  Having a huge temporary
           * copy would not be a good thing in either case. */
          if (svn_cache__is_cachable(ffd->changes_cache, estimated_size))
            SVN_ERR(svn_cache__set(ffd->changes_cache, &rev, *changes,
                                   scratch_pool));
        }

      SVN_ERR(svn_fs_fs__close_revision_file(revision_file));
    }

  SVN_ERR(dbg_log_access(fs, rev, changes_offset, *changes,
                         SVN_FS_FS__ITEM_TYPE_CHANGES, scratch_pool));

  svn_pool_destroy(scratch_pool);
  return SVN_NO_ERROR;
}

/* Implement svn_cache__partial_getter_func_t for txdelta windows.
 * Instead of the whole window data, return only END_OFFSET member.
 */
static svn_error_t *
get_txdelta_window_end(void **out,
                       const void *data,
                       apr_size_t data_len,
                       void *baton,
                       apr_pool_t *result_pool)
{
  const svn_fs_fs__txdelta_cached_window_t *window
    = (const svn_fs_fs__txdelta_cached_window_t *)data;
  *(apr_off_t*)out = window->end_offset;

  return SVN_NO_ERROR;
}

/* Implement svn_cache__partial_getter_func_t for raw windows.
 * Instead of the whole window data, return only END_OFFSET member.
 */
static svn_error_t *
get_raw_window_end(void **out,
                   const void *data,
                   apr_size_t data_len,
                   void *baton,
                   apr_pool_t *result_pool)
{
  const svn_fs_fs__raw_cached_window_t *window
    = (const svn_fs_fs__raw_cached_window_t *)data;
  *(apr_off_t*)out = window->end_offset;

  return SVN_NO_ERROR;
}

/* Walk through all windows in the representation addressed by RS in FS
 * (excluding the delta bases) and put those not already cached into the
 * window caches.  If MAX_OFFSET is not -1, don't read windows that start
 * at or beyond that offset.  Use POOL for temporary allocations.
 *
 * This function requires RS->RAW_WINDOW_CACHE and RS->WINDOW_CACHE to
 * be non-NULL. 
 */
static svn_error_t *
cache_windows(svn_fs_t *fs,
              rep_state_t *rs,
              apr_off_t max_offset,
              apr_pool_t *pool)
{
  apr_pool_t *iterpool = svn_pool_create(pool);
  while (rs->current < rs->size)
    {
      apr_off_t end_offset;
      svn_boolean_t found = FALSE;
      window_cache_key_t key = { 0 };

      svn_pool_clear(iterpool);

      if (max_offset != -1 && rs->start + rs->current >= max_offset)
        {
          svn_pool_destroy(iterpool);
          return SVN_NO_ERROR;
        }

      /* We don't need to read the data again if it is already in cache.
       * It might be cached as either raw or parsed window.
       */
      SVN_ERR(svn_cache__get_partial((void **) &end_offset, &found,
                                     rs->raw_window_cache,
                                     get_window_key(&key, rs),
                                     get_raw_window_end, NULL,
                                     iterpool));
      if (! found)
        SVN_ERR(svn_cache__get_partial((void **) &end_offset, &found,
                                       rs->window_cache, &key,
                                       get_txdelta_window_end, NULL,
                                       iterpool));

      if (found)
        {
          rs->current = end_offset;
        }
      else
        {
          /* Read, decode and cache the window. */
          svn_fs_fs__raw_cached_window_t window;
          apr_off_t start_offset = rs->start + rs->current;
          apr_size_t window_len;
          char *buf;

          /* navigate to the current window */
          SVN_ERR(rs_aligned_seek(rs, NULL, start_offset, iterpool));
          SVN_ERR(svn_txdelta__read_raw_window_len(&window_len,
                                                   rs->sfile->rfile->stream,
                                                   iterpool));

          /* Read the raw window. */
          buf = apr_palloc(iterpool, window_len + 1);
          SVN_ERR(rs_aligned_seek(rs, NULL, start_offset, iterpool));
          SVN_ERR(svn_io_file_read_full2(rs->sfile->rfile->file, buf,
                                         window_len, NULL, NULL, iterpool));
          buf[window_len] = 0;

          /* update relative offset in representation */
          rs->current += window_len;

          /* Construct the cachable raw window object. */
          window.end_offset = rs->current;
          window.window.len = window_len;
          window.window.data = buf;

          /* cache the window now */
          SVN_ERR(svn_cache__set(rs->raw_window_cache, &key, &window,
                                 iterpool));
        }

      if (rs->current > rs->size)
        return svn_error_create(SVN_ERR_FS_CORRUPT, NULL,
                                _("Reading one svndiff window read beyond "
                                            "the end of the representation"));

      rs->chunk_index++;
    }

  svn_pool_destroy(iterpool);
  return SVN_NO_ERROR;
<<<<<<< HEAD
=======
}

/* Read all txdelta / plain windows following REP_HEADER in FS as described
 * by ENTRY.  Read the data from the already open FILE and the wrapping
 * STREAM object.  If MAX_OFFSET is not -1, don't read windows that start
 * at or beyond that offset.  Use SCRATCH_POOL for temporary allocations.
 * If caching is not enabled, this is a no-op.
 */
static svn_error_t *
block_read_windows(svn_fs_fs__rep_header_t *rep_header,
                   svn_fs_t *fs,
                   svn_fs_fs__revision_file_t *rev_file,
                   svn_fs_fs__p2l_entry_t* entry,
                   apr_off_t max_offset,
                   apr_pool_t *result_pool,
                   apr_pool_t *scratch_pool)
{
  fs_fs_data_t *ffd = fs->fsap_data;
  rep_state_t rs = { 0 };
  apr_off_t offset;
  window_cache_key_t key = { 0 };

  if (   (rep_header->type != svn_fs_fs__rep_plain
          && (!ffd->txdelta_window_cache || !ffd->raw_window_cache))
      || (rep_header->type == svn_fs_fs__rep_plain
          && !ffd->combined_window_cache))
    return SVN_NO_ERROR;

  SVN_ERR(init_rep_state(&rs, rep_header, fs, rev_file, entry,
                         result_pool));
  
  /* RS->FILE may be shared between RS instances -> make sure we point
   * to the right data. */
  offset = rs.start + rs.current;
  if (rep_header->type == svn_fs_fs__rep_plain)
    {
      svn_stringbuf_t *plaintext;
      svn_boolean_t is_cached;

      /* already in cache? */
      SVN_ERR(svn_cache__has_key(&is_cached, rs.combined_cache,
                                 get_window_key(&key, &rs),
                                 scratch_pool));
      if (is_cached)
        return SVN_NO_ERROR;

      /* for larger reps, the header may have crossed a block boundary.
       * make sure we still read blocks properly aligned, i.e. don't use
       * plain seek here. */
      SVN_ERR(aligned_seek(fs, rev_file->file, NULL, offset, scratch_pool));

      plaintext = svn_stringbuf_create_ensure(rs.size, result_pool);
      SVN_ERR(svn_io_file_read_full2(rev_file->file, plaintext->data,
                                     rs.size, &plaintext->len, NULL,
                                     result_pool));
      plaintext->data[plaintext->len] = 0;
      rs.current += rs.size;

      SVN_ERR(set_cached_combined_window(plaintext, &rs, scratch_pool));
    }
  else
    {
      SVN_ERR(cache_windows(fs, &rs, max_offset, scratch_pool));
    }

  return SVN_NO_ERROR;
}

/* Try to get the representation header identified by KEY from FS's cache.
 * If it has not been cached, read it from the current position in STREAM
 * and put it into the cache (if caching has been enabled for rep headers).
 * Return the result in *REP_HEADER.  Use POOL for allocations.
 */
static svn_error_t *
read_rep_header(svn_fs_fs__rep_header_t **rep_header,
                svn_fs_t *fs,
                svn_stream_t *stream,
                pair_cache_key_t *key,
                apr_pool_t *result_pool,
                apr_pool_t *scratch_pool)
{
  fs_fs_data_t *ffd = fs->fsap_data;
  svn_boolean_t is_cached = FALSE;
  
  if (ffd->rep_header_cache)
    {
      SVN_ERR(svn_cache__get((void**)rep_header, &is_cached,
                             ffd->rep_header_cache, key,
                             result_pool));
      if (is_cached)
        return SVN_NO_ERROR;
    }

  SVN_ERR(svn_fs_fs__read_rep_header(rep_header, stream, result_pool,
                                     scratch_pool));

  if (ffd->rep_header_cache)
    SVN_ERR(svn_cache__set(ffd->rep_header_cache, key, *rep_header,
                           scratch_pool));

  return SVN_NO_ERROR;
}

/* Fetch the representation data (header, txdelta / plain windows)
 * addressed by ENTRY->ITEM in FS and cache it if caches are enabled.
 * Read the data from the already open FILE and the wrapping
 * STREAM object.  If MAX_OFFSET is not -1, don't read windows that start
 * at or beyond that offset.
 * Use SCRATCH_POOL for temporary allocations.
 */
static svn_error_t *
block_read_contents(svn_fs_t *fs,
                    svn_fs_fs__revision_file_t *rev_file,
                    svn_fs_fs__p2l_entry_t* entry,
                    apr_off_t max_offset,
                    apr_pool_t *result_pool,
                    apr_pool_t *scratch_pool)
{
  pair_cache_key_t header_key = { 0 };
  svn_fs_fs__rep_header_t *rep_header;

  header_key.revision = (apr_int32_t)entry->item.revision;
  header_key.second = entry->item.number;

  SVN_ERR(read_rep_header(&rep_header, fs, rev_file->stream, &header_key,
                          result_pool, scratch_pool));
  SVN_ERR(block_read_windows(rep_header, fs, rev_file, entry, max_offset,
                             result_pool, scratch_pool));

  return SVN_NO_ERROR;
}

/* For the given REV_FILE in FS, in *STREAM return a stream covering the
 * item specified by ENTRY.  Also, verify the item's content by low-level
 * checksum.  Allocate the result in POOL.
 */
static svn_error_t *
read_item(svn_stream_t **stream,
          svn_fs_t *fs,
          svn_fs_fs__revision_file_t *rev_file,
          svn_fs_fs__p2l_entry_t* entry,
          apr_pool_t *pool)
{
  apr_uint32_t digest;
  svn_checksum_t *expected, *actual;
  apr_uint32_t plain_digest;

  /* Read item into string buffer. */
  svn_stringbuf_t *text = svn_stringbuf_create_ensure(entry->size, pool);
  text->len = entry->size;
  text->data[text->len] = 0;
  SVN_ERR(svn_io_file_read_full2(rev_file->file, text->data, text->len,
                                 NULL, NULL, pool));

  /* Return (construct, calculate) stream and checksum. */
  *stream = svn_stream_from_stringbuf(text, pool);
  digest = svn__fnv1a_32x4(text->data, text->len);

  /* Checksums will match most of the time. */
  if (entry->fnv1_checksum == digest)
    return SVN_NO_ERROR;

  /* Construct proper checksum objects from their digests to allow for
   * nice error messages. */
  plain_digest = htonl(entry->fnv1_checksum);
  expected = svn_checksum__from_digest_fnv1a_32x4(
                (const unsigned char *)&plain_digest, pool);
  plain_digest = htonl(digest);
  actual = svn_checksum__from_digest_fnv1a_32x4(
                (const unsigned char *)&plain_digest, pool);

  /* Construct the full error message with all the info we have. */
  return svn_checksum_mismatch_err(expected, actual, pool,
                 _("Low-level checksum mismatch while reading\n"
                   "%s bytes of meta data at offset %s "
                   "for item %s in revision %ld"),
                 apr_psprintf(pool, "%" APR_OFF_T_FMT, entry->size),
                 apr_psprintf(pool, "%" APR_OFF_T_FMT, entry->offset),
                 apr_psprintf(pool, "%" APR_UINT64_T_FMT, entry->item.number),
                 entry->item.revision);
}

/* If not already cached or if MUST_READ is set, read the changed paths
 * list addressed by ENTRY in FS and retúrn it in *CHANGES.  Cache the
 * result if caching is enabled.  Read the data from the already open
 * FILE and wrapping FILE_STREAM.  Use POOL for allocations.
 */
static svn_error_t *
block_read_changes(apr_array_header_t **changes,
                   svn_fs_t *fs,
                   svn_fs_fs__revision_file_t *rev_file,
                   svn_fs_fs__p2l_entry_t *entry,
                   svn_boolean_t must_read,
                   apr_pool_t *result_pool,
                   apr_pool_t *scratch_pool)
{
  fs_fs_data_t *ffd = fs->fsap_data;
  svn_stream_t *stream;
  if (!must_read && !ffd->changes_cache)
    return SVN_NO_ERROR;

  /* already in cache? */
  if (!must_read && ffd->changes_cache)
    {
      svn_boolean_t is_cached;
      SVN_ERR(svn_cache__has_key(&is_cached, ffd->changes_cache,
                                 &entry->item.revision,
                                 scratch_pool));
      if (is_cached)
        return SVN_NO_ERROR;
    }

  SVN_ERR(read_item(&stream, fs, rev_file, entry, scratch_pool));

  /* read changes from revision file */
  SVN_ERR(svn_fs_fs__read_changes(changes, stream, result_pool,
                                  scratch_pool));

  /* cache for future reference */
  if (ffd->changes_cache)
    SVN_ERR(svn_cache__set(ffd->changes_cache, &entry->item.revision,
                           *changes, scratch_pool));

  return SVN_NO_ERROR;
}

/* If not already cached or if MUST_READ is set, read the nod revision
 * addressed by ENTRY in FS and retúrn it in *NODEREV_P.  Cache the
 * result if caching is enabled.  Read the data from the already open
 * FILE and wrapping FILE_STREAM. Use SCRATCH_POOL for temporary allocations.
 */
static svn_error_t *
block_read_noderev(node_revision_t **noderev_p,
                   svn_fs_t *fs,
                   svn_fs_fs__revision_file_t *rev_file,
                   svn_fs_fs__p2l_entry_t *entry,
                   svn_boolean_t must_read,
                   apr_pool_t *result_pool,
                   apr_pool_t *scratch_pool)
{
  fs_fs_data_t *ffd = fs->fsap_data;
  svn_stream_t *stream;

  pair_cache_key_t key = { 0 };
  key.revision = entry->item.revision;
  key.second = entry->item.number;

  if (!must_read && !ffd->node_revision_cache)
    return SVN_NO_ERROR;

  /* already in cache? */
  if (!must_read && ffd->node_revision_cache)
    {
      svn_boolean_t is_cached;
      SVN_ERR(svn_cache__has_key(&is_cached, ffd->node_revision_cache,
                                 &key, scratch_pool));
      if (is_cached)
        return SVN_NO_ERROR;
    }

  SVN_ERR(read_item(&stream, fs, rev_file, entry, scratch_pool));

  /* read node rev from revision file */
  SVN_ERR(svn_fs_fs__read_noderev(noderev_p, stream,
                                  result_pool, scratch_pool));

  /* Workaround issue #4031: is-fresh-txn-root in revision files. */
  (*noderev_p)->is_fresh_txn_root = FALSE;

  if (ffd->node_revision_cache)
    SVN_ERR(svn_cache__set(ffd->node_revision_cache, &key, *noderev_p,
                           scratch_pool));

  return SVN_NO_ERROR;
}

/* Read the whole (e.g. 64kB) block containing ITEM_INDEX of REVISION in FS
 * and put all data into cache.  If necessary and depending on heuristics,
 * neighboring blocks may also get read.  The data is being read from
 * already open REVISION_FILE, which must be the correct rev / pack file
 * w.r.t. REVISION.
 *
 * For noderevs and changed path lists, the item fetched can be allocated
 * RESULT_POOL and returned in *RESULT.  Otherwise, RESULT must be NULL.
 */
static svn_error_t *
block_read(void **result,
           svn_fs_t *fs,
           svn_revnum_t revision,
           apr_uint64_t item_index,
           svn_fs_fs__revision_file_t *revision_file,
           apr_pool_t *result_pool,
           apr_pool_t *scratch_pool)
{
  fs_fs_data_t *ffd = fs->fsap_data;
  apr_off_t offset, wanted_offset = 0;
  apr_off_t block_start = 0;
  apr_array_header_t *entries;
  int run_count = 0;
  int i;
  apr_pool_t *iterpool;

  /* Block read is an optional feature. If the caller does not want anything
   * specific we may not have to read anything. */
  if (!result)
    return SVN_NO_ERROR;

  iterpool = svn_pool_create(scratch_pool);

  /* don't try this on transaction protorev files */
  SVN_ERR_ASSERT(SVN_IS_VALID_REVNUM(revision));
  
  /* index lookup: find the OFFSET of the item we *must* read plus (in the
   * "do-while" block) the list of items in the same block. */
  SVN_ERR(svn_fs_fs__item_offset(&wanted_offset, fs, revision_file,
                                 revision, NULL, item_index, iterpool));

  offset = wanted_offset;

  /* Heuristics:
   *
   * Read this block.  If the last item crosses the block boundary, read
   * the next block but stop there.  Because cross-boundary items cause
   * blocks to be read twice, this heuristics will limit this effect to
   * approx. 50% of blocks, probably less, while providing a sensible
   * amount of read-ahead.
   */
  do
    {
      /* fetch list of items in the block surrounding OFFSET */
      block_start = offset - (offset % ffd->block_size);
      SVN_ERR(svn_fs_fs__p2l_index_lookup(&entries, fs, revision_file,
                                          revision, block_start,
                                          ffd->block_size, scratch_pool,
                                          scratch_pool));

      SVN_ERR(aligned_seek(fs, revision_file->file, &block_start, offset,
                           iterpool));

      /* read all items from the block */
      for (i = 0; i < entries->nelts; ++i)
        {
          svn_boolean_t is_result, is_wanted;
          apr_pool_t *pool;
          svn_fs_fs__p2l_entry_t* entry;

          svn_pool_clear(iterpool);

          /* skip empty sections */
          entry = &APR_ARRAY_IDX(entries, i, svn_fs_fs__p2l_entry_t);
          if (entry->type == SVN_FS_FS__ITEM_TYPE_UNUSED)
            continue;

          /* the item / container we were looking for? */
          is_wanted =    entry->offset == wanted_offset
                      && entry->item.revision == revision
                      && entry->item.number == item_index;
          is_result = result && is_wanted;

          /* select the pool that we want the item to be allocated in */
          pool = is_result ? result_pool : iterpool;

          /* handle all items that start within this block and are relatively
           * small (i.e. < block size).  Always read the item we need to return.
           */
          if (is_result || (   entry->offset >= block_start
                            && entry->size < ffd->block_size))
            {
              void *item = NULL;
              SVN_ERR(svn_io_file_seek(revision_file->file, APR_SET,
                                       &entry->offset, iterpool));
              switch (entry->type)
                {
                  case SVN_FS_FS__ITEM_TYPE_FILE_REP:
                  case SVN_FS_FS__ITEM_TYPE_DIR_REP:
                  case SVN_FS_FS__ITEM_TYPE_FILE_PROPS:
                  case SVN_FS_FS__ITEM_TYPE_DIR_PROPS:
                    SVN_ERR(block_read_contents(fs, revision_file, entry,
                                                is_wanted
                                                  ? -1
                                                  : block_start + ffd->block_size,
                                                pool, iterpool));
                    break;

                  case SVN_FS_FS__ITEM_TYPE_NODEREV:
                    if (ffd->node_revision_cache || is_result)
                      SVN_ERR(block_read_noderev((node_revision_t **)&item,
                                                 fs, revision_file,
                                                 entry, is_result, pool,
                                                 iterpool));
                    break;

                  case SVN_FS_FS__ITEM_TYPE_CHANGES:
                    SVN_ERR(block_read_changes((apr_array_header_t **)&item,
                                               fs, revision_file,
                                               entry, is_result,
                                               pool, iterpool));
                    break;

                  default:
                    break;
                }

              if (is_result)
                *result = item;

              /* if we crossed a block boundary, read the remainder of
               * the last block as well */
              offset = entry->offset + entry->size;
              if (offset > block_start + ffd->block_size)
                ++run_count;
            }
        }

    }
  while(run_count++ == 1); /* can only be true once and only if a block
                            * boundary got crossed */

  /* if the caller requested a result, we must have provided one by now */
  assert(!result || *result);
  svn_pool_destroy(iterpool);

  return SVN_NO_ERROR;
>>>>>>> fb9570f1
}<|MERGE_RESOLUTION|>--- conflicted
+++ resolved
@@ -849,48 +849,8 @@
                      void **hint,
                      apr_pool_t *scratch_pool)
 {
-<<<<<<< HEAD
   rep_state_t *rs;
   svn_fs_fs__rep_header_t *rep_header;
-=======
-  if (svn_fs_fs__use_log_addressing(fs, rep->revision))
-    {
-      apr_off_t offset;
-      svn_fs_fs__p2l_entry_t *entry;
-
-      svn_fs_fs__revision_file_t *rev_file;
-      SVN_ERR(svn_fs_fs__open_pack_or_rev_file(&rev_file, fs, rep->revision,
-                                               scratch_pool, scratch_pool));
-
-      /* This will auto-retry if there was a background pack. */
-      SVN_ERR(svn_fs_fs__item_offset(&offset, fs, rev_file, rep->revision,
-                                     NULL, rep->item_index, scratch_pool));
-
-      /* This may fail if there is a background pack operation (can't auto-
-         retry because the item offset lookup has to be redone as well). */
-      SVN_ERR(svn_fs_fs__p2l_entry_lookup(&entry, fs, rev_file,
-                                          rep->revision, offset,
-                                          scratch_pool, scratch_pool));
-
-      if (   entry == NULL
-          || entry->type < SVN_FS_FS__ITEM_TYPE_FILE_REP
-          || entry->type > SVN_FS_FS__ITEM_TYPE_DIR_PROPS)
-        return svn_error_createf(SVN_ERR_REPOS_CORRUPTED, NULL,
-                                 _("No representation found at offset %s "
-                                   "for item %s in revision %ld"),
-                                 apr_off_t_toa(scratch_pool, offset),
-                                 apr_psprintf(scratch_pool,
-                                              "%" APR_UINT64_T_FMT,
-                                              rep->item_index),
-                                 rep->revision);
-
-      SVN_ERR(svn_fs_fs__close_revision_file(rev_file));
-    }
-  else
-    {
-      rep_state_t *rs;
-      svn_fs_fs__rep_header_t *rep_header;
->>>>>>> fb9570f1
 
   /* ### Should this be using read_rep_line() directly? */
   SVN_ERR(create_rep_state(&rs, &rep_header, (shared_file_t**)hint,
@@ -2784,430 +2744,4 @@
 
   svn_pool_destroy(iterpool);
   return SVN_NO_ERROR;
-<<<<<<< HEAD
-=======
-}
-
-/* Read all txdelta / plain windows following REP_HEADER in FS as described
- * by ENTRY.  Read the data from the already open FILE and the wrapping
- * STREAM object.  If MAX_OFFSET is not -1, don't read windows that start
- * at or beyond that offset.  Use SCRATCH_POOL for temporary allocations.
- * If caching is not enabled, this is a no-op.
- */
-static svn_error_t *
-block_read_windows(svn_fs_fs__rep_header_t *rep_header,
-                   svn_fs_t *fs,
-                   svn_fs_fs__revision_file_t *rev_file,
-                   svn_fs_fs__p2l_entry_t* entry,
-                   apr_off_t max_offset,
-                   apr_pool_t *result_pool,
-                   apr_pool_t *scratch_pool)
-{
-  fs_fs_data_t *ffd = fs->fsap_data;
-  rep_state_t rs = { 0 };
-  apr_off_t offset;
-  window_cache_key_t key = { 0 };
-
-  if (   (rep_header->type != svn_fs_fs__rep_plain
-          && (!ffd->txdelta_window_cache || !ffd->raw_window_cache))
-      || (rep_header->type == svn_fs_fs__rep_plain
-          && !ffd->combined_window_cache))
-    return SVN_NO_ERROR;
-
-  SVN_ERR(init_rep_state(&rs, rep_header, fs, rev_file, entry,
-                         result_pool));
-  
-  /* RS->FILE may be shared between RS instances -> make sure we point
-   * to the right data. */
-  offset = rs.start + rs.current;
-  if (rep_header->type == svn_fs_fs__rep_plain)
-    {
-      svn_stringbuf_t *plaintext;
-      svn_boolean_t is_cached;
-
-      /* already in cache? */
-      SVN_ERR(svn_cache__has_key(&is_cached, rs.combined_cache,
-                                 get_window_key(&key, &rs),
-                                 scratch_pool));
-      if (is_cached)
-        return SVN_NO_ERROR;
-
-      /* for larger reps, the header may have crossed a block boundary.
-       * make sure we still read blocks properly aligned, i.e. don't use
-       * plain seek here. */
-      SVN_ERR(aligned_seek(fs, rev_file->file, NULL, offset, scratch_pool));
-
-      plaintext = svn_stringbuf_create_ensure(rs.size, result_pool);
-      SVN_ERR(svn_io_file_read_full2(rev_file->file, plaintext->data,
-                                     rs.size, &plaintext->len, NULL,
-                                     result_pool));
-      plaintext->data[plaintext->len] = 0;
-      rs.current += rs.size;
-
-      SVN_ERR(set_cached_combined_window(plaintext, &rs, scratch_pool));
-    }
-  else
-    {
-      SVN_ERR(cache_windows(fs, &rs, max_offset, scratch_pool));
-    }
-
-  return SVN_NO_ERROR;
-}
-
-/* Try to get the representation header identified by KEY from FS's cache.
- * If it has not been cached, read it from the current position in STREAM
- * and put it into the cache (if caching has been enabled for rep headers).
- * Return the result in *REP_HEADER.  Use POOL for allocations.
- */
-static svn_error_t *
-read_rep_header(svn_fs_fs__rep_header_t **rep_header,
-                svn_fs_t *fs,
-                svn_stream_t *stream,
-                pair_cache_key_t *key,
-                apr_pool_t *result_pool,
-                apr_pool_t *scratch_pool)
-{
-  fs_fs_data_t *ffd = fs->fsap_data;
-  svn_boolean_t is_cached = FALSE;
-  
-  if (ffd->rep_header_cache)
-    {
-      SVN_ERR(svn_cache__get((void**)rep_header, &is_cached,
-                             ffd->rep_header_cache, key,
-                             result_pool));
-      if (is_cached)
-        return SVN_NO_ERROR;
-    }
-
-  SVN_ERR(svn_fs_fs__read_rep_header(rep_header, stream, result_pool,
-                                     scratch_pool));
-
-  if (ffd->rep_header_cache)
-    SVN_ERR(svn_cache__set(ffd->rep_header_cache, key, *rep_header,
-                           scratch_pool));
-
-  return SVN_NO_ERROR;
-}
-
-/* Fetch the representation data (header, txdelta / plain windows)
- * addressed by ENTRY->ITEM in FS and cache it if caches are enabled.
- * Read the data from the already open FILE and the wrapping
- * STREAM object.  If MAX_OFFSET is not -1, don't read windows that start
- * at or beyond that offset.
- * Use SCRATCH_POOL for temporary allocations.
- */
-static svn_error_t *
-block_read_contents(svn_fs_t *fs,
-                    svn_fs_fs__revision_file_t *rev_file,
-                    svn_fs_fs__p2l_entry_t* entry,
-                    apr_off_t max_offset,
-                    apr_pool_t *result_pool,
-                    apr_pool_t *scratch_pool)
-{
-  pair_cache_key_t header_key = { 0 };
-  svn_fs_fs__rep_header_t *rep_header;
-
-  header_key.revision = (apr_int32_t)entry->item.revision;
-  header_key.second = entry->item.number;
-
-  SVN_ERR(read_rep_header(&rep_header, fs, rev_file->stream, &header_key,
-                          result_pool, scratch_pool));
-  SVN_ERR(block_read_windows(rep_header, fs, rev_file, entry, max_offset,
-                             result_pool, scratch_pool));
-
-  return SVN_NO_ERROR;
-}
-
-/* For the given REV_FILE in FS, in *STREAM return a stream covering the
- * item specified by ENTRY.  Also, verify the item's content by low-level
- * checksum.  Allocate the result in POOL.
- */
-static svn_error_t *
-read_item(svn_stream_t **stream,
-          svn_fs_t *fs,
-          svn_fs_fs__revision_file_t *rev_file,
-          svn_fs_fs__p2l_entry_t* entry,
-          apr_pool_t *pool)
-{
-  apr_uint32_t digest;
-  svn_checksum_t *expected, *actual;
-  apr_uint32_t plain_digest;
-
-  /* Read item into string buffer. */
-  svn_stringbuf_t *text = svn_stringbuf_create_ensure(entry->size, pool);
-  text->len = entry->size;
-  text->data[text->len] = 0;
-  SVN_ERR(svn_io_file_read_full2(rev_file->file, text->data, text->len,
-                                 NULL, NULL, pool));
-
-  /* Return (construct, calculate) stream and checksum. */
-  *stream = svn_stream_from_stringbuf(text, pool);
-  digest = svn__fnv1a_32x4(text->data, text->len);
-
-  /* Checksums will match most of the time. */
-  if (entry->fnv1_checksum == digest)
-    return SVN_NO_ERROR;
-
-  /* Construct proper checksum objects from their digests to allow for
-   * nice error messages. */
-  plain_digest = htonl(entry->fnv1_checksum);
-  expected = svn_checksum__from_digest_fnv1a_32x4(
-                (const unsigned char *)&plain_digest, pool);
-  plain_digest = htonl(digest);
-  actual = svn_checksum__from_digest_fnv1a_32x4(
-                (const unsigned char *)&plain_digest, pool);
-
-  /* Construct the full error message with all the info we have. */
-  return svn_checksum_mismatch_err(expected, actual, pool,
-                 _("Low-level checksum mismatch while reading\n"
-                   "%s bytes of meta data at offset %s "
-                   "for item %s in revision %ld"),
-                 apr_psprintf(pool, "%" APR_OFF_T_FMT, entry->size),
-                 apr_psprintf(pool, "%" APR_OFF_T_FMT, entry->offset),
-                 apr_psprintf(pool, "%" APR_UINT64_T_FMT, entry->item.number),
-                 entry->item.revision);
-}
-
-/* If not already cached or if MUST_READ is set, read the changed paths
- * list addressed by ENTRY in FS and retúrn it in *CHANGES.  Cache the
- * result if caching is enabled.  Read the data from the already open
- * FILE and wrapping FILE_STREAM.  Use POOL for allocations.
- */
-static svn_error_t *
-block_read_changes(apr_array_header_t **changes,
-                   svn_fs_t *fs,
-                   svn_fs_fs__revision_file_t *rev_file,
-                   svn_fs_fs__p2l_entry_t *entry,
-                   svn_boolean_t must_read,
-                   apr_pool_t *result_pool,
-                   apr_pool_t *scratch_pool)
-{
-  fs_fs_data_t *ffd = fs->fsap_data;
-  svn_stream_t *stream;
-  if (!must_read && !ffd->changes_cache)
-    return SVN_NO_ERROR;
-
-  /* already in cache? */
-  if (!must_read && ffd->changes_cache)
-    {
-      svn_boolean_t is_cached;
-      SVN_ERR(svn_cache__has_key(&is_cached, ffd->changes_cache,
-                                 &entry->item.revision,
-                                 scratch_pool));
-      if (is_cached)
-        return SVN_NO_ERROR;
-    }
-
-  SVN_ERR(read_item(&stream, fs, rev_file, entry, scratch_pool));
-
-  /* read changes from revision file */
-  SVN_ERR(svn_fs_fs__read_changes(changes, stream, result_pool,
-                                  scratch_pool));
-
-  /* cache for future reference */
-  if (ffd->changes_cache)
-    SVN_ERR(svn_cache__set(ffd->changes_cache, &entry->item.revision,
-                           *changes, scratch_pool));
-
-  return SVN_NO_ERROR;
-}
-
-/* If not already cached or if MUST_READ is set, read the nod revision
- * addressed by ENTRY in FS and retúrn it in *NODEREV_P.  Cache the
- * result if caching is enabled.  Read the data from the already open
- * FILE and wrapping FILE_STREAM. Use SCRATCH_POOL for temporary allocations.
- */
-static svn_error_t *
-block_read_noderev(node_revision_t **noderev_p,
-                   svn_fs_t *fs,
-                   svn_fs_fs__revision_file_t *rev_file,
-                   svn_fs_fs__p2l_entry_t *entry,
-                   svn_boolean_t must_read,
-                   apr_pool_t *result_pool,
-                   apr_pool_t *scratch_pool)
-{
-  fs_fs_data_t *ffd = fs->fsap_data;
-  svn_stream_t *stream;
-
-  pair_cache_key_t key = { 0 };
-  key.revision = entry->item.revision;
-  key.second = entry->item.number;
-
-  if (!must_read && !ffd->node_revision_cache)
-    return SVN_NO_ERROR;
-
-  /* already in cache? */
-  if (!must_read && ffd->node_revision_cache)
-    {
-      svn_boolean_t is_cached;
-      SVN_ERR(svn_cache__has_key(&is_cached, ffd->node_revision_cache,
-                                 &key, scratch_pool));
-      if (is_cached)
-        return SVN_NO_ERROR;
-    }
-
-  SVN_ERR(read_item(&stream, fs, rev_file, entry, scratch_pool));
-
-  /* read node rev from revision file */
-  SVN_ERR(svn_fs_fs__read_noderev(noderev_p, stream,
-                                  result_pool, scratch_pool));
-
-  /* Workaround issue #4031: is-fresh-txn-root in revision files. */
-  (*noderev_p)->is_fresh_txn_root = FALSE;
-
-  if (ffd->node_revision_cache)
-    SVN_ERR(svn_cache__set(ffd->node_revision_cache, &key, *noderev_p,
-                           scratch_pool));
-
-  return SVN_NO_ERROR;
-}
-
-/* Read the whole (e.g. 64kB) block containing ITEM_INDEX of REVISION in FS
- * and put all data into cache.  If necessary and depending on heuristics,
- * neighboring blocks may also get read.  The data is being read from
- * already open REVISION_FILE, which must be the correct rev / pack file
- * w.r.t. REVISION.
- *
- * For noderevs and changed path lists, the item fetched can be allocated
- * RESULT_POOL and returned in *RESULT.  Otherwise, RESULT must be NULL.
- */
-static svn_error_t *
-block_read(void **result,
-           svn_fs_t *fs,
-           svn_revnum_t revision,
-           apr_uint64_t item_index,
-           svn_fs_fs__revision_file_t *revision_file,
-           apr_pool_t *result_pool,
-           apr_pool_t *scratch_pool)
-{
-  fs_fs_data_t *ffd = fs->fsap_data;
-  apr_off_t offset, wanted_offset = 0;
-  apr_off_t block_start = 0;
-  apr_array_header_t *entries;
-  int run_count = 0;
-  int i;
-  apr_pool_t *iterpool;
-
-  /* Block read is an optional feature. If the caller does not want anything
-   * specific we may not have to read anything. */
-  if (!result)
-    return SVN_NO_ERROR;
-
-  iterpool = svn_pool_create(scratch_pool);
-
-  /* don't try this on transaction protorev files */
-  SVN_ERR_ASSERT(SVN_IS_VALID_REVNUM(revision));
-  
-  /* index lookup: find the OFFSET of the item we *must* read plus (in the
-   * "do-while" block) the list of items in the same block. */
-  SVN_ERR(svn_fs_fs__item_offset(&wanted_offset, fs, revision_file,
-                                 revision, NULL, item_index, iterpool));
-
-  offset = wanted_offset;
-
-  /* Heuristics:
-   *
-   * Read this block.  If the last item crosses the block boundary, read
-   * the next block but stop there.  Because cross-boundary items cause
-   * blocks to be read twice, this heuristics will limit this effect to
-   * approx. 50% of blocks, probably less, while providing a sensible
-   * amount of read-ahead.
-   */
-  do
-    {
-      /* fetch list of items in the block surrounding OFFSET */
-      block_start = offset - (offset % ffd->block_size);
-      SVN_ERR(svn_fs_fs__p2l_index_lookup(&entries, fs, revision_file,
-                                          revision, block_start,
-                                          ffd->block_size, scratch_pool,
-                                          scratch_pool));
-
-      SVN_ERR(aligned_seek(fs, revision_file->file, &block_start, offset,
-                           iterpool));
-
-      /* read all items from the block */
-      for (i = 0; i < entries->nelts; ++i)
-        {
-          svn_boolean_t is_result, is_wanted;
-          apr_pool_t *pool;
-          svn_fs_fs__p2l_entry_t* entry;
-
-          svn_pool_clear(iterpool);
-
-          /* skip empty sections */
-          entry = &APR_ARRAY_IDX(entries, i, svn_fs_fs__p2l_entry_t);
-          if (entry->type == SVN_FS_FS__ITEM_TYPE_UNUSED)
-            continue;
-
-          /* the item / container we were looking for? */
-          is_wanted =    entry->offset == wanted_offset
-                      && entry->item.revision == revision
-                      && entry->item.number == item_index;
-          is_result = result && is_wanted;
-
-          /* select the pool that we want the item to be allocated in */
-          pool = is_result ? result_pool : iterpool;
-
-          /* handle all items that start within this block and are relatively
-           * small (i.e. < block size).  Always read the item we need to return.
-           */
-          if (is_result || (   entry->offset >= block_start
-                            && entry->size < ffd->block_size))
-            {
-              void *item = NULL;
-              SVN_ERR(svn_io_file_seek(revision_file->file, APR_SET,
-                                       &entry->offset, iterpool));
-              switch (entry->type)
-                {
-                  case SVN_FS_FS__ITEM_TYPE_FILE_REP:
-                  case SVN_FS_FS__ITEM_TYPE_DIR_REP:
-                  case SVN_FS_FS__ITEM_TYPE_FILE_PROPS:
-                  case SVN_FS_FS__ITEM_TYPE_DIR_PROPS:
-                    SVN_ERR(block_read_contents(fs, revision_file, entry,
-                                                is_wanted
-                                                  ? -1
-                                                  : block_start + ffd->block_size,
-                                                pool, iterpool));
-                    break;
-
-                  case SVN_FS_FS__ITEM_TYPE_NODEREV:
-                    if (ffd->node_revision_cache || is_result)
-                      SVN_ERR(block_read_noderev((node_revision_t **)&item,
-                                                 fs, revision_file,
-                                                 entry, is_result, pool,
-                                                 iterpool));
-                    break;
-
-                  case SVN_FS_FS__ITEM_TYPE_CHANGES:
-                    SVN_ERR(block_read_changes((apr_array_header_t **)&item,
-                                               fs, revision_file,
-                                               entry, is_result,
-                                               pool, iterpool));
-                    break;
-
-                  default:
-                    break;
-                }
-
-              if (is_result)
-                *result = item;
-
-              /* if we crossed a block boundary, read the remainder of
-               * the last block as well */
-              offset = entry->offset + entry->size;
-              if (offset > block_start + ffd->block_size)
-                ++run_count;
-            }
-        }
-
-    }
-  while(run_count++ == 1); /* can only be true once and only if a block
-                            * boundary got crossed */
-
-  /* if the caller requested a result, we must have provided one by now */
-  assert(!result || *result);
-  svn_pool_destroy(iterpool);
-
-  return SVN_NO_ERROR;
->>>>>>> fb9570f1
 }