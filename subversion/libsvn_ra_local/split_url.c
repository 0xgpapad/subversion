/*
 * checkout.c : read a repository and drive a checkout editor.
 *
 * ====================================================================
 * Copyright (c) 2000-2004 CollabNet.  All rights reserved.
 *
 * This software is licensed as described in the file COPYING, which
 * you should have received as part of this distribution.  The terms
 * are also available at http://subversion.tigris.org/license-1.html.
 * If newer versions of this license are posted there, you may use a
 * newer version instead, at your option.
 *
 * This software consists of voluntary contributions made by many
 * individuals.  For exact contribution history, see the revision
 * history and logs, available at http://subversion.tigris.org/.
 * ====================================================================
 */

#include "ra_local.h"
#include <assert.h>
#include <string.h>
#include "svn_path.h"
#include "svn_private_config.h"


svn_error_t *
svn_ra_local__split_URL(svn_repos_t **repos,
                        const char **repos_url,
                        const char **fs_path,
                        const char *URL,
                        apr_pool_t *pool)
{
  svn_error_t *err = SVN_NO_ERROR;
  const char *repos_root;
  const char *hostname, *path;
  svn_stringbuf_t *urlbuf;

  /* Verify that the URL is well-formed (loosely) */

  /* First, check for the "file://" prefix. */
  if (strncmp(URL, "file://", 7) != 0)
    return svn_error_createf 
      (SVN_ERR_RA_ILLEGAL_URL, NULL, 
       _("Local URL '%s' does not contain 'file://' prefix"), URL);
  
  /* Then, skip what's between the "file://" prefix and the next
     occurance of '/' -- this is the hostname, and we are considering
     everything from that '/' until the end of the URL to be the
     absolute path portion of the URL. */
  hostname = URL + 7;
  path = strchr(hostname, '/');
  if (! path)
    return svn_error_createf 
      (SVN_ERR_RA_ILLEGAL_URL, NULL, 
       _("Local URL '%s' contains only a hostname, no path"), URL);

  /* Treat localhost as an empty hostname. */
  if (hostname != path)
    {
      hostname = svn_path_uri_decode(apr_pstrmemdup(pool, hostname,
                                                    path - hostname), pool);
      if (strncmp(hostname, "localhost", 9) == 0)
        hostname = NULL;
    }
  else
    hostname = NULL;
  
  /* Duplicate the URL, starting at the top of the path.
     At the same time, we URI-decode the path. */
#if defined(WIN32) || defined(__CYGWIN__)
  /* On Windows, we'll typically have to skip the leading / if the
     path starts with a drive letter.  Like most Web browsers, We
     support two variants of this scheme:

         file:///X:/path    and
         file:///X|/path

    Note that, at least on WinNT and above,  file:////./X:/path  will
    also work, so we must make sure the transformation doesn't break
    that, and  file:///path  (that looks within the current drive
    only) should also keep working.
    If we got a non-empty hostname other than localhost, we convert this
    into an UNC path.  In this case, we obviously don't strip the slash
    even if the path looks like it starts with a drive letter.
    Another thing to remember is that the form file:///\machine/share
    was the only way to access UNC paths in svn before 1.2.  We
    need to support that for compatibility with old working copies.
  */
  {
    static const char valid_drive_letters[] =
      "ABCDEFGHIJKLMNOPQRSTUVWXYZabcdefghijklmnopqrstuvwxyz";
    /* Casting away const! */
<<<<<<< HEAD
    char *dup_path = (char *)svn_path_uri_decode(path, pool);
=======
    char *dup_path = (char *)svn_path_uri_decode (path, pool);
>>>>>>> fb160b83
    if (!hostname && dup_path[1] && strchr(valid_drive_letters, dup_path[1])
        && (dup_path[2] == ':' || dup_path[2] == '|')
        && dup_path[3] == '/')
      {
        /* Skip the leading slash. */
        ++dup_path;
        /* We're using path below to calculate fs_path, so keep it in sync. */
        ++path;
        if (dup_path[1] == '|')
          dup_path[1] = ':';
      }
    if (hostname)
      /* We still know that the path starts with a slash. */
      repos_root = apr_pstrcat(pool, "//", hostname, path, NULL);
    else
      repos_root = dup_path;
  }
#else
  /* Currently, the only hostnames we are allowing on non-Win32 platforms
     are the empty string and 'localhost'. */
  if (hostname)
    return svn_error_createf
      (SVN_ERR_RA_ILLEGAL_URL, NULL, 
       _("Local URL '%s' contains unsupported hostname"), URL);

<<<<<<< HEAD
  repos_root = svn_path_uri_decode(path, pool);
=======
  repos_root = svn_path_uri_decode (path, pool);
>>>>>>> fb160b83
#endif

  /* Search for a repository in the full path. */
  repos_root = svn_repos_find_root_path(repos_root, pool);
  if (!repos_root)
    return svn_error_createf 
      (SVN_ERR_RA_LOCAL_REPOS_OPEN_FAILED, NULL,
       _("Unable to open repository '%s'"), URL);

  /* Attempt to open a repository at URL. */
  err = svn_repos_open(repos, repos_root, pool);
  if (err)
    return svn_error_createf 
      (SVN_ERR_RA_LOCAL_REPOS_OPEN_FAILED, err,
       _("Unable to open repository '%s'"), URL);

  /* What remains of URL after being hacked at in the previous step is
     REPOS_URL.  FS_PATH is what we've hacked off in the process.
     Note that path is not encoded and what we gave to svn_root_find_root_path
     may have been destroyed by that function.  So we have to decode it once
     more.  But then, it is ours...
     We want the suffix of path after the repos root part.  Note that
     repos_root may contain //hostname, but path doesn't.  */
  *fs_path = svn_path_uri_decode(path, pool)
    + (strlen(repos_root)
       - (hostname ? strlen(hostname) + 2 : 0));

  /* Remove the path components in *fs_path from the original URL, to get
     the URL to the repository root. */
  urlbuf = svn_stringbuf_create(URL, pool);
  svn_path_remove_components(urlbuf,
                             svn_path_component_count(*fs_path));
  *repos_url = urlbuf->data;

  return SVN_NO_ERROR;
}<|MERGE_RESOLUTION|>--- conflicted
+++ resolved
@@ -24,11 +24,11 @@
 
 
 svn_error_t *
-svn_ra_local__split_URL(svn_repos_t **repos,
-                        const char **repos_url,
-                        const char **fs_path,
-                        const char *URL,
-                        apr_pool_t *pool)
+svn_ra_local__split_URL (svn_repos_t **repos,
+                         const char **repos_url,
+                         const char **fs_path,
+                         const char *URL,
+                         apr_pool_t *pool)
 {
   svn_error_t *err = SVN_NO_ERROR;
   const char *repos_root;
@@ -38,7 +38,7 @@
   /* Verify that the URL is well-formed (loosely) */
 
   /* First, check for the "file://" prefix. */
-  if (strncmp(URL, "file://", 7) != 0)
+  if (strncmp (URL, "file://", 7) != 0)
     return svn_error_createf 
       (SVN_ERR_RA_ILLEGAL_URL, NULL, 
        _("Local URL '%s' does not contain 'file://' prefix"), URL);
@@ -48,7 +48,7 @@
      everything from that '/' until the end of the URL to be the
      absolute path portion of the URL. */
   hostname = URL + 7;
-  path = strchr(hostname, '/');
+  path = strchr (hostname, '/');
   if (! path)
     return svn_error_createf 
       (SVN_ERR_RA_ILLEGAL_URL, NULL, 
@@ -57,10 +57,10 @@
   /* Treat localhost as an empty hostname. */
   if (hostname != path)
     {
-      hostname = svn_path_uri_decode(apr_pstrmemdup(pool, hostname,
-                                                    path - hostname), pool);
-      if (strncmp(hostname, "localhost", 9) == 0)
-        hostname = NULL;
+      hostname = svn_path_uri_decode (apr_pstrmemdup (pool, hostname,
+                                                     path - hostname), pool);
+        if (strncmp (hostname, "localhost", 9) == 0)
+	  hostname = NULL;
     }
   else
     hostname = NULL;
@@ -90,11 +90,7 @@
     static const char valid_drive_letters[] =
       "ABCDEFGHIJKLMNOPQRSTUVWXYZabcdefghijklmnopqrstuvwxyz";
     /* Casting away const! */
-<<<<<<< HEAD
-    char *dup_path = (char *)svn_path_uri_decode(path, pool);
-=======
     char *dup_path = (char *)svn_path_uri_decode (path, pool);
->>>>>>> fb160b83
     if (!hostname && dup_path[1] && strchr(valid_drive_letters, dup_path[1])
         && (dup_path[2] == ':' || dup_path[2] == '|')
         && dup_path[3] == '/')
@@ -108,7 +104,7 @@
       }
     if (hostname)
       /* We still know that the path starts with a slash. */
-      repos_root = apr_pstrcat(pool, "//", hostname, path, NULL);
+      repos_root = apr_pstrcat (pool, "//", hostname, path, NULL);
     else
       repos_root = dup_path;
   }
@@ -120,11 +116,7 @@
       (SVN_ERR_RA_ILLEGAL_URL, NULL, 
        _("Local URL '%s' contains unsupported hostname"), URL);
 
-<<<<<<< HEAD
-  repos_root = svn_path_uri_decode(path, pool);
-=======
   repos_root = svn_path_uri_decode (path, pool);
->>>>>>> fb160b83
 #endif
 
   /* Search for a repository in the full path. */
@@ -135,7 +127,7 @@
        _("Unable to open repository '%s'"), URL);
 
   /* Attempt to open a repository at URL. */
-  err = svn_repos_open(repos, repos_root, pool);
+  err = svn_repos_open (repos, repos_root, pool);
   if (err)
     return svn_error_createf 
       (SVN_ERR_RA_LOCAL_REPOS_OPEN_FAILED, err,
@@ -148,15 +140,15 @@
      more.  But then, it is ours...
      We want the suffix of path after the repos root part.  Note that
      repos_root may contain //hostname, but path doesn't.  */
-  *fs_path = svn_path_uri_decode(path, pool)
-    + (strlen(repos_root)
-       - (hostname ? strlen(hostname) + 2 : 0));
+  *fs_path = svn_path_uri_decode (path, pool)
+    + (strlen (repos_root)
+       - (hostname ? strlen (hostname) + 2 : 0));
 
   /* Remove the path components in *fs_path from the original URL, to get
      the URL to the repository root. */
-  urlbuf = svn_stringbuf_create(URL, pool);
-  svn_path_remove_components(urlbuf,
-                             svn_path_component_count(*fs_path));
+  urlbuf = svn_stringbuf_create (URL, pool);
+  svn_path_remove_components (urlbuf,
+                              svn_path_component_count (*fs_path));
   *repos_url = urlbuf->data;
 
   return SVN_NO_ERROR;
