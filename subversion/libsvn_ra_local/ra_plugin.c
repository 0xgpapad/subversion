--- conflicted
+++ resolved
@@ -538,11 +538,7 @@
     }
               
   /* Get the repos commit-editor */     
-<<<<<<< HEAD
-  SVN_ERR (svn_repos_get_commit_editor3
-=======
   SVN_ERR (svn_repos_get_commit_editor4
->>>>>>> d622cdc0
            (editor, edit_baton, sess_baton->repos, NULL,
             svn_path_uri_decode (sess_baton->repos_url, pool),
             sess_baton->fs_path->data,
