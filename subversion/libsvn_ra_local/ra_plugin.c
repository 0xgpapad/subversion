<<<<<<< HEAD
/*
 * ra_plugin.c : the main RA module for local repository access
 *
 * ====================================================================
 * Copyright (c) 2000-2003 CollabNet.  All rights reserved.
 *
 * This software is licensed as described in the file COPYING, which
 * you should have received as part of this distribution.  The terms
 * are also available at http://subversion.tigris.org/license-1.html.
 * If newer versions of this license are posted there, you may use a
 * newer version instead, at your option.
 *
 * This software consists of voluntary contributions made by many
 * individuals.  For exact contribution history, see the revision
 * history and logs, available at http://subversion.tigris.org/.
 * ====================================================================
 */

#include "ra_local.h"
#include "svn_ra.h"
#include "svn_fs.h"
#include "svn_delta.h"
#include "svn_repos.h"
#include "svn_pools.h"
#include "svn_time.h"

#define APR_WANT_STRFUNC
#include <apr_want.h>

/*----------------------------------------------------------------*/

/** Callbacks **/

/* A device to record the targets of commits, and ensuring that proper
   commit closure happens on them (namely, revision setting and wc
   property setting).  This is passed to the `commit hook' routine by
   svn_repos_get_commit_editor.  (   ) */
struct commit_cleanup_baton
{
  /* Allocation for this baton, as well as all committed_targets */
  apr_pool_t *pool;

  /* The filesystem that we just committed to. */
  svn_fs_t *fs;

  /* If non-null, store the new revision here. */
  svn_revnum_t *new_rev;

  /* If non-null, store the repository date of the commit here. */
  const char **committed_date;

  /* If non-null, store the repository author of the commit here. */
  const char **committed_author;
};


/* An instance of svn_repos_commit_callback_t.
 * 
 * BATON is `struct commit_cleanup_baton *'.  Loop over all committed
 * target paths in BATON->committed_targets, invoking
 * BATON->close_func() on each one with NEW_REV.
 *
 * Set *(BATON->new_rev) to NEW_REV, and copy COMMITTED_DATE and
 * COMMITTED_AUTHOR to *(BATON->committed_date) and
 * *(BATON->committed_date) respectively, allocating the new storage
 * in BATON->pool.
 *
 * This routine is originally passed as a "hook" to the filesystem
 * commit editor.  When we get here, the track-editor has already
 * stored committed targets inside the baton.
 */
static svn_error_t *
cleanup_commit (svn_revnum_t new_rev,
                const char *committed_date,
                const char *committed_author,
                void *baton)
{
  struct commit_cleanup_baton *cb = baton;

  /* Store the new revision information in the baton. */
  if (cb->new_rev)
    *(cb->new_rev) = new_rev;

  if (cb->committed_date)
    *(cb->committed_date) = committed_date 
                            ? apr_pstrdup (cb->pool, committed_date) 
                            : NULL;

  if (cb->committed_author)
    *(cb->committed_author) = committed_author
                              ? apr_pstrdup (cb->pool, committed_author) 
                              : NULL;

  return SVN_NO_ERROR;
}



/* The reporter vtable needed by do_update() */
typedef struct reporter_baton_t
{
  svn_ra_local__session_baton_t *session;
  void *report_baton;

} reporter_baton_t;


static void *
make_reporter_baton (svn_ra_local__session_baton_t *session,
                     void *report_baton,
                     apr_pool_t *pool)
{
  reporter_baton_t *rbaton = apr_palloc (pool, sizeof (*rbaton));
  rbaton->session = session;
  rbaton->report_baton = report_baton;
  return rbaton;
}


static svn_error_t *
reporter_set_path (void *reporter_baton,
                   const char *path,
                   svn_revnum_t revision)
{
  reporter_baton_t *rbaton = reporter_baton;
  return svn_repos_set_path (rbaton->report_baton, path, revision);
}


static svn_error_t *
reporter_delete_path (void *reporter_baton,
                      const char *path)
{
  reporter_baton_t *rbaton = reporter_baton;
  return svn_repos_delete_path (rbaton->report_baton, path);
}


static svn_error_t *
reporter_link_path (void *reporter_baton,
                    const char *path,
                    const char *url,
                    svn_revnum_t revision)
{
  reporter_baton_t *rbaton = reporter_baton;
  const char *fs_path = NULL;
  int repos_url_len;

  url = svn_path_uri_decode(url, rbaton->session->pool);
  repos_url_len = strlen(rbaton->session->repos_url);
  if (strncmp(url, rbaton->session->repos_url, repos_url_len) != 0)
    return svn_error_createf (SVN_ERR_RA_ILLEGAL_URL, NULL,
                              "'%s'\n"
                              "is not the same repository as\n"
                              "'%s'", url, rbaton->session->repos_url);
  fs_path = url + repos_url_len;

  return svn_repos_link_path (rbaton->report_baton, path,
                              fs_path, revision);
}


static svn_error_t *
reporter_finish_report (void *reporter_baton)
{
  reporter_baton_t *rbaton = reporter_baton;
  return svn_repos_finish_report (rbaton->report_baton);
}


static svn_error_t *
reporter_abort_report (void *reporter_baton)
{
  reporter_baton_t *rbaton = reporter_baton;
  return svn_repos_abort_report (rbaton->report_baton);
}


static const svn_ra_reporter_t ra_local_reporter = 
{
  reporter_set_path,
  reporter_delete_path,
  reporter_link_path,
  reporter_finish_report,
  reporter_abort_report
};



/*----------------------------------------------------------------*/

/** The RA plugin routines **/


static svn_error_t *
svn_ra_local__open (void **session_baton,
                    const char *repos_URL,
                    const svn_ra_callbacks_t *callbacks,
                    void *callback_baton,
                    apr_pool_t *pool)
{
  svn_ra_local__session_baton_t *session;
  void *a, *auth_baton;
  svn_ra_username_authenticator_t *authenticator;

  /* Allocate and stash the session_baton args we have already. */
  session = apr_pcalloc (pool, sizeof(*session));
  session->pool = pool;
  session->repository_URL = repos_URL;
  
  /* Get the username by "pulling" it from the callbacks. */
  SVN_ERR (callbacks->get_authenticator (&a,
                                         &auth_baton, 
                                         svn_ra_auth_username, 
                                         callback_baton, pool));

  authenticator = (svn_ra_username_authenticator_t *) a;

  SVN_ERR (authenticator->get_username (&(session->username),
                                        auth_baton, FALSE, pool));

  /* Look through the URL, figure out which part points to the
     repository, and which part is the path *within* the
     repository. */
  SVN_ERR_W (svn_ra_local__split_URL (&(session->repos),
                                      &(session->repos_url),
                                      &(session->fs_path),
                                      session->repository_URL,
                                      session->pool),
             "Unable to open an ra_local session to URL");

  /* Cache the filesystem object from the repos here for
     convenience. */
  session->fs = svn_repos_fs (session->repos);

  /* Stuff the callbacks/baton here. */
  session->callbacks = callbacks;
  session->callback_baton = callback_baton;

  /* ### ra_local is not going to bother to store the username in the
     working copy.  This means that the username will always be
     fetched from getuid() or from a commandline arg, which is fine.

     The reason for this decision is that in ra_local, authentication
     and authorization are blurred; we'd have to use authorization as
     a *test* to decide if the authentication was valid.  And we
     certainly don't want to track every subsequent svn_fs_* call's
     error, just to decide if it's legitmate to store a username! */

  *session_baton = session;
  return SVN_NO_ERROR;
}



static svn_error_t *
svn_ra_local__close (void *session_baton)
{
  svn_ra_local__session_baton_t *baton = 
    (svn_ra_local__session_baton_t *) session_baton;

  /* Close the repository, which will free any memory used by it. */
  SVN_ERR (svn_repos_close (baton->repos));
  
  /* NULL out the FS cache so no one is tempted to use it again. */
  baton->fs = NULL;

  return SVN_NO_ERROR;
}




static svn_error_t *
svn_ra_local__get_latest_revnum (void *session_baton,
                                 svn_revnum_t *latest_revnum)
{
  svn_ra_local__session_baton_t *baton = 
    (svn_ra_local__session_baton_t *) session_baton;

  SVN_ERR (svn_fs_youngest_rev (latest_revnum, baton->fs, baton->pool));

  return SVN_NO_ERROR;
}



static svn_error_t *
svn_ra_local__get_dated_revision (void *session_baton,
                                  svn_revnum_t *revision,
                                  apr_time_t tm)
{
  svn_ra_local__session_baton_t *baton = 
    (svn_ra_local__session_baton_t *) session_baton;

  SVN_ERR (svn_repos_dated_revision (revision, baton->repos, tm, baton->pool));

  return SVN_NO_ERROR;
}


static svn_error_t *
svn_ra_local__change_rev_prop (void *session_baton,
                               svn_revnum_t rev,
                               const char *name,
                               const svn_string_t *value)
{
  svn_ra_local__session_baton_t *baton = 
    (svn_ra_local__session_baton_t *) session_baton;

  SVN_ERR (svn_repos_fs_change_rev_prop (baton->repos, rev, baton->username,
                                         name, value, baton->pool));

  return SVN_NO_ERROR;
}


static svn_error_t *
svn_ra_local__rev_proplist (void *session_baton,
                            svn_revnum_t rev,
                            apr_hash_t **props)
{
  svn_ra_local__session_baton_t *baton = 
    (svn_ra_local__session_baton_t *) session_baton;

  SVN_ERR (svn_fs_revision_proplist (props, baton->fs, rev, baton->pool));

  return SVN_NO_ERROR;
}


static svn_error_t *
svn_ra_local__rev_prop (void *session_baton,
                        svn_revnum_t rev,
                        const char *name,
                        svn_string_t **value)
{
  svn_ra_local__session_baton_t *baton = 
    (svn_ra_local__session_baton_t *) session_baton;

  SVN_ERR (svn_fs_revision_prop (value, baton->fs, rev, name, baton->pool));

  return SVN_NO_ERROR;
}


static svn_error_t *
svn_ra_local__get_commit_editor (void *session_baton,
                                 const svn_delta_editor_t **editor,
                                 void **edit_baton,
                                 svn_revnum_t *new_rev,
                                 const char **committed_date,
                                 const char **committed_author,
                                 const char *log_msg)
{
  svn_ra_local__session_baton_t *sess = session_baton;
  struct commit_cleanup_baton *cb
    = apr_pcalloc (sess->pool, sizeof (*cb));

  /* Construct a commit cleanup baton */
  cb->pool = sess->pool;
  cb->fs = sess->fs;
  cb->new_rev = new_rev;
  cb->committed_date = committed_date;
  cb->committed_author = committed_author;
                                         
  /* Get the repos commit-editor */     
  SVN_ERR (svn_repos_get_commit_editor (editor, edit_baton, sess->repos,
                                        sess->repos_url, sess->fs_path,
                                        sess->username, log_msg,
                                        cleanup_commit, cb, sess->pool));

  return SVN_NO_ERROR;
}


static svn_error_t *
svn_ra_local__do_checkout (void *session_baton,
                           svn_revnum_t revision,
                           svn_boolean_t recurse,
                           const svn_delta_editor_t *editor,
                           void *edit_baton)
{
  svn_revnum_t revnum_to_fetch;
  svn_ra_local__session_baton_t *sbaton = 
    (svn_ra_local__session_baton_t *) session_baton;
  
  if (! SVN_IS_VALID_REVNUM(revision))
    SVN_ERR (svn_ra_local__get_latest_revnum (sbaton, &revnum_to_fetch));
  else
    revnum_to_fetch = revision;

  SVN_ERR (svn_repos_checkout (sbaton->fs,
                               revnum_to_fetch,
                               recurse,
                               sbaton->fs_path,
                               editor, edit_baton, sbaton->pool));

  return SVN_NO_ERROR;
}


static svn_error_t *
make_reporter (void *session_baton,
               const svn_ra_reporter_t **reporter,
               void **report_baton,
               svn_revnum_t revision,
               const char *target,
               const char *other_url,
               svn_boolean_t text_deltas,
               svn_boolean_t recurse,
               const svn_delta_editor_t *editor,
               void *edit_baton)
{
  svn_ra_local__session_baton_t *sbaton = session_baton;
  void *rbaton;
  int repos_url_len;
  const char *other_fs_path = NULL;

  /* Get the HEAD revision if one is not supplied. */
  if (! SVN_IS_VALID_REVNUM(revision))
    SVN_ERR (svn_ra_local__get_latest_revnum (sbaton, &revision));

  /* If OTHER_URL was provided, validate it and convert it into a
     regular filesystem path. */
  if (other_url)
    {
      other_url = svn_path_uri_decode (other_url, sbaton->pool);
      repos_url_len = strlen(sbaton->repos_url);
      
      /* Sanity check:  the other_url better be in the same repository as
         the original session url! */
      if (strncmp (other_url, sbaton->repos_url, repos_url_len) != 0)
        return svn_error_createf 
          (SVN_ERR_RA_ILLEGAL_URL, NULL,
           "'%s'\n"
           "is not the same repository as\n"
           "'%s'", other_url, sbaton->repos_url);

      other_fs_path = other_url + repos_url_len;
    }

  /* Pass back our reporter */
  *reporter = &ra_local_reporter;

  /* Build a reporter baton. */
  SVN_ERR (svn_repos_begin_report (&rbaton,
                                   revision,
                                   sbaton->username,
                                   sbaton->repos, 
                                   sbaton->fs_path,
                                   target, 
                                   other_fs_path,
                                   text_deltas,
                                   recurse,
                                   editor, 
                                   edit_baton,
                                   sbaton->pool));
  
  /* Wrap the report baton given us by the repos layer with our own
     reporter baton. */
  *report_baton = make_reporter_baton (sbaton, rbaton, sbaton->pool);

  return SVN_NO_ERROR;
}


static svn_error_t *
svn_ra_local__do_update (void *session_baton,
                         const svn_ra_reporter_t **reporter,
                         void **report_baton,
                         svn_revnum_t update_revision,
                         const char *update_target,
                         svn_boolean_t recurse,
                         const svn_delta_editor_t *update_editor,
                         void *update_baton)
{
  return make_reporter (session_baton,
                        reporter,
                        report_baton,
                        update_revision,
                        update_target,
                        NULL,
                        TRUE,
                        recurse,
                        update_editor,
                        update_baton);
}


static svn_error_t *
svn_ra_local__do_switch (void *session_baton,
                         const svn_ra_reporter_t **reporter,
                         void **report_baton,
                         svn_revnum_t update_revision,
                         const char *update_target,
                         svn_boolean_t recurse,
                         const char *switch_url,
                         const svn_delta_editor_t *update_editor,
                         void *update_baton)
{
  return make_reporter (session_baton,
                        reporter,
                        report_baton,
                        update_revision,
                        update_target,
                        switch_url,
                        TRUE,
                        recurse,
                        update_editor,
                        update_baton);
}


static svn_error_t *
svn_ra_local__do_status (void *session_baton,
                         const svn_ra_reporter_t **reporter,
                         void **report_baton,
                         const char *status_target,
                         svn_boolean_t recurse,
                         const svn_delta_editor_t *status_editor,
                         void *status_baton)
{
  return make_reporter (session_baton,
                        reporter,
                        report_baton,
                        SVN_INVALID_REVNUM,
                        status_target,
                        NULL,
                        FALSE,
                        recurse,
                        status_editor,
                        status_baton);
}


static svn_error_t *
svn_ra_local__do_diff (void *session_baton,
                       const svn_ra_reporter_t **reporter,
                       void **report_baton,
                       svn_revnum_t update_revision,
                       const char *update_target,
                       svn_boolean_t recurse,
                       const char *switch_url,
                       const svn_delta_editor_t *update_editor,
                       void *update_baton)
{
  return make_reporter (session_baton,
                        reporter,
                        report_baton,
                        update_revision,
                        update_target,
                        switch_url,
                        TRUE,
                        recurse,
                        update_editor,
                        update_baton);
}


static svn_error_t *
svn_ra_local__get_log (void *session_baton,
                       const apr_array_header_t *paths,
                       svn_revnum_t start,
                       svn_revnum_t end,
                       svn_boolean_t discover_changed_paths,
                       svn_boolean_t strict_node_history,
                       svn_log_message_receiver_t receiver,
                       void *receiver_baton)
{
  svn_ra_local__session_baton_t *sbaton = session_baton;
  apr_array_header_t *abs_paths
    = apr_array_make (sbaton->pool, paths->nelts, sizeof (const char *));
  int i;

  for (i = 0; i < paths->nelts; i++)
    {
      const char *abs_path = "";
      const char *relative_path = (((const char **)(paths)->elts)[i]);

      /* Append the relative paths to the base FS path to get an
         absolute repository path. */
      abs_path = svn_path_join (sbaton->fs_path, relative_path, sbaton->pool);
      (*((const char **)(apr_array_push (abs_paths)))) = abs_path;
    }

  return svn_repos_get_logs (sbaton->repos,
                             abs_paths,
                             start,
                             end,
                             discover_changed_paths,
                             strict_node_history,
                             receiver,
                             receiver_baton,
                             sbaton->pool);
}


static svn_error_t *
svn_ra_local__do_check_path (svn_node_kind_t *kind,
                             void *session_baton,
                             const char *path,
                             svn_revnum_t revision)
{
  svn_ra_local__session_baton_t *sbaton = session_baton;
  svn_fs_root_t *root;
  const char *abs_path = sbaton->fs_path;

  /* ### Not sure if this counts as a workaround or not.  The
     session baton uses the empty string to mean root, and not
     sure that should change.  However, it would be better to use
     a path library function to add this separator -- hardcoding
     it is totally bogus.  See issue #559, though it may be only
     tangentially related. */
  if (abs_path[0] == '\0')
    abs_path = "/";

  /* If we were given a relative path to append, append it. */
  if (path)
    abs_path = svn_path_join (abs_path, path, sbaton->pool);

  if (! SVN_IS_VALID_REVNUM (revision))
    SVN_ERR (svn_fs_youngest_rev (&revision, sbaton->fs, sbaton->pool));
  SVN_ERR (svn_fs_revision_root (&root, sbaton->fs, revision, sbaton->pool));
  *kind = svn_fs_check_path (root, abs_path, sbaton->pool);
  return SVN_NO_ERROR;
}



/* Getting just one file. */
static svn_error_t *
svn_ra_local__get_file (void *session_baton,
                        const char *path,
                        svn_revnum_t revision,
                        svn_stream_t *stream,
                        svn_revnum_t *fetched_rev,
                        apr_hash_t **props)
{
  svn_fs_root_t *root;
  svn_stream_t *contents;
  svn_revnum_t youngest_rev;
  char buf[SVN_STREAM_CHUNK_SIZE];
  apr_size_t rlen, wlen;
  svn_ra_local__session_baton_t *sbaton = session_baton;
  const char *abs_path = sbaton->fs_path;

  /* ### Not sure if this counts as a workaround or not.  The
     session baton uses the empty string to mean root, and not
     sure that should change.  However, it would be better to use
     a path library function to add this separator -- hardcoding
     it is totally bogus.  See issue #559, though it may be only
     tangentially related. */
  if (abs_path[0] == '\0')
    abs_path = "/";

  /* If we were given a relative path to append, append it. */
  if (path)
    abs_path = svn_path_join (abs_path, path, sbaton->pool);

  /* Open the revision's root. */
  if (! SVN_IS_VALID_REVNUM (revision))
    {
      SVN_ERR (svn_fs_youngest_rev (&youngest_rev, sbaton->fs, sbaton->pool));
      SVN_ERR (svn_fs_revision_root (&root, sbaton->fs,
                                     youngest_rev, sbaton->pool));
      if (fetched_rev != NULL)
        *fetched_rev = youngest_rev;
    }
  else
    SVN_ERR (svn_fs_revision_root (&root, sbaton->fs,
                                   revision, sbaton->pool));

  if (stream)
    {
      /* Get a stream representing the file's contents. */
      SVN_ERR (svn_fs_file_contents (&contents, root,
                                     abs_path, sbaton->pool));
      
      /* Now push data from the fs stream back at the caller's stream. */
      while (1)
        {
          /* read a maximum number of bytes from the file, please. */
          rlen = SVN_STREAM_CHUNK_SIZE; 
          SVN_ERR (svn_stream_read (contents, buf, &rlen));
          
          /* write however many bytes you read, please. */
          wlen = rlen;
          SVN_ERR (svn_stream_write (stream, buf, &wlen));
          if (wlen != rlen)
            {
              /* Uh oh, didn't write as many bytes as we read, and no
                 error was returned.  According to the docstring, this
                 should never happen. */
              return svn_error_create (SVN_ERR_STREAM_UNEXPECTED_EOF, NULL,
                                       "Error writing to svn_stream.");
            }
          
          if (rlen != SVN_STREAM_CHUNK_SIZE)
            {
              /* svn_stream_read didn't throw an error, yet it didn't read
                 all the bytes requested.  According to the docstring,
                 this means a plain old EOF happened, so we're done. */
              break;
            }
        }
    }
      
  if (props)
    {
      svn_revnum_t committed_rev;
      const char *committed_date, *last_author;
      svn_string_t *value;
      char *revision_str = NULL;

      /* Create a hash with props attached to the fs node. */
      SVN_ERR (svn_fs_node_proplist (props, root, abs_path, sbaton->pool));
      
      /* Now add some non-tweakable metadata to the hash as well... */
    
      /* The so-called 'entryprops' with info about CR & friends. */
      SVN_ERR (svn_repos_get_committed_info (&committed_rev,
                                             &committed_date,
                                             &last_author,
                                             root, abs_path,
                                             sbaton->pool));


      revision_str = apr_psprintf (sbaton->pool, "%" SVN_REVNUM_T_FMT,
                                   committed_rev);
      value = svn_string_create (revision_str, sbaton->pool);
      apr_hash_set (*props, SVN_PROP_ENTRY_COMMITTED_REV, 
                    APR_HASH_KEY_STRING, value);
                    
      if (committed_date)
        value = svn_string_create (committed_date, sbaton->pool);
      else
        value = NULL;
      apr_hash_set (*props, SVN_PROP_ENTRY_COMMITTED_DATE, 
                    APR_HASH_KEY_STRING, value);
      
      if (last_author)
        value = svn_string_create (last_author, sbaton->pool);
      else
        value = NULL;
      apr_hash_set (*props, SVN_PROP_ENTRY_LAST_AUTHOR, 
                    APR_HASH_KEY_STRING, value);
            
      /* We have no 'wcprops' in ra_local, but might someday. */
    }

  return SVN_NO_ERROR;
}




/* Getting a directory's entries */
static svn_error_t *
svn_ra_local__get_dir (void *session_baton,
                       const char *path,
                       svn_revnum_t revision,
                       apr_hash_t **dirents,
                       svn_revnum_t *fetched_rev,
                       apr_hash_t **props)
{
  svn_fs_root_t *root;
  svn_revnum_t youngest_rev;
  apr_hash_t *entries;
  apr_hash_index_t *hi;
  svn_ra_local__session_baton_t *sbaton = session_baton;
  const char *abs_path = sbaton->fs_path;
  apr_pool_t *subpool, *pool = sbaton->pool;

  /* ### Not sure if this counts as a workaround or not.  The
     session baton uses the empty string to mean root, and not
     sure that should change.  However, it would be better to use
     a path library function to add this separator -- hardcoding
     it is totally bogus.  See issue #559, though it may be only
     tangentially related. */
  if (abs_path[0] == '\0')
    abs_path = "/";

  /* If we were given a relative path to append, append it. */
  if (path)
    abs_path = svn_path_join (abs_path, path, pool);

  /* Open the revision's root. */
  if (! SVN_IS_VALID_REVNUM (revision))
    {
      SVN_ERR (svn_fs_youngest_rev (&youngest_rev, sbaton->fs, pool));
      SVN_ERR (svn_fs_revision_root (&root, sbaton->fs, youngest_rev, pool));
      if (fetched_rev != NULL)
        *fetched_rev = youngest_rev;
    }
  else
    SVN_ERR (svn_fs_revision_root (&root, sbaton->fs, revision, pool));

  if (dirents)
    {
      /* Get the dir's entries. */
      SVN_ERR (svn_fs_dir_entries (&entries, root, abs_path, pool));
      
      /* Loop over the fs dirents, and build a hash of general
         svn_dirent_t's. */
      *dirents = apr_hash_make (pool);
      subpool = svn_pool_create (pool);
      for (hi = apr_hash_first (pool, entries); hi; hi = apr_hash_next (hi))
        {
          const void *key;
          void *val;
          svn_boolean_t is_dir;
          apr_hash_t *prophash;
          const char *datestring, *entryname, *fullpath;
          svn_fs_dirent_t *fs_entry;
          svn_dirent_t *entry = apr_pcalloc (pool, sizeof(*entry));
          
          
          apr_hash_this (hi, &key, NULL, &val);
          entryname = (const char *) key;
          fs_entry = (svn_fs_dirent_t *) val;
          
          /* node kind */
          fullpath = svn_path_join (abs_path, entryname, subpool);
          SVN_ERR (svn_fs_is_dir (&is_dir, root, fullpath, subpool));
          entry->kind = is_dir ? svn_node_dir : svn_node_file;
          
          /* size  */
          if (is_dir)
            entry->size = 0;
          else
            SVN_ERR (svn_fs_file_length (&(entry->size), root,
                                         fullpath, subpool));
          
          /* has_props? */
          SVN_ERR (svn_fs_node_proplist (&prophash, root, fullpath, subpool));
          entry->has_props = (apr_hash_count (prophash)) ? TRUE : FALSE;
          
          /* created_rev & friends */
          SVN_ERR (svn_repos_get_committed_info (&(entry->created_rev),
                                                 &datestring,
                                                 &(entry->last_author),
                                                 root, fullpath, pool));
          if (datestring)
            SVN_ERR (svn_time_from_cstring(&(entry->time),
                                           datestring, subpool));
          
          /* Store. */
          apr_hash_set (*dirents, entryname, APR_HASH_KEY_STRING, entry);
          
          svn_pool_clear (subpool);
        }
    }

  /* Get the dir's properties too, if requested. */
  if (props)
    {
      svn_revnum_t committed_rev;
      const char *committed_date, *last_author;
      svn_string_t *value;
      char *revision_str = NULL;

      /* Create a hash with props attached to the fs node. */
      SVN_ERR (svn_fs_node_proplist (props, root, abs_path, pool));
      
      /* Now add some non-tweakable metadata to the hash as well... */
    
      /* The so-called 'entryprops' with info about CR & friends. */
      SVN_ERR (svn_repos_get_committed_info (&committed_rev,
                                             &committed_date,
                                             &last_author,
                                             root, abs_path,
                                             pool));

      revision_str = apr_psprintf (pool, "%" SVN_REVNUM_T_FMT,
                                   committed_rev);
      value = svn_string_create (revision_str, sbaton->pool);
      apr_hash_set (*props, SVN_PROP_ENTRY_COMMITTED_REV, 
                    APR_HASH_KEY_STRING, value);

      value = (committed_date) ? 
        svn_string_create (committed_date, pool) : NULL;

      apr_hash_set (*props, SVN_PROP_ENTRY_COMMITTED_DATE, 
                    APR_HASH_KEY_STRING, value);

      value = (last_author) ? 
        svn_string_create (last_author, pool) : NULL;

      apr_hash_set (*props, SVN_PROP_ENTRY_LAST_AUTHOR, 
                    APR_HASH_KEY_STRING, value);
            
      /* We have no 'wcprops' in ra_local, but might someday. */
    }

  return SVN_NO_ERROR;
}



/*----------------------------------------------------------------*/

/** The ra_plugin **/

static const svn_ra_plugin_t ra_local_plugin = 
{
  "ra_local",
  "Module for accessing a repository on local disk.",
  svn_ra_local__open,
  svn_ra_local__close,
  svn_ra_local__get_latest_revnum,
  svn_ra_local__get_dated_revision,
  svn_ra_local__change_rev_prop,
  svn_ra_local__rev_proplist,
  svn_ra_local__rev_prop,
  svn_ra_local__get_commit_editor,
  svn_ra_local__get_file,
  svn_ra_local__get_dir,
  svn_ra_local__do_checkout,
  svn_ra_local__do_update,
  svn_ra_local__do_switch,
  svn_ra_local__do_status,
  svn_ra_local__do_diff,
  svn_ra_local__get_log,
  svn_ra_local__do_check_path
};


/*----------------------------------------------------------------*/

/** The One Public Routine, called by libsvn_client **/

svn_error_t *
svn_ra_local_init (int abi_version,
                   apr_pool_t *pool,
                   apr_hash_t *hash)
{
  apr_hash_set (hash, "file", APR_HASH_KEY_STRING, &ra_local_plugin);

  /* ben sez:  todo:  check that abi_version >=1. */

  return SVN_NO_ERROR;
}
=======
/*
 * ra_plugin.c : the main RA module for local repository access
 *
 * ====================================================================
 * Copyright (c) 2000-2003 CollabNet.  All rights reserved.
 *
 * This software is licensed as described in the file COPYING, which
 * you should have received as part of this distribution.  The terms
 * are also available at http://subversion.tigris.org/license-1.html.
 * If newer versions of this license are posted there, you may use a
 * newer version instead, at your option.
 *
 * This software consists of voluntary contributions made by many
 * individuals.  For exact contribution history, see the revision
 * history and logs, available at http://subversion.tigris.org/.
 * ====================================================================
 */

#include "ra_local.h"
#include "svn_ra.h"
#include "svn_fs.h"
#include "svn_delta.h"
#include "svn_repos.h"
#include "svn_pools.h"
#include "svn_time.h"

#define APR_WANT_STRFUNC
#include <apr_want.h>

/*----------------------------------------------------------------*/

/** Callbacks **/

/* A device to record the targets of commits, and ensuring that proper
   commit closure happens on them (namely, revision setting and wc
   property setting).  This is passed to the `commit hook' routine by
   svn_repos_get_commit_editor.  (   ) */
struct commit_cleanup_baton
{
  /* Allocation for this baton, as well as all committed_targets */
  apr_pool_t *pool;

  /* The filesystem that we just committed to. */
  svn_fs_t *fs;

  /* If non-null, store the new revision here. */
  svn_revnum_t *new_rev;

  /* If non-null, store the repository date of the commit here. */
  const char **committed_date;

  /* If non-null, store the repository author of the commit here. */
  const char **committed_author;
};


/* An instance of svn_repos_commit_callback_t.
 * 
 * BATON is `struct commit_cleanup_baton *'.  Loop over all committed
 * target paths in BATON->committed_targets, invoking
 * BATON->close_func() on each one with NEW_REV.
 *
 * Set *(BATON->new_rev) to NEW_REV, and copy COMMITTED_DATE and
 * COMMITTED_AUTHOR to *(BATON->committed_date) and
 * *(BATON->committed_date) respectively, allocating the new storage
 * in BATON->pool.
 *
 * This routine is originally passed as a "hook" to the filesystem
 * commit editor.  When we get here, the track-editor has already
 * stored committed targets inside the baton.
 */
static svn_error_t *
cleanup_commit (svn_revnum_t new_rev,
                const char *committed_date,
                const char *committed_author,
                void *baton)
{
  struct commit_cleanup_baton *cb = baton;

  /* Store the new revision information in the baton. */
  if (cb->new_rev)
    *(cb->new_rev) = new_rev;

  if (cb->committed_date)
    *(cb->committed_date) = committed_date 
                            ? apr_pstrdup (cb->pool, committed_date) 
                            : NULL;

  if (cb->committed_author)
    *(cb->committed_author) = committed_author
                              ? apr_pstrdup (cb->pool, committed_author) 
                              : NULL;

  return SVN_NO_ERROR;
}



/* The reporter vtable needed by do_update() */
typedef struct reporter_baton_t
{
  svn_ra_local__session_baton_t *session;
  void *report_baton;

} reporter_baton_t;


static void *
make_reporter_baton (svn_ra_local__session_baton_t *session,
                     void *report_baton,
                     apr_pool_t *pool)
{
  reporter_baton_t *rbaton = apr_palloc (pool, sizeof (*rbaton));
  rbaton->session = session;
  rbaton->report_baton = report_baton;
  return rbaton;
}


static svn_error_t *
reporter_set_path (void *reporter_baton,
                   const char *path,
                   svn_revnum_t revision)
{
  reporter_baton_t *rbaton = reporter_baton;
  return svn_repos_set_path (rbaton->report_baton, path, revision);
}


static svn_error_t *
reporter_delete_path (void *reporter_baton,
                      const char *path)
{
  reporter_baton_t *rbaton = reporter_baton;
  return svn_repos_delete_path (rbaton->report_baton, path);
}


static svn_error_t *
reporter_link_path (void *reporter_baton,
                    const char *path,
                    const char *url,
                    svn_revnum_t revision)
{
  reporter_baton_t *rbaton = reporter_baton;
  const char *fs_path = NULL;
  int repos_url_len;

  url = svn_path_uri_decode(url, rbaton->session->pool);
  repos_url_len = strlen(rbaton->session->repos_url);
  if (strncmp(url, rbaton->session->repos_url, repos_url_len) != 0)
    return svn_error_createf (SVN_ERR_RA_ILLEGAL_URL, NULL,
                              "'%s'\n"
                              "is not the same repository as\n"
                              "'%s'", url, rbaton->session->repos_url);
  fs_path = url + repos_url_len;

  return svn_repos_link_path (rbaton->report_baton, path,
                              fs_path, revision);
}


static svn_error_t *
reporter_finish_report (void *reporter_baton)
{
  reporter_baton_t *rbaton = reporter_baton;
  return svn_repos_finish_report (rbaton->report_baton);
}


static svn_error_t *
reporter_abort_report (void *reporter_baton)
{
  reporter_baton_t *rbaton = reporter_baton;
  return svn_repos_abort_report (rbaton->report_baton);
}


static const svn_ra_reporter_t ra_local_reporter = 
{
  reporter_set_path,
  reporter_delete_path,
  reporter_link_path,
  reporter_finish_report,
  reporter_abort_report
};



/*----------------------------------------------------------------*/

/** The RA plugin routines **/


static svn_error_t *
svn_ra_local__open (void **session_baton,
                    const char *repos_URL,
                    const svn_ra_callbacks_t *callbacks,
                    void *callback_baton,
                    apr_pool_t *pool)
{
  svn_ra_local__session_baton_t *session;
  void *a, *auth_baton;
  svn_ra_username_authenticator_t *authenticator;

  /* Allocate and stash the session_baton args we have already. */
  session = apr_pcalloc (pool, sizeof(*session));
  session->pool = pool;
  session->repository_URL = repos_URL;
  
  /* Get the username by "pulling" it from the callbacks. */
  SVN_ERR (callbacks->get_authenticator (&a,
                                         &auth_baton, 
                                         svn_ra_auth_username, 
                                         callback_baton, pool));

  authenticator = (svn_ra_username_authenticator_t *) a;

  SVN_ERR (authenticator->get_username (&(session->username),
                                        auth_baton, FALSE, pool));

  /* Look through the URL, figure out which part points to the
     repository, and which part is the path *within* the
     repository. */
  SVN_ERR_W (svn_ra_local__split_URL (&(session->repos),
                                      &(session->repos_url),
                                      &(session->fs_path),
                                      session->repository_URL,
                                      session->pool),
             "Unable to open an ra_local session to URL");

  /* Cache the filesystem object from the repos here for
     convenience. */
  session->fs = svn_repos_fs (session->repos);

  /* Stuff the callbacks/baton here. */
  session->callbacks = callbacks;
  session->callback_baton = callback_baton;

  /* ### ra_local is not going to bother to store the username in the
     working copy.  This means that the username will always be
     fetched from getuid() or from a commandline arg, which is fine.

     The reason for this decision is that in ra_local, authentication
     and authorization are blurred; we'd have to use authorization as
     a *test* to decide if the authentication was valid.  And we
     certainly don't want to track every subsequent svn_fs_* call's
     error, just to decide if it's legitmate to store a username! */

  *session_baton = session;
  return SVN_NO_ERROR;
}



static svn_error_t *
svn_ra_local__close (void *session_baton)
{
  svn_ra_local__session_baton_t *baton = session_baton;

  /* ### maybe arrange to have a pool which can be cleared... */

  /* People shouldn't try and use these objects now. */
  baton->repos = NULL;
  baton->fs = NULL;

  return SVN_NO_ERROR;
}




static svn_error_t *
svn_ra_local__get_latest_revnum (void *session_baton,
                                 svn_revnum_t *latest_revnum)
{
  svn_ra_local__session_baton_t *baton = 
    (svn_ra_local__session_baton_t *) session_baton;

  SVN_ERR (svn_fs_youngest_rev (latest_revnum, baton->fs, baton->pool));

  return SVN_NO_ERROR;
}



static svn_error_t *
svn_ra_local__get_dated_revision (void *session_baton,
                                  svn_revnum_t *revision,
                                  apr_time_t tm)
{
  svn_ra_local__session_baton_t *baton = 
    (svn_ra_local__session_baton_t *) session_baton;

  SVN_ERR (svn_repos_dated_revision (revision, baton->repos, tm, baton->pool));

  return SVN_NO_ERROR;
}


static svn_error_t *
svn_ra_local__change_rev_prop (void *session_baton,
                               svn_revnum_t rev,
                               const char *name,
                               const svn_string_t *value)
{
  svn_ra_local__session_baton_t *baton = 
    (svn_ra_local__session_baton_t *) session_baton;

  SVN_ERR (svn_repos_fs_change_rev_prop (baton->repos, rev, baton->username,
                                         name, value, baton->pool));

  return SVN_NO_ERROR;
}


static svn_error_t *
svn_ra_local__rev_proplist (void *session_baton,
                            svn_revnum_t rev,
                            apr_hash_t **props)
{
  svn_ra_local__session_baton_t *baton = 
    (svn_ra_local__session_baton_t *) session_baton;

  SVN_ERR (svn_fs_revision_proplist (props, baton->fs, rev, baton->pool));

  return SVN_NO_ERROR;
}


static svn_error_t *
svn_ra_local__rev_prop (void *session_baton,
                        svn_revnum_t rev,
                        const char *name,
                        svn_string_t **value)
{
  svn_ra_local__session_baton_t *baton = 
    (svn_ra_local__session_baton_t *) session_baton;

  SVN_ERR (svn_fs_revision_prop (value, baton->fs, rev, name, baton->pool));

  return SVN_NO_ERROR;
}


static svn_error_t *
svn_ra_local__get_commit_editor (void *session_baton,
                                 const svn_delta_editor_t **editor,
                                 void **edit_baton,
                                 svn_revnum_t *new_rev,
                                 const char **committed_date,
                                 const char **committed_author,
                                 const char *log_msg)
{
  svn_ra_local__session_baton_t *sess = session_baton;
  struct commit_cleanup_baton *cb
    = apr_pcalloc (sess->pool, sizeof (*cb));

  /* Construct a commit cleanup baton */
  cb->pool = sess->pool;
  cb->fs = sess->fs;
  cb->new_rev = new_rev;
  cb->committed_date = committed_date;
  cb->committed_author = committed_author;
                                         
  /* Get the repos commit-editor */     
  SVN_ERR (svn_repos_get_commit_editor (editor, edit_baton, sess->repos,
                                        sess->repos_url, sess->fs_path,
                                        sess->username, log_msg,
                                        cleanup_commit, cb, sess->pool));

  return SVN_NO_ERROR;
}


static svn_error_t *
svn_ra_local__do_checkout (void *session_baton,
                           svn_revnum_t revision,
                           svn_boolean_t recurse,
                           const svn_delta_editor_t *editor,
                           void *edit_baton)
{
  svn_revnum_t revnum_to_fetch;
  svn_ra_local__session_baton_t *sbaton = 
    (svn_ra_local__session_baton_t *) session_baton;
  
  if (! SVN_IS_VALID_REVNUM(revision))
    SVN_ERR (svn_ra_local__get_latest_revnum (sbaton, &revnum_to_fetch));
  else
    revnum_to_fetch = revision;

  SVN_ERR (svn_repos_checkout (sbaton->fs,
                               revnum_to_fetch,
                               recurse,
                               sbaton->fs_path,
                               editor, edit_baton, sbaton->pool));

  return SVN_NO_ERROR;
}


static svn_error_t *
make_reporter (void *session_baton,
               const svn_ra_reporter_t **reporter,
               void **report_baton,
               svn_revnum_t revision,
               const char *target,
               const char *other_url,
               svn_boolean_t text_deltas,
               svn_boolean_t recurse,
               const svn_delta_editor_t *editor,
               void *edit_baton)
{
  svn_ra_local__session_baton_t *sbaton = session_baton;
  void *rbaton;
  int repos_url_len;
  const char *other_fs_path = NULL;

  /* Get the HEAD revision if one is not supplied. */
  if (! SVN_IS_VALID_REVNUM(revision))
    SVN_ERR (svn_ra_local__get_latest_revnum (sbaton, &revision));

  /* If OTHER_URL was provided, validate it and convert it into a
     regular filesystem path. */
  if (other_url)
    {
      other_url = svn_path_uri_decode (other_url, sbaton->pool);
      repos_url_len = strlen(sbaton->repos_url);
      
      /* Sanity check:  the other_url better be in the same repository as
         the original session url! */
      if (strncmp (other_url, sbaton->repos_url, repos_url_len) != 0)
        return svn_error_createf 
          (SVN_ERR_RA_ILLEGAL_URL, NULL,
           "'%s'\n"
           "is not the same repository as\n"
           "'%s'", other_url, sbaton->repos_url);

      other_fs_path = other_url + repos_url_len;
    }

  /* Pass back our reporter */
  *reporter = &ra_local_reporter;

  /* Build a reporter baton. */
  SVN_ERR (svn_repos_begin_report (&rbaton,
                                   revision,
                                   sbaton->username,
                                   sbaton->repos, 
                                   sbaton->fs_path,
                                   target, 
                                   other_fs_path,
                                   text_deltas,
                                   recurse,
                                   editor, 
                                   edit_baton,
                                   sbaton->pool));
  
  /* Wrap the report baton given us by the repos layer with our own
     reporter baton. */
  *report_baton = make_reporter_baton (sbaton, rbaton, sbaton->pool);

  return SVN_NO_ERROR;
}


static svn_error_t *
svn_ra_local__do_update (void *session_baton,
                         const svn_ra_reporter_t **reporter,
                         void **report_baton,
                         svn_revnum_t update_revision,
                         const char *update_target,
                         svn_boolean_t recurse,
                         const svn_delta_editor_t *update_editor,
                         void *update_baton)
{
  return make_reporter (session_baton,
                        reporter,
                        report_baton,
                        update_revision,
                        update_target,
                        NULL,
                        TRUE,
                        recurse,
                        update_editor,
                        update_baton);
}


static svn_error_t *
svn_ra_local__do_switch (void *session_baton,
                         const svn_ra_reporter_t **reporter,
                         void **report_baton,
                         svn_revnum_t update_revision,
                         const char *update_target,
                         svn_boolean_t recurse,
                         const char *switch_url,
                         const svn_delta_editor_t *update_editor,
                         void *update_baton)
{
  return make_reporter (session_baton,
                        reporter,
                        report_baton,
                        update_revision,
                        update_target,
                        switch_url,
                        TRUE,
                        recurse,
                        update_editor,
                        update_baton);
}


static svn_error_t *
svn_ra_local__do_status (void *session_baton,
                         const svn_ra_reporter_t **reporter,
                         void **report_baton,
                         const char *status_target,
                         svn_boolean_t recurse,
                         const svn_delta_editor_t *status_editor,
                         void *status_baton)
{
  return make_reporter (session_baton,
                        reporter,
                        report_baton,
                        SVN_INVALID_REVNUM,
                        status_target,
                        NULL,
                        FALSE,
                        recurse,
                        status_editor,
                        status_baton);
}


static svn_error_t *
svn_ra_local__do_diff (void *session_baton,
                       const svn_ra_reporter_t **reporter,
                       void **report_baton,
                       svn_revnum_t update_revision,
                       const char *update_target,
                       svn_boolean_t recurse,
                       const char *switch_url,
                       const svn_delta_editor_t *update_editor,
                       void *update_baton)
{
  return make_reporter (session_baton,
                        reporter,
                        report_baton,
                        update_revision,
                        update_target,
                        switch_url,
                        TRUE,
                        recurse,
                        update_editor,
                        update_baton);
}


static svn_error_t *
svn_ra_local__get_log (void *session_baton,
                       const apr_array_header_t *paths,
                       svn_revnum_t start,
                       svn_revnum_t end,
                       svn_boolean_t discover_changed_paths,
                       svn_boolean_t strict_node_history,
                       svn_log_message_receiver_t receiver,
                       void *receiver_baton)
{
  svn_ra_local__session_baton_t *sbaton = session_baton;
  apr_array_header_t *abs_paths
    = apr_array_make (sbaton->pool, paths->nelts, sizeof (const char *));
  int i;

  for (i = 0; i < paths->nelts; i++)
    {
      const char *abs_path = "";
      const char *relative_path = (((const char **)(paths)->elts)[i]);

      /* Append the relative paths to the base FS path to get an
         absolute repository path. */
      abs_path = svn_path_join (sbaton->fs_path, relative_path, sbaton->pool);
      (*((const char **)(apr_array_push (abs_paths)))) = abs_path;
    }

  return svn_repos_get_logs (sbaton->repos,
                             abs_paths,
                             start,
                             end,
                             discover_changed_paths,
                             strict_node_history,
                             receiver,
                             receiver_baton,
                             sbaton->pool);
}


static svn_error_t *
svn_ra_local__do_check_path (svn_node_kind_t *kind,
                             void *session_baton,
                             const char *path,
                             svn_revnum_t revision)
{
  svn_ra_local__session_baton_t *sbaton = session_baton;
  svn_fs_root_t *root;
  const char *abs_path = sbaton->fs_path;

  /* ### Not sure if this counts as a workaround or not.  The
     session baton uses the empty string to mean root, and not
     sure that should change.  However, it would be better to use
     a path library function to add this separator -- hardcoding
     it is totally bogus.  See issue #559, though it may be only
     tangentially related. */
  if (abs_path[0] == '\0')
    abs_path = "/";

  /* If we were given a relative path to append, append it. */
  if (path)
    abs_path = svn_path_join (abs_path, path, sbaton->pool);

  if (! SVN_IS_VALID_REVNUM (revision))
    SVN_ERR (svn_fs_youngest_rev (&revision, sbaton->fs, sbaton->pool));
  SVN_ERR (svn_fs_revision_root (&root, sbaton->fs, revision, sbaton->pool));
  *kind = svn_fs_check_path (root, abs_path, sbaton->pool);
  return SVN_NO_ERROR;
}



/* Getting just one file. */
static svn_error_t *
svn_ra_local__get_file (void *session_baton,
                        const char *path,
                        svn_revnum_t revision,
                        svn_stream_t *stream,
                        svn_revnum_t *fetched_rev,
                        apr_hash_t **props)
{
  svn_fs_root_t *root;
  svn_stream_t *contents;
  svn_revnum_t youngest_rev;
  char buf[SVN_STREAM_CHUNK_SIZE];
  apr_size_t rlen, wlen;
  svn_ra_local__session_baton_t *sbaton = session_baton;
  const char *abs_path = sbaton->fs_path;

  /* ### Not sure if this counts as a workaround or not.  The
     session baton uses the empty string to mean root, and not
     sure that should change.  However, it would be better to use
     a path library function to add this separator -- hardcoding
     it is totally bogus.  See issue #559, though it may be only
     tangentially related. */
  if (abs_path[0] == '\0')
    abs_path = "/";

  /* If we were given a relative path to append, append it. */
  if (path)
    abs_path = svn_path_join (abs_path, path, sbaton->pool);

  /* Open the revision's root. */
  if (! SVN_IS_VALID_REVNUM (revision))
    {
      SVN_ERR (svn_fs_youngest_rev (&youngest_rev, sbaton->fs, sbaton->pool));
      SVN_ERR (svn_fs_revision_root (&root, sbaton->fs,
                                     youngest_rev, sbaton->pool));
      if (fetched_rev != NULL)
        *fetched_rev = youngest_rev;
    }
  else
    SVN_ERR (svn_fs_revision_root (&root, sbaton->fs,
                                   revision, sbaton->pool));

  if (stream)
    {
      /* Get a stream representing the file's contents. */
      SVN_ERR (svn_fs_file_contents (&contents, root,
                                     abs_path, sbaton->pool));
      
      /* Now push data from the fs stream back at the caller's stream. */
      while (1)
        {
          /* read a maximum number of bytes from the file, please. */
          rlen = SVN_STREAM_CHUNK_SIZE; 
          SVN_ERR (svn_stream_read (contents, buf, &rlen));
          
          /* Note that this particular RA layer does not computing a
             checksum as we go, and confirming it against the
             repository's checksum when done.  That's because it calls
             svn_fs_file_contents() directly, which already checks the
             stored checksum, and all we're doing here is writing
             bytes in a loop.  Truly, Nothing Can Go Wrong :-).  But
             RA layers that go over a network should confirm the
             checksum. */

          /* write however many bytes you read, please. */
          wlen = rlen;
          SVN_ERR (svn_stream_write (stream, buf, &wlen));
          if (wlen != rlen)
            {
              /* Uh oh, didn't write as many bytes as we read, and no
                 error was returned.  According to the docstring, this
                 should never happen. */
              return svn_error_create (SVN_ERR_STREAM_UNEXPECTED_EOF, NULL,
                                       "Error writing to svn_stream.");
            }
          
          if (rlen != SVN_STREAM_CHUNK_SIZE)
            {
              /* svn_stream_read didn't throw an error, yet it didn't read
                 all the bytes requested.  According to the docstring,
                 this means a plain old EOF happened, so we're done. */
              break;
            }
        }
    }
      
  if (props)
    {
      svn_revnum_t committed_rev;
      const char *committed_date, *last_author;
      svn_string_t *value;
      char *revision_str = NULL;

      /* Create a hash with props attached to the fs node. */
      SVN_ERR (svn_fs_node_proplist (props, root, abs_path, sbaton->pool));
      
      /* Now add some non-tweakable metadata to the hash as well... */
    
      /* The so-called 'entryprops' with info about CR & friends. */
      SVN_ERR (svn_repos_get_committed_info (&committed_rev,
                                             &committed_date,
                                             &last_author,
                                             root, abs_path,
                                             sbaton->pool));


      revision_str = apr_psprintf (sbaton->pool, "%" SVN_REVNUM_T_FMT,
                                   committed_rev);
      value = svn_string_create (revision_str, sbaton->pool);
      apr_hash_set (*props, SVN_PROP_ENTRY_COMMITTED_REV, 
                    APR_HASH_KEY_STRING, value);
                    
      if (committed_date)
        value = svn_string_create (committed_date, sbaton->pool);
      else
        value = NULL;
      apr_hash_set (*props, SVN_PROP_ENTRY_COMMITTED_DATE, 
                    APR_HASH_KEY_STRING, value);
      
      if (last_author)
        value = svn_string_create (last_author, sbaton->pool);
      else
        value = NULL;
      apr_hash_set (*props, SVN_PROP_ENTRY_LAST_AUTHOR, 
                    APR_HASH_KEY_STRING, value);
            
      /* We have no 'wcprops' in ra_local, but might someday. */
    }

  return SVN_NO_ERROR;
}




/* Getting a directory's entries */
static svn_error_t *
svn_ra_local__get_dir (void *session_baton,
                       const char *path,
                       svn_revnum_t revision,
                       apr_hash_t **dirents,
                       svn_revnum_t *fetched_rev,
                       apr_hash_t **props)
{
  svn_fs_root_t *root;
  svn_revnum_t youngest_rev;
  apr_hash_t *entries;
  apr_hash_index_t *hi;
  svn_ra_local__session_baton_t *sbaton = session_baton;
  const char *abs_path = sbaton->fs_path;
  apr_pool_t *subpool, *pool = sbaton->pool;

  /* ### Not sure if this counts as a workaround or not.  The
     session baton uses the empty string to mean root, and not
     sure that should change.  However, it would be better to use
     a path library function to add this separator -- hardcoding
     it is totally bogus.  See issue #559, though it may be only
     tangentially related. */
  if (abs_path[0] == '\0')
    abs_path = "/";

  /* If we were given a relative path to append, append it. */
  if (path)
    abs_path = svn_path_join (abs_path, path, pool);

  /* Open the revision's root. */
  if (! SVN_IS_VALID_REVNUM (revision))
    {
      SVN_ERR (svn_fs_youngest_rev (&youngest_rev, sbaton->fs, pool));
      SVN_ERR (svn_fs_revision_root (&root, sbaton->fs, youngest_rev, pool));
      if (fetched_rev != NULL)
        *fetched_rev = youngest_rev;
    }
  else
    SVN_ERR (svn_fs_revision_root (&root, sbaton->fs, revision, pool));

  if (dirents)
    {
      /* Get the dir's entries. */
      SVN_ERR (svn_fs_dir_entries (&entries, root, abs_path, pool));
      
      /* Loop over the fs dirents, and build a hash of general
         svn_dirent_t's. */
      *dirents = apr_hash_make (pool);
      subpool = svn_pool_create (pool);
      for (hi = apr_hash_first (pool, entries); hi; hi = apr_hash_next (hi))
        {
          const void *key;
          void *val;
          svn_boolean_t is_dir;
          apr_hash_t *prophash;
          const char *datestring, *entryname, *fullpath;
          svn_fs_dirent_t *fs_entry;
          svn_dirent_t *entry = apr_pcalloc (pool, sizeof(*entry));
          
          
          apr_hash_this (hi, &key, NULL, &val);
          entryname = (const char *) key;
          fs_entry = (svn_fs_dirent_t *) val;
          
          /* node kind */
          fullpath = svn_path_join (abs_path, entryname, subpool);
          SVN_ERR (svn_fs_is_dir (&is_dir, root, fullpath, subpool));
          entry->kind = is_dir ? svn_node_dir : svn_node_file;
          
          /* size  */
          if (is_dir)
            entry->size = 0;
          else
            SVN_ERR (svn_fs_file_length (&(entry->size), root,
                                         fullpath, subpool));
          
          /* has_props? */
          SVN_ERR (svn_fs_node_proplist (&prophash, root, fullpath, subpool));
          entry->has_props = (apr_hash_count (prophash)) ? TRUE : FALSE;
          
          /* created_rev & friends */
          SVN_ERR (svn_repos_get_committed_info (&(entry->created_rev),
                                                 &datestring,
                                                 &(entry->last_author),
                                                 root, fullpath, pool));
          if (datestring)
            SVN_ERR (svn_time_from_cstring(&(entry->time),
                                           datestring, subpool));
          
          /* Store. */
          apr_hash_set (*dirents, entryname, APR_HASH_KEY_STRING, entry);
          
          svn_pool_clear (subpool);
        }
    }

  /* Get the dir's properties too, if requested. */
  if (props)
    {
      svn_revnum_t committed_rev;
      const char *committed_date, *last_author;
      svn_string_t *value;
      char *revision_str = NULL;

      /* Create a hash with props attached to the fs node. */
      SVN_ERR (svn_fs_node_proplist (props, root, abs_path, pool));
      
      /* Now add some non-tweakable metadata to the hash as well... */
    
      /* The so-called 'entryprops' with info about CR & friends. */
      SVN_ERR (svn_repos_get_committed_info (&committed_rev,
                                             &committed_date,
                                             &last_author,
                                             root, abs_path,
                                             pool));

      revision_str = apr_psprintf (pool, "%" SVN_REVNUM_T_FMT,
                                   committed_rev);
      value = svn_string_create (revision_str, sbaton->pool);
      apr_hash_set (*props, SVN_PROP_ENTRY_COMMITTED_REV, 
                    APR_HASH_KEY_STRING, value);

      value = (committed_date) ? 
        svn_string_create (committed_date, pool) : NULL;

      apr_hash_set (*props, SVN_PROP_ENTRY_COMMITTED_DATE, 
                    APR_HASH_KEY_STRING, value);

      value = (last_author) ? 
        svn_string_create (last_author, pool) : NULL;

      apr_hash_set (*props, SVN_PROP_ENTRY_LAST_AUTHOR, 
                    APR_HASH_KEY_STRING, value);
            
      /* We have no 'wcprops' in ra_local, but might someday. */
    }

  return SVN_NO_ERROR;
}



/*----------------------------------------------------------------*/

/** The ra_plugin **/

static const svn_ra_plugin_t ra_local_plugin = 
{
  "ra_local",
  "Module for accessing a repository on local disk.",
  svn_ra_local__open,
  svn_ra_local__close,
  svn_ra_local__get_latest_revnum,
  svn_ra_local__get_dated_revision,
  svn_ra_local__change_rev_prop,
  svn_ra_local__rev_proplist,
  svn_ra_local__rev_prop,
  svn_ra_local__get_commit_editor,
  svn_ra_local__get_file,
  svn_ra_local__get_dir,
  svn_ra_local__do_checkout,
  svn_ra_local__do_update,
  svn_ra_local__do_switch,
  svn_ra_local__do_status,
  svn_ra_local__do_diff,
  svn_ra_local__get_log,
  svn_ra_local__do_check_path
};


/*----------------------------------------------------------------*/

/** The One Public Routine, called by libsvn_client **/

svn_error_t *
svn_ra_local_init (int abi_version,
                   apr_pool_t *pool,
                   apr_hash_t *hash)
{
  apr_hash_set (hash, "file", APR_HASH_KEY_STRING, &ra_local_plugin);

  /* ben sez:  todo:  check that abi_version >=1. */

  return SVN_NO_ERROR;
}
>>>>>>> 568fa1e5
<|MERGE_RESOLUTION|>--- conflicted
+++ resolved
@@ -1,4 +1,3 @@
-<<<<<<< HEAD
 /*
  * ra_plugin.c : the main RA module for local repository access
  *
@@ -260,13 +259,12 @@
 static svn_error_t *
 svn_ra_local__close (void *session_baton)
 {
-  svn_ra_local__session_baton_t *baton = 
-    (svn_ra_local__session_baton_t *) session_baton;
-
-  /* Close the repository, which will free any memory used by it. */
-  SVN_ERR (svn_repos_close (baton->repos));
-  
-  /* NULL out the FS cache so no one is tempted to use it again. */
+  svn_ra_local__session_baton_t *baton = session_baton;
+
+  /* ### maybe arrange to have a pool which can be cleared... */
+
+  /* People shouldn't try and use these objects now. */
+  baton->repos = NULL;
   baton->fs = NULL;
 
   return SVN_NO_ERROR;
@@ -689,6 +687,15 @@
           rlen = SVN_STREAM_CHUNK_SIZE; 
           SVN_ERR (svn_stream_read (contents, buf, &rlen));
           
+          /* Note that this particular RA layer does not computing a
+             checksum as we go, and confirming it against the
+             repository's checksum when done.  That's because it calls
+             svn_fs_file_contents() directly, which already checks the
+             stored checksum, and all we're doing here is writing
+             bytes in a loop.  Truly, Nothing Can Go Wrong :-).  But
+             RA layers that go over a network should confirm the
+             checksum. */
+
           /* write however many bytes you read, please. */
           wlen = rlen;
           SVN_ERR (svn_stream_write (stream, buf, &wlen));
@@ -947,963 +954,4 @@
   /* ben sez:  todo:  check that abi_version >=1. */
 
   return SVN_NO_ERROR;
-}
-=======
-/*
- * ra_plugin.c : the main RA module for local repository access
- *
- * ====================================================================
- * Copyright (c) 2000-2003 CollabNet.  All rights reserved.
- *
- * This software is licensed as described in the file COPYING, which
- * you should have received as part of this distribution.  The terms
- * are also available at http://subversion.tigris.org/license-1.html.
- * If newer versions of this license are posted there, you may use a
- * newer version instead, at your option.
- *
- * This software consists of voluntary contributions made by many
- * individuals.  For exact contribution history, see the revision
- * history and logs, available at http://subversion.tigris.org/.
- * ====================================================================
- */
-
-#include "ra_local.h"
-#include "svn_ra.h"
-#include "svn_fs.h"
-#include "svn_delta.h"
-#include "svn_repos.h"
-#include "svn_pools.h"
-#include "svn_time.h"
-
-#define APR_WANT_STRFUNC
-#include <apr_want.h>
-
-/*----------------------------------------------------------------*/
--
-/** Callbacks **/
-
-/* A device to record the targets of commits, and ensuring that proper
-   commit closure happens on them (namely, revision setting and wc
-   property setting).  This is passed to the `commit hook' routine by
-   svn_repos_get_commit_editor.  (   ) */
-struct commit_cleanup_baton
-{
-  /* Allocation for this baton, as well as all committed_targets */
-  apr_pool_t *pool;
-
-  /* The filesystem that we just committed to. */
-  svn_fs_t *fs;
-
-  /* If non-null, store the new revision here. */
-  svn_revnum_t *new_rev;
-
-  /* If non-null, store the repository date of the commit here. */
-  const char **committed_date;
-
-  /* If non-null, store the repository author of the commit here. */
-  const char **committed_author;
-};
-
-
-/* An instance of svn_repos_commit_callback_t.
- * 
- * BATON is `struct commit_cleanup_baton *'.  Loop over all committed
- * target paths in BATON->committed_targets, invoking
- * BATON->close_func() on each one with NEW_REV.
- *
- * Set *(BATON->new_rev) to NEW_REV, and copy COMMITTED_DATE and
- * COMMITTED_AUTHOR to *(BATON->committed_date) and
- * *(BATON->committed_date) respectively, allocating the new storage
- * in BATON->pool.
- *
- * This routine is originally passed as a "hook" to the filesystem
- * commit editor.  When we get here, the track-editor has already
- * stored committed targets inside the baton.
- */
-static svn_error_t *
-cleanup_commit (svn_revnum_t new_rev,
-                const char *committed_date,
-                const char *committed_author,
-                void *baton)
-{
-  struct commit_cleanup_baton *cb = baton;
-
-  /* Store the new revision information in the baton. */
-  if (cb->new_rev)
-    *(cb->new_rev) = new_rev;
-
-  if (cb->committed_date)
-    *(cb->committed_date) = committed_date 
-                            ? apr_pstrdup (cb->pool, committed_date) 
-                            : NULL;
-
-  if (cb->committed_author)
-    *(cb->committed_author) = committed_author
-                              ? apr_pstrdup (cb->pool, committed_author) 
-                              : NULL;
-
-  return SVN_NO_ERROR;
-}
-
-
--
-/* The reporter vtable needed by do_update() */
-typedef struct reporter_baton_t
-{
-  svn_ra_local__session_baton_t *session;
-  void *report_baton;
-
-} reporter_baton_t;
-
-
-static void *
-make_reporter_baton (svn_ra_local__session_baton_t *session,
-                     void *report_baton,
-                     apr_pool_t *pool)
-{
-  reporter_baton_t *rbaton = apr_palloc (pool, sizeof (*rbaton));
-  rbaton->session = session;
-  rbaton->report_baton = report_baton;
-  return rbaton;
-}
-
-
-static svn_error_t *
-reporter_set_path (void *reporter_baton,
-                   const char *path,
-                   svn_revnum_t revision)
-{
-  reporter_baton_t *rbaton = reporter_baton;
-  return svn_repos_set_path (rbaton->report_baton, path, revision);
-}
-
-
-static svn_error_t *
-reporter_delete_path (void *reporter_baton,
-                      const char *path)
-{
-  reporter_baton_t *rbaton = reporter_baton;
-  return svn_repos_delete_path (rbaton->report_baton, path);
-}
-
-
-static svn_error_t *
-reporter_link_path (void *reporter_baton,
-                    const char *path,
-                    const char *url,
-                    svn_revnum_t revision)
-{
-  reporter_baton_t *rbaton = reporter_baton;
-  const char *fs_path = NULL;
-  int repos_url_len;
-
-  url = svn_path_uri_decode(url, rbaton->session->pool);
-  repos_url_len = strlen(rbaton->session->repos_url);
-  if (strncmp(url, rbaton->session->repos_url, repos_url_len) != 0)
-    return svn_error_createf (SVN_ERR_RA_ILLEGAL_URL, NULL,
-                              "'%s'\n"
-                              "is not the same repository as\n"
-                              "'%s'", url, rbaton->session->repos_url);
-  fs_path = url + repos_url_len;
-
-  return svn_repos_link_path (rbaton->report_baton, path,
-                              fs_path, revision);
-}
-
-
-static svn_error_t *
-reporter_finish_report (void *reporter_baton)
-{
-  reporter_baton_t *rbaton = reporter_baton;
-  return svn_repos_finish_report (rbaton->report_baton);
-}
-
-
-static svn_error_t *
-reporter_abort_report (void *reporter_baton)
-{
-  reporter_baton_t *rbaton = reporter_baton;
-  return svn_repos_abort_report (rbaton->report_baton);
-}
-
-
-static const svn_ra_reporter_t ra_local_reporter = 
-{
-  reporter_set_path,
-  reporter_delete_path,
-  reporter_link_path,
-  reporter_finish_report,
-  reporter_abort_report
-};
-
-
-
-/*----------------------------------------------------------------*/
--
-/** The RA plugin routines **/
-
-
-static svn_error_t *
-svn_ra_local__open (void **session_baton,
-                    const char *repos_URL,
-                    const svn_ra_callbacks_t *callbacks,
-                    void *callback_baton,
-                    apr_pool_t *pool)
-{
-  svn_ra_local__session_baton_t *session;
-  void *a, *auth_baton;
-  svn_ra_username_authenticator_t *authenticator;
-
-  /* Allocate and stash the session_baton args we have already. */
-  session = apr_pcalloc (pool, sizeof(*session));
-  session->pool = pool;
-  session->repository_URL = repos_URL;
-  
-  /* Get the username by "pulling" it from the callbacks. */
-  SVN_ERR (callbacks->get_authenticator (&a,
-                                         &auth_baton, 
-                                         svn_ra_auth_username, 
-                                         callback_baton, pool));
-
-  authenticator = (svn_ra_username_authenticator_t *) a;
-
-  SVN_ERR (authenticator->get_username (&(session->username),
-                                        auth_baton, FALSE, pool));
-
-  /* Look through the URL, figure out which part points to the
-     repository, and which part is the path *within* the
-     repository. */
-  SVN_ERR_W (svn_ra_local__split_URL (&(session->repos),
-                                      &(session->repos_url),
-                                      &(session->fs_path),
-                                      session->repository_URL,
-                                      session->pool),
-             "Unable to open an ra_local session to URL");
-
-  /* Cache the filesystem object from the repos here for
-     convenience. */
-  session->fs = svn_repos_fs (session->repos);
-
-  /* Stuff the callbacks/baton here. */
-  session->callbacks = callbacks;
-  session->callback_baton = callback_baton;
-
-  /* ### ra_local is not going to bother to store the username in the
-     working copy.  This means that the username will always be
-     fetched from getuid() or from a commandline arg, which is fine.
-
-     The reason for this decision is that in ra_local, authentication
-     and authorization are blurred; we'd have to use authorization as
-     a *test* to decide if the authentication was valid.  And we
-     certainly don't want to track every subsequent svn_fs_* call's
-     error, just to decide if it's legitmate to store a username! */
-
-  *session_baton = session;
-  return SVN_NO_ERROR;
-}
-
-
-
-static svn_error_t *
-svn_ra_local__close (void *session_baton)
-{
-  svn_ra_local__session_baton_t *baton = session_baton;
-
-  /* ### maybe arrange to have a pool which can be cleared... */
-
-  /* People shouldn't try and use these objects now. */
-  baton->repos = NULL;
-  baton->fs = NULL;
-
-  return SVN_NO_ERROR;
-}
-
-
-
-
-static svn_error_t *
-svn_ra_local__get_latest_revnum (void *session_baton,
-                                 svn_revnum_t *latest_revnum)
-{
-  svn_ra_local__session_baton_t *baton = 
-    (svn_ra_local__session_baton_t *) session_baton;
-
-  SVN_ERR (svn_fs_youngest_rev (latest_revnum, baton->fs, baton->pool));
-
-  return SVN_NO_ERROR;
-}
-
-
-
-static svn_error_t *
-svn_ra_local__get_dated_revision (void *session_baton,
-                                  svn_revnum_t *revision,
-                                  apr_time_t tm)
-{
-  svn_ra_local__session_baton_t *baton = 
-    (svn_ra_local__session_baton_t *) session_baton;
-
-  SVN_ERR (svn_repos_dated_revision (revision, baton->repos, tm, baton->pool));
-
-  return SVN_NO_ERROR;
-}
-
-
-static svn_error_t *
-svn_ra_local__change_rev_prop (void *session_baton,
-                               svn_revnum_t rev,
-                               const char *name,
-                               const svn_string_t *value)
-{
-  svn_ra_local__session_baton_t *baton = 
-    (svn_ra_local__session_baton_t *) session_baton;
-
-  SVN_ERR (svn_repos_fs_change_rev_prop (baton->repos, rev, baton->username,
-                                         name, value, baton->pool));
-
-  return SVN_NO_ERROR;
-}
-
-
-static svn_error_t *
-svn_ra_local__rev_proplist (void *session_baton,
-                            svn_revnum_t rev,
-                            apr_hash_t **props)
-{
-  svn_ra_local__session_baton_t *baton = 
-    (svn_ra_local__session_baton_t *) session_baton;
-
-  SVN_ERR (svn_fs_revision_proplist (props, baton->fs, rev, baton->pool));
-
-  return SVN_NO_ERROR;
-}
-
-
-static svn_error_t *
-svn_ra_local__rev_prop (void *session_baton,
-                        svn_revnum_t rev,
-                        const char *name,
-                        svn_string_t **value)
-{
-  svn_ra_local__session_baton_t *baton = 
-    (svn_ra_local__session_baton_t *) session_baton;
-
-  SVN_ERR (svn_fs_revision_prop (value, baton->fs, rev, name, baton->pool));
-
-  return SVN_NO_ERROR;
-}
-
-
-static svn_error_t *
-svn_ra_local__get_commit_editor (void *session_baton,
-                                 const svn_delta_editor_t **editor,
-                                 void **edit_baton,
-                                 svn_revnum_t *new_rev,
-                                 const char **committed_date,
-                                 const char **committed_author,
-                                 const char *log_msg)
-{
-  svn_ra_local__session_baton_t *sess = session_baton;
-  struct commit_cleanup_baton *cb
-    = apr_pcalloc (sess->pool, sizeof (*cb));
-
-  /* Construct a commit cleanup baton */
-  cb->pool = sess->pool;
-  cb->fs = sess->fs;
-  cb->new_rev = new_rev;
-  cb->committed_date = committed_date;
-  cb->committed_author = committed_author;
-                                         
-  /* Get the repos commit-editor */     
-  SVN_ERR (svn_repos_get_commit_editor (editor, edit_baton, sess->repos,
-                                        sess->repos_url, sess->fs_path,
-                                        sess->username, log_msg,
-                                        cleanup_commit, cb, sess->pool));
-
-  return SVN_NO_ERROR;
-}
-
-
-static svn_error_t *
-svn_ra_local__do_checkout (void *session_baton,
-                           svn_revnum_t revision,
-                           svn_boolean_t recurse,
-                           const svn_delta_editor_t *editor,
-                           void *edit_baton)
-{
-  svn_revnum_t revnum_to_fetch;
-  svn_ra_local__session_baton_t *sbaton = 
-    (svn_ra_local__session_baton_t *) session_baton;
-  
-  if (! SVN_IS_VALID_REVNUM(revision))
-    SVN_ERR (svn_ra_local__get_latest_revnum (sbaton, &revnum_to_fetch));
-  else
-    revnum_to_fetch = revision;
-
-  SVN_ERR (svn_repos_checkout (sbaton->fs,
-                               revnum_to_fetch,
-                               recurse,
-                               sbaton->fs_path,
-                               editor, edit_baton, sbaton->pool));
-
-  return SVN_NO_ERROR;
-}
-
-
-static svn_error_t *
-make_reporter (void *session_baton,
-               const svn_ra_reporter_t **reporter,
-               void **report_baton,
-               svn_revnum_t revision,
-               const char *target,
-               const char *other_url,
-               svn_boolean_t text_deltas,
-               svn_boolean_t recurse,
-               const svn_delta_editor_t *editor,
-               void *edit_baton)
-{
-  svn_ra_local__session_baton_t *sbaton = session_baton;
-  void *rbaton;
-  int repos_url_len;
-  const char *other_fs_path = NULL;
-
-  /* Get the HEAD revision if one is not supplied. */
-  if (! SVN_IS_VALID_REVNUM(revision))
-    SVN_ERR (svn_ra_local__get_latest_revnum (sbaton, &revision));
-
-  /* If OTHER_URL was provided, validate it and convert it into a
-     regular filesystem path. */
-  if (other_url)
-    {
-      other_url = svn_path_uri_decode (other_url, sbaton->pool);
-      repos_url_len = strlen(sbaton->repos_url);
-      
-      /* Sanity check:  the other_url better be in the same repository as
-         the original session url! */
-      if (strncmp (other_url, sbaton->repos_url, repos_url_len) != 0)
-        return svn_error_createf 
-          (SVN_ERR_RA_ILLEGAL_URL, NULL,
-           "'%s'\n"
-           "is not the same repository as\n"
-           "'%s'", other_url, sbaton->repos_url);
-
-      other_fs_path = other_url + repos_url_len;
-    }
-
-  /* Pass back our reporter */
-  *reporter = &ra_local_reporter;
-
-  /* Build a reporter baton. */
-  SVN_ERR (svn_repos_begin_report (&rbaton,
-                                   revision,
-                                   sbaton->username,
-                                   sbaton->repos, 
-                                   sbaton->fs_path,
-                                   target, 
-                                   other_fs_path,
-                                   text_deltas,
-                                   recurse,
-                                   editor, 
-                                   edit_baton,
-                                   sbaton->pool));
-  
-  /* Wrap the report baton given us by the repos layer with our own
-     reporter baton. */
-  *report_baton = make_reporter_baton (sbaton, rbaton, sbaton->pool);
-
-  return SVN_NO_ERROR;
-}
-
-
-static svn_error_t *
-svn_ra_local__do_update (void *session_baton,
-                         const svn_ra_reporter_t **reporter,
-                         void **report_baton,
-                         svn_revnum_t update_revision,
-                         const char *update_target,
-                         svn_boolean_t recurse,
-                         const svn_delta_editor_t *update_editor,
-                         void *update_baton)
-{
-  return make_reporter (session_baton,
-                        reporter,
-                        report_baton,
-                        update_revision,
-                        update_target,
-                        NULL,
-                        TRUE,
-                        recurse,
-                        update_editor,
-                        update_baton);
-}
-
-
-static svn_error_t *
-svn_ra_local__do_switch (void *session_baton,
-                         const svn_ra_reporter_t **reporter,
-                         void **report_baton,
-                         svn_revnum_t update_revision,
-                         const char *update_target,
-                         svn_boolean_t recurse,
-                         const char *switch_url,
-                         const svn_delta_editor_t *update_editor,
-                         void *update_baton)
-{
-  return make_reporter (session_baton,
-                        reporter,
-                        report_baton,
-                        update_revision,
-                        update_target,
-                        switch_url,
-                        TRUE,
-                        recurse,
-                        update_editor,
-                        update_baton);
-}
-
-
-static svn_error_t *
-svn_ra_local__do_status (void *session_baton,
-                         const svn_ra_reporter_t **reporter,
-                         void **report_baton,
-                         const char *status_target,
-                         svn_boolean_t recurse,
-                         const svn_delta_editor_t *status_editor,
-                         void *status_baton)
-{
-  return make_reporter (session_baton,
-                        reporter,
-                        report_baton,
-                        SVN_INVALID_REVNUM,
-                        status_target,
-                        NULL,
-                        FALSE,
-                        recurse,
-                        status_editor,
-                        status_baton);
-}
-
-
-static svn_error_t *
-svn_ra_local__do_diff (void *session_baton,
-                       const svn_ra_reporter_t **reporter,
-                       void **report_baton,
-                       svn_revnum_t update_revision,
-                       const char *update_target,
-                       svn_boolean_t recurse,
-                       const char *switch_url,
-                       const svn_delta_editor_t *update_editor,
-                       void *update_baton)
-{
-  return make_reporter (session_baton,
-                        reporter,
-                        report_baton,
-                        update_revision,
-                        update_target,
-                        switch_url,
-                        TRUE,
-                        recurse,
-                        update_editor,
-                        update_baton);
-}
-
-
-static svn_error_t *
-svn_ra_local__get_log (void *session_baton,
-                       const apr_array_header_t *paths,
-                       svn_revnum_t start,
-                       svn_revnum_t end,
-                       svn_boolean_t discover_changed_paths,
-                       svn_boolean_t strict_node_history,
-                       svn_log_message_receiver_t receiver,
-                       void *receiver_baton)
-{
-  svn_ra_local__session_baton_t *sbaton = session_baton;
-  apr_array_header_t *abs_paths
-    = apr_array_make (sbaton->pool, paths->nelts, sizeof (const char *));
-  int i;
-
-  for (i = 0; i < paths->nelts; i++)
-    {
-      const char *abs_path = "";
-      const char *relative_path = (((const char **)(paths)->elts)[i]);
-
-      /* Append the relative paths to the base FS path to get an
-         absolute repository path. */
-      abs_path = svn_path_join (sbaton->fs_path, relative_path, sbaton->pool);
-      (*((const char **)(apr_array_push (abs_paths)))) = abs_path;
-    }
-
-  return svn_repos_get_logs (sbaton->repos,
-                             abs_paths,
-                             start,
-                             end,
-                             discover_changed_paths,
-                             strict_node_history,
-                             receiver,
-                             receiver_baton,
-                             sbaton->pool);
-}
-
-
-static svn_error_t *
-svn_ra_local__do_check_path (svn_node_kind_t *kind,
-                             void *session_baton,
-                             const char *path,
-                             svn_revnum_t revision)
-{
-  svn_ra_local__session_baton_t *sbaton = session_baton;
-  svn_fs_root_t *root;
-  const char *abs_path = sbaton->fs_path;
-
-  /* ### Not sure if this counts as a workaround or not.  The
-     session baton uses the empty string to mean root, and not
-     sure that should change.  However, it would be better to use
-     a path library function to add this separator -- hardcoding
-     it is totally bogus.  See issue #559, though it may be only
-     tangentially related. */
-  if (abs_path[0] == '\0')
-    abs_path = "/";
-
-  /* If we were given a relative path to append, append it. */
-  if (path)
-    abs_path = svn_path_join (abs_path, path, sbaton->pool);
-
-  if (! SVN_IS_VALID_REVNUM (revision))
-    SVN_ERR (svn_fs_youngest_rev (&revision, sbaton->fs, sbaton->pool));
-  SVN_ERR (svn_fs_revision_root (&root, sbaton->fs, revision, sbaton->pool));
-  *kind = svn_fs_check_path (root, abs_path, sbaton->pool);
-  return SVN_NO_ERROR;
-}
-
-
--
-/* Getting just one file. */
-static svn_error_t *
-svn_ra_local__get_file (void *session_baton,
-                        const char *path,
-                        svn_revnum_t revision,
-                        svn_stream_t *stream,
-                        svn_revnum_t *fetched_rev,
-                        apr_hash_t **props)
-{
-  svn_fs_root_t *root;
-  svn_stream_t *contents;
-  svn_revnum_t youngest_rev;
-  char buf[SVN_STREAM_CHUNK_SIZE];
-  apr_size_t rlen, wlen;
-  svn_ra_local__session_baton_t *sbaton = session_baton;
-  const char *abs_path = sbaton->fs_path;
-
-  /* ### Not sure if this counts as a workaround or not.  The
-     session baton uses the empty string to mean root, and not
-     sure that should change.  However, it would be better to use
-     a path library function to add this separator -- hardcoding
-     it is totally bogus.  See issue #559, though it may be only
-     tangentially related. */
-  if (abs_path[0] == '\0')
-    abs_path = "/";
-
-  /* If we were given a relative path to append, append it. */
-  if (path)
-    abs_path = svn_path_join (abs_path, path, sbaton->pool);
-
-  /* Open the revision's root. */
-  if (! SVN_IS_VALID_REVNUM (revision))
-    {
-      SVN_ERR (svn_fs_youngest_rev (&youngest_rev, sbaton->fs, sbaton->pool));
-      SVN_ERR (svn_fs_revision_root (&root, sbaton->fs,
-                                     youngest_rev, sbaton->pool));
-      if (fetched_rev != NULL)
-        *fetched_rev = youngest_rev;
-    }
-  else
-    SVN_ERR (svn_fs_revision_root (&root, sbaton->fs,
-                                   revision, sbaton->pool));
-
-  if (stream)
-    {
-      /* Get a stream representing the file's contents. */
-      SVN_ERR (svn_fs_file_contents (&contents, root,
-                                     abs_path, sbaton->pool));
-      
-      /* Now push data from the fs stream back at the caller's stream. */
-      while (1)
-        {
-          /* read a maximum number of bytes from the file, please. */
-          rlen = SVN_STREAM_CHUNK_SIZE; 
-          SVN_ERR (svn_stream_read (contents, buf, &rlen));
-          
-          /* Note that this particular RA layer does not computing a
-             checksum as we go, and confirming it against the
-             repository's checksum when done.  That's because it calls
-             svn_fs_file_contents() directly, which already checks the
-             stored checksum, and all we're doing here is writing
-             bytes in a loop.  Truly, Nothing Can Go Wrong :-).  But
-             RA layers that go over a network should confirm the
-             checksum. */
-
-          /* write however many bytes you read, please. */
-          wlen = rlen;
-          SVN_ERR (svn_stream_write (stream, buf, &wlen));
-          if (wlen != rlen)
-            {
-              /* Uh oh, didn't write as many bytes as we read, and no
-                 error was returned.  According to the docstring, this
-                 should never happen. */
-              return svn_error_create (SVN_ERR_STREAM_UNEXPECTED_EOF, NULL,
-                                       "Error writing to svn_stream.");
-            }
-          
-          if (rlen != SVN_STREAM_CHUNK_SIZE)
-            {
-              /* svn_stream_read didn't throw an error, yet it didn't read
-                 all the bytes requested.  According to the docstring,
-                 this means a plain old EOF happened, so we're done. */
-              break;
-            }
-        }
-    }
-      
-  if (props)
-    {
-      svn_revnum_t committed_rev;
-      const char *committed_date, *last_author;
-      svn_string_t *value;
-      char *revision_str = NULL;
-
-      /* Create a hash with props attached to the fs node. */
-      SVN_ERR (svn_fs_node_proplist (props, root, abs_path, sbaton->pool));
-      
-      /* Now add some non-tweakable metadata to the hash as well... */
-    
-      /* The so-called 'entryprops' with info about CR & friends. */
-      SVN_ERR (svn_repos_get_committed_info (&committed_rev,
-                                             &committed_date,
-                                             &last_author,
-                                             root, abs_path,
-                                             sbaton->pool));
-
-
-      revision_str = apr_psprintf (sbaton->pool, "%" SVN_REVNUM_T_FMT,
-                                   committed_rev);
-      value = svn_string_create (revision_str, sbaton->pool);
-      apr_hash_set (*props, SVN_PROP_ENTRY_COMMITTED_REV, 
-                    APR_HASH_KEY_STRING, value);
-                    
-      if (committed_date)
-        value = svn_string_create (committed_date, sbaton->pool);
-      else
-        value = NULL;
-      apr_hash_set (*props, SVN_PROP_ENTRY_COMMITTED_DATE, 
-                    APR_HASH_KEY_STRING, value);
-      
-      if (last_author)
-        value = svn_string_create (last_author, sbaton->pool);
-      else
-        value = NULL;
-      apr_hash_set (*props, SVN_PROP_ENTRY_LAST_AUTHOR, 
-                    APR_HASH_KEY_STRING, value);
-            
-      /* We have no 'wcprops' in ra_local, but might someday. */
-    }
-
-  return SVN_NO_ERROR;
-}
-
-
-
-
-/* Getting a directory's entries */
-static svn_error_t *
-svn_ra_local__get_dir (void *session_baton,
-                       const char *path,
-                       svn_revnum_t revision,
-                       apr_hash_t **dirents,
-                       svn_revnum_t *fetched_rev,
-                       apr_hash_t **props)
-{
-  svn_fs_root_t *root;
-  svn_revnum_t youngest_rev;
-  apr_hash_t *entries;
-  apr_hash_index_t *hi;
-  svn_ra_local__session_baton_t *sbaton = session_baton;
-  const char *abs_path = sbaton->fs_path;
-  apr_pool_t *subpool, *pool = sbaton->pool;
-
-  /* ### Not sure if this counts as a workaround or not.  The
-     session baton uses the empty string to mean root, and not
-     sure that should change.  However, it would be better to use
-     a path library function to add this separator -- hardcoding
-     it is totally bogus.  See issue #559, though it may be only
-     tangentially related. */
-  if (abs_path[0] == '\0')
-    abs_path = "/";
-
-  /* If we were given a relative path to append, append it. */
-  if (path)
-    abs_path = svn_path_join (abs_path, path, pool);
-
-  /* Open the revision's root. */
-  if (! SVN_IS_VALID_REVNUM (revision))
-    {
-      SVN_ERR (svn_fs_youngest_rev (&youngest_rev, sbaton->fs, pool));
-      SVN_ERR (svn_fs_revision_root (&root, sbaton->fs, youngest_rev, pool));
-      if (fetched_rev != NULL)
-        *fetched_rev = youngest_rev;
-    }
-  else
-    SVN_ERR (svn_fs_revision_root (&root, sbaton->fs, revision, pool));
-
-  if (dirents)
-    {
-      /* Get the dir's entries. */
-      SVN_ERR (svn_fs_dir_entries (&entries, root, abs_path, pool));
-      
-      /* Loop over the fs dirents, and build a hash of general
-         svn_dirent_t's. */
-      *dirents = apr_hash_make (pool);
-      subpool = svn_pool_create (pool);
-      for (hi = apr_hash_first (pool, entries); hi; hi = apr_hash_next (hi))
-        {
-          const void *key;
-          void *val;
-          svn_boolean_t is_dir;
-          apr_hash_t *prophash;
-          const char *datestring, *entryname, *fullpath;
-          svn_fs_dirent_t *fs_entry;
-          svn_dirent_t *entry = apr_pcalloc (pool, sizeof(*entry));
-          
-          
-          apr_hash_this (hi, &key, NULL, &val);
-          entryname = (const char *) key;
-          fs_entry = (svn_fs_dirent_t *) val;
-          
-          /* node kind */
-          fullpath = svn_path_join (abs_path, entryname, subpool);
-          SVN_ERR (svn_fs_is_dir (&is_dir, root, fullpath, subpool));
-          entry->kind = is_dir ? svn_node_dir : svn_node_file;
-          
-          /* size  */
-          if (is_dir)
-            entry->size = 0;
-          else
-            SVN_ERR (svn_fs_file_length (&(entry->size), root,
-                                         fullpath, subpool));
-          
-          /* has_props? */
-          SVN_ERR (svn_fs_node_proplist (&prophash, root, fullpath, subpool));
-          entry->has_props = (apr_hash_count (prophash)) ? TRUE : FALSE;
-          
-          /* created_rev & friends */
-          SVN_ERR (svn_repos_get_committed_info (&(entry->created_rev),
-                                                 &datestring,
-                                                 &(entry->last_author),
-                                                 root, fullpath, pool));
-          if (datestring)
-            SVN_ERR (svn_time_from_cstring(&(entry->time),
-                                           datestring, subpool));
-          
-          /* Store. */
-          apr_hash_set (*dirents, entryname, APR_HASH_KEY_STRING, entry);
-          
-          svn_pool_clear (subpool);
-        }
-    }
-
-  /* Get the dir's properties too, if requested. */
-  if (props)
-    {
-      svn_revnum_t committed_rev;
-      const char *committed_date, *last_author;
-      svn_string_t *value;
-      char *revision_str = NULL;
-
-      /* Create a hash with props attached to the fs node. */
-      SVN_ERR (svn_fs_node_proplist (props, root, abs_path, pool));
-      
-      /* Now add some non-tweakable metadata to the hash as well... */
-    
-      /* The so-called 'entryprops' with info about CR & friends. */
-      SVN_ERR (svn_repos_get_committed_info (&committed_rev,
-                                             &committed_date,
-                                             &last_author,
-                                             root, abs_path,
-                                             pool));
-
-      revision_str = apr_psprintf (pool, "%" SVN_REVNUM_T_FMT,
-                                   committed_rev);
-      value = svn_string_create (revision_str, sbaton->pool);
-      apr_hash_set (*props, SVN_PROP_ENTRY_COMMITTED_REV, 
-                    APR_HASH_KEY_STRING, value);
-
-      value = (committed_date) ? 
-        svn_string_create (committed_date, pool) : NULL;
-
-      apr_hash_set (*props, SVN_PROP_ENTRY_COMMITTED_DATE, 
-                    APR_HASH_KEY_STRING, value);
-
-      value = (last_author) ? 
-        svn_string_create (last_author, pool) : NULL;
-
-      apr_hash_set (*props, SVN_PROP_ENTRY_LAST_AUTHOR, 
-                    APR_HASH_KEY_STRING, value);
-            
-      /* We have no 'wcprops' in ra_local, but might someday. */
-    }
-
-  return SVN_NO_ERROR;
-}
-
-
-
-/*----------------------------------------------------------------*/
--
-/** The ra_plugin **/
-
-static const svn_ra_plugin_t ra_local_plugin = 
-{
-  "ra_local",
-  "Module for accessing a repository on local disk.",
-  svn_ra_local__open,
-  svn_ra_local__close,
-  svn_ra_local__get_latest_revnum,
-  svn_ra_local__get_dated_revision,
-  svn_ra_local__change_rev_prop,
-  svn_ra_local__rev_proplist,
-  svn_ra_local__rev_prop,
-  svn_ra_local__get_commit_editor,
-  svn_ra_local__get_file,
-  svn_ra_local__get_dir,
-  svn_ra_local__do_checkout,
-  svn_ra_local__do_update,
-  svn_ra_local__do_switch,
-  svn_ra_local__do_status,
-  svn_ra_local__do_diff,
-  svn_ra_local__get_log,
-  svn_ra_local__do_check_path
-};
-
-
-/*----------------------------------------------------------------*/
--
-/** The One Public Routine, called by libsvn_client **/
-
-svn_error_t *
-svn_ra_local_init (int abi_version,
-                   apr_pool_t *pool,
-                   apr_hash_t *hash)
-{
-  apr_hash_set (hash, "file", APR_HASH_KEY_STRING, &ra_local_plugin);
-
-  /* ben sez:  todo:  check that abi_version >=1. */
-
-  return SVN_NO_ERROR;
-}
->>>>>>> 568fa1e5
+}