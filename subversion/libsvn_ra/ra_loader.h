/**
 * @copyright
 * ====================================================================
 *    Licensed to the Subversion Corporation (SVN Corp.) under one
 *    or more contributor license agreements.  See the NOTICE file
 *    distributed with this work for additional information
 *    regarding copyright ownership.  The SVN Corp. licenses this file
 *    to you under the Apache License, Version 2.0 (the
 *    "License"); you may not use this file except in compliance
 *    with the License.  You may obtain a copy of the License at
 *
 *      http://www.apache.org/licenses/LICENSE-2.0
 *
 *    Unless required by applicable law or agreed to in writing,
 *    software distributed under the License is distributed on an
 *    "AS IS" BASIS, WITHOUT WARRANTIES OR CONDITIONS OF ANY
 *    KIND, either express or implied.  See the License for the
 *    specific language governing permissions and limitations
 *    under the License.
 * ====================================================================
 * @endcopyright
 *
 * @file ra_loader.h
 * @brief structures related to repository access, private to libsvn_ra and the
 * RA implementation libraries.
 */



#ifndef LIBSVN_RA_RA_LOADER_H
#define LIBSVN_RA_RA_LOADER_H

#include "svn_ra.h"

#ifdef __cplusplus
extern "C" {
#endif

/* The RA layer vtable. */
typedef struct svn_ra__vtable_t {
  /* This field should always remain first in the vtable. */
  const svn_version_t *(*get_version)(void);

  /* Return a short description of the RA implementation, as a localized
   * string. */
  const char *(*get_description)(void);

  /* Return a list of actual URI schemes supported by this implementation.
   * The returned array is NULL-terminated. */
  const char * const *(*get_schemes)(apr_pool_t *pool);

  /* Implementations of the public API functions. */

  /* All fields in SESSION, except priv, have been initialized by the
     time this is called.  SESSION->priv may be set by this function. */
  svn_error_t *(*open_session)(svn_ra_session_t *session,
                               const char *repos_URL,
                               const svn_ra_callbacks2_t *callbacks,
                               void *callback_baton,
                               apr_hash_t *config,
                               apr_pool_t *pool);
  /* URL is guaranteed to have what get_repos_root() returns as a prefix. */
  svn_error_t *(*reparent)(svn_ra_session_t *session,
                           const char *url,
                           apr_pool_t *pool);
  svn_error_t *(*get_session_url)(svn_ra_session_t *session,
                                  const char **url,
                                  apr_pool_t *pool);
  svn_error_t *(*get_latest_revnum)(svn_ra_session_t *session,
                                    svn_revnum_t *latest_revnum,
                                    apr_pool_t *pool);
  svn_error_t *(*get_dated_revision)(svn_ra_session_t *session,
                                     svn_revnum_t *revision,
                                     apr_time_t tm,
                                     apr_pool_t *pool);
  svn_error_t *(*change_rev_prop)(svn_ra_session_t *session,
                                  svn_revnum_t rev,
                                  const char *name,
                                  const svn_string_t *value,
                                  apr_pool_t *pool);

  svn_error_t *(*rev_proplist)(svn_ra_session_t *session,
                               svn_revnum_t rev,
                               apr_hash_t **props,
                               apr_pool_t *pool);
  svn_error_t *(*rev_prop)(svn_ra_session_t *session,
                           svn_revnum_t rev,
                           const char *name,
                           svn_string_t **value,
                           apr_pool_t *pool);
  svn_error_t *(*get_commit_editor)(svn_ra_session_t *session,
                                    const svn_delta_editor_t **editor,
                                    void **edit_baton,
                                    apr_hash_t *revprop_table,
                                    svn_commit_callback2_t callback,
                                    void *callback_baton,
                                    apr_hash_t *lock_tokens,
                                    svn_boolean_t keep_locks,
                                    apr_pool_t *pool);
  svn_error_t *(*get_file)(svn_ra_session_t *session,
                           const char *path,
                           svn_revnum_t revision,
                           svn_stream_t *stream,
                           svn_revnum_t *fetched_rev,
                           apr_hash_t **props,
                           apr_pool_t *pool);
  svn_error_t *(*get_dir)(svn_ra_session_t *session,
                          apr_hash_t **dirents,
                          svn_revnum_t *fetched_rev,
                          apr_hash_t **props,
                          const char *path,
                          svn_revnum_t revision,
                          apr_uint32_t dirent_fields,
                          apr_pool_t *pool);
  svn_error_t *(*get_mergeinfo)(svn_ra_session_t *session,
                                svn_mergeinfo_catalog_t *mergeinfo,
                                const apr_array_header_t *paths,
                                svn_revnum_t revision,
                                svn_mergeinfo_inheritance_t inherit,
                                svn_boolean_t include_merged_revisions,
                                apr_pool_t *pool);
  svn_error_t *(*do_update)(svn_ra_session_t *session,
                            const svn_ra_reporter3_t **reporter,
                            void **report_baton,
                            svn_revnum_t revision_to_update_to,
                            const char *update_target,
                            svn_depth_t depth,
                            svn_boolean_t send_copyfrom_args,
                            const svn_delta_editor_t *update_editor,
                            void *update_baton,
                            apr_pool_t *pool);
  svn_error_t *(*do_switch)(svn_ra_session_t *session,
                            const svn_ra_reporter3_t **reporter,
                            void **report_baton,
                            svn_revnum_t revision_to_switch_to,
                            const char *switch_target,
                            svn_depth_t depth,
                            const char *switch_url,
                            const svn_delta_editor_t *switch_editor,
                            void *switch_baton,
                            apr_pool_t *pool);
  svn_error_t *(*do_status)(svn_ra_session_t *session,
                            const svn_ra_reporter3_t **reporter,
                            void **report_baton,
                            const char *status_target,
                            svn_revnum_t revision,
                            svn_depth_t depth,
                            const svn_delta_editor_t *status_editor,
                            void *status_baton,
                            apr_pool_t *pool);
  svn_error_t *(*do_diff)(svn_ra_session_t *session,
                          const svn_ra_reporter3_t **reporter,
                          void **report_baton,
                          svn_revnum_t revision,
                          const char *diff_target,
                          svn_depth_t depth,
                          svn_boolean_t ignore_ancestry,
                          svn_boolean_t text_deltas,
                          const char *versus_url,
                          const svn_delta_editor_t *diff_editor,
                          void *diff_baton,
                          apr_pool_t *pool);
  svn_error_t *(*get_log)(svn_ra_session_t *session,
                          const apr_array_header_t *paths,
                          svn_revnum_t start,
                          svn_revnum_t end,
                          int limit,
                          svn_boolean_t discover_changed_paths,
                          svn_boolean_t strict_node_history,
                          svn_boolean_t include_merged_revisions,
                          const apr_array_header_t *revprops,
                          svn_log_entry_receiver_t receiver,
                          void *receiver_baton,
                          apr_pool_t *pool);
  svn_error_t *(*check_path)(svn_ra_session_t *session,
                             const char *path,
                             svn_revnum_t revision,
                             svn_node_kind_t *kind,
                             apr_pool_t *pool);
  svn_error_t *(*stat)(svn_ra_session_t *session,
                       const char *path,
                       svn_revnum_t revision,
                       svn_dirent_t **dirent,
                       apr_pool_t *pool);
  svn_error_t *(*get_uuid)(svn_ra_session_t *session,
                           const char **uuid,
                           apr_pool_t *pool);
  svn_error_t *(*get_repos_root)(svn_ra_session_t *session,
                                 const char **url,
                                 apr_pool_t *pool);
  svn_error_t *(*get_locations)(svn_ra_session_t *session,
                                apr_hash_t **locations,
                                const char *path,
                                svn_revnum_t peg_revision,
                                apr_array_header_t *location_revisions,
                                apr_pool_t *pool);
  svn_error_t *(*get_location_segments)(svn_ra_session_t *session,
                                        const char *path,
                                        svn_revnum_t peg_revision,
                                        svn_revnum_t start_rev,
                                        svn_revnum_t end_rev,
                                        svn_location_segment_receiver_t rcvr,
                                        void *receiver_baton,
                                        apr_pool_t *pool);
  svn_error_t *(*get_file_revs)(svn_ra_session_t *session,
                                const char *path,
                                svn_revnum_t start,
                                svn_revnum_t end,
                                svn_boolean_t include_merged_revisions,
                                svn_file_rev_handler_t handler,
                                void *handler_baton,
                                apr_pool_t *pool);
  svn_error_t *(*lock)(svn_ra_session_t *session,
                       apr_hash_t *path_revs,
                       const char *comment,
                       svn_boolean_t force,
                       svn_ra_lock_callback_t lock_func,
                       void *lock_baton,
                       apr_pool_t *pool);
  svn_error_t *(*unlock)(svn_ra_session_t *session,
                         apr_hash_t *path_tokens,
                         svn_boolean_t force,
                         svn_ra_lock_callback_t lock_func,
                         void *lock_baton,
                         apr_pool_t *pool);
  svn_error_t *(*get_lock)(svn_ra_session_t *session,
                           svn_lock_t **lock,
                           const char *path,
                           apr_pool_t *pool);
  svn_error_t *(*get_locks)(svn_ra_session_t *session,
                            apr_hash_t **locks,
                            const char *path,
                            apr_pool_t *pool);
  svn_error_t *(*replay)(svn_ra_session_t *session,
                         svn_revnum_t revision,
                         svn_revnum_t low_water_mark,
                         svn_boolean_t text_deltas,
                         const svn_delta_editor_t *editor,
                         void *edit_baton,
                         apr_pool_t *pool);
  svn_error_t *(*has_capability)(svn_ra_session_t *session,
                                 svn_boolean_t *has,
                                 const char *capability,
                                 apr_pool_t *pool);
  svn_error_t *
  (*replay_range)(svn_ra_session_t *session,
                  svn_revnum_t start_revision,
                  svn_revnum_t end_revision,
                  svn_revnum_t low_water_mark,
                  svn_boolean_t text_deltas,
                  svn_ra_replay_revstart_callback_t revstart_func,
                  svn_ra_replay_revfinish_callback_t revfinish_func,
                  void *replay_baton,
                  apr_pool_t *pool);
<<<<<<< HEAD
=======
  svn_error_t *(*get_deleted_rev)(svn_ra_session_t *session,
                                  const char *path,
                                  svn_revnum_t peg_revision,
                                  svn_revnum_t end_revision,
                                  svn_revnum_t *revision_deleted,
                                  apr_pool_t *pool);
  svn_error_t *(*obliterate_path_rev)(svn_ra_session_t *session,
                                      svn_revnum_t revision,
                                      const char *path,
                                      apr_pool_t *pool);

>>>>>>> 79d0a718
} svn_ra__vtable_t;

/* The RA session object. */
struct svn_ra_session_t {
  const svn_ra__vtable_t *vtable;

  /* Pool used to manage this session. */
  apr_pool_t *pool;

  /* Private data for the RA implementation. */
  void *priv;
};

/* Each libsvn_ra_foo defines a function named svn_ra_foo__init of this type.
 *
 * The LOADER_VERSION parameter must remain first in the list, and the
 * function must use the C calling convention on all platforms, so that
 * the init functions can safely read the version parameter.
 *
 * POOL will be available as long as this module is being used.
 *
 * ### need to force this to be __cdecl on Windows... how??
 */
typedef svn_error_t *
(*svn_ra__init_func_t)(const svn_version_t *loader_version,
                       const svn_ra__vtable_t **vtable,
                       apr_pool_t *pool);

/* Declarations of the init functions for the available RA libraries. */
svn_error_t *svn_ra_local__init(const svn_version_t *loader_version,
                                const svn_ra__vtable_t **vtable,
                                apr_pool_t *pool);
svn_error_t *svn_ra_svn__init(const svn_version_t *loader_version,
                              const svn_ra__vtable_t **vtable,
                              apr_pool_t *pool);
svn_error_t *svn_ra_neon__init(const svn_version_t *loader_version,
                              const svn_ra__vtable_t **vtable,
                              apr_pool_t *pool);
svn_error_t *svn_ra_serf__init(const svn_version_t *loader_version,
                               const svn_ra__vtable_t **vtable,
                               apr_pool_t *pool);



/*** Compat Functions ***/

/**
 * Set *LOCATIONS to the locations (at the repository revisions
 * LOCATION_REVISIONS) of the file identified by PATH in PEG_REVISION.
 * PATH is relative to the URL to which SESSION was opened.
 * LOCATION_REVISIONS is an array of svn_revnum_t's.  *LOCATIONS will
 * be a mapping from the revisions to their appropriate absolute
 * paths.  If the file doesn't exist in a location_revision, that
 * revision will be ignored.
 *
 * Use POOL for all allocations.
 *
 * NOTE: This function uses the RA get_log interfaces to do its work,
 * as a fallback mechanism for servers which don't support the native
 * get_locations API.
 */
svn_error_t *
svn_ra__locations_from_log(svn_ra_session_t *session,
                           apr_hash_t **locations_p,
                           const char *path,
                           svn_revnum_t peg_revision,
                           apr_array_header_t *location_revisions,
                           apr_pool_t *pool);

/**
 * Call RECEIVER (with RECEIVER_BATON) for each segment in the
 * location history of PATH in START_REV, working backwards in time
 * from START_REV to END_REV.
 *
 * END_REV may be SVN_INVALID_REVNUM to indicate that you want to
 * trace the history of the object to its origin.
 *
 * START_REV may be SVN_INVALID_REVNUM to indicate that you want to
 * trace the history of the object beginning in the HEAD revision.
 * Otherwise, START_REV must be younger than END_REV (unless END_REV
 * is SVN_INVALID_REVNUM).
 *
 * Use POOL for all allocations.
 *
 * NOTE: This function uses the RA get_log interfaces to do its work,
 * as a fallback mechanism for servers which don't support the native
 * get_location_segments API.
 */
svn_error_t *
svn_ra__location_segments_from_log(svn_ra_session_t *session,
                                   const char *path,
                                   svn_revnum_t peg_revision,
                                   svn_revnum_t start_rev,
                                   svn_revnum_t end_rev,
                                   svn_location_segment_receiver_t receiver,
                                   void *receiver_baton,
                                   apr_pool_t *pool);

/**
 * Retrieve a subset of the interesting revisions of a file PATH
 * as seen in revision END (see svn_fs_history_prev() for a
 * definition of "interesting revisions").  Invoke HANDLER with
 * @a handler_baton as its first argument for each such revision.
 * @a session is an open RA session.  Use POOL for all allocations.
 *
 * If there is an interesting revision of the file that is less than or
 * equal to START, the iteration will begin at that revision.
 * Else, the iteration will begin at the first revision of the file in
 * the repository, which has to be less than or equal to END.  Note
 * that if the function succeeds, HANDLER will have been called at
 * least once.
 *
 * In a series of calls to HANDLER, the file contents for the first
 * interesting revision will be provided as a text delta against the
 * empty file.  In the following calls, the delta will be against the
 * fulltext contents for the previous call.
 *
 * NOTE: This function uses the RA get_log interfaces to do its work,
 * as a fallback mechanism for servers which don't support the native
 * get_location_segments API.
 */
svn_error_t *
svn_ra__file_revs_from_log(svn_ra_session_t *session,
                           const char *path,
                           svn_revnum_t start,
                           svn_revnum_t end,
                           svn_file_rev_handler_t handler,
                           void *handler_baton,
                           apr_pool_t *pool);

<<<<<<< HEAD
=======

/**
 * Given a path REL_DELETED_PATH, relative to the URL of SESSION, which
 * exists at PEG_REVISION, and an END_REVISION > PEG_REVISION at which
 * REL_DELETED_PATH no longer exists, set *REVISION_DELETED to the revision
 * REL_DELETED_PATH was first deleted or replaced, within the inclusive
 * revision range defined by PEG_REVISION and END_REVISION.
 *
 * If REL_DELETED_PATH does not exist at PEG_REVISION or was not deleted prior
 * to END_REVISION within the specified range, then set *REVISION_DELETED to
 * SVN_INVALID_REVNUM.  If PEG_REVISION or END_REVISION are invalid or if
 * END_REVISION <= PEG_REVISION, then return SVN_ERR_CLIENT_BAD_REVISION.
 *
 * Use POOL for all allocations.
 *
 * NOTE: This function uses the RA get_log interfaces to do its work,
 * as a fallback mechanism for servers which don't support the native
 * get_deleted_rev API.
 */
svn_error_t *
svn_ra__get_deleted_rev_from_log(svn_ra_session_t *session,
                                 const char *rel_deleted_path,
                                 svn_revnum_t peg_revision,
                                 svn_revnum_t end_revision,
                                 svn_revnum_t *revision_deleted,
                                 apr_pool_t *pool);

>>>>>>> 79d0a718
#ifdef __cplusplus
}
#endif

#endif<|MERGE_RESOLUTION|>--- conflicted
+++ resolved
@@ -253,8 +253,6 @@
                   svn_ra_replay_revfinish_callback_t revfinish_func,
                   void *replay_baton,
                   apr_pool_t *pool);
-<<<<<<< HEAD
-=======
   svn_error_t *(*get_deleted_rev)(svn_ra_session_t *session,
                                   const char *path,
                                   svn_revnum_t peg_revision,
@@ -266,7 +264,6 @@
                                       const char *path,
                                       apr_pool_t *pool);
 
->>>>>>> 79d0a718
 } svn_ra__vtable_t;
 
 /* The RA session object. */
@@ -398,8 +395,6 @@
                            void *handler_baton,
                            apr_pool_t *pool);
 
-<<<<<<< HEAD
-=======
 
 /**
  * Given a path REL_DELETED_PATH, relative to the URL of SESSION, which
@@ -427,7 +422,6 @@
                                  svn_revnum_t *revision_deleted,
                                  apr_pool_t *pool);
 
->>>>>>> 79d0a718
 #ifdef __cplusplus
 }
 #endif
