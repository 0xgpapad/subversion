--- conflicted
+++ resolved
@@ -590,7 +590,6 @@
                                   path, revision, dirent_fields, pool);
 }
 
-<<<<<<< HEAD
 svn_error_t *svn_ra_get_merge_info(svn_ra_session_t *session,
                                    apr_hash_t **mergeinfo,
                                    const apr_array_header_t *paths,
@@ -600,7 +599,8 @@
 {
   return session->vtable->get_merge_info(session, mergeinfo, paths,
                                          revision, include_parents, pool);
-=======
+}
+
 svn_error_t *svn_ra_do_update2(svn_ra_session_t *session,
                                const svn_ra_reporter3_t **reporter,
                                void **report_baton,
@@ -616,7 +616,6 @@
                                     revision_to_update_to, update_target,
                                     depth, update_editor, update_baton,
                                     pool);
->>>>>>> a38cf443
 }
 
 svn_error_t *svn_ra_do_update(svn_ra_session_t *session,
