/*
 * depth_filter_editor.c -- provide a svn_delta_editor_t which wraps
 *                          another editor and provides depth-based filtering
 *
 * ====================================================================
 *    Licensed to the Subversion Corporation (SVN Corp.) under one
 *    or more contributor license agreements.  See the NOTICE file
 *    distributed with this work for additional information
 *    regarding copyright ownership.  The SVN Corp. licenses this file
 *    to you under the Apache License, Version 2.0 (the
 *    "License"); you may not use this file except in compliance
 *    with the License.  You may obtain a copy of the License at
 *
 *      http://www.apache.org/licenses/LICENSE-2.0
 *
 *    Unless required by applicable law or agreed to in writing,
 *    software distributed under the License is distributed on an
 *    "AS IS" BASIS, WITHOUT WARRANTIES OR CONDITIONS OF ANY
 *    KIND, either express or implied.  See the License for the
 *    specific language governing permissions and limitations
 *    under the License.
 * ====================================================================
 */

#include "svn_delta.h"


/*** Batons, and the Toys That Create Them ***/

struct edit_baton
{
  /* The editor/baton we're wrapping. */
  const svn_delta_editor_t *wrapped_editor;
  void *wrapped_edit_baton;

  /* The depth to which we are limiting the drive of the wrapped
     editor/baton. */
  svn_depth_t requested_depth;

  /* Does the wrapped editor/baton have an explicit target (in the
     anchor/target sense of the word)? */
  svn_boolean_t has_target;
};

struct node_baton
{
  /* TRUE iff this node was filtered out -- that is, not allowed to
     pass through to the wrapped editor -- by virtue of not appearing
     at a depth in the tree that was "inside" the requested depth.  Of
     course, any children of this node will be deeper still, and so
     will also be filtered out for the same reason. */
  svn_boolean_t filtered;

  /* Pointer to the edit_baton. */
  void *edit_baton;

  /* The real node baton we're wrapping.  May be a directory or file
     baton; we don't care. */
  void *wrapped_baton;

  /* The calculated depth (in terms of counted, stacked, integral
     deepnesses) of this node.  If the node is a directory, this value
     is 1 greater than the value of the same on its parent directory;
     if a file, it is equal to its parent directory's depth value. */
  int dir_depth;
};

/* Allocate and return a new node_baton structure, populated via the
   the input to this helper function. */
static struct node_baton *
make_node_baton(void *edit_baton,
                svn_boolean_t filtered,
                int dir_depth,
                apr_pool_t *pool)
{
  struct node_baton *b = apr_palloc(pool, sizeof(*b));
  b->edit_baton = edit_baton;
  b->wrapped_baton = NULL;
  b->filtered = filtered;
  b->dir_depth = dir_depth;
  return b;
}

/* Return TRUE iff changes to immediate children of the directory
   identified by PB, when those children are of node kind KIND, are
   allowed by the requested depth which this editor is trying to
   preserve.  EB is the edit baton.  */
static svn_boolean_t
okay_to_edit(struct edit_baton *eb,
             struct node_baton *pb,
             svn_node_kind_t kind)
{
  int effective_depth;

  /* If we've already filter out the parent directory, we necessarily
     are filtering out its children, too.  */
  if (pb->filtered)
    return FALSE;

  /* Calculate the effective depth of the parent directory.

     NOTE:  "Depth" in this sense is not the same as the Subversion
     magic depth keywords.  Here, we're talking about a literal,
     integral, stacked depth of directories.

     The root of the edit is generally depth=1, subdirectories thereof
     depth=2, and so on.  But if we have an edit target -- which means
     that the real target of the edit operation isn't the root
     directory, but is instead some immediate child thereof -- we have
     to adjust our calculated effected depth such that the target
     itself is depth=1 (as are its siblings, which we trust aren't
     present in the edit at all), immediate subdirectories thereof are
     depth=2, and so on.
  */
  effective_depth = pb->dir_depth - (eb->has_target ? 1 : 0);
  switch (eb->requested_depth)
    {
    case svn_depth_empty:
      return (effective_depth <= 0);
    case svn_depth_files:
      return ((effective_depth <= 0)
              || (kind == svn_node_file && effective_depth == 1));
    case svn_depth_immediates:
      return (effective_depth <= 1);
    case svn_depth_unknown:
    case svn_depth_exclude:
    case svn_depth_infinity:
      /* Shouldn't reach; see svn_delta_depth_filter_editor() */
    default:
      SVN_ERR_MALFUNCTION_NO_RETURN();
    }
<<<<<<< HEAD
  abort();
  return FALSE;
=======
>>>>>>> 79d0a718
}


/*** Editor Functions ***/

static svn_error_t *
set_target_revision(void *edit_baton,
                    svn_revnum_t target_revision,
                    apr_pool_t *pool)
{
  struct edit_baton *eb = edit_baton;

  /* Nothing depth-y to filter here. */
 return eb->wrapped_editor->set_target_revision(eb->wrapped_edit_baton,
                                                target_revision, pool);
}

static svn_error_t *
open_root(void *edit_baton,
          svn_revnum_t base_revision,
          apr_pool_t *pool,
          void **root_baton)
{
  struct edit_baton *eb = edit_baton;
  struct node_baton *b;

  /* The root node always gets through cleanly. */
  b = make_node_baton(edit_baton, FALSE, 1, pool);
  SVN_ERR(eb->wrapped_editor->open_root(eb->wrapped_edit_baton, base_revision,
                                        pool, &b->wrapped_baton));

  *root_baton = b;
  return SVN_NO_ERROR;
}

static svn_error_t *
delete_entry(const char *path,
             svn_revnum_t base_revision,
             void *parent_baton,
             apr_pool_t *pool)
{
  struct node_baton *pb = parent_baton;
  struct edit_baton *eb = pb->edit_baton;

  /* ### FIXME: We don't know the type of the entry, which ordinarily
     doesn't matter, but is a key (*the* key, in fact) distinction
     between depth "files" and depths "immediates".  If the server is
     telling us to delete a subdirectory and our requested depth was
     "immediates", that's fine; if our requested depth was "files",
     though, this deletion shouldn't survive filtering.  For now,
     we'll claim to our helper function that the to-be-deleted thing
     is a file because that's the conservative route to take. */
  if (okay_to_edit(eb, pb, svn_node_file))
    SVN_ERR(eb->wrapped_editor->delete_entry(path, base_revision,
                                             pb->wrapped_baton, pool));

  return SVN_NO_ERROR;
}

static svn_error_t *
add_directory(const char *path,
              void *parent_baton,
              const char *copyfrom_path,
              svn_revnum_t copyfrom_revision,
              apr_pool_t *pool,
              void **child_baton)
{
  struct node_baton *pb = parent_baton;
  struct edit_baton *eb = pb->edit_baton;
  struct node_baton *b = NULL;

  /* Check for sufficient depth. */
  if (okay_to_edit(eb, pb, svn_node_dir))
    {
      b = make_node_baton(eb, FALSE, pb->dir_depth + 1, pool);
      SVN_ERR(eb->wrapped_editor->add_directory(path, pb->wrapped_baton,
                                                copyfrom_path,
                                                copyfrom_revision,
                                                pool, &b->wrapped_baton));
    }
  else
    {
      b = make_node_baton(eb, TRUE, pb->dir_depth + 1, pool);
    }

  *child_baton = b;
  return SVN_NO_ERROR;
}

static svn_error_t *
open_directory(const char *path,
               void *parent_baton,
               svn_revnum_t base_revision,
               apr_pool_t *pool,
               void **child_baton)
{
  struct node_baton *pb = parent_baton;
  struct edit_baton *eb = pb->edit_baton;
  struct node_baton *b;

  /* Check for sufficient depth. */
  if (okay_to_edit(eb, pb, svn_node_dir))
    {
      b = make_node_baton(eb, FALSE, pb->dir_depth + 1, pool);
      SVN_ERR(eb->wrapped_editor->open_directory(path, pb->wrapped_baton,
                                                 base_revision, pool,
                                                 &b->wrapped_baton));
    }
  else
    {
      b = make_node_baton(eb, TRUE, pb->dir_depth + 1, pool);
    }

  *child_baton = b;
  return SVN_NO_ERROR;
}

static svn_error_t *
add_file(const char *path,
         void *parent_baton,
         const char *copyfrom_path,
         svn_revnum_t copyfrom_revision,
         apr_pool_t *pool,
         void **child_baton)
{
  struct node_baton *pb = parent_baton;
  struct edit_baton *eb = pb->edit_baton;
  struct node_baton *b = NULL;

  /* Check for sufficient depth. */
  if (okay_to_edit(eb, pb, svn_node_file))
    {
      b = make_node_baton(eb, FALSE, pb->dir_depth, pool);
      SVN_ERR(eb->wrapped_editor->add_file(path, pb->wrapped_baton,
                                           copyfrom_path, copyfrom_revision,
                                           pool, &b->wrapped_baton));
    }
  else
    {
      b = make_node_baton(eb, TRUE, pb->dir_depth, pool);
    }

  *child_baton = b;
  return SVN_NO_ERROR;
}

static svn_error_t *
open_file(const char *path,
          void *parent_baton,
          svn_revnum_t base_revision,
          apr_pool_t *pool,
          void **child_baton)
{
  struct node_baton *pb = parent_baton;
  struct edit_baton *eb = pb->edit_baton;
  struct node_baton *b;

  /* Check for sufficient depth. */
  if (okay_to_edit(eb, pb, svn_node_file))
    {
      b = make_node_baton(eb, FALSE, pb->dir_depth, pool);
      SVN_ERR(eb->wrapped_editor->open_file(path, pb->wrapped_baton,
                                            base_revision, pool,
                                            &b->wrapped_baton));
    }
  else
    {
      b = make_node_baton(eb, TRUE, pb->dir_depth, pool);
    }

  *child_baton = b;
  return SVN_NO_ERROR;
}

static svn_error_t *
apply_textdelta(void *file_baton,
                const char *base_checksum,
                apr_pool_t *pool,
                svn_txdelta_window_handler_t *handler,
                void **handler_baton)
{
  struct node_baton *fb = file_baton;
  struct edit_baton *eb = fb->edit_baton;

  /* For filtered files, we just consume the textdelta. */
  if (fb->filtered)
    {
      *handler = svn_delta_noop_window_handler;
      *handler_baton = NULL;
    }
  else
    {
      SVN_ERR(eb->wrapped_editor->apply_textdelta(fb->wrapped_baton,
                                                  base_checksum, pool,
                                                  handler, handler_baton));
    }
  return SVN_NO_ERROR;
}

static svn_error_t *
close_file(void *file_baton,
           const char *text_checksum,
           apr_pool_t *pool)
{
  struct node_baton *fb = file_baton;
  struct edit_baton *eb = fb->edit_baton;

  /* Don't close filtered files. */
  if (! fb->filtered)
    SVN_ERR(eb->wrapped_editor->close_file(fb->wrapped_baton,
                                           text_checksum, pool));

  return SVN_NO_ERROR;
}

static svn_error_t *
absent_file(const char *path,
            void *parent_baton,
            apr_pool_t *pool)
{
  struct node_baton *pb = parent_baton;
  struct edit_baton *eb = pb->edit_baton;

  /* Don't report absent items in filtered directories. */
  if (! pb->filtered)
    SVN_ERR(eb->wrapped_editor->absent_file(path, pb->wrapped_baton, pool));

  return SVN_NO_ERROR;
}

static svn_error_t *
close_directory(void *dir_baton,
                apr_pool_t *pool)
{
  struct node_baton *db = dir_baton;
  struct edit_baton *eb = db->edit_baton;

  /* Don't close filtered directories. */
  if (! db->filtered)
    SVN_ERR(eb->wrapped_editor->close_directory(db->wrapped_baton, pool));

  return SVN_NO_ERROR;
}

static svn_error_t *
absent_directory(const char *path,
                 void *parent_baton,
                 apr_pool_t *pool)
{
  struct node_baton *pb = parent_baton;
  struct edit_baton *eb = pb->edit_baton;

  /* Don't report absent items in filtered directories. */
  if (! pb->filtered)
    SVN_ERR(eb->wrapped_editor->absent_directory(path, pb->wrapped_baton,
                                                 pool));

  return SVN_NO_ERROR;
}

static svn_error_t *
change_file_prop(void *file_baton,
                 const char *name,
                 const svn_string_t *value,
                 apr_pool_t *pool)
{
  struct node_baton *fb = file_baton;
  struct edit_baton *eb = fb->edit_baton;

  /* No propchanges on filtered files. */
  if (! fb->filtered)
    SVN_ERR(eb->wrapped_editor->change_file_prop(fb->wrapped_baton,
                                                 name, value, pool));

  return SVN_NO_ERROR;
}

static svn_error_t *
change_dir_prop(void *dir_baton,
                const char *name,
                const svn_string_t *value,
                apr_pool_t *pool)
{
  struct node_baton *db = dir_baton;
  struct edit_baton *eb = db->edit_baton;

  /* No propchanges on filtered nodes. */
  if (! db->filtered)
    SVN_ERR(eb->wrapped_editor->change_dir_prop(db->wrapped_baton,
                                                name, value, pool));

  return SVN_NO_ERROR;
}

static svn_error_t *
close_edit(void *edit_baton,
           apr_pool_t *pool)
{
  struct edit_baton *eb = edit_baton;
  return eb->wrapped_editor->close_edit(eb->wrapped_edit_baton, pool);
}

svn_error_t *
svn_delta_depth_filter_editor(const svn_delta_editor_t **editor,
                              void **edit_baton,
                              const svn_delta_editor_t *wrapped_editor,
                              void *wrapped_edit_baton,
                              svn_depth_t requested_depth,
                              svn_boolean_t has_target,
                              apr_pool_t *pool)
{
  svn_delta_editor_t *depth_filter_editor;
  struct edit_baton *eb;

  /* Easy out: if the caller wants infinite depth, there's nothing to
     filter, so just return the editor we were supposed to wrap.  And
     if they've asked for an unknown depth, we can't possibly know
     what that means, so why bother?  */
  if ((requested_depth == svn_depth_unknown)
      || (requested_depth == svn_depth_infinity))
    {
      *editor = wrapped_editor;
      *edit_baton = wrapped_edit_baton;
      return SVN_NO_ERROR;
    }

  depth_filter_editor = svn_delta_default_editor(pool);
  depth_filter_editor->set_target_revision = set_target_revision;
  depth_filter_editor->open_root = open_root;
  depth_filter_editor->delete_entry = delete_entry;
  depth_filter_editor->add_directory = add_directory;
  depth_filter_editor->open_directory = open_directory;
  depth_filter_editor->change_dir_prop = change_dir_prop;
  depth_filter_editor->close_directory = close_directory;
  depth_filter_editor->absent_directory = absent_directory;
  depth_filter_editor->add_file = add_file;
  depth_filter_editor->open_file = open_file;
  depth_filter_editor->apply_textdelta = apply_textdelta;
  depth_filter_editor->change_file_prop = change_file_prop;
  depth_filter_editor->close_file = close_file;
  depth_filter_editor->absent_file = absent_file;
  depth_filter_editor->close_edit = close_edit;

  eb = apr_palloc(pool, sizeof(*eb));
  eb->wrapped_editor = wrapped_editor;
  eb->wrapped_edit_baton = wrapped_edit_baton;
  eb->has_target = has_target;
  eb->requested_depth = requested_depth;

  *editor = depth_filter_editor;
  *edit_baton = eb;

  return SVN_NO_ERROR;
}<|MERGE_RESOLUTION|>--- conflicted
+++ resolved
@@ -130,11 +130,6 @@
     default:
       SVN_ERR_MALFUNCTION_NO_RETURN();
     }
-<<<<<<< HEAD
-  abort();
-  return FALSE;
-=======
->>>>>>> 79d0a718
 }
 
 