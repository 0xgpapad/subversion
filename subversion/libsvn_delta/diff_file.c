/*
 * diff_file.c :  routines for doing diffs on files
 *
 * ====================================================================
 * Copyright (c) 2000-2003 CollabNet.  All rights reserved.
 *
 * This software is licensed as described in the file COPYING, which
 * you should have received as part of this distribution.  The terms
 * are also available at http://subversion.tigris.org/license-1.html.
 * If newer versions of this license are posted there, you may use a
 * newer version instead, at your option.
 *
 * This software consists of voluntary contributions made by many
 * individuals.  For exact contribution history, see the revision
 * history and logs, available at http://subversion.tigris.org/.
 * ====================================================================
 */


#include <apr.h>
#include <apr_pools.h>
#include <apr_general.h>
#include <apr_md5.h>
#include <apr_file_io.h>
#include <apr_file_info.h>
#include <apr_time.h>

#include "svn_error.h"
#include "svn_diff.h"
#include "svn_types.h"
#include "svn_string.h"
#include "svn_io.h"


typedef struct svn_diff__file_token_t
{
  apr_off_t   length;
  const char *line;
} svn_diff__file_token_t;


typedef struct svn_diff__file_baton_t
{
  const char *path[3];

  char *buffer[3];
  char *curp[3];
  char *endp[3];

  svn_diff__file_token_t *token;
  svn_boolean_t reuse_token;

  apr_pool_t *pool;
} svn_diff__file_baton_t;


static
int
svn_diff__file_datasource_to_index(svn_diff_datasource_e datasource)
{
  switch (datasource)
    {
    case svn_diff_datasource_original:
      return 0;

    case svn_diff_datasource_modified:
      return 1;

    case svn_diff_datasource_latest:
      return 2;
    }

  return -1;
}

static
svn_error_t *
svn_diff__file_datasource_open(void *baton,
                               svn_diff_datasource_e datasource)
{
  svn_diff__file_baton_t *file_baton = baton;
  apr_file_t *file;
  apr_finfo_t finfo;
  apr_status_t rv;
  int idx;

  idx = svn_diff__file_datasource_to_index(datasource);

  SVN_ERR(svn_io_file_open(&file, file_baton->path[idx],
                           APR_READ, APR_OS_DEFAULT, file_baton->pool));

  rv = apr_file_info_get(&finfo, APR_FINFO_SIZE, file);
  if (rv != APR_SUCCESS)
    {
      return svn_error_createf(rv, NULL, "Failed to get file info '%s'.",
                               file_baton->path[idx]);
    }

  file_baton->buffer[idx] = apr_palloc(file_baton->pool, finfo.size + 1);
  rv = apr_file_read_full(file, file_baton->buffer[idx], finfo.size, NULL);
  if (rv != APR_SUCCESS)
    {
      return svn_error_createf(rv, NULL, "Failed to read file '%s'.",
                               file_baton->path[idx]);
    }

  rv = apr_file_close(file);
  if (rv != APR_SUCCESS)
    {
      return svn_error_createf(rv, NULL, "failed to close file '%s'.",
                               file_baton->path[idx]);
    }

  file_baton->curp[idx] = file_baton->buffer[idx];
  file_baton->endp[idx] = file_baton->buffer[idx] + finfo.size;
  *file_baton->endp[idx] = '\n';

  return NULL;
}

static
svn_error_t *
svn_diff__file_datasource_close(void *baton,
                                svn_diff_datasource_e datasource)
{
  return NULL;
}

static
svn_error_t *
svn_diff__file_datasource_get_next_token(void **token, void *baton,
                                         svn_diff_datasource_e datasource)
{
  svn_diff__file_baton_t *file_baton = baton;
  svn_diff__file_token_t *file_token;
  int idx;
  char *endp;
  char *curp;
  char *eol;

  *token = NULL;

  idx = svn_diff__file_datasource_to_index(datasource);

  curp = file_baton->curp[idx];
  endp = file_baton->endp[idx];

  if (curp == endp)
    {
      return NULL;
    }

  if (!file_baton->reuse_token)
    {
      file_token = apr_palloc(file_baton->pool, sizeof(*file_token));
      file_baton->token = file_token;
    }
  else
    {
      file_token = file_baton->token;
      file_baton->reuse_token = FALSE;
    }

  file_token->length = 0;

  eol = strchr(curp, '\n');
  if (eol != endp)
    eol++;

  file_token->line = curp;
  file_token->length = eol - curp;

  file_baton->curp[idx] = eol;
  *token = file_token;

  return NULL;
}

static
int
svn_diff__file_token_compare(void *baton,
                             void *token1,
                             void *token2)
{
  svn_diff__file_token_t *file_token1 = token1;
  svn_diff__file_token_t *file_token2 = token2;

  if (file_token1->length < file_token2->length)
    return -1;

  if (file_token1->length > file_token2->length)
    return 1;

  return memcmp(file_token1->line, file_token2->line, file_token1->length);
}

static
void
svn_diff__file_token_discard(void *baton,
                             void *token)
{
  svn_diff__file_baton_t *file_baton = baton;

  file_baton->reuse_token = file_baton->token == token;
}

static const svn_diff_fns_t svn_diff__file_vtable =
{
  svn_diff__file_datasource_open,
  svn_diff__file_datasource_close,
  svn_diff__file_datasource_get_next_token,
  svn_diff__file_token_compare,
  svn_diff__file_token_discard,
  NULL
};

svn_error_t *
svn_diff_file(svn_diff_t **diff,
              const char *original,
              const char *modified,
              apr_pool_t *pool)
{
  svn_diff__file_baton_t baton;

  memset(&baton, 0, sizeof(baton));
  baton.path[0] = original;
  baton.path[1] = modified;
  baton.pool = pool;

  return svn_diff(diff, &baton, &svn_diff__file_vtable, pool);
}

svn_error_t *
svn_diff3_file(svn_diff_t **diff,
               const char *original,
               const char *modified,
               const char *latest,
               apr_pool_t *pool)
{
  svn_diff__file_baton_t baton;

  memset(&baton, 0, sizeof(baton));
  baton.path[0] = original;
  baton.path[1] = modified;
  baton.path[2] = latest;
  baton.pool = pool;

  return svn_diff3(diff, &baton, &svn_diff__file_vtable, pool);
}


/** Display unified context diffs **/

#define SVN_DIFF__UNIFIED_CONTEXT_SIZE 3

typedef struct svn_diff__file_output_baton_t
{
  apr_file_t *output_file;

  const char *path[2];
  apr_file_t *file[2];

  apr_off_t   current_line[2];
  
  char        buffer[2][4096];
  apr_size_t  length[2];
  char       *curp[2];
  
  apr_off_t   hunk_start[2];
  apr_off_t   hunk_length[2];
  svn_stringbuf_t *hunk;

  apr_pool_t *pool;
} svn_diff__file_output_baton_t;

typedef enum svn_diff__file_output_unified_type_e
{
  svn_diff__file_output_unified_skip,
  svn_diff__file_output_unified_context,
  svn_diff__file_output_unified_delete,
  svn_diff__file_output_unified_insert
} svn_diff__file_output_unified_type_e;


static
svn_error_t *
svn_diff__file_output_unified_line(svn_diff__file_output_baton_t *baton,
                                   svn_diff__file_output_unified_type_e type, 
                                   int idx)
{
  char *curp;
  char *eol;
  apr_size_t length;
  apr_status_t rv;
  svn_boolean_t bytes_processed = FALSE;
  
  length = baton->length[idx];
  curp = baton->curp[idx];

  /* Lazily update the current line even if we're at EOF.
   * This way we fake output of context at EOF
   */
  baton->current_line[idx]++;
  
  if (length == 0 && apr_file_eof(baton->file[idx]))
    {
      return NULL;
    }
  
  do
    {
      if (length > 0)
        {
          if (!bytes_processed)
            {
              switch (type)
                {
                case svn_diff__file_output_unified_context:
                  svn_stringbuf_appendbytes(baton->hunk, " ", 1);
                  baton->hunk_length[0]++;
                  baton->hunk_length[1]++;
                  break;
                case svn_diff__file_output_unified_delete:
                  svn_stringbuf_appendbytes(baton->hunk, "-", 1);
                  baton->hunk_length[0]++;
                  break;
                case svn_diff__file_output_unified_insert:
                  svn_stringbuf_appendbytes(baton->hunk, "+", 1);
                  baton->hunk_length[1]++;
                  break;
                default:
                  break;
                }
            }
            
          eol = memchr(curp, '\n', length);

          if (eol != NULL)
            {
              apr_size_t len;

              eol++;
              len = (apr_size_t)(eol - curp);
              length -= len;

              if (type != svn_diff__file_output_unified_skip)
                {
                  svn_stringbuf_appendbytes(baton->hunk, curp, len);
                }

              baton->curp[idx] = eol;
              baton->length[idx] = length;

              rv = APR_SUCCESS;

              break;
            }

          if (type != svn_diff__file_output_unified_skip)
            {
              svn_stringbuf_appendbytes(baton->hunk, curp, length);
            }
          
          bytes_processed = TRUE;
        }

      curp = baton->buffer[idx];
      length = sizeof(baton->buffer[idx]);

      rv = apr_file_read(baton->file[idx], curp, &length);
    }
  while (rv == APR_SUCCESS);

  if (rv != APR_SUCCESS && ! APR_STATUS_IS_EOF(rv))
    {
      return svn_error_createf(rv, NULL, "error reading from '%s'.",
                               baton->path[idx]);
    }

  if (APR_STATUS_IS_EOF(rv))
    {
      /* Special case if we reach the end of file AND the last line is in the
         changed range AND the file doesn't end with a newline */
      if (bytes_processed && (type == svn_diff__file_output_unified_delete
                              || type == svn_diff__file_output_unified_insert))
        {
          svn_stringbuf_appendcstr(baton->hunk,
                                   "\n\\ No newline at end of file\n");
        }

      baton->length[idx] = 0;
    }

  return NULL;
}

static
svn_error_t *
svn_diff__file_output_unified_flush_hunk(svn_diff__file_output_baton_t *baton)
{
  apr_off_t target_line;
  apr_size_t hunk_len;
  apr_status_t rv;
  int i;
  
  if (svn_stringbuf_isempty(baton->hunk))
    {
      return NULL;
    }

  target_line = baton->hunk_start[0] + baton->hunk_length[0]
                + SVN_DIFF__UNIFIED_CONTEXT_SIZE;

  /* Add trailing context to the hunk */  
  while (baton->current_line[0] < target_line)
    {
      SVN_ERR(svn_diff__file_output_unified_line(baton, 
                svn_diff__file_output_unified_context, 0));
    }

  /* If the file is non-empty, convert the line indexes from
     zero based to one based */
  for (i = 0; i < 2; i++)
    {
      if (baton->hunk_length[i] > 0)
        baton->hunk_start[i]++;
    }

  /* Output the hunk header.  If the hunk length is 1, the file is a one line
     file.  In this case, surpress the number of lines in the hunk (it is
     1 implicitly) */
  apr_file_printf(baton->output_file, "@@ -%" APR_OFF_T_FMT,
                  baton->hunk_start[0]);
  if (baton->hunk_length[0] != 1)
    {
      apr_file_printf(baton->output_file, ",%" APR_OFF_T_FMT,
                      baton->hunk_length[0]);
    }

  apr_file_printf(baton->output_file, " +%" APR_OFF_T_FMT,
                  baton->hunk_start[1]);
  if (baton->hunk_length[1] != 1)
    {
      apr_file_printf(baton->output_file, ",%" APR_OFF_T_FMT,
                      baton->hunk_length[1]);
    }

  apr_file_printf(baton->output_file, " @@\n");
  
  /* Output the hunk content */
  hunk_len = baton->hunk->len;
  rv = apr_file_write(baton->output_file, baton->hunk->data, &hunk_len);
  if (rv != APR_SUCCESS)
    {
      return svn_error_create(rv, NULL,
               "svn_diff_file_output_unified: error writing hunk.");
    }

  /* Prepare for the next hunk */
  baton->hunk_length[0] = 0;
  baton->hunk_length[1] = 0;
  svn_stringbuf_setempty(baton->hunk);

  return NULL;
}

static
svn_error_t *
svn_diff__file_output_unified_diff_modified(void *baton,
  apr_off_t original_start, apr_off_t original_length,
  apr_off_t modified_start, apr_off_t modified_length,
  apr_off_t latest_start, apr_off_t latest_length)
{
  svn_diff__file_output_baton_t *output_baton = baton;
  apr_off_t target_line[2];
  int i;

  target_line[0] = original_start >= SVN_DIFF__UNIFIED_CONTEXT_SIZE
                   ? original_start - SVN_DIFF__UNIFIED_CONTEXT_SIZE : 0;
  target_line[1] = modified_start;

  /* If the changed ranges are far enough apart (no overlapping context),
     flush the current hunk. */
  if (output_baton->hunk_start[0] + output_baton->hunk_length[0] 
      + SVN_DIFF__UNIFIED_CONTEXT_SIZE < target_line[0])
    {
      SVN_ERR(svn_diff__file_output_unified_flush_hunk(output_baton));

      output_baton->hunk_start[0] = target_line[0];
      output_baton->hunk_start[1] = target_line[1] + target_line[0] 
                                    - original_start;
      
      /* Skip lines until we are at the beginning of the context we want to
         display */
      while (output_baton->current_line[0] < target_line[0])
        {
          SVN_ERR(svn_diff__file_output_unified_line(output_baton,
                    svn_diff__file_output_unified_skip, 0));
        }
    }

  /* Skip lines until we are at the start of the changed range */
  while (output_baton->current_line[1] < target_line[1])
    {
      SVN_ERR(svn_diff__file_output_unified_line(output_baton,
                svn_diff__file_output_unified_skip, 1));
    }

  /* Output the context preceding the changed range */
  while (output_baton->current_line[0] < original_start)
    {
      SVN_ERR(svn_diff__file_output_unified_line(output_baton, 
                svn_diff__file_output_unified_context, 0));
    }
  
  target_line[0] = original_start + original_length;
  target_line[1] = modified_start + modified_length;

  /* Output the changed range */
  for (i = 0; i < 2; i++)
    {
      while (output_baton->current_line[i] < target_line[i])
        {
          SVN_ERR(svn_diff__file_output_unified_line(output_baton, i == 0 
                    ? svn_diff__file_output_unified_delete
                    : svn_diff__file_output_unified_insert, i));
        }
    }

  return NULL;
}

static
const char *
svn_diff__file_output_unified_default_hdr(apr_pool_t *pool,
                                          const char *path)
{
  apr_finfo_t file_info;
  apr_time_exp_t exploded_time;
  char time_buffer[64];
  apr_size_t time_len;

  svn_io_stat(&file_info, path, APR_FINFO_MTIME, pool);
  apr_time_exp_lt(&exploded_time, file_info.mtime);
          
  apr_strftime(time_buffer, &time_len, sizeof(time_buffer) - 1,
               "%a %b %e %H:%M:%S %Y", &exploded_time);

  return apr_psprintf(pool, "%s\t%s", path, time_buffer);
}

static const svn_diff_output_fns_t svn_diff__file_output_unified_vtable =
{
  NULL, /* output_common */
  svn_diff__file_output_unified_diff_modified,
  NULL, /* output_diff_latest */
  NULL, /* output_diff_common */
  NULL  /* output_conflict */
};

svn_error_t *
svn_diff_file_output_unified(apr_file_t *output_file,
                             svn_diff_t *diff,
                             const char *original_path,
                             const char *modified_path,
                             const char *original_header,
                             const char *modified_header,
                             apr_pool_t *pool)
{
  svn_diff__file_output_baton_t baton;
  int i;
    
  if (svn_diff_contains_diffs(diff)) 
    {
      memset(&baton, 0, sizeof(baton));
      baton.output_file = output_file;
      baton.pool = pool;
      baton.path[0] = original_path;
      baton.path[1] = modified_path;
      baton.hunk = svn_stringbuf_create("", pool);

      for (i = 0; i < 2; i++)
        { 
          SVN_ERR( svn_io_file_open(&baton.file[i], baton.path[i],
                                    APR_READ, APR_OS_DEFAULT, pool) );
        }

      if (original_header == NULL)
        {
          original_header = 
            svn_diff__file_output_unified_default_hdr(pool, original_path);
        }

      if (modified_header == NULL)
        {
          modified_header =
            svn_diff__file_output_unified_default_hdr(pool, modified_path);
        }

      SVN_ERR( svn_io_file_printf(output_file,
                                  "--- %s\n"
                                  "+++ %s\n",
                                  original_header, modified_header) );

      SVN_ERR(svn_diff_output(diff, &baton,
                              &svn_diff__file_output_unified_vtable));
      SVN_ERR(svn_diff__file_output_unified_flush_hunk(&baton));

      for (i = 0; i < 2; i++)
        { 
          apr_status_t rv = apr_file_close(baton.file[i]);
          if (rv != APR_SUCCESS)
            {
              return svn_error_createf(rv, NULL,
                                       "failed to close file '%s'.",
                                       baton.path[i]);
            }
        }
    }

  return NULL;
}


/** Display diff3 **/

typedef struct svn_diff3__file_output_baton_t
{
  apr_file_t *output_file;

  const char *path[3];
  apr_file_t *file[3];

  apr_off_t   current_line[3];

  char        buffer[3][4096];
  apr_size_t  length[3];
  char       *curp[3];

<<<<<<< HEAD
  const char *conflict_start;
  const char *conflict_seperator;
  const char *conflict_end;
=======
  const char *conflict_modified;
  const char *conflict_original;
  const char *conflict_seperator;
  const char *conflict_latest;

  svn_boolean_t display_original_in_conflict;
  svn_boolean_t display_resolved_conflicts;
>>>>>>> 568fa1e5

  apr_pool_t *pool;
} svn_diff3__file_output_baton_t;

typedef enum svn_diff3__file_output_type_e
{
  svn_diff3__file_output_skip,
  svn_diff3__file_output_normal,
} svn_diff3__file_output_type_e;


static
svn_error_t *
svn_diff3__file_output_line(svn_diff3__file_output_baton_t *baton,
                            svn_diff3__file_output_type_e type,
                            int idx)
{
  char *curp;
  char *eol;
  apr_size_t length;
  apr_size_t len;
  apr_status_t rv;
  svn_boolean_t bytes_processed = FALSE;

  length = baton->length[idx];
  curp = baton->curp[idx];

  /* Lazily update the current line even if we're at EOF.
   */
  baton->current_line[idx]++;

  if (length == 0 && apr_file_eof(baton->file[idx]))
    {
      return NULL;
    }

  do
    {
      if (length > 0)
        {
          eol = memchr(curp, '\n', length);

          if (eol != NULL)
            {
              eol++;
              len = (apr_size_t)(eol - curp);
              length -= len;

              if (type != svn_diff3__file_output_skip)
                {
                  rv = apr_file_write(baton->output_file, curp, &len);
                  if (rv != APR_SUCCESS)
                    {
                       return svn_error_create(rv, NULL,
                         "svn_diff3_file_output: error writing file.");
                    }
                }

              baton->curp[idx] = eol;
              baton->length[idx] = length;

              rv = APR_SUCCESS;

              break;
            }

          if (type != svn_diff3__file_output_skip)
            {
              rv = apr_file_write(baton->output_file, curp, &len);
              if (rv != APR_SUCCESS)
                {
                  return svn_error_create(rv, NULL,
                    "svn_diff3_file_output: error writing file.");
                }
            }

          bytes_processed = TRUE;
        }

      curp = baton->buffer[idx];
      length = sizeof(baton->buffer[idx]);

      rv = apr_file_read(baton->file[idx], curp, &length);
    }
  while (rv == APR_SUCCESS);

  if (rv != APR_SUCCESS && ! APR_STATUS_IS_EOF(rv))
    {
      return svn_error_createf(rv, NULL, "error reading from '%s'.",
                               baton->path[idx]);
    }

  if (APR_STATUS_IS_EOF(rv))
    {
      baton->length[idx] = 0;
    }

  return NULL;
}

static
svn_error_t *
svn_diff3__file_output_hunk(void *baton,
  int idx,
  apr_off_t target_line, apr_off_t target_length)
{
  svn_diff3__file_output_baton_t *output_baton = baton;

  /* Skip lines until we are at the start of the changed range */
  while (output_baton->current_line[idx] < target_line)
    {
      SVN_ERR(svn_diff3__file_output_line(output_baton,
                svn_diff3__file_output_skip, idx));
    }

  target_line += target_length;

  while (output_baton->current_line[idx] < target_line)
    {
      SVN_ERR(svn_diff3__file_output_line(output_baton,
                svn_diff3__file_output_normal, idx));
    }

  return NULL;
}

static
svn_error_t *
svn_diff3__file_output_common(void *baton,
  apr_off_t original_start, apr_off_t original_length,
  apr_off_t modified_start, apr_off_t modified_length,
  apr_off_t latest_start, apr_off_t latest_length)
{
  return svn_diff3__file_output_hunk(baton, 0,
           original_start, original_length);
}

static
svn_error_t *
svn_diff3__file_output_diff_modified(void *baton,
  apr_off_t original_start, apr_off_t original_length,
  apr_off_t modified_start, apr_off_t modified_length,
  apr_off_t latest_start, apr_off_t latest_length)
{
  return svn_diff3__file_output_hunk(baton, 1,
           modified_start, modified_length);
}

static
svn_error_t *
svn_diff3__file_output_diff_latest(void *baton,
  apr_off_t original_start, apr_off_t original_length,
  apr_off_t modified_start, apr_off_t modified_length,
  apr_off_t latest_start, apr_off_t latest_length)
{
  return svn_diff3__file_output_hunk(baton, 2,
           latest_start, latest_length);
}

static
svn_error_t *
svn_diff3__file_output_conflict(void *baton,
  apr_off_t original_start, apr_off_t original_length,
  apr_off_t modified_start, apr_off_t modified_length,
  apr_off_t latest_start, apr_off_t latest_length,
  svn_diff_t *diff);

static const svn_diff_output_fns_t svn_diff3__file_output_vtable =
{
  svn_diff3__file_output_common,
  svn_diff3__file_output_diff_modified,
  svn_diff3__file_output_diff_latest,
  svn_diff3__file_output_diff_modified, /* output_diff_common */
  svn_diff3__file_output_conflict
};

static
svn_error_t *
svn_diff3__file_output_conflict(void *baton,
  apr_off_t original_start, apr_off_t original_length,
  apr_off_t modified_start, apr_off_t modified_length,
  apr_off_t latest_start, apr_off_t latest_length,
  svn_diff_t *diff)
{
  apr_status_t rv;
  svn_diff3__file_output_baton_t *file_baton = baton;

<<<<<<< HEAD
  if (diff)
=======
  if (diff && file_baton->display_resolved_conflicts)
>>>>>>> 568fa1e5
    {
      return svn_diff_output(diff, baton,
                             &svn_diff3__file_output_vtable);
    }

<<<<<<< HEAD
  rv = apr_file_puts(file_baton->conflict_start, file_baton->output_file);
=======
  rv = apr_file_puts(file_baton->conflict_modified, file_baton->output_file);
  if (rv != APR_SUCCESS)
    {
      return svn_error_create(rv, NULL,
        "svn_diff3_file_output: error writing file.");
    }
>>>>>>> 568fa1e5

  SVN_ERR(svn_diff3__file_output_hunk(baton, 1,
            modified_start, modified_length));

<<<<<<< HEAD
  rv = apr_file_puts(file_baton->conflict_seperator, file_baton->output_file);
=======
  if (file_baton->display_original_in_conflict)
    {
      rv = apr_file_puts(file_baton->conflict_original, file_baton->output_file);
      if (rv != APR_SUCCESS)
        {
          return svn_error_create(rv, NULL,
            "svn_diff3_file_output: error writing file.");
        }

      SVN_ERR(svn_diff3__file_output_hunk(baton, 0,
              original_start, original_length));
    }

  rv = apr_file_puts(file_baton->conflict_seperator, file_baton->output_file);
  if (rv != APR_SUCCESS)
    {
      return svn_error_create(rv, NULL,
        "svn_diff3_file_output: error writing file.");
    }
>>>>>>> 568fa1e5

  SVN_ERR(svn_diff3__file_output_hunk(baton, 2,
            latest_start, latest_length));

<<<<<<< HEAD
  rv = apr_file_puts(file_baton->conflict_end, file_baton->output_file);
=======
  rv = apr_file_puts(file_baton->conflict_latest, file_baton->output_file);
  if (rv != APR_SUCCESS)
    {
      return svn_error_create(rv, NULL,
        "svn_diff3_file_output: error writing file.");
    }
>>>>>>> 568fa1e5

  return NULL;
}

svn_error_t *
svn_diff3_file_output(apr_file_t *output_file,
                      svn_diff_t *diff,
                      const char *original_path,
                      const char *modified_path,
                      const char *latest_path,
<<<<<<< HEAD
                      const char *conflict_start,
                      const char *conflict_seperator,
                      const char *conflict_end,
=======
                      const char *conflict_modified,
                      const char *conflict_original,
                      const char *conflict_seperator,
                      const char *conflict_latest,
                      svn_boolean_t display_original_in_conflict,
                      svn_boolean_t display_resolved_conflicts,
>>>>>>> 568fa1e5
                      apr_pool_t *pool)
{
  svn_diff3__file_output_baton_t baton;
  int i;

  memset(&baton, 0, sizeof(baton));
  baton.output_file = output_file;
  baton.pool = pool;
  baton.path[0] = original_path;
  baton.path[1] = modified_path;
  baton.path[2] = latest_path;
<<<<<<< HEAD
  baton.conflict_start = conflict_start ? conflict_start : "<<<< MODIFIED\n";
  baton.conflict_seperator = conflict_seperator ? conflict_seperator : "==== LATEST\n";
  baton.conflict_end = conflict_end ? conflict_end : ">>>> END\n";

  for (i = 0; i < 3; i++)
    {
      SVN_ERR( svn_io_file_open(&baton.file[i], baton.path[i],
                                APR_READ, APR_OS_DEFAULT, pool) );
=======
  baton.conflict_modified = conflict_modified ? conflict_modified
                            : apr_psprintf(pool, "<<<<<<< %s\n", modified_path);
  baton.conflict_original = conflict_original ? conflict_original
                            : apr_psprintf(pool, "||||||| %s\n", original_path);
  baton.conflict_seperator = conflict_seperator ? conflict_seperator
                             : "=======\n";
  baton.conflict_latest = conflict_latest ? conflict_latest 
                          : apr_psprintf(pool, ">>>>>>> %s\n", latest_path);

  baton.display_original_in_conflict = display_original_in_conflict;
  baton.display_resolved_conflicts = display_resolved_conflicts &&
                                     !display_original_in_conflict;

  for (i = 0; i < 3; i++)
    {
      SVN_ERR(svn_io_file_open(&baton.file[i], baton.path[i],
                               APR_READ, APR_OS_DEFAULT, pool));
>>>>>>> 568fa1e5
    }

  SVN_ERR(svn_diff_output(diff, &baton,
                          &svn_diff3__file_output_vtable));

  for (i = 0; i < 3; i++)
    {
      apr_status_t rv = apr_file_close(baton.file[i]);
      if (rv != APR_SUCCESS)
        {
          return svn_error_createf(rv, NULL,
                                   "failed to close file '%s'.",
                                   baton.path[i]);
        }
    }

  return NULL;
}<|MERGE_RESOLUTION|>--- conflicted
+++ resolved
@@ -639,11 +639,6 @@
   apr_size_t  length[3];
   char       *curp[3];
 
-<<<<<<< HEAD
-  const char *conflict_start;
-  const char *conflict_seperator;
-  const char *conflict_end;
-=======
   const char *conflict_modified;
   const char *conflict_original;
   const char *conflict_seperator;
@@ -651,7 +646,6 @@
 
   svn_boolean_t display_original_in_conflict;
   svn_boolean_t display_resolved_conflicts;
->>>>>>> 568fa1e5
 
   apr_pool_t *pool;
 } svn_diff3__file_output_baton_t;
@@ -839,33 +833,22 @@
   apr_status_t rv;
   svn_diff3__file_output_baton_t *file_baton = baton;
 
-<<<<<<< HEAD
-  if (diff)
-=======
   if (diff && file_baton->display_resolved_conflicts)
->>>>>>> 568fa1e5
     {
       return svn_diff_output(diff, baton,
                              &svn_diff3__file_output_vtable);
     }
 
-<<<<<<< HEAD
-  rv = apr_file_puts(file_baton->conflict_start, file_baton->output_file);
-=======
   rv = apr_file_puts(file_baton->conflict_modified, file_baton->output_file);
   if (rv != APR_SUCCESS)
     {
       return svn_error_create(rv, NULL,
         "svn_diff3_file_output: error writing file.");
     }
->>>>>>> 568fa1e5
 
   SVN_ERR(svn_diff3__file_output_hunk(baton, 1,
             modified_start, modified_length));
 
-<<<<<<< HEAD
-  rv = apr_file_puts(file_baton->conflict_seperator, file_baton->output_file);
-=======
   if (file_baton->display_original_in_conflict)
     {
       rv = apr_file_puts(file_baton->conflict_original, file_baton->output_file);
@@ -885,21 +868,16 @@
       return svn_error_create(rv, NULL,
         "svn_diff3_file_output: error writing file.");
     }
->>>>>>> 568fa1e5
 
   SVN_ERR(svn_diff3__file_output_hunk(baton, 2,
             latest_start, latest_length));
 
-<<<<<<< HEAD
-  rv = apr_file_puts(file_baton->conflict_end, file_baton->output_file);
-=======
   rv = apr_file_puts(file_baton->conflict_latest, file_baton->output_file);
   if (rv != APR_SUCCESS)
     {
       return svn_error_create(rv, NULL,
         "svn_diff3_file_output: error writing file.");
     }
->>>>>>> 568fa1e5
 
   return NULL;
 }
@@ -910,18 +888,12 @@
                       const char *original_path,
                       const char *modified_path,
                       const char *latest_path,
-<<<<<<< HEAD
-                      const char *conflict_start,
-                      const char *conflict_seperator,
-                      const char *conflict_end,
-=======
                       const char *conflict_modified,
                       const char *conflict_original,
                       const char *conflict_seperator,
                       const char *conflict_latest,
                       svn_boolean_t display_original_in_conflict,
                       svn_boolean_t display_resolved_conflicts,
->>>>>>> 568fa1e5
                       apr_pool_t *pool)
 {
   svn_diff3__file_output_baton_t baton;
@@ -933,16 +905,6 @@
   baton.path[0] = original_path;
   baton.path[1] = modified_path;
   baton.path[2] = latest_path;
-<<<<<<< HEAD
-  baton.conflict_start = conflict_start ? conflict_start : "<<<< MODIFIED\n";
-  baton.conflict_seperator = conflict_seperator ? conflict_seperator : "==== LATEST\n";
-  baton.conflict_end = conflict_end ? conflict_end : ">>>> END\n";
-
-  for (i = 0; i < 3; i++)
-    {
-      SVN_ERR( svn_io_file_open(&baton.file[i], baton.path[i],
-                                APR_READ, APR_OS_DEFAULT, pool) );
-=======
   baton.conflict_modified = conflict_modified ? conflict_modified
                             : apr_psprintf(pool, "<<<<<<< %s\n", modified_path);
   baton.conflict_original = conflict_original ? conflict_original
@@ -960,7 +922,6 @@
     {
       SVN_ERR(svn_io_file_open(&baton.file[i], baton.path[i],
                                APR_READ, APR_OS_DEFAULT, pool));
->>>>>>> 568fa1e5
     }
 
   SVN_ERR(svn_diff_output(diff, &baton,
