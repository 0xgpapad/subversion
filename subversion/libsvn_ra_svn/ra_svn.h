<<<<<<< HEAD
/*
 * ra_svn.h :  private declarations for the ra_svn module
 *
 * ====================================================================
 * Copyright (c) 2000-2003 CollabNet.  All rights reserved.
 *
 * This software is licensed as described in the file COPYING, which
 * you should have received as part of this distribution.  The terms
 * are also available at http://subversion.tigris.org/license-1.html.
 * If newer versions of this license are posted there, you may use a
 * newer version instead, at your option.
 *
 * This software consists of voluntary contributions made by many
 * individuals.  For exact contribution history, see the revision
 * history and logs, available at http://subversion.tigris.org/.
 * ====================================================================
 */



#ifndef RA_SVN_H
#define RA_SVN_H

#ifdef __cplusplus
extern "C" {
#endif /* __cplusplus */

#include <apr_network_io.h>
#include <apr_file_io.h>
#include <apr_thread_proc.h>

/* This structure is opaque to the server.  The client pokes at the
 * first few fields during setup and cleanup, and also uses the pool. */
struct svn_ra_svn_conn_st {
  apr_socket_t *sock;     /* NULL if using in_file/out_file */
  apr_file_t *in_file;
  apr_file_t *out_file;
  apr_proc_t *proc;       /* Used by client.c when sock is NULL */
  char read_buf[4096];
  char *read_ptr;
  char *read_end;
  char write_buf[4096];
  int write_pos;
  apr_pool_t *pool;
};

#ifdef __cplusplus
}
#endif /* __cplusplus */

#endif  /* RA_SVN_H */
=======
/*
 * ra_svn.h :  private declarations for the ra_svn module
 *
 * ====================================================================
 * Copyright (c) 2000-2003 CollabNet.  All rights reserved.
 *
 * This software is licensed as described in the file COPYING, which
 * you should have received as part of this distribution.  The terms
 * are also available at http://subversion.tigris.org/license-1.html.
 * If newer versions of this license are posted there, you may use a
 * newer version instead, at your option.
 *
 * This software consists of voluntary contributions made by many
 * individuals.  For exact contribution history, see the revision
 * history and logs, available at http://subversion.tigris.org/.
 * ====================================================================
 */



#ifndef RA_SVN_H
#define RA_SVN_H

#ifdef __cplusplus
extern "C" {
#endif /* __cplusplus */

#include <apr_network_io.h>
#include <apr_file_io.h>
#include <apr_thread_proc.h>

/* This structure is opaque to the server.  The client pokes at the
 * first few fields during setup and cleanup, and also uses the pool. */
struct svn_ra_svn_conn_st {
  apr_socket_t *sock;     /* NULL if using in_file/out_file */
  apr_file_t *in_file;
  apr_file_t *out_file;
  apr_proc_t *proc;       /* Used by client.c when sock is NULL */
  char read_buf[4096];
  char *read_ptr;
  char *read_end;
  char write_buf[4096];
  int write_pos;
  apr_pool_t *pool;
};

#ifdef __cplusplus
}
#endif /* __cplusplus */

#endif  /* RA_SVN_H */
>>>>>>> 568fa1e5
<|MERGE_RESOLUTION|>--- conflicted
+++ resolved
@@ -1,4 +1,3 @@
-<<<<<<< HEAD
 /*
  * ra_svn.h :  private declarations for the ra_svn module
  *
@@ -50,58 +49,4 @@
 }
 #endif /* __cplusplus */
 
-#endif  /* RA_SVN_H */
-=======
-/*
- * ra_svn.h :  private declarations for the ra_svn module
- *
- * ====================================================================
- * Copyright (c) 2000-2003 CollabNet.  All rights reserved.
- *
- * This software is licensed as described in the file COPYING, which
- * you should have received as part of this distribution.  The terms
- * are also available at http://subversion.tigris.org/license-1.html.
- * If newer versions of this license are posted there, you may use a
- * newer version instead, at your option.
- *
- * This software consists of voluntary contributions made by many
- * individuals.  For exact contribution history, see the revision
- * history and logs, available at http://subversion.tigris.org/.
- * ====================================================================
- */
-
-
--
-#ifndef RA_SVN_H
-#define RA_SVN_H
-
-#ifdef __cplusplus
-extern "C" {
-#endif /* __cplusplus */
-
-#include <apr_network_io.h>
-#include <apr_file_io.h>
-#include <apr_thread_proc.h>
-
-/* This structure is opaque to the server.  The client pokes at the
- * first few fields during setup and cleanup, and also uses the pool. */
-struct svn_ra_svn_conn_st {
-  apr_socket_t *sock;     /* NULL if using in_file/out_file */
-  apr_file_t *in_file;
-  apr_file_t *out_file;
-  apr_proc_t *proc;       /* Used by client.c when sock is NULL */
-  char read_buf[4096];
-  char *read_ptr;
-  char *read_end;
-  char write_buf[4096];
-  int write_pos;
-  apr_pool_t *pool;
-};
-
-#ifdef __cplusplus
-}
-#endif /* __cplusplus */
-
-#endif  /* RA_SVN_H */
->>>>>>> 568fa1e5
+#endif  /* RA_SVN_H */