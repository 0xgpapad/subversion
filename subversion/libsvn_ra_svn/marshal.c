--- conflicted
+++ resolved
@@ -915,15 +915,9 @@
 
   while (1)
     {
-<<<<<<< HEAD
-      svn_pool_clear(subpool);
-      SVN_ERR(svn_ra_svn_read_tuple(conn, subpool, "wl", &cmdname, &params));
-      for (i = 0; commands[i].cmdname; i++)
-=======
       svn_pool_clear(iterpool);
       err = svn_ra_svn_read_tuple(conn, iterpool, "wl", &cmdname, &params);
       if (err)
->>>>>>> 79d0a718
         {
           if (!error_on_disconnect
               && err->apr_err == SVN_ERR_RA_SVN_CONNECTION_CLOSED)
@@ -958,10 +952,7 @@
       if (command && command->terminate)
         break;
     }
-<<<<<<< HEAD
-=======
   svn_pool_destroy(iterpool);
->>>>>>> 79d0a718
   svn_pool_destroy(subpool);
   return SVN_NO_ERROR;
 }
