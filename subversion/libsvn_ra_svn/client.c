/*
 * client.c :  Functions for repository access via the Subversion protocol
 *
 * ====================================================================
 * Copyright (c) 2000-2004 CollabNet.  All rights reserved.
 *
 * This software is licensed as described in the file COPYING, which
 * you should have received as part of this distribution.  The terms
 * are also available at http://subversion.tigris.org/license-1.html.
 * If newer versions of this license are posted there, you may use a
 * newer version instead, at your option.
 *
 * This software consists of voluntary contributions made by many
 * individuals.  For exact contribution history, see the revision
 * history and logs, available at http://subversion.tigris.org/.
 * ====================================================================
 */



#define APR_WANT_STRFUNC
#include <apr_want.h>
#include <apr_general.h>
#include <apr_strings.h>
#include <apr_network_io.h>
#include <apr_md5.h>
#include <apr_uri.h>
#include <assert.h>

#include "svn_types.h"
#include "svn_string.h"
#include "svn_error.h"
#include "svn_time.h"
#include "svn_path.h"
#include "svn_pools.h"
#include "svn_config.h"
#include "svn_private_config.h"
#include "svn_ra.h"
#include "../libsvn_ra/ra_loader.h"
#include "svn_ra_svn.h"
#include "svn_md5.h"
<<<<<<< HEAD
#include "svn_base64.h"
=======
#include "svn_props.h"
>>>>>>> 4498a475

#include "ra_svn_ssl.h"

typedef struct {
  svn_ra_svn_conn_t *conn;
  int protocol_version;
  svn_boolean_t is_tunneled;
  svn_auth_baton_t *auth_baton;
  const char *user;
  const char *hostname;
  const char *realm_prefix;
} ra_svn_session_baton_t;

typedef struct {
  ra_svn_session_baton_t *sess_baton;
  apr_pool_t *pool;
  svn_revnum_t *new_rev;
  svn_commit_callback_t callback;
  void *callback_baton;
} ra_svn_commit_callback_baton_t;

typedef struct {
  ra_svn_session_baton_t *sess_baton;
  svn_ra_svn_conn_t *conn;
  apr_pool_t *pool;
  const svn_delta_editor_t *editor;
  void *edit_baton;
} ra_svn_reporter_baton_t;

/* Parse an svn URL's tunnel portion into tunnel, if there is a tunnel
   portion. */

static void parse_tunnel(const char *url, const char **tunnel,
                         apr_pool_t *pool)
{
  const char *p;

  *tunnel = NULL;

  if (strncasecmp(url, "svn", 3) != 0)
    return;
  url += 3;

  /* Get the tunnel specification, if any. */
  if (*url == '+')
    {
      url++;
      p = strchr(url, ':');
      if (!p)
        return;
      *tunnel = apr_pstrmemdup(pool, url, p - url);
      url = p;
    }
}

static svn_error_t *make_connection(const char *hostname, unsigned short port,
                                    apr_socket_t **sock, apr_pool_t *pool)
{
  apr_sockaddr_t *sa;
  apr_status_t status;
  int family = APR_INET;
  
  /* Make sure we have IPV6 support first before giving apr_sockaddr_info_get
     APR_UNSPEC, because it may give us back an IPV6 address even if we can't
     create IPV6 sockets.  */  

#if APR_HAVE_IPV6
#ifdef MAX_SECS_TO_LINGER
  status = apr_socket_create(sock, APR_INET6, SOCK_STREAM, pool);
#else
  status = apr_socket_create(sock, APR_INET6, SOCK_STREAM,
                             APR_PROTO_TCP, pool);
#endif
  if (status == 0)
    {
      apr_socket_close(*sock);
      family = APR_UNSPEC;
    }
#endif

  /* Resolve the hostname. */
  status = apr_sockaddr_info_get(&sa, hostname, family, port, 0, pool);
  if (status)
    return svn_error_createf(status, NULL, _("Unknown hostname '%s'"),
                             hostname);

  /* Create the socket. */
#ifdef MAX_SECS_TO_LINGER
  /* ### old APR interface */
  status = apr_socket_create(sock, sa->family, SOCK_STREAM, pool);
#else
  status = apr_socket_create(sock, sa->family, SOCK_STREAM, APR_PROTO_TCP, 
                             pool);
#endif
  if (status)
    return svn_error_wrap_apr(status, _("Can't create socket"));

  status = apr_socket_connect(*sock, sa);
  if (status)
    return svn_error_wrap_apr(status, _("Can't connect to host '%s'"),
                              hostname);

  return SVN_NO_ERROR;
}

/* Convert a property list received from the server into a hash table. */
static svn_error_t *parse_proplist(apr_array_header_t *list, apr_pool_t *pool,
                                   apr_hash_t **props)
{
  char *name;
  svn_string_t *value;
  svn_ra_svn_item_t *elt;
  int i;

  *props = apr_hash_make(pool);
  for (i = 0; i < list->nelts; i++)
    {
      elt = &((svn_ra_svn_item_t *) list->elts)[i];
      if (elt->kind != SVN_RA_SVN_LIST)
        return svn_error_create(SVN_ERR_RA_SVN_MALFORMED_DATA, NULL,
                                _("Proplist element not a list"));
      SVN_ERR(svn_ra_svn_parse_tuple(elt->u.list, pool, "cs", &name, &value));
      apr_hash_set(*props, name, APR_HASH_KEY_STRING, value);
    }
  return SVN_NO_ERROR;
}

/* Set *DIFFS to an array of svn_prop_t, allocated in POOL, based on the
   property diffs in LIST, received from the server. */
static svn_error_t *parse_prop_diffs(apr_array_header_t *list,
                                     apr_pool_t *pool,
                                     apr_array_header_t **diffs)
{
  svn_ra_svn_item_t *elt;
  svn_prop_t *prop;
  int i;

  *diffs = apr_array_make(pool, list->nelts, sizeof(svn_prop_t));

  for (i = 0; i < list->nelts; i++)
    {
      elt = &APR_ARRAY_IDX(list, i, svn_ra_svn_item_t);
      if (elt->kind != SVN_RA_SVN_LIST)
        return svn_error_create(SVN_ERR_RA_SVN_MALFORMED_DATA, NULL,
                                _("Prop diffs element not a list"));
      prop = apr_array_push(*diffs);
      SVN_ERR(svn_ra_svn_parse_tuple(elt->u.list, pool, "c(?s)", &prop->name,
                                     &prop->value));
    }
  return SVN_NO_ERROR;
}

/* Parse a lockdesc, provided in LIST as specified by the protocol into
   LOCK, allocated in POOL. */
static svn_error_t *parse_lock(apr_array_header_t *list, apr_pool_t *pool,
                               svn_lock_t **lock)
{
  const char *cdate, *edate;
  *lock = svn_lock_create (pool);
  SVN_ERR(svn_ra_svn_parse_tuple(list, pool, "ccc(?c)c(?c)", &(*lock)->path,
                                 &(*lock)->token, &(*lock)->owner,
                                 &(*lock)->comment, &cdate, &edate));
  (*lock)->path = svn_path_canonicalize((*lock)->path, pool);
  SVN_ERR(svn_time_from_cstring(&(*lock)->creation_date, cdate, pool));
  if (edate)
    SVN_ERR(svn_time_from_cstring(&(*lock)->expiration_date, edate, pool));
  return SVN_NO_ERROR;
}

static svn_error_t *interpret_kind(const char *str, apr_pool_t *pool,
                                   svn_node_kind_t *kind)
{
  if (strcmp(str, "none") == 0)
    *kind = svn_node_none;
  else if (strcmp(str, "file") == 0)
    *kind = svn_node_file;
  else if (strcmp(str, "dir") == 0)
    *kind = svn_node_dir;
  else if (strcmp(str, "unknown") == 0)
    *kind = svn_node_unknown;
  else
    return svn_error_createf(SVN_ERR_RA_SVN_MALFORMED_DATA, NULL,
                             _("Unrecognized node kind '%s' from server"),
                             str);
  return SVN_NO_ERROR;
}

/* --- AUTHENTICATION ROUTINES --- */

static svn_boolean_t find_mech(apr_array_header_t *mechlist, const char *mech)
{
  int i;
  svn_ra_svn_item_t *elt;

  for (i = 0; i < mechlist->nelts; i++)
    {
      elt = &((svn_ra_svn_item_t *) mechlist->elts)[i];
      if (elt->kind == SVN_RA_SVN_WORD && strcmp(elt->u.word, mech) == 0)
        return TRUE;
    }
  return FALSE;
}

/* Having picked a mechanism, start authentication by writing out an
 * auth response.  If COMPAT is true, also write out a version number
 * and capability list.  MECH_ARG may be NULL for mechanisms with no
 * initial client response. */
static svn_error_t *auth_response(svn_ra_svn_conn_t *conn, apr_pool_t *pool,
                                  const char *mech, const char *mech_arg,
                                  svn_boolean_t compat)
{
  if (compat)
    return svn_ra_svn_write_tuple(conn, pool, "nw(?c)(ww)", (apr_uint64_t) 1,
                                  mech, mech_arg,
                                  SVN_RA_SVN_CAP_EDIT_PIPELINE,
                                  SVN_RA_SVN_CAP_SSL);
  else
    return svn_ra_svn_write_tuple(conn, pool, "w(?c)", mech, mech_arg);
}

/* Read the "success" response to ANONYMOUS or EXTERNAL authentication. */
static svn_error_t *read_success(svn_ra_svn_conn_t *conn, apr_pool_t *pool)
{
  const char *status, *arg;

  SVN_ERR(svn_ra_svn_read_tuple(conn, pool, "w(?c)", &status, &arg));
  if (strcmp(status, "failure") == 0 && arg)
    return svn_error_createf(SVN_ERR_RA_NOT_AUTHORIZED, NULL,
                             _("Authentication error from server: %s"), arg);
  else if (strcmp(status, "success") != 0 || arg)
    return svn_error_create(SVN_ERR_RA_NOT_AUTHORIZED, NULL,
                            _("Unexpected server response to authentication"));
  return SVN_NO_ERROR;
}

/* Authenticate the server certificate. */
static svn_error_t *do_ssl_auth(ra_svn_session_baton_t *sess, 
                                ssl_conn_t *ssl_conn,
                                apr_pool_t *pool)
{
  svn_auth_iterstate_t *state;
  void *creds;
  svn_error_t *error;
  apr_uint32_t *cert_failures = apr_palloc (pool, sizeof(*cert_failures));

  svn_auth_ssl_server_cert_info_t *cert_info = 
    apr_palloc(pool, sizeof(*cert_info));

  SVN_ERR(svn_ra_svn__fill_server_cert_info(ssl_conn, pool, 
                                            sess->hostname,
                                            cert_info, cert_failures));

  svn_auth_set_parameter(sess->auth_baton,
                         SVN_AUTH_PARAM_SSL_SERVER_FAILURES,
                         cert_failures);

  svn_auth_set_parameter(sess->auth_baton,
                         SVN_AUTH_PARAM_SSL_SERVER_CERT_INFO,
                         cert_info);

  SVN_ERR(svn_auth_first_credentials(&creds, &state,
                                     SVN_AUTH_CRED_SSL_SERVER_TRUST,
                                     sess->realm_prefix,
                                     sess->auth_baton,
                                     pool));  

  if (!creds)
        return svn_error_create(SVN_ERR_RA_NOT_AUTHORIZED, NULL,
                                _("Server certificate rejected"));

  error = svn_auth_save_credentials(state, pool);
  
  svn_auth_set_parameter(sess->auth_baton,
                         SVN_AUTH_PARAM_SSL_SERVER_CERT_INFO, NULL);

  return error;
}

/* Respond to an auth request and perform authentication.  REALM may
 * be NULL for the initial authentication exchange of protocol version
 * 1. */
static svn_error_t *do_auth(ra_svn_session_baton_t *sess,
                            apr_array_header_t *mechlist,
                            const char *realm, apr_pool_t *pool)
{
  svn_ra_svn_conn_t *conn = sess->conn;
  const char *realmstring, *user, *password, *msg;
  svn_auth_iterstate_t *iterstate;
  void *creds;
  svn_boolean_t compat = (realm == NULL);

  realmstring = realm ? apr_psprintf(pool, "%s %s", sess->realm_prefix, realm)
    : sess->realm_prefix;
  if (sess->is_tunneled && find_mech(mechlist, "EXTERNAL"))
    {
      /* Ask the server to use the tunnel connection environment (on
       * Unix, that means uid) to determine the authentication name. */
      SVN_ERR(auth_response(conn, pool, "EXTERNAL", "", compat));
      return read_success(conn, pool);
    }
  else if (find_mech(mechlist, "ANONYMOUS"))
    {
      SVN_ERR(auth_response(conn, pool, "ANONYMOUS", "", compat));
      return read_success(conn, pool);
    }
  else if (find_mech(mechlist, "CRAM-MD5"))
    {
      SVN_ERR(svn_auth_first_credentials(&creds, &iterstate,
                                         SVN_AUTH_CRED_SIMPLE, realmstring,
                                         sess->auth_baton, pool));
      if (!creds)
        return svn_error_create(SVN_ERR_RA_NOT_AUTHORIZED, NULL,
                                _("Can't get password"));
      while (creds)
        {
          user = ((svn_auth_cred_simple_t *) creds)->username;
          password = ((svn_auth_cred_simple_t *) creds)->password;
          SVN_ERR(auth_response(conn, pool, "CRAM-MD5", NULL, compat));
          SVN_ERR(svn_ra_svn__cram_client(conn, pool, user, password, &msg));
          if (!msg)
            break;
          SVN_ERR(svn_auth_next_credentials(&creds, iterstate, pool));
        }
      if (!creds)
        return svn_error_createf(SVN_ERR_RA_NOT_AUTHORIZED, NULL,
                                 _("Authentication error from server: %s"),
                                 msg);
      SVN_ERR(svn_auth_save_credentials(iterstate, pool));
      return SVN_NO_ERROR;
    }
  else
    return svn_error_create(SVN_ERR_RA_NOT_AUTHORIZED, NULL,
                            _("Cannot negotiate authentication mechanism"));
}

static svn_error_t *handle_auth_request(ra_svn_session_baton_t *sess,
                                        apr_pool_t *pool)
{
  svn_ra_svn_conn_t *conn = sess->conn;
  apr_array_header_t *mechlist;
  const char *realm;

  if (sess->protocol_version < 2)
    return SVN_NO_ERROR;
  SVN_ERR(svn_ra_svn_read_cmd_response(conn, pool, "lc", &mechlist, &realm));
  if (mechlist->nelts == 0)
    return SVN_NO_ERROR;
  return do_auth(sess, mechlist, realm, pool);
}

/* --- REPORTER IMPLEMENTATION --- */

static svn_error_t *ra_svn_set_path(void *baton, const char *path,
                                    svn_revnum_t rev,
                                    svn_boolean_t start_empty,
                                    const char *lock_token,
                                    apr_pool_t *pool)
{
  ra_svn_reporter_baton_t *b = baton;

  SVN_ERR(svn_ra_svn_write_cmd(b->conn, pool, "set-path", "crb(?c)", path, rev,
                               start_empty, lock_token));
  return SVN_NO_ERROR;
}

static svn_error_t *ra_svn_delete_path(void *baton, const char *path,
                                       apr_pool_t *pool)
{
  ra_svn_reporter_baton_t *b = baton;

  SVN_ERR(svn_ra_svn_write_cmd(b->conn, pool, "delete-path", "c", path));
  return SVN_NO_ERROR;
}

static svn_error_t *ra_svn_link_path(void *baton, const char *path,
                                     const char *url,
                                     svn_revnum_t rev,
                                     svn_boolean_t start_empty,
                                     const char *lock_token,
                                     apr_pool_t *pool)
{
  ra_svn_reporter_baton_t *b = baton;

  SVN_ERR(svn_ra_svn_write_cmd(b->conn, pool, "link-path", "ccrb(?c)",
                               path, url, rev, start_empty, lock_token));
  return SVN_NO_ERROR;
}

static svn_error_t *ra_svn_finish_report(void *baton,
                                         apr_pool_t *pool)
{
  ra_svn_reporter_baton_t *b = baton;

  SVN_ERR(svn_ra_svn_write_cmd(b->conn, b->pool, "finish-report", ""));
  SVN_ERR(handle_auth_request(b->sess_baton, b->pool));
  SVN_ERR(svn_ra_svn_drive_editor(b->conn, b->pool, b->editor, b->edit_baton,
                                  NULL));
  SVN_ERR(svn_ra_svn_read_cmd_response(b->conn, b->pool, ""));
  return SVN_NO_ERROR;
}

static svn_error_t *ra_svn_abort_report(void *baton,
                                        apr_pool_t *pool)
{
  ra_svn_reporter_baton_t *b = baton;

  SVN_ERR(svn_ra_svn_write_cmd(b->conn, b->pool, "abort-report", ""));
  return SVN_NO_ERROR;
}

static svn_ra_reporter2_t ra_svn_reporter = {
  ra_svn_set_path,
  ra_svn_delete_path,
  ra_svn_link_path,
  ra_svn_finish_report,
  ra_svn_abort_report
};

static void ra_svn_get_reporter(ra_svn_session_baton_t *sess_baton,
                                apr_pool_t *pool,
                                const svn_delta_editor_t *editor,
                                void *edit_baton,
                                const svn_ra_reporter2_t **reporter,
                                void **report_baton)
{
  ra_svn_reporter_baton_t *b;

  b = apr_palloc(pool, sizeof(*b));
  b->sess_baton = sess_baton;
  b->conn = sess_baton->conn;
  b->pool = pool;
  b->editor = editor;
  b->edit_baton = edit_baton;

  *reporter = &ra_svn_reporter;
  *report_baton = b;
}

/* --- RA LAYER IMPLEMENTATION --- */

static svn_error_t *find_tunnel_agent(const char *tunnel, const char *user,
                                      const char *host, const char ***argv,
                                      apr_hash_t *config, apr_pool_t *pool)
{
  svn_config_t *cfg;
  const char *val, *var, *cmd;
  char **cmd_argv;
  apr_size_t len;
  apr_status_t status;
  int n;

  /* Look up the tunnel specification in config. */
  cfg = config ? apr_hash_get(config, SVN_CONFIG_CATEGORY_CONFIG,
                              APR_HASH_KEY_STRING) : NULL;
  svn_config_get(cfg, &val, SVN_CONFIG_SECTION_TUNNELS, tunnel, NULL);

  /* We have one predefined tunnel scheme, if it isn't overridden by config. */
  if (!val && strcmp(tunnel, "ssh") == 0)
    val = "$SVN_SSH ssh";

  if (!val || !*val)
    return svn_error_createf(SVN_ERR_BAD_URL, NULL,
                             _("Undefined tunnel scheme '%s'"), tunnel);

  /* If the scheme definition begins with "$varname", it means there
   * is an environment variable which can override the command. */
  if (*val == '$')
    {
      val++;
      len = strcspn(val, " ");
      var = apr_pstrmemdup(pool, val, len);
      cmd = getenv(var);
      if (!cmd)
        {
          cmd = val + len;
          while (*cmd == ' ')
            cmd++;
          if (!*cmd)
            return svn_error_createf(SVN_ERR_BAD_URL, NULL,
                                     _("Tunnel scheme %s requires environment "
                                       "variable %s to be defined"), tunnel,
                                     var);
        }
    }
  else
    cmd = val;

  /* Tokenize the command into a list of arguments. */
  status = apr_tokenize_to_argv(cmd, &cmd_argv, pool);
  if (status != APR_SUCCESS)
    return svn_error_wrap_apr(status, _("Can't tokenize command '%s'"), cmd);

  /* Append the fixed arguments to the result. */
  for (n = 0; cmd_argv[n] != NULL; n++)
    ;
  *argv = apr_palloc(pool, (n + 4) * sizeof(char *));
  memcpy(*argv, cmd_argv, n * sizeof(char *));
  (*argv)[n++] = (user) ? apr_psprintf(pool, "%s@%s", user, host) : host;
  (*argv)[n++] = "svnserve";
  (*argv)[n++] = "-t";
  (*argv)[n] = NULL;

  return SVN_NO_ERROR;
}

/* This function handles any errors which occur in the child process
 * created for a tunnel agent.  We write the error out as a command
 * failure; the code in ra_svn_open() to read the server's greeting
 * will see the error and return it to the caller. */
static void handle_child_process_error(apr_pool_t *pool, apr_status_t status,
                                       const char *desc)
{
  svn_ra_svn_conn_t *conn;
  apr_file_t *in_file, *out_file;
  svn_error_t *err;

  apr_file_open_stdin(&in_file, pool);
  apr_file_open_stdout(&out_file, pool);
  conn = svn_ra_svn_create_conn(NULL, in_file, out_file, pool);
  err = svn_error_wrap_apr(status, _("Error in child process: %s"), desc);
  svn_error_clear(svn_ra_svn_write_cmd_failure(conn, pool, err));
  svn_error_clear(svn_ra_svn_flush(conn, pool));
}

static svn_error_t *make_tunnel(const char **args, svn_ra_svn_conn_t **conn,
                                apr_pool_t *pool)
{
  apr_status_t status;
  apr_proc_t *proc;
  apr_procattr_t *attr;

  status = apr_procattr_create(&attr, pool);
  if (status == APR_SUCCESS)
    status = apr_procattr_io_set(attr, 1, 1, 0);
  if (status == APR_SUCCESS)
    status = apr_procattr_cmdtype_set(attr, APR_PROGRAM_PATH);
  if (status == APR_SUCCESS)
    status = apr_procattr_child_errfn_set(attr, handle_child_process_error);
  proc = apr_palloc(pool, sizeof(*proc));
  if (status == APR_SUCCESS)
    status = apr_proc_create(proc, *args, args, NULL, attr, pool);
  if (status != APR_SUCCESS)
    return svn_error_wrap_apr(status, _("Can't create tunnel"));

  /* Arrange for the tunnel agent to get a SIGKILL on pool
   * cleanup.  This is a little extreme, but the alternatives
   * weren't working out:
   *   - Closing the pipes and waiting for the process to die
   *     was prone to mysterious hangs which are difficult to
   *     diagnose (e.g. svnserve dumps core due to unrelated bug;
   *     sshd goes into zombie state; ssh connection is never
   *     closed; ssh never terminates).
   *   - Killing the tunnel agent with SIGTERM leads to unsightly
   *     stderr output from ssh.
   */
  apr_pool_note_subprocess(pool, proc, APR_KILL_ALWAYS);

  /* APR pipe objects inherit by default.  But we don't want the
   * tunnel agent's pipes held open by future child processes
   * (such as other ra_svn sessions), so turn that off. */
  apr_file_inherit_unset(proc->in);
  apr_file_inherit_unset(proc->out);

  /* Guard against dotfile output to stdout on the server. */
  *conn = svn_ra_svn_create_conn(NULL, proc->out, proc->in, pool);
  SVN_ERR(svn_ra_svn_skip_leading_garbage(*conn, pool));
  return SVN_NO_ERROR;
}

#define RA_SVN_DESCRIPTION \
  N_("Module for accessing a repository using the svn network protocol.")

static const char *ra_svn_get_description(void)
{
  return _(RA_SVN_DESCRIPTION);
}

static const char * const *
ra_svn_get_schemes (apr_pool_t *pool)
{
  static const char *schemes[] = { "svn", NULL };

  return schemes;
}



static svn_error_t *ra_svn_open(svn_ra_session_t *session, const char *url,
                                const svn_ra_callbacks_t *callbacks,
                                void *callback_baton,
                                apr_hash_t *config,
                                apr_pool_t *pool)
{
  ra_svn_session_baton_t *sess;
  svn_ra_svn_conn_t *conn;
  apr_socket_t *sock;
  const char *hostname, *user, *tunnel, **args;
  unsigned short port;
  apr_uint64_t minver, maxver;
  apr_array_header_t *mechlist, *caplist;
  apr_uri_t uri;
  apr_status_t err;
  
  err = apr_uri_parse (pool, url, &uri);
  
  if (err != 0)
    return svn_error_createf(SVN_ERR_RA_ILLEGAL_URL, NULL,
                             _("Illegal svn repository URL '%s'"), url);
  
  port = uri.port ? uri.port : SVN_RA_SVN_PORT;
  hostname = uri.hostname;
  user = uri.user;
  
  parse_tunnel (url, &tunnel, pool);

  if (tunnel)
    {
      SVN_ERR(find_tunnel_agent(tunnel, user, hostname, &args, config, pool));
      SVN_ERR(make_tunnel(args, &conn, pool));
    }
  else
    {
      SVN_ERR(make_connection(hostname, port, &sock, pool));
      conn = svn_ra_svn_create_conn(sock, NULL, NULL, pool);
    }

  /* Read server's greeting. */
  SVN_ERR(svn_ra_svn_read_cmd_response(conn, pool, "nnll", &minver, &maxver,
                                       &mechlist, &caplist));
  /* We support protocol versions 1 and 2. */
  if (minver > 2)
    return svn_error_createf(SVN_ERR_RA_SVN_BAD_VERSION, NULL,
                             _("Server requires minimum version %d"),
                             (int) minver);
  SVN_ERR(svn_ra_svn_set_capabilities(conn, caplist));

  sess = apr_palloc(pool, sizeof(*sess));
  sess->conn = conn;
  sess->protocol_version = (maxver > 2) ? 2 : maxver;
  sess->is_tunneled = (tunnel != NULL);
  sess->auth_baton = callbacks->auth_baton;
  sess->user = user;
  sess->hostname = hostname;
  sess->realm_prefix = apr_psprintf(pool, "<svn://%s:%d>", hostname, port);

  /* In protocol version 2, we send back our protocol version, our
   * capability list, and the URL, and subsequently there is an auth
   * request.  In version 1, we send back the protocol version, auth
   * mechanism, mechanism initial response, and capability list, and;
   * then send the URL after authentication.  do_auth temporarily has
   * support for the mixed-style response. 
   * Note : SSL is not supported for version 1. */
  /* When we punt support for protocol version 1, we should:
   * - Eliminate this conditional and the similar one below
   * - Remove v1 support from auth_response and inline it into do_auth
   * - Remove the (realm == NULL) support from do_auth
   * - Inline do_auth into handle_auth_request
   * - Remove the protocol version check from handle_auth_request */
  if (sess->protocol_version == 1)
    {
      SVN_ERR(do_auth(sess, mechlist, NULL, pool));
      SVN_ERR(svn_ra_svn_write_tuple(conn, pool, "c", url));
    }
  else
    {
      SVN_ERR(svn_ra_svn_write_tuple(conn, pool, "n(ww)c", (apr_uint64_t) 2,
                                     SVN_RA_SVN_CAP_EDIT_PIPELINE, 
                                     SVN_RA_SVN_CAP_SSL, url));

      /* Setup the SSL if it's supported by the server. */
      if (svn_ra_svn_has_capability(conn, SVN_RA_SVN_CAP_SSL))
        {
          void *ssl_ctx;
          ssl_conn_t *ssl_conn;

          if (tunnel) 
            return svn_error_create(SVN_ERR_RA_NOT_IMPLEMENTED, NULL,
                                    _("SSL is not implemented for tunnel"));

          /* Flush write buffer before initiating SSL handshake. */
          svn_ra_svn_flush(sess->conn, pool);

          SVN_ERR(svn_ra_svn__init_ssl_ctx(&ssl_ctx, pool));
          SVN_ERR(svn_ra_svn__setup_ssl_conn(sess->conn, ssl_ctx,
                                             &ssl_conn, pool));
          SVN_ERR(svn_ra_svn__ssl_connect(ssl_conn, pool));
          SVN_ERR(do_ssl_auth(sess, ssl_conn, pool));
        }

      SVN_ERR(handle_auth_request(sess, pool));
    }

  /* This is where the security layer would go into effect if we
   * supported security layers, which is a ways off. */ 

  /* Read the repository's uuid and root URL. */
  SVN_ERR(svn_ra_svn_read_cmd_response(conn, pool, "c?c", &conn->uuid,
                                       &conn->repos_root));
  if (conn->repos_root)
    {
      conn->repos_root = svn_path_canonicalize(conn->repos_root, pool);
      /* We should check that the returned string is a prefix of url, since
         that's the API guarantee, but this isn't true for 1.0 servers.
         Checking the length prevents client crashes. */
      if (strlen(conn->repos_root) > strlen(url))
        return svn_error_create(SVN_ERR_RA_SVN_MALFORMED_DATA, NULL,
                                _("Impossibly long repository root from "
                                  "server"));
    }

  session->priv = sess;
  return SVN_NO_ERROR;
}

static svn_error_t *ra_svn_get_latest_rev(svn_ra_session_t *session,
                                          svn_revnum_t *rev, apr_pool_t *pool)
{
  ra_svn_session_baton_t *sess_baton = session->priv;
  svn_ra_svn_conn_t *conn = sess_baton->conn;

  SVN_ERR(svn_ra_svn_write_cmd(conn, pool, "get-latest-rev", ""));
  SVN_ERR(handle_auth_request(sess_baton, pool));
  SVN_ERR(svn_ra_svn_read_cmd_response(conn, pool, "r", rev));
  return SVN_NO_ERROR;
}

static svn_error_t *ra_svn_get_dated_rev(svn_ra_session_t *session,
                                         svn_revnum_t *rev, apr_time_t tm,
                                         apr_pool_t *pool)
{
  ra_svn_session_baton_t *sess_baton = session->priv;
  svn_ra_svn_conn_t *conn = sess_baton->conn;

  SVN_ERR(svn_ra_svn_write_cmd(conn, pool, "get-dated-rev", "c",
                               svn_time_to_cstring(tm, pool)));
  SVN_ERR(handle_auth_request(sess_baton, pool));
  SVN_ERR(svn_ra_svn_read_cmd_response(conn, pool, "r", rev));
  return SVN_NO_ERROR;
}

static svn_error_t *ra_svn_change_rev_prop(svn_ra_session_t *session, svn_revnum_t rev,
                                           const char *name,
                                           const svn_string_t *value,
                                           apr_pool_t *pool)
{
  ra_svn_session_baton_t *sess_baton = session->priv;
  svn_ra_svn_conn_t *conn = sess_baton->conn;

  SVN_ERR(svn_ra_svn_write_cmd(conn, pool, "change-rev-prop", "rc?s",
                               rev, name, value));
  SVN_ERR(handle_auth_request(sess_baton, pool));
  SVN_ERR(svn_ra_svn_read_cmd_response(conn, pool, ""));
  return SVN_NO_ERROR;
}

static svn_error_t *ra_svn_get_uuid(svn_ra_session_t *session, const char **uuid,
                                    apr_pool_t *pool)
{
  ra_svn_session_baton_t *sess_baton = session->priv;
  svn_ra_svn_conn_t *conn = sess_baton->conn;

  *uuid = conn->uuid;
  return SVN_NO_ERROR;
}

static svn_error_t *ra_svn_get_repos_root(svn_ra_session_t *session, const char **url,
                                          apr_pool_t *pool)
{
  ra_svn_session_baton_t *sess_baton = session->priv;
  svn_ra_svn_conn_t *conn = sess_baton->conn;

  if (!conn->repos_root)
    return svn_error_create(SVN_ERR_RA_SVN_BAD_VERSION, NULL,
                            _("Server did not send repository root"));
  *url = conn->repos_root;
  return SVN_NO_ERROR;
}

static svn_error_t *ra_svn_rev_proplist(svn_ra_session_t *session, svn_revnum_t rev,
                                        apr_hash_t **props, apr_pool_t *pool)
{
  ra_svn_session_baton_t *sess_baton = session->priv;
  svn_ra_svn_conn_t *conn = sess_baton->conn;
  apr_array_header_t *proplist;

  SVN_ERR(svn_ra_svn_write_cmd(conn, pool, "rev-proplist", "r", rev));
  SVN_ERR(handle_auth_request(sess_baton, pool));
  SVN_ERR(svn_ra_svn_read_cmd_response(conn, pool, "l", &proplist));
  SVN_ERR(parse_proplist(proplist, pool, props));
  return SVN_NO_ERROR;
}

static svn_error_t *ra_svn_rev_prop(svn_ra_session_t *session, svn_revnum_t rev,
                                    const char *name,
                                    svn_string_t **value, apr_pool_t *pool)
{
  ra_svn_session_baton_t *sess_baton = session->priv;
  svn_ra_svn_conn_t *conn = sess_baton->conn;

  SVN_ERR(svn_ra_svn_write_cmd(conn, pool, "rev-prop", "rc", rev, name));
  SVN_ERR(handle_auth_request(sess_baton, pool));
  SVN_ERR(svn_ra_svn_read_cmd_response(conn, pool, "(?s)", value));
  return SVN_NO_ERROR;
}

static svn_error_t *ra_svn_end_commit(void *baton)
{
  ra_svn_commit_callback_baton_t *ccb = baton;
  svn_revnum_t new_rev;
  const char *committed_date;
  const char *committed_author;

  SVN_ERR(handle_auth_request(ccb->sess_baton, ccb->pool));
  SVN_ERR(svn_ra_svn_read_tuple(ccb->sess_baton->conn, ccb->pool, "r(?c)(?c)",
                                &new_rev,
                                &committed_date,
                                &committed_author));

  return ccb->callback(new_rev, committed_date, committed_author,
                       ccb->callback_baton);

}

static svn_error_t *ra_svn_commit(svn_ra_session_t *session,
                                  const svn_delta_editor_t **editor,
                                  void **edit_baton,
                                   const char *log_msg,
                                  svn_commit_callback_t callback,
                                  void *callback_baton,
                                  apr_hash_t *lock_tokens,
                                  svn_boolean_t keep_locks,
                                  apr_pool_t *pool)
{
  ra_svn_session_baton_t *sess_baton = session->priv;
  svn_ra_svn_conn_t *conn = sess_baton->conn;
  ra_svn_commit_callback_baton_t *ccb;
  apr_hash_index_t *hi;
  apr_pool_t *iterpool;

  /* Tell the server we're starting the commit. */
  SVN_ERR(svn_ra_svn_write_tuple(conn, pool, "w(c(!", "commit", log_msg));
  if (lock_tokens)
    {
      iterpool = svn_pool_create(pool);
      for (hi = apr_hash_first(pool, lock_tokens); hi; hi = apr_hash_next(hi))
        {
          const void *key;
          void *val;
          const char *path, *token;
          svn_pool_clear(iterpool);
          apr_hash_this(hi, &key, NULL, &val);
          path = key;
          token = val;          
          SVN_ERR(svn_ra_svn_write_tuple(conn, iterpool, "cc", path, token));
        }
      svn_pool_destroy(iterpool);
    }
  SVN_ERR(svn_ra_svn_write_tuple(conn, pool, "!)b)", keep_locks));
  SVN_ERR(handle_auth_request(sess_baton, pool));
  SVN_ERR(svn_ra_svn_read_cmd_response(conn, pool, ""));

  /* Remember a few arguments for when the commit is over. */
  ccb = apr_palloc(pool, sizeof(*ccb));
  ccb->sess_baton = sess_baton;
  ccb->pool = pool;
  ccb->callback = callback;
  ccb->callback_baton = callback_baton;

  /* Fetch an editor for the caller to drive.  The editor will call
   * ra_svn_end_commit() upon close_edit(), at which point we'll fill
   * in the new_rev, committed_date, and committed_author values. */
  svn_ra_svn_get_editor(editor, edit_baton, conn, pool,
                        ra_svn_end_commit, ccb);
  return SVN_NO_ERROR;
}

static svn_error_t *ra_svn_get_file(svn_ra_session_t *session, const char *path,
                                    svn_revnum_t rev, svn_stream_t *stream,
                                    svn_revnum_t *fetched_rev,
                                    apr_hash_t **props,
                                    apr_pool_t *pool)
{
  ra_svn_session_baton_t *sess_baton = session->priv;
  svn_ra_svn_conn_t *conn = sess_baton->conn;
  svn_ra_svn_item_t *item;
  apr_array_header_t *proplist;
  unsigned char digest[APR_MD5_DIGESTSIZE];
  const char *expected_checksum, *hex_digest;
  apr_md5_ctx_t md5_context;

  SVN_ERR(svn_ra_svn_write_cmd(conn, pool, "get-file", "c(?r)bb", path,
                               rev, (props != NULL), (stream != NULL)));
  SVN_ERR(handle_auth_request(sess_baton, pool));
  SVN_ERR(svn_ra_svn_read_cmd_response(conn, pool, "(?c)rl",
                                       &expected_checksum,
                                       &rev, &proplist));

  if (fetched_rev)
    *fetched_rev = rev;
  if (props)
    SVN_ERR(parse_proplist(proplist, pool, props));

  /* We're done if the contents weren't wanted. */
  if (!stream)
    return SVN_NO_ERROR;

  if (expected_checksum)
    apr_md5_init(&md5_context);

  /* Read the file's contents. */
  while (1)
    {
      SVN_ERR(svn_ra_svn_read_item(conn, pool, &item));
      if (item->kind != SVN_RA_SVN_STRING)
        return svn_error_create(SVN_ERR_RA_SVN_MALFORMED_DATA, NULL,
                                _("Non-string as part of file contents"));
      if (item->u.string->len == 0)
        break;

      if (expected_checksum)
        apr_md5_update(&md5_context, item->u.string->data,
                       item->u.string->len);

      SVN_ERR(svn_stream_write(stream, item->u.string->data,
                               &item->u.string->len));
    }
  SVN_ERR(svn_ra_svn_read_cmd_response(conn, pool, ""));

  if (expected_checksum)
    {
      apr_md5_final(digest, &md5_context);
      hex_digest = svn_md5_digest_to_cstring_display(digest, pool);
      if (strcmp(hex_digest, expected_checksum) != 0)
        return svn_error_createf
          (SVN_ERR_CHECKSUM_MISMATCH, NULL,
           _("Checksum mismatch for '%s':\n"
             "   expected checksum:  %s\n"
             "   actual checksum:    %s\n"),
           path, expected_checksum, hex_digest);
    }

  return SVN_NO_ERROR;
}

static svn_error_t *ra_svn_get_dir(svn_ra_session_t *session, const char *path,
                                   svn_revnum_t rev, apr_hash_t **dirents,
                                   svn_revnum_t *fetched_rev,
                                   apr_hash_t **props,
                                   apr_pool_t *pool)
{
  ra_svn_session_baton_t *sess_baton = session->priv;
  svn_ra_svn_conn_t *conn = sess_baton->conn;
  svn_revnum_t crev;
  apr_array_header_t *proplist, *dirlist;
  int i;
  svn_ra_svn_item_t *elt;
  const char *name, *kind, *cdate, *cauthor;
  svn_boolean_t has_props;
  apr_uint64_t size;
  svn_dirent_t *dirent;

  SVN_ERR(svn_ra_svn_write_cmd(conn, pool, "get-dir", "c(?r)bb", path,
                               rev, (props != NULL), (dirents != NULL)));
  SVN_ERR(handle_auth_request(sess_baton, pool));
  SVN_ERR(svn_ra_svn_read_cmd_response(conn, pool, "rll", &rev, &proplist,
                                       &dirlist));

  if (fetched_rev)
    *fetched_rev = rev;
  if (props)
    SVN_ERR(parse_proplist(proplist, pool, props));

  /* We're done if dirents aren't wanted. */
  if (!dirents)
    return SVN_NO_ERROR;

  /* Interpret the directory list. */
  *dirents = apr_hash_make(pool);
  for (i = 0; i < dirlist->nelts; i++)
    {
      elt = &((svn_ra_svn_item_t *) dirlist->elts)[i];
      if (elt->kind != SVN_RA_SVN_LIST)
        return svn_error_create(SVN_ERR_RA_SVN_MALFORMED_DATA, NULL,
                                _("Dirlist element not a list"));
      SVN_ERR(svn_ra_svn_parse_tuple(elt->u.list, pool, "cwnbr(?c)(?c)",
                                     &name, &kind, &size, &has_props,
                                     &crev, &cdate, &cauthor));
      name = svn_path_canonicalize(name, pool);
      dirent = apr_palloc(pool, sizeof(*dirent));
      SVN_ERR(interpret_kind(kind, pool, &dirent->kind));
      dirent->size = size;/* FIXME: svn_filesize_t */
      dirent->has_props = has_props;
      dirent->created_rev = crev;
      SVN_ERR(svn_time_from_cstring(&dirent->time, cdate, pool));
      dirent->last_author = cauthor;
      apr_hash_set(*dirents, name, APR_HASH_KEY_STRING, dirent);
    }

  return SVN_NO_ERROR;
}


static svn_error_t *ra_svn_update(svn_ra_session_t *session,
                                  const svn_ra_reporter2_t **reporter,
                                  void **report_baton, svn_revnum_t rev,
                                  const char *target, svn_boolean_t recurse,
                                  const svn_delta_editor_t *update_editor,
                                  void *update_baton, apr_pool_t *pool)
{
  ra_svn_session_baton_t *sess_baton = session->priv;
  svn_ra_svn_conn_t *conn = sess_baton->conn;

  /* Tell the server we want to start an update. */
  SVN_ERR(svn_ra_svn_write_cmd(conn, pool, "update", "(?r)cb", rev, target,
                               recurse));
  SVN_ERR(handle_auth_request(sess_baton, pool));

  /* Fetch a reporter for the caller to drive.  The reporter will drive
   * update_editor upon finish_report(). */
  ra_svn_get_reporter(sess_baton, pool, update_editor, update_baton,
                      reporter, report_baton);
  return SVN_NO_ERROR;
}

static svn_error_t *ra_svn_switch(svn_ra_session_t *session,
                                  const svn_ra_reporter2_t **reporter,
                                  void **report_baton, svn_revnum_t rev,
                                  const char *target, svn_boolean_t recurse,
                                  const char *switch_url,
                                  const svn_delta_editor_t *update_editor,
                                  void *update_baton, apr_pool_t *pool)
{
  ra_svn_session_baton_t *sess_baton = session->priv;
  svn_ra_svn_conn_t *conn = sess_baton->conn;

  /* Tell the server we want to start a switch. */
  SVN_ERR(svn_ra_svn_write_cmd(conn, pool, "switch", "(?r)cbc", rev, target,
                               recurse, switch_url));
  SVN_ERR(handle_auth_request(sess_baton, pool));

  /* Fetch a reporter for the caller to drive.  The reporter will drive
   * update_editor upon finish_report(). */
  ra_svn_get_reporter(sess_baton, pool, update_editor, update_baton,
                      reporter, report_baton);
  return SVN_NO_ERROR;
}

static svn_error_t *ra_svn_status(svn_ra_session_t *session,
                                  const svn_ra_reporter2_t **reporter,
                                  void **report_baton,
                                  const char *target, svn_revnum_t rev,
                                  svn_boolean_t recurse,
                                  const svn_delta_editor_t *status_editor,
                                  void *status_baton, apr_pool_t *pool)
{
  ra_svn_session_baton_t *sess_baton = session->priv;
  svn_ra_svn_conn_t *conn = sess_baton->conn;

  /* Tell the server we want to start a status operation. */
  SVN_ERR(svn_ra_svn_write_cmd(conn, pool, "status", "cb(?r)",
                               target, recurse, rev));
  SVN_ERR(handle_auth_request(sess_baton, pool));

  /* Fetch a reporter for the caller to drive.  The reporter will drive
   * status_editor upon finish_report(). */
  ra_svn_get_reporter(sess_baton, pool, status_editor, status_baton,
                      reporter, report_baton);
  return SVN_NO_ERROR;
}

static svn_error_t *ra_svn_diff(svn_ra_session_t *session,
                                const svn_ra_reporter2_t **reporter,
                                void **report_baton,
                                svn_revnum_t rev, const char *target,
                                svn_boolean_t recurse,
                                svn_boolean_t ignore_ancestry,
                                const char *versus_url,
                                const svn_delta_editor_t *diff_editor,
                                void *diff_baton, apr_pool_t *pool)
{
  ra_svn_session_baton_t *sess_baton = session->priv;
  svn_ra_svn_conn_t *conn = sess_baton->conn;

  /* Tell the server we want to start a diff. */
  SVN_ERR(svn_ra_svn_write_cmd(conn, pool, "diff", "(?r)cbbc", rev, target,
                               recurse, ignore_ancestry, versus_url));
  SVN_ERR(handle_auth_request(sess_baton, pool));

  /* Fetch a reporter for the caller to drive.  The reporter will drive
   * diff_editor upon finish_report(). */
  ra_svn_get_reporter(sess_baton, pool, diff_editor, diff_baton,
                      reporter, report_baton);
  return SVN_NO_ERROR;
}

static svn_error_t *ra_svn_log(svn_ra_session_t *session,
                               const apr_array_header_t *paths,
                               svn_revnum_t start, svn_revnum_t end,
                               int limit,
                               svn_boolean_t discover_changed_paths,
                               svn_boolean_t strict_node_history,
                               svn_log_message_receiver_t receiver,
                               void *receiver_baton, apr_pool_t *pool)
{
  ra_svn_session_baton_t *sess_baton = session->priv;
  svn_ra_svn_conn_t *conn = sess_baton->conn;
  apr_pool_t *subpool;
  int i;
  const char *path, *author, *date, *message, *cpath, *action, *copy_path;
  svn_ra_svn_item_t *item, *elt;
  apr_array_header_t *cplist;
  apr_hash_t *cphash;
  svn_revnum_t rev, copy_rev;
  svn_log_changed_path_t *change;
  int nreceived = 0;

  SVN_ERR(svn_ra_svn_write_tuple(conn, pool, "w((!", "log"));
  if (paths)
    {
      for (i = 0; i < paths->nelts; i++)
        {
          path = ((const char **) paths->elts)[i];
          SVN_ERR(svn_ra_svn_write_cstring(conn, pool, path));
        }
    }
  SVN_ERR(svn_ra_svn_write_tuple(conn, pool, "!)(?r)(?r)bbn)", start, end,
                                 discover_changed_paths, strict_node_history,
                                 (apr_uint64_t) limit));
  SVN_ERR(handle_auth_request(sess_baton, pool));

  /* Read the log messages. */
  subpool = svn_pool_create(pool);
  while (1)
    {
      SVN_ERR(svn_ra_svn_read_item(conn, subpool, &item));
      if (item->kind == SVN_RA_SVN_WORD && strcmp(item->u.word, "done") == 0)
        break;
      if (item->kind != SVN_RA_SVN_LIST)
        return svn_error_create(SVN_ERR_RA_SVN_MALFORMED_DATA, NULL,
                                _("Log entry not a list"));
      SVN_ERR(svn_ra_svn_parse_tuple(item->u.list, subpool, "lr(?c)(?c)(?c)",
                                     &cplist, &rev, &author, &date,
                                     &message));
      if (cplist->nelts > 0)
        {
          /* Interpret the changed-paths list. */
          cphash = apr_hash_make(subpool);
          for (i = 0; i < cplist->nelts; i++)
            {
              elt = &((svn_ra_svn_item_t *) cplist->elts)[i];
              if (elt->kind != SVN_RA_SVN_LIST)
                return svn_error_create(SVN_ERR_RA_SVN_MALFORMED_DATA, NULL,
                                        _("Changed-path entry not a list"));
              SVN_ERR(svn_ra_svn_parse_tuple(elt->u.list, subpool, "cw(?cr)",
                                             &cpath, &action, &copy_path,
                                             &copy_rev));
              cpath = svn_path_canonicalize(cpath, subpool);
              if (copy_path)
                copy_path = svn_path_canonicalize(copy_path, subpool);
              change = apr_palloc(subpool, sizeof(*change));
              change->action = *action;
              change->copyfrom_path = copy_path;
              change->copyfrom_rev = copy_rev;
              apr_hash_set(cphash, cpath, APR_HASH_KEY_STRING, change);
            }
        }
      else
        cphash = NULL;

      if (! (limit && ++nreceived > limit))
        SVN_ERR(receiver(receiver_baton, cphash, rev, author, date, message,
                         subpool));

      apr_pool_clear(subpool);
    }
  apr_pool_destroy(subpool);

  if (nreceived <= limit)
    {
      /* Read the response. */
      SVN_ERR(svn_ra_svn_read_cmd_response(conn, pool, ""));
    }

  return SVN_NO_ERROR;
}


static svn_error_t *ra_svn_check_path(svn_ra_session_t *session,
                                      const char *path, svn_revnum_t rev,
                                      svn_node_kind_t *kind, apr_pool_t *pool)
{
  ra_svn_session_baton_t *sess_baton = session->priv;
  svn_ra_svn_conn_t *conn = sess_baton->conn;
  const char *kind_word;

  SVN_ERR(svn_ra_svn_write_cmd(conn, pool, "check-path", "c(?r)", path, rev));
  SVN_ERR(handle_auth_request(sess_baton, pool));
  SVN_ERR(svn_ra_svn_read_cmd_response(conn, pool, "w", &kind_word));
  SVN_ERR(interpret_kind(kind_word, pool, kind));
  return SVN_NO_ERROR;
}


/* If ERR is a command not supported error, wrap it in a
   SVN_ERR_RA_NOT_IMPLEMENTED with error message MSG.  Else, return err. */
static svn_error_t *handle_unsupported_cmd(svn_error_t *err,
                                           const char *msg)
{
  if (err && err->apr_err == SVN_ERR_RA_SVN_UNKNOWN_CMD)
    return svn_error_create(SVN_ERR_RA_NOT_IMPLEMENTED, err,
                            msg);
  return err;
}


static svn_error_t *ra_svn_stat(svn_ra_session_t *session,
                                const char *path, svn_revnum_t rev,
                                svn_dirent_t **dirent, apr_pool_t *pool)
{
  ra_svn_session_baton_t *sess_baton = session->priv;
  svn_ra_svn_conn_t *conn = sess_baton->conn;
  apr_array_header_t *list = NULL;
  const char *kind, *cdate, *cauthor;
  svn_revnum_t crev;
  svn_boolean_t has_props;
  apr_uint64_t size;
  svn_dirent_t *the_dirent;

  SVN_ERR(svn_ra_svn_write_cmd(conn, pool, "stat", "c(?r)", path, rev));

  SVN_ERR(handle_unsupported_cmd(handle_auth_request(sess_baton, pool),
                                 _("'stat' not implemented")));

  SVN_ERR(svn_ra_svn_read_cmd_response(conn, pool, "(?l)", &list));

  if (! list)
    {
      *dirent = NULL;
    }
  else
    {
      SVN_ERR(svn_ra_svn_parse_tuple(list, pool, "wnbr(?c)(?c)",
                                     &kind, &size, &has_props,
                                     &crev, &cdate, &cauthor));
      
      the_dirent = apr_palloc(pool, sizeof(*the_dirent));
      SVN_ERR(interpret_kind(kind, pool, &the_dirent->kind));
      the_dirent->size = size;/* FIXME: svn_filesize_t */
      the_dirent->has_props = has_props;
      the_dirent->created_rev = crev;
      SVN_ERR(svn_time_from_cstring(&the_dirent->time, cdate, pool));
      the_dirent->last_author = cauthor;

      *dirent = the_dirent;
    }

  return SVN_NO_ERROR;
}


static svn_error_t *ra_svn_get_locations(svn_ra_session_t *session,
                                         apr_hash_t **locations,
                                         const char *path,
                                         svn_revnum_t peg_revision,
                                         apr_array_header_t *location_revisions,
                                         apr_pool_t *pool)
{
  ra_svn_session_baton_t *sess_baton = session->priv;
  svn_ra_svn_conn_t *conn = sess_baton->conn;
  svn_revnum_t revision;
  svn_ra_svn_item_t *item;
  svn_boolean_t is_done;
  int i;
  const char *ret_path;

  /* Transmit the parameters. */
  SVN_ERR(svn_ra_svn_write_tuple(conn, pool, "w(cr(!",
                                 "get-locations", path, peg_revision));
  for (i = 0; i < location_revisions->nelts; i++)
    {
      revision = ((svn_revnum_t *)location_revisions->elts)[i];
      SVN_ERR(svn_ra_svn_write_tuple(conn, pool, "!r!", revision));
    }

  SVN_ERR(svn_ra_svn_write_tuple(conn, pool, "!))"));

  /* Servers before 1.1 don't support this command. Check for this here. */
  SVN_ERR(handle_unsupported_cmd(handle_auth_request(sess_baton, pool),
                                 _("'get-locations' not implemented")));

  /* Read the hash items. */
  is_done = FALSE;
  *locations = apr_hash_make(pool);
  while (!is_done)
    {
      SVN_ERR(svn_ra_svn_read_item(conn, pool, &item));
      if (item->kind == SVN_RA_SVN_WORD && strcmp(item->u.word, "done") == 0)
        is_done = 1;
      else if (item->kind != SVN_RA_SVN_LIST)
        return svn_error_create(SVN_ERR_RA_SVN_MALFORMED_DATA, NULL,
                                _("Location entry not a list"));
      else
        {
          SVN_ERR(svn_ra_svn_parse_tuple (item->u.list, pool, "rc",
                                          &revision, &ret_path));
          ret_path = svn_path_canonicalize(ret_path, pool);
          apr_hash_set(*locations, apr_pmemdup(pool, &revision,
                                               sizeof(revision)),
                       sizeof(revision), ret_path);
        }
    }

  /* Read the response. This is so the server would have a chance to
   * report an error. */
  SVN_ERR(svn_ra_svn_read_cmd_response(conn, pool, ""));

  return SVN_NO_ERROR;
}

static svn_error_t *ra_svn_get_file_revs(svn_ra_session_t *session,
                                         const char *path,
                                         svn_revnum_t start, svn_revnum_t end,
                                         svn_ra_file_rev_handler_t handler,
                                         void *handler_baton, apr_pool_t *pool)
{
  ra_svn_session_baton_t *sess_baton = session->priv;
  apr_pool_t *rev_pool, *chunk_pool;
  svn_ra_svn_item_t *item;
  const char *p;
  svn_revnum_t rev;
  apr_array_header_t *rev_proplist, *proplist;
  apr_hash_t *rev_props;
  apr_array_header_t *props;
  svn_boolean_t has_txdelta;
  svn_boolean_t had_revision = FALSE;
  svn_stream_t *stream;
  svn_txdelta_window_handler_t d_handler;
  void *d_baton;
  apr_size_t size;

  /* One sub-pool for each revision and one for each txdelta chunk.
     Note that the rev_pool must live during the following txdelta. */
  rev_pool = svn_pool_create(pool);
  chunk_pool = svn_pool_create(pool);

  SVN_ERR(svn_ra_svn_write_cmd(sess_baton->conn, pool, "get-file-revs",
                               "c(?r)(?r)", path, start, end));

  /* Servers before 1.1 don't support this command.  Check for this here. */
  SVN_ERR(handle_unsupported_cmd(handle_auth_request(sess_baton, pool),
                                 _("'get-file-revs' not implemented")));

  while (1)
    {
      svn_pool_clear(rev_pool);
      svn_pool_clear(chunk_pool);
      SVN_ERR(svn_ra_svn_read_item(sess_baton->conn, rev_pool, &item));
      if (item->kind == SVN_RA_SVN_WORD && strcmp(item->u.word, "done") == 0)
        break;
      /* Either we've got a correct revision or we will error out below. */
      had_revision = TRUE;
      if (item->kind != SVN_RA_SVN_LIST)
        return svn_error_create(SVN_ERR_RA_SVN_MALFORMED_DATA, NULL,
                                _("Revision entry not a list"));

      SVN_ERR(svn_ra_svn_parse_tuple(item->u.list, rev_pool,
                                     "crll", &p, &rev, &rev_proplist,
                                     &proplist));
      p = svn_path_canonicalize(p, rev_pool);
      SVN_ERR(parse_proplist(rev_proplist, rev_pool, &rev_props));
      SVN_ERR(parse_prop_diffs(proplist, rev_pool, &props));

      /* Get the first delta chunk so we know if there is a delta. */
      SVN_ERR(svn_ra_svn_read_item(sess_baton->conn, chunk_pool, &item));
      if (item->kind != SVN_RA_SVN_STRING)
        return svn_error_create(SVN_ERR_RA_SVN_MALFORMED_DATA, NULL,
                                _("Text delta chunk not a string"));
      has_txdelta = item->u.string->len > 0;

      SVN_ERR(handler(handler_baton, p, rev, rev_props,
                      has_txdelta ? &d_handler : NULL, &d_baton,
                      props, rev_pool));

      /* Process the text delta if any. */
      if (has_txdelta)
        {
          if (d_handler)
            stream = svn_txdelta_parse_svndiff(d_handler, d_baton, TRUE,
                                               rev_pool);
          else
            stream = NULL;
          while (item->u.string->len > 0)
            {
              size = item->u.string->len;
              if (stream)
                SVN_ERR(svn_stream_write(stream, item->u.string->data, &size));
              svn_pool_clear(chunk_pool);

              SVN_ERR(svn_ra_svn_read_item(sess_baton->conn, chunk_pool, &item));
              if (item->kind != SVN_RA_SVN_STRING)
                return svn_error_create(SVN_ERR_RA_SVN_MALFORMED_DATA, NULL,
                                        _("Text delta chunk not a string"));
            }
          if (stream)
            SVN_ERR(svn_stream_close(stream));
        }
    }
 
  SVN_ERR(svn_ra_svn_read_cmd_response(sess_baton->conn, pool, ""));

  /* Return error if we didn't get any revisions. */
  if (!had_revision)
    return svn_error_create(SVN_ERR_RA_SVN_MALFORMED_DATA, NULL,
                            _("The get-file-revs command didn't return "
                              "any revisions"));

  svn_pool_destroy(chunk_pool);
  svn_pool_destroy(rev_pool);

  return SVN_NO_ERROR;
}

static svn_error_t *ra_svn_lock(svn_ra_session_t *session,
                                apr_hash_t *path_revs,
                                const char *comment,
                                svn_boolean_t force,
                                svn_ra_lock_callback_t lock_func, 
                                void *lock_baton,
                                apr_pool_t *pool)
{
  ra_svn_session_baton_t *sess = session->priv;
  svn_ra_svn_conn_t* conn = sess->conn;
  apr_array_header_t *list;
  apr_hash_index_t *hi;
  apr_pool_t *iterpool = svn_pool_create (pool);

  /* ### TODO for 1.3: Send all the locks over the wire at once.  This
        loop is just a temporary shim. */
  for (hi = apr_hash_first(pool, path_revs); hi; hi = apr_hash_next(hi))
    {
      svn_lock_t *lock;
      const void *key;
      const char *path;
      void *val;
      svn_revnum_t *revnum;
      svn_error_t *err, *callback_err = NULL;

      svn_pool_clear (iterpool);

      apr_hash_this(hi, &key, NULL, &val);
      path = key;
      revnum = val;

      SVN_ERR(svn_ra_svn_write_cmd(conn, iterpool, "lock", "c(?c)b(?r)", 
                                   path, comment,
                                   force, revnum));

      /* Servers before 1.2 doesn't support locking.  Check this here. */
      SVN_ERR(handle_unsupported_cmd(handle_auth_request(sess, pool),
                                     _("Server doesn't support "
                                       "the lock command")));

      err = svn_ra_svn_read_cmd_response(conn, iterpool, "l", &list);

      if (!err)
        SVN_ERR(parse_lock(list, iterpool, &lock));

      if (err && !SVN_ERR_IS_LOCK_ERROR (err))
        return err;

      if (lock_func)
        callback_err = lock_func(lock_baton, path, TRUE, lock, err, iterpool);

      svn_error_clear (err);

      if (callback_err)
        return callback_err;
    }

  svn_pool_destroy (iterpool);

  return SVN_NO_ERROR;
}

static svn_error_t *ra_svn_unlock(svn_ra_session_t *session,
                                  apr_hash_t *path_tokens,
                                  svn_boolean_t force,
                                  svn_ra_lock_callback_t lock_func, 
                                  void *lock_baton,
                                  apr_pool_t *pool)
{
  ra_svn_session_baton_t *sess = session->priv;
  svn_ra_svn_conn_t* conn = sess->conn;
  apr_hash_index_t *hi;
  apr_pool_t *iterpool = svn_pool_create (pool);

  /* ### TODO for 1.3: Send all the lock tokens over the wire at once.
        This loop is just a temporary shim. */
  for (hi = apr_hash_first(pool, path_tokens); hi; hi = apr_hash_next(hi))
    {
      const void *key;
      const char *path;
      void *val;
      const char *token;
      svn_error_t *err, *callback_err = NULL;

      svn_pool_clear (iterpool);

      apr_hash_this(hi, &key, NULL, &val);
      path = key;
      if (strcmp (val, "") != 0)
        token = val;
      else
        token = NULL;

      SVN_ERR(svn_ra_svn_write_cmd(conn, iterpool, "unlock", "c(?c)b",
                                   path, token, force));

      /* Servers before 1.2 don't support locking.  Check this here. */
      SVN_ERR(handle_unsupported_cmd(handle_auth_request(sess, iterpool),
                                     _("Server doesn't support the unlock "
                                       "command")));

      err = svn_ra_svn_read_cmd_response(conn, iterpool, "");

      if (err && !SVN_ERR_IS_UNLOCK_ERROR (err))
        return err;

      if (lock_func)
        callback_err = lock_func(lock_baton, path, FALSE, NULL, err, pool);

      svn_error_clear (err);

      if (callback_err)
        return callback_err;
    }

  svn_pool_destroy (iterpool);

  return SVN_NO_ERROR;
}

static svn_error_t *ra_svn_get_lock(svn_ra_session_t *session,
                                    svn_lock_t **lock,
                                    const char *path,
                                    apr_pool_t *pool)
{
  ra_svn_session_baton_t *sess = session->priv;
  svn_ra_svn_conn_t* conn = sess->conn;
  apr_array_header_t *list;

  SVN_ERR(svn_ra_svn_write_cmd(conn, pool, "get-lock", "c", path));

  /* Servers before 1.2 doesn't support locking.  Check this here. */
  SVN_ERR(handle_unsupported_cmd(handle_auth_request(sess, pool),
                                 _("Server doesn't support the get-lock "
                                   "command")));

  SVN_ERR(svn_ra_svn_read_cmd_response(conn, pool, "(?l)", &list));
  if (list)
    SVN_ERR(parse_lock(list, pool, lock));
  else
    *lock = NULL;

  return SVN_NO_ERROR;
}

static svn_error_t *ra_svn_get_locks(svn_ra_session_t *session,
                                     apr_hash_t **locks,
                                     const char *path,
                                     apr_pool_t *pool)
{
  ra_svn_session_baton_t *sess = session->priv;
  svn_ra_svn_conn_t* conn = sess->conn;
  apr_array_header_t *list;
  int i;
  svn_ra_svn_item_t *elt;
  svn_lock_t *lock;

  SVN_ERR(svn_ra_svn_write_cmd(conn, pool, "get-locks", "c", path));

  /* Servers before 1.2 doesn't support locking.  Check this here. */
  SVN_ERR(handle_unsupported_cmd(handle_auth_request(sess, pool),
                                 _("Server doesn't support the get-lock "
                                   "command")));

  SVN_ERR(svn_ra_svn_read_cmd_response(conn, pool, "l", &list));

  *locks = apr_hash_make(pool);

  for (i = 0; i < list->nelts; ++i)
    {
      elt = &APR_ARRAY_IDX(list, i, svn_ra_svn_item_t);

      if (elt->kind != SVN_RA_SVN_LIST)
        return svn_error_create(SVN_ERR_RA_SVN_MALFORMED_DATA, NULL,
                                _("Lock element not a list"));
      SVN_ERR(parse_lock(elt->u.list, pool, &lock));
      apr_hash_set(*locks, lock->path, APR_HASH_KEY_STRING, lock);
    }

  return SVN_NO_ERROR;
}


static const svn_ra__vtable_t ra_svn_vtable = {
  svn_ra_svn_version,
  ra_svn_get_description,
  ra_svn_get_schemes,
  ra_svn_open,
  ra_svn_get_latest_rev,
  ra_svn_get_dated_rev,
  ra_svn_change_rev_prop,
  ra_svn_rev_proplist,
  ra_svn_rev_prop,
  ra_svn_commit,
  ra_svn_get_file,
  ra_svn_get_dir,
  ra_svn_update,
  ra_svn_switch,
  ra_svn_status,
  ra_svn_diff,
  ra_svn_log,
  ra_svn_check_path,
  ra_svn_stat,
  ra_svn_get_uuid,
  ra_svn_get_repos_root,
  ra_svn_get_locations,
  ra_svn_get_file_revs,
  ra_svn_lock,
  ra_svn_unlock,
  ra_svn_get_lock,
  ra_svn_get_locks,
};

svn_error_t *
svn_ra_svn__init (const svn_version_t *loader_version,
                    const svn_ra__vtable_t **vtable)
{
  static const svn_version_checklist_t checklist[] =
    {
      { "svn_subr",  svn_subr_version },
      { "svn_delta", svn_delta_version },
      { NULL, NULL }
    };
  
  SVN_ERR(svn_ver_check_list(svn_ra_svn_version(), checklist));

  /* Simplified version check to make sure we can safely use the
     VTABLE parameter. The RA loader does a more exhaustive check. */
  if (loader_version->major != SVN_VER_MAJOR)
    {
      return svn_error_createf
        (SVN_ERR_VERSION_MISMATCH, NULL,
         _("Unsupported RA loader version (%d) for ra_svn"),
         loader_version->major);
    }

  *vtable = &ra_svn_vtable;

  return SVN_NO_ERROR;
}

/* Compatibility wrapper for the 1.1 and before API. */
#define NAME "ra_svn"
#define DESCRIPTION RA_SVN_DESCRIPTION
#define VTBL ra_svn_vtable
#define INITFUNC svn_ra_svn__init
#define COMPAT_INITFUNC svn_ra_svn_init
#include "../libsvn_ra/wrapper_template.h"<|MERGE_RESOLUTION|>--- conflicted
+++ resolved
@@ -40,13 +40,9 @@
 #include "../libsvn_ra/ra_loader.h"
 #include "svn_ra_svn.h"
 #include "svn_md5.h"
-<<<<<<< HEAD
-#include "svn_base64.h"
-=======
 #include "svn_props.h"
->>>>>>> 4498a475
-
-#include "ra_svn_ssl.h"
+
+#include "ra_svn.h"
 
 typedef struct {
   svn_ra_svn_conn_t *conn;
@@ -54,7 +50,6 @@
   svn_boolean_t is_tunneled;
   svn_auth_baton_t *auth_baton;
   const char *user;
-  const char *hostname;
   const char *realm_prefix;
 } ra_svn_session_baton_t;
 
@@ -257,10 +252,9 @@
                                   svn_boolean_t compat)
 {
   if (compat)
-    return svn_ra_svn_write_tuple(conn, pool, "nw(?c)(ww)", (apr_uint64_t) 1,
+    return svn_ra_svn_write_tuple(conn, pool, "nw(?c)(w)", (apr_uint64_t) 1,
                                   mech, mech_arg,
-                                  SVN_RA_SVN_CAP_EDIT_PIPELINE,
-                                  SVN_RA_SVN_CAP_SSL);
+                                  SVN_RA_SVN_CAP_EDIT_PIPELINE);
   else
     return svn_ra_svn_write_tuple(conn, pool, "w(?c)", mech, mech_arg);
 }
@@ -278,49 +272,6 @@
     return svn_error_create(SVN_ERR_RA_NOT_AUTHORIZED, NULL,
                             _("Unexpected server response to authentication"));
   return SVN_NO_ERROR;
-}
-
-/* Authenticate the server certificate. */
-static svn_error_t *do_ssl_auth(ra_svn_session_baton_t *sess, 
-                                ssl_conn_t *ssl_conn,
-                                apr_pool_t *pool)
-{
-  svn_auth_iterstate_t *state;
-  void *creds;
-  svn_error_t *error;
-  apr_uint32_t *cert_failures = apr_palloc (pool, sizeof(*cert_failures));
-
-  svn_auth_ssl_server_cert_info_t *cert_info = 
-    apr_palloc(pool, sizeof(*cert_info));
-
-  SVN_ERR(svn_ra_svn__fill_server_cert_info(ssl_conn, pool, 
-                                            sess->hostname,
-                                            cert_info, cert_failures));
-
-  svn_auth_set_parameter(sess->auth_baton,
-                         SVN_AUTH_PARAM_SSL_SERVER_FAILURES,
-                         cert_failures);
-
-  svn_auth_set_parameter(sess->auth_baton,
-                         SVN_AUTH_PARAM_SSL_SERVER_CERT_INFO,
-                         cert_info);
-
-  SVN_ERR(svn_auth_first_credentials(&creds, &state,
-                                     SVN_AUTH_CRED_SSL_SERVER_TRUST,
-                                     sess->realm_prefix,
-                                     sess->auth_baton,
-                                     pool));  
-
-  if (!creds)
-        return svn_error_create(SVN_ERR_RA_NOT_AUTHORIZED, NULL,
-                                _("Server certificate rejected"));
-
-  error = svn_auth_save_credentials(state, pool);
-  
-  svn_auth_set_parameter(sess->auth_baton,
-                         SVN_AUTH_PARAM_SSL_SERVER_CERT_INFO, NULL);
-
-  return error;
 }
 
 /* Respond to an auth request and perform authentication.  REALM may
@@ -610,6 +561,7 @@
 
   /* Guard against dotfile output to stdout on the server. */
   *conn = svn_ra_svn_create_conn(NULL, proc->out, proc->in, pool);
+  (*conn)->proc = proc;
   SVN_ERR(svn_ra_svn_skip_leading_garbage(*conn, pool));
   return SVN_NO_ERROR;
 }
@@ -687,7 +639,6 @@
   sess->is_tunneled = (tunnel != NULL);
   sess->auth_baton = callbacks->auth_baton;
   sess->user = user;
-  sess->hostname = hostname;
   sess->realm_prefix = apr_psprintf(pool, "<svn://%s:%d>", hostname, port);
 
   /* In protocol version 2, we send back our protocol version, our
@@ -695,8 +646,7 @@
    * request.  In version 1, we send back the protocol version, auth
    * mechanism, mechanism initial response, and capability list, and;
    * then send the URL after authentication.  do_auth temporarily has
-   * support for the mixed-style response. 
-   * Note : SSL is not supported for version 1. */
+   * support for the mixed-style response. */
   /* When we punt support for protocol version 1, we should:
    * - Eliminate this conditional and the similar one below
    * - Remove v1 support from auth_response and inline it into do_auth
@@ -710,35 +660,13 @@
     }
   else
     {
-      SVN_ERR(svn_ra_svn_write_tuple(conn, pool, "n(ww)c", (apr_uint64_t) 2,
-                                     SVN_RA_SVN_CAP_EDIT_PIPELINE, 
-                                     SVN_RA_SVN_CAP_SSL, url));
-
-      /* Setup the SSL if it's supported by the server. */
-      if (svn_ra_svn_has_capability(conn, SVN_RA_SVN_CAP_SSL))
-        {
-          void *ssl_ctx;
-          ssl_conn_t *ssl_conn;
-
-          if (tunnel) 
-            return svn_error_create(SVN_ERR_RA_NOT_IMPLEMENTED, NULL,
-                                    _("SSL is not implemented for tunnel"));
-
-          /* Flush write buffer before initiating SSL handshake. */
-          svn_ra_svn_flush(sess->conn, pool);
-
-          SVN_ERR(svn_ra_svn__init_ssl_ctx(&ssl_ctx, pool));
-          SVN_ERR(svn_ra_svn__setup_ssl_conn(sess->conn, ssl_ctx,
-                                             &ssl_conn, pool));
-          SVN_ERR(svn_ra_svn__ssl_connect(ssl_conn, pool));
-          SVN_ERR(do_ssl_auth(sess, ssl_conn, pool));
-        }
-
+      SVN_ERR(svn_ra_svn_write_tuple(conn, pool, "n(w)c", (apr_uint64_t) 2,
+                                     SVN_RA_SVN_CAP_EDIT_PIPELINE, url));
       SVN_ERR(handle_auth_request(sess, pool));
     }
 
   /* This is where the security layer would go into effect if we
-   * supported security layers, which is a ways off. */ 
+   * supported security layers, which is a ways off. */
 
   /* Read the repository's uuid and root URL. */
   SVN_ERR(svn_ra_svn_read_cmd_response(conn, pool, "c?c", &conn->uuid,
