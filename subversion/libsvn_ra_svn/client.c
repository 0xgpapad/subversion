--- conflicted
+++ resolved
@@ -2608,15 +2608,12 @@
   else if (strcmp(capability, SVN_RA_CAPABILITY_ATOMIC_REVPROPS) == 0)
     *has = svn_ra_svn_has_capability(sess->conn,
                                      SVN_RA_SVN_CAP_ATOMIC_REVPROPS);
-<<<<<<< HEAD
   else if (strcmp(capability, SVN_RA_CAPABILITY_INHERITED_PROPS) == 0)
     *has = svn_ra_svn_has_capability(sess->conn,
                                      SVN_RA_SVN_CAP_INHERITED_PROPS);
-=======
   else if (strcmp(capability, SVN_RA_CAPABILITY_EPHEMERAL_TXNPROPS) == 0)
     *has = svn_ra_svn_has_capability(sess->conn,
                                      SVN_RA_SVN_CAP_EPHEMERAL_TXNPROPS);
->>>>>>> 23b8ab3c
   else  /* Don't know any other capabilities, so error. */
     {
       return svn_error_createf
