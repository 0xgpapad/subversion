/*
 * token.c :  routines for doing diffs
 *
 * ====================================================================
 *    Licensed to the Apache Software Foundation (ASF) under one
 *    or more contributor license agreements.  See the NOTICE file
 *    distributed with this work for additional information
 *    regarding copyright ownership.  The ASF licenses this file
 *    to you under the Apache License, Version 2.0 (the
 *    "License"); you may not use this file except in compliance
 *    with the License.  You may obtain a copy of the License at
 *
 *      http://www.apache.org/licenses/LICENSE-2.0
 *
 *    Unless required by applicable law or agreed to in writing,
 *    software distributed under the License is distributed on an
 *    "AS IS" BASIS, WITHOUT WARRANTIES OR CONDITIONS OF ANY
 *    KIND, either express or implied.  See the License for the
 *    specific language governing permissions and limitations
 *    under the License.
 * ====================================================================
 */


#include <apr.h>
#include <apr_pools.h>
#include <apr_general.h>

#include "svn_error.h"
#include "svn_diff.h"
#include "svn_types.h"

#include "diff.h"


/*
 * Prime number to use as the size of the hash table.  This number was
 * not selected by testing of any kind and may need tweaking.
 */
#define SVN_DIFF__HASH_SIZE 127

struct svn_diff__node_t
{
  svn_diff__node_t     *parent;
  svn_diff__node_t     *left;
  svn_diff__node_t     *right;

  apr_uint32_t          hash;
  void                 *token;
};

struct svn_diff__tree_t
{
  svn_diff__node_t     *root[SVN_DIFF__HASH_SIZE];
  apr_pool_t           *pool;
};


/*
 * Support functions to build a tree of token positions
 */

void
svn_diff__tree_create(svn_diff__tree_t **tree, apr_pool_t *pool)
{
  *tree = apr_pcalloc(pool, sizeof(**tree));
  (*tree)->pool = pool;
}


static svn_error_t *
<<<<<<< HEAD
svn_diff__tree_insert_token(svn_diff__node_t **node, svn_diff__tree_t *tree,
                            void *diff_baton,
                            const svn_diff_fns2_t *vtable,
                            apr_uint32_t hash, void *token)
=======
tree_insert_token(svn_diff__node_t **node, svn_diff__tree_t *tree,
                  void *diff_baton,
                  const svn_diff_fns_t *vtable,
                  apr_uint32_t hash, void *token)
>>>>>>> 65c80456
{
  svn_diff__node_t *new_node;
  svn_diff__node_t **node_ref;
  svn_diff__node_t *parent;
  int rv;

  SVN_ERR_ASSERT(token);

  parent = NULL;
  node_ref = &tree->root[hash % SVN_DIFF__HASH_SIZE];

  while (*node_ref != NULL)
    {
      parent = *node_ref;

      rv = hash - parent->hash;
      if (!rv)
        SVN_ERR(vtable->token_compare(diff_baton, parent->token, token, &rv));

      if (rv == 0)
        {
          /* Discard the previous token.  This helps in cases where
           * only recently read tokens are still in memory.
           */
          if (vtable->token_discard != NULL)
            vtable->token_discard(diff_baton, parent->token);

          parent->token = token;
          *node = parent;

          return SVN_NO_ERROR;
        }
      else if (rv > 0)
        {
          node_ref = &parent->left;
        }
      else
        {
          node_ref = &parent->right;
        }
    }

  /* Create a new node */
  new_node = apr_palloc(tree->pool, sizeof(*new_node));
  new_node->parent = parent;
  new_node->left = NULL;
  new_node->right = NULL;
  new_node->hash = hash;
  new_node->token = token;

  *node = *node_ref = new_node;

  return SVN_NO_ERROR;
}


/*
 * Get all tokens from a datasource.  Return the
 * last item in the (circular) list.
 */
svn_error_t *
svn_diff__get_tokens(svn_diff__position_t **position_list,
                     svn_diff__tree_t *tree,
                     void *diff_baton,
                     const svn_diff_fns2_t *vtable,
                     svn_diff_datasource_e datasource,
                     apr_off_t prefix_lines,
                     apr_pool_t *pool)
{
  svn_diff__position_t *start_position;
  svn_diff__position_t *position = NULL;
  svn_diff__position_t **position_ref;
  svn_diff__node_t *node;
  void *token;
  apr_off_t offset;
  apr_uint32_t hash;

  *position_list = NULL;

  position_ref = &start_position;
  offset = prefix_lines;
  hash = 0; /* The callback fn doesn't need to touch it per se */
  while (1)
    {
      SVN_ERR(vtable->datasource_get_next_token(&hash, &token,
                                                diff_baton, datasource));
      if (token == NULL)
        break;

      offset++;
      SVN_ERR(tree_insert_token(&node, tree, diff_baton, vtable, hash, token));

      /* Create a new position */
      position = apr_palloc(pool, sizeof(*position));
      position->next = NULL;
      position->node = node;
      position->offset = offset;

      *position_ref = position;
      position_ref = &position->next;
    }

  *position_ref = start_position;

  SVN_ERR(vtable->datasource_close(diff_baton, datasource));

  *position_list = position;

  return SVN_NO_ERROR;
}<|MERGE_RESOLUTION|>--- conflicted
+++ resolved
@@ -69,17 +69,10 @@
 
 
 static svn_error_t *
-<<<<<<< HEAD
-svn_diff__tree_insert_token(svn_diff__node_t **node, svn_diff__tree_t *tree,
-                            void *diff_baton,
-                            const svn_diff_fns2_t *vtable,
-                            apr_uint32_t hash, void *token)
-=======
 tree_insert_token(svn_diff__node_t **node, svn_diff__tree_t *tree,
                   void *diff_baton,
-                  const svn_diff_fns_t *vtable,
+                  const svn_diff_fns2_t *vtable,
                   apr_uint32_t hash, void *token)
->>>>>>> 65c80456
 {
   svn_diff__node_t *new_node;
   svn_diff__node_t **node_ref;
