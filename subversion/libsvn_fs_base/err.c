/*
 * err.c : implementation of fs-private error functions
 *
 * ====================================================================
 * Copyright (c) 2000-2004 CollabNet.  All rights reserved.
 *
 * This software is licensed as described in the file COPYING, which
 * you should have received as part of this distribution.  The terms
 * are also available at http://subversion.tigris.org/license-1.html.
 * If newer versions of this license are posted there, you may use a
 * newer version instead, at your option.
 *
 * This software consists of voluntary contributions made by many
 * individuals.  For exact contribution history, see the revision
 * history and logs, available at http://subversion.tigris.org/.
 * ====================================================================
 */



#include <stdlib.h>
#include <stdarg.h>

#include "svn_private_config.h"
#include "svn_fs.h"
#include "err.h"
#include "id.h"

#include "../libsvn_fs/fs-loader.h"



/* Building common error objects.  */


svn_error_t *
svn_fs_base__err_corrupt_fs_revision(svn_fs_t *fs, svn_revnum_t rev)
{
  return svn_error_createf
    (SVN_ERR_FS_CORRUPT, 0,
     _("Corrupt filesystem revision %ld in filesystem '%s'"),
     rev, fs->path);
}


svn_error_t *
svn_fs_base__err_dangling_id(svn_fs_t *fs, const svn_fs_id_t *id)
{
  svn_string_t *id_str = svn_fs_base__id_unparse(id, fs->pool);
  return svn_error_createf
    (SVN_ERR_FS_ID_NOT_FOUND, 0,
     _("Reference to non-existent node '%s' in filesystem '%s'"),
     id_str->data, fs->path);
}


svn_error_t *
svn_fs_base__err_dangling_rev(svn_fs_t *fs, svn_revnum_t rev)
{
  return svn_error_createf
    (SVN_ERR_FS_NO_SUCH_REVISION, 0,
     _("No such revision %ld in filesystem '%s'"),
     rev, fs->path);
}


svn_error_t *
svn_fs_base__err_corrupt_txn(svn_fs_t *fs,
                             const char *txn)
{
  return
    svn_error_createf
    (SVN_ERR_FS_CORRUPT, 0,
     _("Corrupt entry in 'transactions' table for '%s'"
       " in filesystem '%s'"), txn, fs->path);
}


svn_error_t *
svn_fs_base__err_corrupt_copy(svn_fs_t *fs, const char *copy_id)
{
  return
    svn_error_createf
    (SVN_ERR_FS_CORRUPT, 0,
     _("Corrupt entry in 'copies' table for '%s' in filesystem '%s'"),
     copy_id, fs->path);
}


svn_error_t *
svn_fs_base__err_no_such_txn(svn_fs_t *fs, const char *txn)
{
  return
    svn_error_createf
    (SVN_ERR_FS_NO_SUCH_TRANSACTION, 0,
     _("No transaction named '%s' in filesystem '%s'"),
     txn, fs->path);
}


svn_error_t *
svn_fs_base__err_txn_not_mutable(svn_fs_t *fs, const char *txn)
{
  return
    svn_error_createf
    (SVN_ERR_FS_TRANSACTION_NOT_MUTABLE, 0,
     _("Cannot modify transaction named '%s' in filesystem '%s'"),
     txn, fs->path);
}


svn_error_t *
svn_fs_base__err_no_such_copy(svn_fs_t *fs, const char *copy_id)
{
  return
    svn_error_createf
    (SVN_ERR_FS_NO_SUCH_COPY, 0,
     _("No copy with id '%s' in filesystem '%s'"), copy_id, fs->path);
}


svn_error_t *
svn_fs_base__err_bad_lock_token(svn_fs_t *fs, const char *lock_token)
{
  return
    svn_error_createf
    (SVN_ERR_FS_BAD_LOCK_TOKEN, 0,
     _("Token '%s' does not point to any existing lock in filesystem '%s'"),
     lock_token, fs->path);
}

svn_error_t *
svn_fs_base__err_no_lock_token(svn_fs_t *fs, const char *path)
{
  return
    svn_error_createf
    (SVN_ERR_FS_NO_LOCK_TOKEN, 0,
     _("No token given for path '%s' in filesystem '%s'"), path, fs->path);
}

svn_error_t *
svn_fs_base__err_corrupt_lock(svn_fs_t *fs, const char *lock_token)
{
  return
    svn_error_createf
    (SVN_ERR_FS_CORRUPT, 0,
     _("Corrupt lock in 'locks' table for '%s' in filesystem '%s'"),
     lock_token, fs->path);
}

svn_error_t *
svn_fs_base__err_no_such_node_origin(svn_fs_t *fs, const char *node_id)
{
  return
    svn_error_createf
    (SVN_ERR_FS_NO_SUCH_NODE_ORIGIN, 0,
     _("No record in 'node-origins' table for node id '%s' in "
       "filesystem '%s'"), node_id, fs->path);
}

svn_error_t *
<<<<<<< HEAD
svn_fs_base__err_no_such_checksum_rep(svn_fs_t *fs, svn_checksum_t *checksum)
{
  return
    svn_error_createf
    (SVN_ERR_FS_NO_SUCH_CHECKSUM_REP, 0,
     _("No record in 'checksum-reps' table for checksum '%s' in "
       "filesystem '%s'"), svn_checksum_to_cstring_display(checksum,
                                                           fs->pool),
                           fs->path);
=======
svn_fs_base__err_no_such_metadata(svn_fs_t *fs, const char *key)
{
  return
    svn_error_createf
    (SVN_ERR_FS_NO_SUCH_METADATA, 0,
     _("No record in 'metadata' table for key '%s' in filesystem '%s'"),
     key, fs->path);
>>>>>>> 1ac47d94
}<|MERGE_RESOLUTION|>--- conflicted
+++ resolved
@@ -161,7 +161,16 @@
 }
 
 svn_error_t *
-<<<<<<< HEAD
+svn_fs_base__err_no_such_metadata(svn_fs_t *fs, const char *key)
+{
+  return
+    svn_error_createf
+    (SVN_ERR_FS_NO_SUCH_METADATA, 0,
+     _("No record in 'metadata' table for key '%s' in filesystem '%s'"),
+     key, fs->path);
+}
+
+svn_error_t *
 svn_fs_base__err_no_such_checksum_rep(svn_fs_t *fs, svn_checksum_t *checksum)
 {
   return
@@ -171,13 +180,4 @@
        "filesystem '%s'"), svn_checksum_to_cstring_display(checksum,
                                                            fs->pool),
                            fs->path);
-=======
-svn_fs_base__err_no_such_metadata(svn_fs_t *fs, const char *key)
-{
-  return
-    svn_error_createf
-    (SVN_ERR_FS_NO_SUCH_METADATA, 0,
-     _("No record in 'metadata' table for key '%s' in filesystem '%s'"),
-     key, fs->path);
->>>>>>> 1ac47d94
 }