--- conflicted
+++ resolved
@@ -4416,12 +4416,8 @@
   base_get_file_delta_stream,
   base_merge,
   base_change_merge_info,
-<<<<<<< HEAD
-  svn_fs_mergeinfo__get_merge_info,
+  svn_fs_mergeinfo__get_mergeinfo,
   svn_fs_mergeinfo__get_children_mergeinfo,
-=======
-  svn_fs_mergeinfo__get_mergeinfo
->>>>>>> cc734cdc
 };
 
 
