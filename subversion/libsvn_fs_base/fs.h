/* fs.h : interface to Subversion filesystem, private to libsvn_fs
 *
 * ====================================================================
 * Copyright (c) 2000-2008 CollabNet.  All rights reserved.
 *
 * This software is licensed as described in the file COPYING, which
 * you should have received as part of this distribution.  The terms
 * are also available at http://subversion.tigris.org/license-1.html.
 * If newer versions of this license are posted there, you may use a
 * newer version instead, at your option.
 *
 * This software consists of voluntary contributions made by many
 * individuals.  For exact contribution history, see the revision
 * history and logs, available at http://subversion.tigris.org/.
 * ====================================================================
 */

#ifndef SVN_LIBSVN_FS_BASE_H
#define SVN_LIBSVN_FS_BASE_H

#define APU_WANT_DB
#include <apu_want.h>

#include <apr_pools.h>
#include <apr_hash.h>
#include "svn_fs.h"

#include "bdb/env.h"

#ifdef __cplusplus
extern "C" {
#endif /* __cplusplus */


/*** Filesystem schema versions ***/

/* The format number of this filesystem.  This is independent of the
   repository format number, and independent of any other FS back
   ends.  See the SVN_FS_BASE__MIN_*_FORMAT defines to get a sense of
   what changes and features were added in which versions of this
   back-end's format.  */
#define SVN_FS_BASE__FORMAT_NUMBER                4

/* Minimum format number that supports representation sharing */
#define SVN_FS_BASE__MIN_REP_SHARING_FORMAT       4

/* Minimum format number that supports explicit metadata */
#define SVN_FS_BASE__MIN_METADATA_FORMAT          4

/* Minimum format number that supports forward deltas */
#define SVN_FS_BASE__MIN_FORWARD_DELTAS_FORMAT    4

/* Minimum format number that supports node-origins tracking */
#define SVN_FS_BASE__MIN_NODE_ORIGINS_FORMAT      3

/* Minimum format number that supports mergeinfo */
#define SVN_FS_BASE__MIN_MERGEINFO_FORMAT         3

/* Minimum format number that supports svndiff version 1.  */
#define SVN_FS_BASE__MIN_SVNDIFF1_FORMAT          2

/* Return SVN_ERR_UNSUPPORTED_FEATURE if the version of filesystem FS does
   not indicate support for FEATURE (which REQUIRES a newer version). */
svn_error_t *
svn_fs_base__test_required_feature_format(svn_fs_t *fs,
                                          const char *feature,
                                          int requires);



/*** Miscellany keys. ***/

/* Revision at which the repo started using forward deltas. */
#define SVN_FS_BASE__MISCELLANEOUS_FORWARD_DELTA_UPGRADE  "forward-delta-rev"



/*** The filesystem structure.  ***/

typedef struct
{
  /* A Berkeley DB environment for all the filesystem's databases.
     This establishes the scope of the filesystem's transactions.  */
  bdb_env_baton_t *bdb;

  /* The filesystem's various tables.  See `structure' for details.  */
  DB *changes;
  DB *copies;
  DB *nodes;
  DB *representations;
  DB *revisions;
  DB *strings;
  DB *transactions;
  DB *uuids;
  DB *locks;
  DB *lock_tokens;
  DB *node_origins;
<<<<<<< HEAD
  DB *metadata;
  DB *checksum_reps;
=======
  DB *miscellaneous;
>>>>>>> f20bbe27

  /* A boolean for tracking when we have a live Berkeley DB
     transaction trail alive. */
  svn_boolean_t in_txn_trail;

  /* The filesystem UUID (or NULL if not-yet-known; see svn_fs_get_uuid). */
  const char *uuid;

  /* The format number of this FS. */
  int format;

} base_fs_data_t;


/*** Filesystem Revision ***/
typedef struct
{
  /* id of the transaction that was committed to create this
     revision. */
  const char *txn_id;

} revision_t;


/*** Transaction Kind ***/
typedef enum
{
  transaction_kind_normal = 1,  /* normal, uncommitted */
  transaction_kind_committed,   /* committed */
  transaction_kind_dead         /* uncommitted and dead */

} transaction_kind_t;


/*** Filesystem Transaction ***/
typedef struct
{
  /* kind of transaction. */
  transaction_kind_t kind;

  /* revision which this transaction was committed to create, or an
     invalid revision number if this transaction was never committed. */
  svn_revnum_t revision;

  /* property list (const char * name, svn_string_t * value).
     may be NULL if there are no properties.  */
  apr_hash_t *proplist;

  /* node revision id of the root node.  */
  const svn_fs_id_t *root_id;

  /* node revision id of the node which is the root of the revision
     upon which this txn is base.  (unfinished only) */
  const svn_fs_id_t *base_id;

  /* copies list (const char * copy_ids), or NULL if there have been
     no copies in this transaction.  */
  apr_array_header_t *copies;

} transaction_t;


/*** Node-Revision ***/
typedef struct
{
  /* node kind */
  svn_node_kind_t kind;

  /* predecessor node revision id, or NULL if there is no predecessor
     for this node revision */
  const svn_fs_id_t *predecessor_id;

  /* number of predecessors this node revision has (recursively), or
     -1 if not known (for backward compatibility). */
  int predecessor_count;

  /* representation key for this node's properties.  may be NULL if
     there are no properties.  */
  const char *prop_key;

  /* representation key for this node's text data (files) or entries
     list (dirs).  may be NULL if there are no contents.  */
  const char *data_key;

  /* representation key for this node's text-data-in-progess (files
     only).  NULL if no edits are currently in-progress.  This field
     is always NULL for kinds other than "file".  */
  const char *edit_key;

  /* path at which this node first came into existence.  */
  const char *created_path;

  /* does this node revision have the mergeinfo tracking property set
     on it?  (only valid for FS schema 3 and newer) */
  svn_boolean_t has_mergeinfo;

  /* number of children of this node which have the mergeinfo tracking
     property set  (0 for files; valid only for FS schema 3 and newer). */
  apr_int64_t mergeinfo_count;

} node_revision_t;


/*** Representation Kind ***/
typedef enum
{
  rep_kind_fulltext = 1, /* fulltext */
  rep_kind_delta         /* delta */

} rep_kind_t;


/*** "Delta" Offset/Window Chunk ***/
typedef struct
{
  /* diff format version number ### at this point, "svndiff" is the
     only format used. */
  apr_byte_t version;

  /* starting offset of the data represented by this chunk */
  svn_filesize_t offset;

  /* string-key to which this representation points. */
  const char *string_key;

  /* size of the fulltext data represented by this delta window. */
  apr_size_t size;

  /* representation-key to use when needed source data for
     undeltification. */
  const char *rep_key;

  /* apr_off_t rep_offset;  ### not implemented */

} rep_delta_chunk_t;


/*** Representation ***/
typedef struct
{
  /* representation kind */
  rep_kind_t kind;

  /* transaction ID under which representation was created (used as a
     mutability flag when compared with a current editing
     transaction). */
  const char *txn_id;

  /* Checksum for the contents produced by this representation.
     This checksum is for the contents the rep shows to consumers,
     regardless of how the rep stores the data under the hood.  It is
     independent of the storage (fulltext, delta, whatever).

     If this is NULL, then for compatibility behave as though
     this checksum matches the expected checksum. */
  svn_checksum_t *checksum;

  /* kind-specific stuff */
  union
  {
    /* fulltext stuff */
    struct
    {
      /* string-key which holds the fulltext data */
      const char *string_key;

    } fulltext;

    /* delta stuff */
    struct
    {
      /* an array of rep_delta_chunk_t * chunks of delta
         information */
      apr_array_header_t *chunks;

    } delta;
  } contents;
} representation_t;


/*** Copy Kind ***/
typedef enum
{
  copy_kind_real = 1, /* real copy */
  copy_kind_soft      /* soft copy */

} copy_kind_t;


/*** Copy ***/
typedef struct
{
  /* What kind of copy occurred. */
  copy_kind_t kind;

  /* Path of copy source. */
  const char *src_path;

  /* Transaction id of copy source. */
  const char *src_txn_id;

  /* Node-revision of copy destination. */
  const svn_fs_id_t *dst_noderev_id;

} copy_t;


/*** Change ***/
typedef struct
{
  /* Path of the change. */
  const char *path;

  /* Node revision ID of the change. */
  const svn_fs_id_t *noderev_id;

  /* The kind of change. */
  svn_fs_path_change_kind_t kind;

  /* Text or property mods? */
  svn_boolean_t text_mod;
  svn_boolean_t prop_mod;

} change_t;


/*** Lock node ***/
typedef struct
{
  /* entries list, maps (const char *) name --> (const char *) lock-node-id */
  apr_hash_t *entries;

  /* optional lock-token, might be NULL. */
  const char *lock_token;

} lock_node_t;



#ifdef __cplusplus
}
#endif /* __cplusplus */

#endif /* SVN_LIBSVN_FS_BASE_H */<|MERGE_RESOLUTION|>--- conflicted
+++ resolved
@@ -98,12 +98,8 @@
   DB *locks;
   DB *lock_tokens;
   DB *node_origins;
-<<<<<<< HEAD
-  DB *metadata;
+  DB *miscellaneous;
   DB *checksum_reps;
-=======
-  DB *miscellaneous;
->>>>>>> f20bbe27
 
   /* A boolean for tracking when we have a live Berkeley DB
      transaction trail alive. */
