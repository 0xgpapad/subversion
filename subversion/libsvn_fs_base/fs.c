--- conflicted
+++ resolved
@@ -56,12 +56,8 @@
 #include "bdb/locks-table.h"
 #include "bdb/lock-tokens-table.h"
 #include "bdb/node-origins-table.h"
-<<<<<<< HEAD
-#include "bdb/metadata-table.h"
+#include "bdb/miscellaneous-table.h"
 #include "bdb/checksum-reps-table.h"
-=======
-#include "bdb/miscellaneous-table.h"
->>>>>>> f20bbe27
 
 #include "../libsvn_fs/fs-loader.h"
 #include "private/svn_fs_util.h"
@@ -177,12 +173,8 @@
   SVN_ERR(cleanup_fs_db(fs, &bfd->locks, "locks"));
   SVN_ERR(cleanup_fs_db(fs, &bfd->lock_tokens, "lock-tokens"));
   SVN_ERR(cleanup_fs_db(fs, &bfd->node_origins, "node-origins"));
-<<<<<<< HEAD
   SVN_ERR(cleanup_fs_db(fs, &bfd->checksum_reps, "checksum-reps"));
-  SVN_ERR(cleanup_fs_db(fs, &bfd->metadata, "metadata"));
-=======
   SVN_ERR(cleanup_fs_db(fs, &bfd->miscellaneous, "miscellaneous"));
->>>>>>> f20bbe27
 
   /* Finally, close the environment.  */
   bfd->bdb = 0;
@@ -1229,11 +1221,9 @@
   SVN_ERR(copy_db_file_safely(src_path, dest_path,
                               "node-origins", pagesize, TRUE, pool));
   SVN_ERR(copy_db_file_safely(src_path, dest_path,
-<<<<<<< HEAD
                               "checksum-reps", pagesize, TRUE, pool));
-=======
+  SVN_ERR(copy_db_file_safely(src_path, dest_path,
                               "miscellaneous", pagesize, TRUE, pool));
->>>>>>> f20bbe27
 
   {
     apr_array_header_t *logfiles;
