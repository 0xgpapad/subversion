--- conflicted
+++ resolved
@@ -475,8 +475,6 @@
 }
 
 static svn_error_t *
-<<<<<<< HEAD
-=======
 base_bdb_info_format(int *fs_format,
                      svn_version_t **supports_version,
                      svn_fs_t *fs,
@@ -530,7 +528,6 @@
 }
  
 static svn_error_t *
->>>>>>> 927a9b9c
 base_bdb_verify_root(svn_fs_root_t *root,
                      apr_pool_t *scratch_pool)
 {
@@ -568,11 +565,8 @@
   svn_fs_base__unlock,
   svn_fs_base__get_lock,
   svn_fs_base__get_locks,
-<<<<<<< HEAD
-=======
   base_bdb_info_format,
   base_bdb_info_config_files,
->>>>>>> 927a9b9c
   base_bdb_verify_root,
   base_bdb_freeze,
   base_bdb_set_errcall,
