--- conflicted
+++ resolved
@@ -146,13 +146,9 @@
   {"version",           svnlook__version, 0,
    N_("show program version information")},
 
-<<<<<<< HEAD
-#ifndef AS400
-=======
   {"xml",               svnlook__xml_opt, 0,
    N_("output in XML")},
 
->>>>>>> 79d0a718
   {"extensions",    'x', 1,
                     N_("Default: '-u'. When Subversion is invoking an\n"
                        "                            "
@@ -181,10 +177,6 @@
                        "    --ignore-eol-style:\n"
                        "                            "
                        "       Ignore changes in EOL style")},
-<<<<<<< HEAD
-#endif
-=======
->>>>>>> 79d0a718
 
   {0,                   0, 0, 0}
 };
@@ -318,10 +310,7 @@
   svn_boolean_t full_paths;       /* --full-paths */
   svn_boolean_t copy_info;        /* --copy-info */
   svn_boolean_t non_recursive;    /* --non-recursive */
-<<<<<<< HEAD
-=======
   svn_boolean_t xml;              /* --xml */
->>>>>>> 79d0a718
   const char *extensions;         /* diff extension args (UTF-8!) */
 };
 
@@ -855,19 +844,6 @@
       else
         header_fmt = _("Modified: %s\n");
       SVN_ERR(svn_cmdline_printf(pool, header_fmt, pc->name));
-<<<<<<< HEAD
-
-      /* For now, we have a rather simple heuristic: if this is an
-         "svn:" property, then assume the value is UTF-8 and must
-         therefore be converted before printing.  Otherwise, just
-         print whatever's there and hope for the best.
-         ### We don't use svn_cmdline_printf here, since we don't know if the
-         values are UTF-8. */
-      {
-        svn_boolean_t val_to_utf8 = svn_prop_is_svn_prop(pc->name);
-        const char *printable_val;
-=======
->>>>>>> 79d0a718
 
       /* Flush stdout before we open a stream to it below. */
       SVN_ERR(svn_cmdline_fflush(stdout));
@@ -1041,14 +1017,10 @@
       svn_stringbuf_appendcstr(header, "\n");
 
       if (binary)
-<<<<<<< HEAD
-        svn_stringbuf_appendcstr(header, _("(Binary files differ)\n\n"));
-=======
         {
           svn_stringbuf_appendcstr(header, _("(Binary files differ)\n\n"));
           SVN_ERR(svn_cmdline_printf(pool, "%s", header->data));
         }
->>>>>>> 79d0a718
       else
         {
           svn_diff_t *diff;
@@ -1066,9 +1038,6 @@
               const char *orig_label, *new_label;
 
               /* Print diff header. */
-<<<<<<< HEAD
-              SVN_ERR(svn_cmdline_printf(pool, header->data));
-=======
               SVN_ERR(svn_cmdline_printf(pool, "%s", header->data));
 
               /* This fflush() might seem odd, but it was added to deal
@@ -1096,7 +1065,6 @@
                     handle for stdout?" */
               SVN_ERR(svn_cmdline_fflush(stdout));
 
->>>>>>> 79d0a718
               SVN_ERR(svn_stream_for_stdout(&ostream, pool));
 
               if (orig_empty)
@@ -1111,8 +1079,6 @@
                        svn_cmdline_output_encoding(pool), NULL, FALSE, pool));
               SVN_ERR(svn_stream_close(ostream));
               SVN_ERR(svn_cmdline_printf(pool, "\n"));
-<<<<<<< HEAD
-=======
             }
           else if (! node->prop_mod &&
                   ((! c->no_diff_added && node->action == 'A') ||
@@ -1122,7 +1088,6 @@
                * We can't print a diff, but we can at least print
                * a diff header since we know what happened to this file. */
               SVN_ERR(svn_cmdline_printf(pool, "%s", header->data));
->>>>>>> 79d0a718
             }
         }
       SVN_ERR(svn_cmdline_fflush(stdout));
