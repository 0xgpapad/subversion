/*
 * svnlook.c: Subversion server inspection tool main file.
 *
 * ====================================================================
 *    Licensed to the Apache Software Foundation (ASF) under one
 *    or more contributor license agreements.  See the NOTICE file
 *    distributed with this work for additional information
 *    regarding copyright ownership.  The ASF licenses this file
 *    to you under the Apache License, Version 2.0 (the
 *    "License"); you may not use this file except in compliance
 *    with the License.  You may obtain a copy of the License at
 *
 *      http://www.apache.org/licenses/LICENSE-2.0
 *
 *    Unless required by applicable law or agreed to in writing,
 *    software distributed under the License is distributed on an
 *    "AS IS" BASIS, WITHOUT WARRANTIES OR CONDITIONS OF ANY
 *    KIND, either express or implied.  See the License for the
 *    specific language governing permissions and limitations
 *    under the License.
 * ====================================================================
 */

#include <assert.h>
#include <stdlib.h>

#include <apr_general.h>
#include <apr_pools.h>
#include <apr_time.h>
#include <apr_file_io.h>
#include <apr_signal.h>

#define APR_WANT_STDIO
#define APR_WANT_STRFUNC
#include <apr_want.h>

#include "svn_private_config.h"
#include "svn_hash.h"
#include "svn_cmdline.h"
#include "svn_types.h"
#include "svn_pools.h"
#include "svn_error.h"
#include "svn_error_codes.h"
#include "svn_dirent_uri.h"
#include "svn_path.h"
#include "svn_repos.h"
#include "svn_fs.h"
#include "svn_time.h"
#include "svn_utf.h"
#include "svn_subst.h"
#include "svn_sorts.h"
#include "svn_opt.h"
#include "svn_props.h"
#include "svn_diff.h"
#include "svn_version.h"
#include "svn_xml.h"

#include "private/svn_diff_private.h"
#include "private/svn_cmdline_private.h"
#include "private/svn_fspath.h"
#include "private/svn_io_private.h"


/*** Some convenience macros and types. ***/


/* Option handling. */

static svn_opt_subcommand_t
  subcommand_author,
  subcommand_cat,
  subcommand_changed,
  subcommand_date,
  subcommand_diff,
  subcommand_dirschanged,
  subcommand_filesize,
  subcommand_help,
  subcommand_history,
  subcommand_info,
  subcommand_lock,
  subcommand_log,
  subcommand_pget,
  subcommand_plist,
  subcommand_tree,
  subcommand_uuid,
  subcommand_youngest;

/* Option codes and descriptions. */
enum
  {
    svnlook__version = SVN_OPT_FIRST_LONGOPT_ID,
    svnlook__show_ids,
    svnlook__no_diff_deleted,
    svnlook__no_diff_added,
    svnlook__diff_copy_from,
    svnlook__revprop_opt,
    svnlook__full_paths,
    svnlook__copy_info,
    svnlook__xml_opt,
    svnlook__ignore_properties,
    svnlook__properties_only,
    svnlook__diff_cmd,
    svnlook__invoke_diff_cmd,
    svnlook__show_inherited_props
  };

/*
 * The entire list must be terminated with an entry of nulls.
 */
static const apr_getopt_option_t options_table[] =
{
  {NULL,                '?', 0,
   N_("show help on a subcommand")},

  {"copy-info",         svnlook__copy_info, 0,
   N_("show details for copies")},

  {"diff-copy-from",    svnlook__diff_copy_from, 0,
   N_("print differences against the copy source")},

  {"full-paths",        svnlook__full_paths, 0,
   N_("show full paths instead of indenting them")},

  {"help",              'h', 0,
   N_("show help on a subcommand")},

  {"limit",             'l', 1,
   N_("maximum number of history entries")},

  {"no-diff-added",     svnlook__no_diff_added, 0,
   N_("do not print differences for added files")},

  {"no-diff-deleted",   svnlook__no_diff_deleted, 0,
   N_("do not print differences for deleted files")},

  {"diff-cmd",          svnlook__diff_cmd, 1,
   N_("use ARG as diff command")},

  {"invoke-diff-cmd",   svnlook__invoke_diff_cmd, 1,
   N_("Customizable diff command (see svn help diff)")},

  {"ignore-properties",   svnlook__ignore_properties, 0,
   N_("ignore properties during the operation")},

  {"properties-only",   svnlook__properties_only, 0,
   N_("show only properties during the operation")},

  {"non-recursive",     'N', 0,
   N_("operate on single directory only")},

  {"revision",          'r', 1,
   N_("specify revision number ARG")},

  {"revprop",           svnlook__revprop_opt, 0,
   N_("operate on a revision property (use with -r or -t)")},

  {"show-ids",          svnlook__show_ids, 0,
   N_("show node revision ids for each path")},

  {"show-inherited-props", svnlook__show_inherited_props, 0,
   N_("show path's inherited properties")},

  {"transaction",       't', 1,
   N_("specify transaction name ARG")},

  {"verbose",           'v', 0,
   N_("be verbose")},

  {"version",           svnlook__version, 0,
   N_("show program version information")},

  {"xml",               svnlook__xml_opt, 0,
   N_("output in XML")},

  {"extensions",        'x', 1,
   N_("Specify differencing options for external diff or\n"
      "                             "
      "internal diff. Default: '-u'. Options are\n"
      "                             "
      "separated by spaces. Internal diff takes:\n"
      "                             "
      "  -u, --unified: Show 3 lines of unified context\n"
      "                             "
      "  -b, --ignore-space-change: Ignore changes in\n"
      "                             "
      "    amount of white space\n"
      "                             "
      "  -w, --ignore-all-space: Ignore all white space\n"
      "                             "
      "  --ignore-eol-style: Ignore changes in EOL style\n"
      "                             "
      "  -p, --show-c-function: Show C function name")},

  {"quiet",             'q', 0,
   N_("no progress (only errors) to stderr")},

  {0,                   0, 0, 0}
};


/* Array of available subcommands.
 * The entire list must be terminated with an entry of nulls.
 */
static const svn_opt_subcommand_desc2_t cmd_table[] =
{
  {"author", subcommand_author, {0},
   N_("usage: svnlook author REPOS_PATH\n\n"
      "Print the author.\n"),
   {'r', 't'} },

  {"cat", subcommand_cat, {0},
   N_("usage: svnlook cat REPOS_PATH FILE_PATH\n\n"
      "Print the contents of a file.  Leading '/' on FILE_PATH is optional.\n"),
   {'r', 't'} },

  {"changed", subcommand_changed, {0},
   N_("usage: svnlook changed REPOS_PATH\n\n"
      "Print the paths that were changed.\n"),
   {'r', 't', svnlook__copy_info} },

  {"date", subcommand_date, {0},
   N_("usage: svnlook date REPOS_PATH\n\n"
      "Print the datestamp.\n"),
   {'r', 't'} },

  {"diff", subcommand_diff, {0},
   N_("usage: svnlook diff REPOS_PATH\n\n"
      "Print GNU-style diffs of changed files and properties.\n"),
   {'r', 't', svnlook__no_diff_deleted, svnlook__no_diff_added,
    svnlook__diff_copy_from, svnlook__diff_cmd, 'x',
    svnlook__ignore_properties, svnlook__properties_only,
    svnlook__invoke_diff_cmd} },

  {"dirs-changed", subcommand_dirschanged, {0},
   N_("usage: svnlook dirs-changed REPOS_PATH\n\n"
      "Print the directories that were themselves changed (property edits)\n"
      "or whose file children were changed.\n"),
   {'r', 't'} },

  {"filesize", subcommand_filesize, {0},
   N_("usage: svnlook filesize REPOS_PATH PATH_IN_REPOS\n\n"
      "Print the size (in bytes) of the file located at PATH_IN_REPOS as\n"
      "it is represented in the repository.\n"),
   {'r', 't'} },

  {"help", subcommand_help, {"?", "h"},
   N_("usage: svnlook help [SUBCOMMAND...]\n\n"
      "Describe the usage of this program or its subcommands.\n"),
   {0} },

  {"history", subcommand_history, {0},
   N_("usage: svnlook history REPOS_PATH [PATH_IN_REPOS]\n\n"
      "Print information about the history of a path in the repository (or\n"
      "the root directory if no path is supplied).\n"),
   {'r', svnlook__show_ids, 'l'} },

  {"info", subcommand_info, {0},
   N_("usage: svnlook info REPOS_PATH\n\n"
      "Print the author, datestamp, log message size, and log message.\n"),
   {'r', 't'} },

  {"lock", subcommand_lock, {0},
   N_("usage: svnlook lock REPOS_PATH PATH_IN_REPOS\n\n"
      "If a lock exists on a path in the repository, describe it.\n"),
   {0} },

  {"log", subcommand_log, {0},
   N_("usage: svnlook log REPOS_PATH\n\n"
      "Print the log message.\n"),
   {'r', 't'} },

  {"propget", subcommand_pget, {"pget", "pg"},
   N_("usage: 1. svnlook propget REPOS_PATH PROPNAME PATH_IN_REPOS\n"
      "                    "
      /* The line above is actually needed, so do NOT delete it! */
      "       2. svnlook propget --revprop REPOS_PATH PROPNAME\n\n"
      "Print the raw value of a property on a path in the repository.\n"
      "With --revprop, print the raw value of a revision property.\n"),
   {'r', 't', 'v', svnlook__revprop_opt, svnlook__show_inherited_props} },

  {"proplist", subcommand_plist, {"plist", "pl"},
   N_("usage: 1. svnlook proplist REPOS_PATH PATH_IN_REPOS\n"
      "                      "
      /* The line above is actually needed, so do NOT delete it! */
      "       2. svnlook proplist --revprop REPOS_PATH\n\n"
      "List the properties of a path in the repository, or\n"
      "with the --revprop option, revision properties.\n"
      "With -v, show the property values too.\n"),
   {'r', 't', 'v', svnlook__revprop_opt, svnlook__xml_opt,
    svnlook__show_inherited_props} },

  {"tree", subcommand_tree, {0},
   N_("usage: svnlook tree REPOS_PATH [PATH_IN_REPOS]\n\n"
      "Print the tree, starting at PATH_IN_REPOS (if supplied, at the root\n"
      "of the tree otherwise), optionally showing node revision ids.\n"),
   {'r', 't', 'N', svnlook__show_ids, svnlook__full_paths} },

  {"uuid", subcommand_uuid, {0},
   N_("usage: svnlook uuid REPOS_PATH\n\n"
      "Print the repository's UUID.\n"),
   {0} },

  {"youngest", subcommand_youngest, {0},
   N_("usage: svnlook youngest REPOS_PATH\n\n"
      "Print the youngest revision number.\n"),
   {0} },

  { NULL, NULL, {0}, NULL, {0} }
};


/* Baton for passing option/argument state to a subcommand function. */
struct svnlook_opt_state
{
  const char *repos_path;  /* 'arg0' is always the path to the repository. */
  const char *arg1;        /* Usually an fs path, a propname, or NULL. */
  const char *arg2;        /* Usually an fs path or NULL. */
  svn_revnum_t rev;
  const char *txn;
  svn_boolean_t version;          /* --version */
  svn_boolean_t show_ids;         /* --show-ids */
  apr_size_t limit;               /* --limit */
  svn_boolean_t help;             /* --help */
  svn_boolean_t no_diff_deleted;  /* --no-diff-deleted */
  svn_boolean_t no_diff_added;    /* --no-diff-added */
  svn_boolean_t diff_copy_from;   /* --diff-copy-from */
  svn_boolean_t verbose;          /* --verbose */
  svn_boolean_t revprop;          /* --revprop */
  svn_boolean_t full_paths;       /* --full-paths */
  svn_boolean_t copy_info;        /* --copy-info */
  svn_boolean_t non_recursive;    /* --non-recursive */
  svn_boolean_t xml;              /* --xml */
  const char *extensions;         /* diff extension args (UTF-8!) */
  svn_boolean_t quiet;            /* --quiet */
  svn_boolean_t ignore_properties;  /* --ignore_properties */
  svn_boolean_t properties_only;    /* --properties-only */
  const char *diff_cmd;             /* --diff-cmd */
  const char *invoke_diff_cmd;      /* --invoke-diff-cmd */
  svn_boolean_t show_inherited_props; /*  --show-inherited-props */
};


typedef struct svnlook_ctxt_t
{
  svn_repos_t *repos;
  svn_fs_t *fs;
  svn_boolean_t is_revision;
  svn_boolean_t show_ids;
  apr_size_t limit;
  svn_boolean_t no_diff_deleted;
  svn_boolean_t no_diff_added;
  svn_boolean_t diff_copy_from;
  svn_boolean_t full_paths;
  svn_boolean_t copy_info;
  svn_revnum_t rev_id;
  svn_fs_txn_t *txn;
  const char *txn_name /* UTF-8! */;
  const apr_array_header_t *diff_options;
  svn_boolean_t ignore_properties;
  svn_boolean_t properties_only;
  const char *diff_cmd;
  const char *invoke_diff_cmd;

} svnlook_ctxt_t;

/* A flag to see if we've been cancelled by the client or not. */
static volatile sig_atomic_t cancelled = FALSE;


/*** Helper functions. ***/

/* A signal handler to support cancellation. */
static void
signal_handler(int signum)
{
  apr_signal(signum, SIG_IGN);
  cancelled = TRUE;
}

/* Our cancellation callback. */
static svn_error_t *
check_cancel(void *baton)
{
  if (cancelled)
    return svn_error_create(SVN_ERR_CANCELLED, NULL, _("Caught signal"));
  else
    return SVN_NO_ERROR;
}


/* Version compatibility check */
static svn_error_t *
check_lib_versions(void)
{
  static const svn_version_checklist_t checklist[] =
    {
      { "svn_subr",  svn_subr_version },
      { "svn_repos", svn_repos_version },
      { "svn_fs",    svn_fs_version },
      { "svn_delta", svn_delta_version },
      { "svn_diff",  svn_diff_version },
      { NULL, NULL }
    };
  SVN_VERSION_DEFINE(my_version);

  return svn_ver_check_list2(&my_version, checklist, svn_ver_equal);
}


/* Get revision or transaction property PROP_NAME for the revision or
   transaction specified in C, allocating in in POOL and placing it in
   *PROP_VALUE. */
static svn_error_t *
get_property(svn_string_t **prop_value,
             svnlook_ctxt_t *c,
             const char *prop_name,
             apr_pool_t *pool)
{
  svn_string_t *raw_value;

  /* Fetch transaction property... */
  if (! c->is_revision)
    SVN_ERR(svn_fs_txn_prop(&raw_value, c->txn, prop_name, pool));

  /* ...or revision property -- it's your call. */
  else
    SVN_ERR(svn_fs_revision_prop(&raw_value, c->fs, c->rev_id,
                                 prop_name, pool));

  *prop_value = raw_value;

  return SVN_NO_ERROR;
}


static svn_error_t *
get_root(svn_fs_root_t **root,
         svnlook_ctxt_t *c,
         apr_pool_t *pool)
{
  /* Open up the appropriate root (revision or transaction). */
  if (c->is_revision)
    {
      /* If we didn't get a valid revision number, we'll look at the
         youngest revision. */
      if (! SVN_IS_VALID_REVNUM(c->rev_id))
        SVN_ERR(svn_fs_youngest_rev(&(c->rev_id), c->fs, pool));

      SVN_ERR(svn_fs_revision_root(root, c->fs, c->rev_id, pool));
    }
  else
    {
      SVN_ERR(svn_fs_txn_root(root, c->txn, pool));
    }

  return SVN_NO_ERROR;
}



/*** Tree Routines ***/

/* Generate a generic delta tree. */
static svn_error_t *
generate_delta_tree(svn_repos_node_t **tree,
                    svn_repos_t *repos,
                    svn_fs_root_t *root,
                    svn_revnum_t base_rev,
                    apr_pool_t *pool)
{
  svn_fs_root_t *base_root;
  const svn_delta_editor_t *editor;
  void *edit_baton;
  apr_pool_t *edit_pool = svn_pool_create(pool);
  svn_fs_t *fs = svn_repos_fs(repos);

  /* Get the base root. */
  SVN_ERR(svn_fs_revision_root(&base_root, fs, base_rev, pool));

  /* Request our editor. */
  SVN_ERR(svn_repos_node_editor(&editor, &edit_baton, repos,
                                base_root, root, pool, edit_pool));

  /* Drive our editor. */
  SVN_ERR(svn_repos_replay2(root, "", SVN_INVALID_REVNUM, TRUE,
                            editor, edit_baton, NULL, NULL, edit_pool));

  /* Return the tree we just built. */
  *tree = svn_repos_node_from_baton(edit_baton);
  svn_pool_destroy(edit_pool);
  return SVN_NO_ERROR;
}



/*** Tree Printing Routines ***/

/* Recursively print only directory nodes that either a) have property
   mods, or b) contains files that have changed, or c) has added or deleted
   children.  NODE is the root node of the tree delta, so every node in it
   is either changed or is a directory with a changed node somewhere in the
   subtree below it.
 */
static svn_error_t *
print_dirs_changed_tree(svn_repos_node_t *node,
                        const char *path /* UTF-8! */,
                        apr_pool_t *pool)
{
  svn_repos_node_t *tmp_node;
  svn_boolean_t print_me = FALSE;
  const char *full_path;
  apr_pool_t *iterpool;

  SVN_ERR(check_cancel(NULL));

  if (! node)
    return SVN_NO_ERROR;

  /* Not a directory?  We're not interested. */
  if (node->kind != svn_node_dir)
    return SVN_NO_ERROR;

  /* Got prop mods?  Excellent. */
  if (node->prop_mod)
    print_me = TRUE;

  /* Fly through the list of children, checking for modified files. */
  tmp_node = node->child;
  while (tmp_node && (! print_me))
    {
      if ((tmp_node->kind == svn_node_file)
           || (tmp_node->action == 'A')
           || (tmp_node->action == 'D'))
        {
          print_me = TRUE;
        }
      tmp_node = tmp_node->sibling;
    }

  /* Print the node if it qualifies. */
  if (print_me)
    {
      SVN_ERR(svn_cmdline_printf(pool, "%s/\n", path));
    }

  /* Return here if the node has no children. */
  tmp_node = node->child;
  if (! tmp_node)
    return SVN_NO_ERROR;

  /* Recursively handle the node's children. */
  iterpool = svn_pool_create(pool);
  while (tmp_node)
    {
      svn_pool_clear(iterpool);
      full_path = svn_dirent_join(path, tmp_node->name, iterpool);
      SVN_ERR(print_dirs_changed_tree(tmp_node, full_path, iterpool));
      tmp_node = tmp_node->sibling;
    }
  svn_pool_destroy(iterpool);

  return SVN_NO_ERROR;
}


/* Recursively print all nodes in the tree that have been modified
   (do not include directories affected only by "bubble-up"). */
static svn_error_t *
print_changed_tree(svn_repos_node_t *node,
                   const char *path /* UTF-8! */,
                   svn_boolean_t copy_info,
                   apr_pool_t *pool)
{
  const char *full_path;
  char status[4] = "_  ";
  svn_boolean_t print_me = TRUE;
  apr_pool_t *iterpool;

  SVN_ERR(check_cancel(NULL));

  if (! node)
    return SVN_NO_ERROR;

  /* Print the node. */
  if (node->action == 'A')
    {
      status[0] = 'A';
      if (copy_info && node->copyfrom_path)
        status[2] = '+';
    }
  else if (node->action == 'D')
    status[0] = 'D';
  else if (node->action == 'R')
    {
      if ((! node->text_mod) && (! node->prop_mod))
        print_me = FALSE;
      if (node->text_mod)
        status[0] = 'U';
      if (node->prop_mod)
        status[1] = 'U';
    }
  else
    print_me = FALSE;

  /* Print this node unless told to skip it. */
  if (print_me)
    {
      SVN_ERR(svn_cmdline_printf(pool, "%s %s%s\n",
                                 status,
                                 path,
                                 node->kind == svn_node_dir ? "/" : ""));
      if (copy_info && node->copyfrom_path)
        /* Remove the leading slash from the copyfrom path for consistency
           with the rest of the output. */
        SVN_ERR(svn_cmdline_printf(pool, "    (from %s%s:r%ld)\n",
                                   (node->copyfrom_path[0] == '/'
                                    ? node->copyfrom_path + 1
                                    : node->copyfrom_path),
                                   (node->kind == svn_node_dir ? "/" : ""),
                                   node->copyfrom_rev));
    }

  /* Return here if the node has no children. */
  node = node->child;
  if (! node)
    return SVN_NO_ERROR;

  /* Recursively handle the node's children. */
  iterpool = svn_pool_create(pool);
  while (node)
    {
      svn_pool_clear(iterpool);
      full_path = svn_dirent_join(path, node->name, iterpool);
      SVN_ERR(print_changed_tree(node, full_path, copy_info, iterpool));
      node = node->sibling;
    }
  svn_pool_destroy(iterpool);

  return SVN_NO_ERROR;
}


static svn_error_t *
dump_contents(svn_stream_t *stream,
              svn_fs_root_t *root,
              const char *path /* UTF-8! */,
              apr_pool_t *pool)
{
  if (root == NULL)
    SVN_ERR(svn_stream_close(stream));  /* leave an empty file */
  else
    {
      svn_stream_t *contents;

      /* Grab the contents and copy them into the given stream. */
      SVN_ERR(svn_fs_file_contents(&contents, root, path, pool));
      SVN_ERR(svn_stream_copy3(contents, stream, NULL, NULL, pool));
    }

  return SVN_NO_ERROR;
}


/* Prepare temporary files *TMPFILE1 and *TMPFILE2 for diffing
   PATH1@ROOT1 versus PATH2@ROOT2.  If either ROOT1 or ROOT2 is NULL,
   the temporary file for its path/root will be an empty one.
   Otherwise, its temporary file will contain the contents of that
   path/root in the repository.

   An exception to this is when either path/root has an svn:mime-type
   property set on it which indicates that the file contains
   non-textual data -- in this case, the *IS_BINARY flag is set and no
   temporary files are created.

   Use POOL for all that allocation goodness. */
static svn_error_t *
prepare_tmpfiles(const char **tmpfile1,
                 const char **tmpfile2,
                 svn_boolean_t *is_binary,
                 svn_fs_root_t *root1,
                 const char *path1,
                 svn_fs_root_t *root2,
                 const char *path2,
                 const char *tmpdir,
                 apr_pool_t *pool)
{
  svn_string_t *mimetype;
  svn_stream_t *stream;

  /* Init the return values. */
  *tmpfile1 = NULL;
  *tmpfile2 = NULL;
  *is_binary = FALSE;

  assert(path1 && path2);

  /* Check for binary mimetypes.  If either file has a binary
     mimetype, get outta here.  */
  if (root1)
    {
      SVN_ERR(svn_fs_node_prop(&mimetype, root1, path1,
                               SVN_PROP_MIME_TYPE, pool));
      if (mimetype && svn_mime_type_is_binary(mimetype->data))
        {
          *is_binary = TRUE;
          return SVN_NO_ERROR;
        }
    }
  if (root2)
    {
      SVN_ERR(svn_fs_node_prop(&mimetype, root2, path2,
                               SVN_PROP_MIME_TYPE, pool));
      if (mimetype && svn_mime_type_is_binary(mimetype->data))
        {
          *is_binary = TRUE;
          return SVN_NO_ERROR;
        }
    }

  /* Now, prepare the two temporary files, each of which will either
     be empty, or will have real contents.  */
  SVN_ERR(svn_stream_open_unique(&stream, tmpfile1,
                                 tmpdir,
                                 svn_io_file_del_none,
                                 pool, pool));
  SVN_ERR(dump_contents(stream, root1, path1, pool));

  SVN_ERR(svn_stream_open_unique(&stream, tmpfile2,
                                 tmpdir,
                                 svn_io_file_del_none,
                                 pool, pool));
  SVN_ERR(dump_contents(stream, root2, path2, pool));

  return SVN_NO_ERROR;
}


/* Generate a diff label for PATH in ROOT, allocating in POOL.
   ROOT may be NULL, in which case revision 0 is used. */
static svn_error_t *
generate_label(const char **label,
               svn_fs_root_t *root,
               const char *path,
               apr_pool_t *pool)
{
  svn_string_t *date;
  const char *datestr;
  const char *name = NULL;
  svn_revnum_t rev = SVN_INVALID_REVNUM;

  if (root)
    {
      svn_fs_t *fs = svn_fs_root_fs(root);
      if (svn_fs_is_revision_root(root))
        {
          rev = svn_fs_revision_root_revision(root);
          SVN_ERR(svn_fs_revision_prop(&date, fs, rev,
                                       SVN_PROP_REVISION_DATE, pool));
        }
      else
        {
          svn_fs_txn_t *txn;
          name = svn_fs_txn_root_name(root, pool);
          SVN_ERR(svn_fs_open_txn(&txn, fs, name, pool));
          SVN_ERR(svn_fs_txn_prop(&date, txn, SVN_PROP_REVISION_DATE, pool));
        }
    }
  else
    {
      rev = 0;
      date = NULL;
    }

  if (date)
    datestr = apr_psprintf(pool, "%.10s %.8s UTC", date->data, date->data + 11);
  else
    datestr = "                       ";

  if (name)
    *label = apr_psprintf(pool, "%s\t%s (txn %s)",
                          path, datestr, name);
  else
    *label = apr_psprintf(pool, "%s\t%s (rev %ld)",
                          path, datestr, rev);
  return SVN_NO_ERROR;
}


/* Helper function to display differences in properties of a file */
static svn_error_t *
display_prop_diffs(svn_stream_t *outstream,
                   const char *encoding,
                   const apr_array_header_t *propchanges,
                   apr_hash_t *original_props,
                   const char *path,
                   apr_pool_t *pool)
{

  SVN_ERR(svn_stream_printf_from_utf8(outstream, encoding, pool,
                                      _("%sProperty changes on: %s%s"),
                                      APR_EOL_STR,
                                      path,
                                      APR_EOL_STR));

  SVN_ERR(svn_stream_printf_from_utf8(outstream, encoding, pool,
                                      SVN_DIFF__UNDER_STRING APR_EOL_STR));

  SVN_ERR(check_cancel(NULL));

  SVN_ERR(svn_diff__display_prop_diffs(
            outstream, encoding, propchanges, original_props,
            FALSE /* pretty_print_mergeinfo */, pool));

  return SVN_NO_ERROR;
}


/* Recursively print all nodes in the tree that have been modified
   (do not include directories affected only by "bubble-up"). */
static svn_error_t *
print_diff_tree(svn_stream_t *out_stream,
                const char *encoding,
                svn_fs_root_t *root,
                svn_fs_root_t *base_root,
                svn_repos_node_t *node,
                const char *path /* UTF-8! */,
                const char *base_path /* UTF-8! */,
                const svnlook_ctxt_t *c,
                const char *tmpdir,
                apr_pool_t *pool)
{
  const char *orig_path = NULL, *new_path = NULL;
  svn_boolean_t do_diff = FALSE;
  svn_boolean_t orig_empty = FALSE;
  svn_boolean_t is_copy = FALSE;
  svn_boolean_t binary = FALSE;
  svn_boolean_t diff_header_printed = FALSE;
  apr_pool_t *subpool;
  svn_stringbuf_t *header;

  SVN_ERR(check_cancel(NULL));

  if (! node)
    return SVN_NO_ERROR;

  header = svn_stringbuf_create_empty(pool);

  /* Print copyfrom history for the top node of a copied tree. */
  if ((SVN_IS_VALID_REVNUM(node->copyfrom_rev))
      && (node->copyfrom_path != NULL))
    {
      /* This is ... a copy. */
      is_copy = TRUE;

      /* Propagate the new base.  Copyfrom paths usually start with a
         slash; we remove it for consistency with the target path.
         ### Yes, it would be *much* better for something in the path
             library to be taking care of this! */
      if (node->copyfrom_path[0] == '/')
        base_path = apr_pstrdup(pool, node->copyfrom_path + 1);
      else
        base_path = apr_pstrdup(pool, node->copyfrom_path);

      svn_stringbuf_appendcstr
        (header,
         apr_psprintf(pool, _("Copied: %s (from rev %ld, %s)\n"),
                      path, node->copyfrom_rev, base_path));

      SVN_ERR(svn_fs_revision_root(&base_root,
                                   svn_fs_root_fs(base_root),
                                   node->copyfrom_rev, pool));
    }

  /*** First, we'll just print file content diffs. ***/
  if (node->kind == svn_node_file)
    {
      /* Here's the generalized way we do our diffs:

         - First, we'll check for svn:mime-type properties on the old
           and new files.  If either has such a property, and it
           represents a binary type, we won't actually be doing a real
           diff.

         - Second, dump the contents of the new version of the file
           into the temporary directory.

         - Then, dump the contents of the old version of the file into
           the temporary directory.

         - Next, we run 'diff', passing the repository paths as the
           labels.

         - Finally, we delete the temporary files.  */
      if (node->action == 'R' && node->text_mod)
        {
          do_diff = TRUE;
          SVN_ERR(prepare_tmpfiles(&orig_path, &new_path, &binary,
                                   base_root, base_path, root, path,
                                   tmpdir, pool));
        }
      else if (c->diff_copy_from && node->action == 'A' && is_copy)
        {
          if (node->text_mod)
            {
              do_diff = TRUE;
              SVN_ERR(prepare_tmpfiles(&orig_path, &new_path, &binary,
                                       base_root, base_path, root, path,
                                       tmpdir, pool));
            }
        }
      else if (! c->no_diff_added && node->action == 'A')
        {
          do_diff = TRUE;
          orig_empty = TRUE;
          SVN_ERR(prepare_tmpfiles(&orig_path, &new_path, &binary,
                                   NULL, base_path, root, path,
                                   tmpdir, pool));
        }
      else if (! c->no_diff_deleted && node->action == 'D')
        {
          do_diff = TRUE;
          SVN_ERR(prepare_tmpfiles(&orig_path, &new_path, &binary,
                                   base_root, base_path, NULL, path,
                                   tmpdir, pool));
        }

      /* The header for the copy case has already been created, and we don't
         want a header here for files with only property modifications. */
      if (header->len == 0
          && (node->action != 'R' || node->text_mod))
        {
          svn_stringbuf_appendcstr
            (header, apr_psprintf(pool, "%s: %s\n",
                                  ((node->action == 'A') ? _("Added") :
                                   ((node->action == 'D') ? _("Deleted") :
                                    ((node->action == 'R') ? _("Modified")
                                     : _("Index")))),
                                  path));
        }
    }

  if (do_diff && (! c->properties_only))
    {
      svn_stringbuf_appendcstr(header, SVN_DIFF__EQUAL_STRING "\n");

      if (binary)
        {
          svn_stringbuf_appendcstr(header, _("(Binary files differ)\n\n"));
          SVN_ERR(svn_stream_printf_from_utf8(out_stream, encoding, pool,
                                              "%s", header->data));
        }
      else
        {
          if (c->diff_cmd || c->invoke_diff_cmd)
            {
              apr_file_t *outfile;
              apr_file_t *errfile;
              const char *outfilename;
              const char *errfilename;
              svn_stream_t *stream;
              svn_stream_t *err_stream;
              const char **diff_cmd_argv;
              int diff_cmd_argc;
              int exitcode;
              const char *orig_label;
              const char *new_label;

              diff_cmd_argv = NULL;
              diff_cmd_argc = c->diff_options->nelts;
              if (diff_cmd_argc)
                {
                  int i;
                  diff_cmd_argv = apr_palloc(pool,
                                             diff_cmd_argc * sizeof(char *));
                  for (i = 0; i < diff_cmd_argc; i++)
                    SVN_ERR(svn_utf_cstring_to_utf8(&diff_cmd_argv[i],
                              APR_ARRAY_IDX(c->diff_options, i, const char *),
                              pool));
                }

              /* Print diff header. */
              SVN_ERR(svn_stream_printf_from_utf8(out_stream, encoding, pool,
                                                  "%s", header->data));

              if (orig_empty)
                SVN_ERR(generate_label(&orig_label, NULL, path, pool));
              else
                SVN_ERR(generate_label(&orig_label, base_root,
                                       base_path, pool));
              SVN_ERR(generate_label(&new_label, root, path, pool));

              /* We deal in streams, but svn_io_run_diff2() deals in file
                 handles, so we may need to make temporary files and then
                 copy the contents to our stream. */
              outfile = svn_stream__aprfile(out_stream);
              if (outfile)
                outfilename = NULL;
              else
                SVN_ERR(svn_io_open_unique_file3(&outfile, &outfilename, NULL,
                          svn_io_file_del_on_pool_cleanup, pool, pool));
              SVN_ERR(svn_stream_for_stderr(&err_stream, pool));
              errfile = svn_stream__aprfile(err_stream);
              if (errfile)
                errfilename = NULL;
              else
                SVN_ERR(svn_io_open_unique_file3(&errfile, &errfilename, NULL,
                          svn_io_file_del_on_pool_cleanup, pool, pool));

<<<<<<< HEAD
              if (c->diff_cmd)
                SVN_ERR(svn_io_run_diff2(".",
                                         diff_cmd_argv,
                                         diff_cmd_argc,
                                         orig_label, new_label,
                                         orig_path, new_path,
                                         &exitcode, outfile, errfile,
                                         c->diff_cmd, pool));

              else if (c->invoke_diff_cmd)
                SVN_ERR(svn_io_run_external_diff(".",
                                                 orig_label,
                                                 new_label,
                                                 orig_path,
                                                 new_path,
                                                 &exitcode,
                                                 outfile,
                                                 errfile,
                                                 c->invoke_diff_cmd,
                                                 pool));
                
              SVN_ERR(svn_io_file_close(outfile, pool));
              SVN_ERR(svn_io_file_close(errfile, pool));
=======
              SVN_ERR(svn_io_run_diff2(".",
                                       diff_cmd_argv,
                                       diff_cmd_argc,
                                       orig_label, new_label,
                                       orig_path, new_path,
                                       &exitcode, outfile, errfile,
                                       c->diff_cmd, pool));
>>>>>>> 4fb53541

              /* Now, open and copy our files to our output streams. */
              if (outfilename)
                {
                  SVN_ERR(svn_io_file_close(outfile, pool));
                  SVN_ERR(svn_stream_open_readonly(&stream, outfilename,
                                                   pool, pool));
                  SVN_ERR(svn_stream_copy3(stream,
                                           svn_stream_disown(out_stream, pool),
                                           NULL, NULL, pool));
                }
              if (errfilename)
                {
                  SVN_ERR(svn_io_file_close(errfile, pool));
                  SVN_ERR(svn_stream_open_readonly(&stream, errfilename,
                                                   pool, pool));
                  SVN_ERR(svn_stream_copy3(stream,
                                           svn_stream_disown(err_stream, pool),
                                           NULL, NULL, pool));
                }

              SVN_ERR(svn_stream_printf_from_utf8(out_stream, encoding, pool,
                                                  "\n"));
              diff_header_printed = TRUE;
            }
          else
            {
              svn_diff_t *diff;
              svn_diff_file_options_t *opts = svn_diff_file_options_create(pool);

              if (c->diff_options)
                SVN_ERR(svn_diff_file_options_parse(opts, c->diff_options, pool));

              SVN_ERR(svn_diff_file_diff_2(&diff, orig_path,
                                           new_path, opts, pool));

              if (svn_diff_contains_diffs(diff))
                {
                  const char *orig_label, *new_label;

                  /* Print diff header. */
                  SVN_ERR(svn_stream_printf_from_utf8(out_stream, encoding, pool,
                                                      "%s", header->data));

                  if (orig_empty)
                    SVN_ERR(generate_label(&orig_label, NULL, path, pool));
                  else
                    SVN_ERR(generate_label(&orig_label, base_root,
                                           base_path, pool));
                  SVN_ERR(generate_label(&new_label, root, path, pool));
                  SVN_ERR(svn_diff_file_output_unified3
                          (out_stream, diff, orig_path, new_path,
                           orig_label, new_label,
                           svn_cmdline_output_encoding(pool), NULL,
                           opts->show_c_function, pool));
                  SVN_ERR(svn_stream_printf_from_utf8(out_stream, encoding, pool,
                                                      "\n"));
                  diff_header_printed = TRUE;
                }
              else if (! node->prop_mod &&
                      ((! c->no_diff_added && node->action == 'A') ||
                       (! c->no_diff_deleted && node->action == 'D')))
                {
                  /* There was an empty file added or deleted in this revision.
                   * We can't print a diff, but we can at least print
                   * a diff header since we know what happened to this file. */
                  SVN_ERR(svn_stream_printf_from_utf8(out_stream, encoding, pool,
                                                      "%s", header->data));
                }
            }
        }
    }

  /* Make sure we delete any temporary files. */
  if (orig_path)
    SVN_ERR(svn_io_remove_file2(orig_path, FALSE, pool));
  if (new_path)
    SVN_ERR(svn_io_remove_file2(new_path, FALSE, pool));

  /*** Now handle property diffs ***/
  if ((node->prop_mod) && (node->action != 'D') && (! c->ignore_properties))
    {
      apr_hash_t *local_proptable;
      apr_hash_t *base_proptable;
      apr_array_header_t *propchanges, *props;

      SVN_ERR(svn_fs_node_proplist(&local_proptable, root, path, pool));
      if (c->diff_copy_from && node->action == 'A' && is_copy)
        SVN_ERR(svn_fs_node_proplist(&base_proptable, base_root,
                                     base_path, pool));
      else if (node->action == 'A')
        base_proptable = apr_hash_make(pool);
      else  /* node->action == 'R' */
        SVN_ERR(svn_fs_node_proplist(&base_proptable, base_root,
                                     base_path, pool));
      SVN_ERR(svn_prop_diffs(&propchanges, local_proptable,
                             base_proptable, pool));
      SVN_ERR(svn_categorize_props(propchanges, NULL, NULL, &props, pool));
      if (props->nelts > 0)
        {
          /* We print a diff header for the case when we only have property
           * mods. */
          if (! diff_header_printed)
            {
              const char *orig_label, *new_label;

              SVN_ERR(generate_label(&orig_label, base_root, base_path,
                                     pool));
              SVN_ERR(generate_label(&new_label, root, path, pool));

              SVN_ERR(svn_stream_printf_from_utf8(out_stream, encoding, pool,
                                                  "Index: %s\n", path));
              SVN_ERR(svn_stream_printf_from_utf8(out_stream, encoding, pool,
                                                  SVN_DIFF__EQUAL_STRING "\n"));
              /* --- <label1>
               * +++ <label2> */
              SVN_ERR(svn_diff__unidiff_write_header(
                        out_stream, encoding, orig_label, new_label, pool));
            }
          SVN_ERR(display_prop_diffs(out_stream, encoding,
                                     props, base_proptable, path, pool));
        }
    }

  /* Return here if the node has no children. */
  node = node->child;
  if (! node)
    return SVN_NO_ERROR;

  /* Recursively handle the node's children. */
  subpool = svn_pool_create(pool);
  SVN_ERR(print_diff_tree(out_stream, encoding, root, base_root, node,
                          svn_dirent_join(path, node->name, subpool),
                          svn_dirent_join(base_path, node->name, subpool),
                          c, tmpdir, subpool));
  while (node->sibling)
    {
      svn_pool_clear(subpool);
      node = node->sibling;
      SVN_ERR(print_diff_tree(out_stream, encoding, root, base_root, node,
                              svn_dirent_join(path, node->name, subpool),
                              svn_dirent_join(base_path, node->name, subpool),
                              c, tmpdir, subpool));
    }
  svn_pool_destroy(subpool);

  return SVN_NO_ERROR;
}


/* Print a repository directory, maybe recursively, possibly showing
   the node revision ids, and optionally using full paths.

   ROOT is the revision or transaction root used to build that tree.
   PATH and ID are the current path and node revision id being
   printed, and INDENTATION the number of spaces to prepent to that
   path's printed output.  ID may be NULL if SHOW_IDS is FALSE (in
   which case, ids won't be printed at all).  If RECURSE is TRUE,
   then print the tree recursively; otherwise, we'll stop after the
   first level (and use INDENTATION to keep track of how deep we are).

   Use POOL for all allocations.  */
static svn_error_t *
print_tree(svn_fs_root_t *root,
           const char *path /* UTF-8! */,
           const svn_fs_id_t *id,
           svn_boolean_t is_dir,
           int indentation,
           svn_boolean_t show_ids,
           svn_boolean_t full_paths,
           svn_boolean_t recurse,
           apr_pool_t *pool)
{
  apr_pool_t *subpool;
  apr_hash_t *entries;
  const char* name;

  SVN_ERR(check_cancel(NULL));

  /* Print the indentation. */
  if (!full_paths)
    {
      int i;
      for (i = 0; i < indentation; i++)
        SVN_ERR(svn_cmdline_fputs(" ", stdout, pool));
    }

  /* ### The path format is inconsistent.. needs fix */
  if (full_paths)
    name = path;
  else if (*path == '/')
    name = svn_fspath__basename(path, pool);
  else
    name = svn_relpath_basename(path, NULL);

  if (svn_path_is_empty(name))
    name = "/"; /* basename of '/' is "" */

  /* Print the node. */
  SVN_ERR(svn_cmdline_printf(pool, "%s%s",
                             name,
                             is_dir && strcmp(name, "/") ? "/" : ""));

  if (show_ids)
    {
      svn_string_t *unparsed_id = NULL;
      if (id)
        unparsed_id = svn_fs_unparse_id(id, pool);
      SVN_ERR(svn_cmdline_printf(pool, " <%s>",
                                 unparsed_id
                                 ? unparsed_id->data
                                 : _("unknown")));
    }
  SVN_ERR(svn_cmdline_fputs("\n", stdout, pool));

  /* Return here if PATH is not a directory. */
  if (! is_dir)
    return SVN_NO_ERROR;

  /* Recursively handle the node's children. */
  if (recurse || (indentation == 0))
    {
      apr_array_header_t *sorted_entries;
      int i;

      SVN_ERR(svn_fs_dir_entries(&entries, root, path, pool));
      subpool = svn_pool_create(pool);
      sorted_entries = svn_sort__hash(entries,
                                      svn_sort_compare_items_lexically, pool);
      for (i = 0; i < sorted_entries->nelts; i++)
        {
          svn_sort__item_t item = APR_ARRAY_IDX(sorted_entries, i,
                                                svn_sort__item_t);
          svn_fs_dirent_t *entry = item.value;

          svn_pool_clear(subpool);
          SVN_ERR(print_tree(root,
                             (*path == '/')
                                 ? svn_fspath__join(path, entry->name, pool)
                                 : svn_relpath_join(path, entry->name, pool),
                             entry->id, (entry->kind == svn_node_dir),
                             indentation + 1, show_ids, full_paths,
                             recurse, subpool));
        }
      svn_pool_destroy(subpool);
    }

  return SVN_NO_ERROR;
}


/* Set *BASE_REV to the revision on which the target root specified in
   C is based, or to SVN_INVALID_REVNUM when C represents "revision
   0" (because that revision isn't based on another revision). */
static svn_error_t *
get_base_rev(svn_revnum_t *base_rev, svnlook_ctxt_t *c, apr_pool_t *pool)
{
  if (c->is_revision)
    {
      *base_rev = c->rev_id - 1;
    }
  else
    {
      *base_rev = svn_fs_txn_base_revision(c->txn);

      if (! SVN_IS_VALID_REVNUM(*base_rev))
        return svn_error_createf
          (SVN_ERR_FS_NO_SUCH_REVISION, NULL,
           _("Transaction '%s' is not based on a revision; how odd"),
           c->txn_name);
    }
  return SVN_NO_ERROR;
}



/*** Subcommand handlers. ***/

/* Print the revision's log message to stdout, followed by a newline. */
static svn_error_t *
do_log(svnlook_ctxt_t *c, svn_boolean_t print_size, apr_pool_t *pool)
{
  svn_string_t *prop_value;
  const char *prop_value_eol, *prop_value_native;
  svn_stream_t *stream;
  svn_error_t *err;
  apr_size_t len;

  SVN_ERR(get_property(&prop_value, c, SVN_PROP_REVISION_LOG, pool));
  if (! (prop_value && prop_value->data))
    {
      SVN_ERR(svn_cmdline_printf(pool, "%s\n", print_size ? "0" : ""));
      return SVN_NO_ERROR;
    }

  /* We immitate what svn_cmdline_printf does here, since we need the byte
     size of what we are going to print. */

  SVN_ERR(svn_subst_translate_cstring2(prop_value->data, &prop_value_eol,
                                       APR_EOL_STR, TRUE,
                                       NULL, FALSE, pool));

  err = svn_cmdline_cstring_from_utf8(&prop_value_native, prop_value_eol,
                                      pool);
  if (err)
    {
      svn_error_clear(err);
      prop_value_native = svn_cmdline_cstring_from_utf8_fuzzy(prop_value_eol,
                                                              pool);
    }

  len = strlen(prop_value_native);

  if (print_size)
    SVN_ERR(svn_cmdline_printf(pool, "%" APR_SIZE_T_FMT "\n", len));

  /* Use a stream to bypass all stdio translations. */
  SVN_ERR(svn_cmdline_fflush(stdout));
  SVN_ERR(svn_stream_for_stdout(&stream, pool));
  SVN_ERR(svn_stream_write(stream, prop_value_native, &len));
  SVN_ERR(svn_stream_close(stream));

  SVN_ERR(svn_cmdline_fputs("\n", stdout, pool));

  return SVN_NO_ERROR;
}


/* Print the timestamp of the commit (in the revision case) or the
   empty string (in the transaction case) to stdout, followed by a
   newline. */
static svn_error_t *
do_date(svnlook_ctxt_t *c, apr_pool_t *pool)
{
  svn_string_t *prop_value;

  SVN_ERR(get_property(&prop_value, c, SVN_PROP_REVISION_DATE, pool));
  if (prop_value && prop_value->data)
    {
      /* Convert the date for humans. */
      apr_time_t aprtime;
      const char *time_utf8;

      SVN_ERR(svn_time_from_cstring(&aprtime, prop_value->data, pool));

      time_utf8 = svn_time_to_human_cstring(aprtime, pool);

      SVN_ERR(svn_cmdline_printf(pool, "%s", time_utf8));
    }

  SVN_ERR(svn_cmdline_printf(pool, "\n"));
  return SVN_NO_ERROR;
}


/* Print the author of the commit to stdout, followed by a newline. */
static svn_error_t *
do_author(svnlook_ctxt_t *c, apr_pool_t *pool)
{
  svn_string_t *prop_value;

  SVN_ERR(get_property(&prop_value, c,
                       SVN_PROP_REVISION_AUTHOR, pool));
  if (prop_value && prop_value->data)
    SVN_ERR(svn_cmdline_printf(pool, "%s", prop_value->data));

  SVN_ERR(svn_cmdline_printf(pool, "\n"));
  return SVN_NO_ERROR;
}


/* Print a list of all directories in which files, or directory
   properties, have been modified. */
static svn_error_t *
do_dirs_changed(svnlook_ctxt_t *c, apr_pool_t *pool)
{
  svn_fs_root_t *root;
  svn_revnum_t base_rev_id;
  svn_repos_node_t *tree;

  SVN_ERR(get_root(&root, c, pool));
  SVN_ERR(get_base_rev(&base_rev_id, c, pool));
  if (base_rev_id == SVN_INVALID_REVNUM)
    return SVN_NO_ERROR;

  SVN_ERR(generate_delta_tree(&tree, c->repos, root, base_rev_id, pool));
  if (tree)
    SVN_ERR(print_dirs_changed_tree(tree, "", pool));

  return SVN_NO_ERROR;
}


/* Set *KIND to PATH's kind, if PATH exists.
 *
 * If PATH does not exist, then error; the text of the error depends
 * on whether PATH looks like a URL or not.
 */
static svn_error_t *
verify_path(svn_node_kind_t *kind,
            svn_fs_root_t *root,
            const char *path,
            apr_pool_t *pool)
{
  SVN_ERR(svn_fs_check_path(kind, root, path, pool));

  if (*kind == svn_node_none)
    {
      if (svn_path_is_url(path))  /* check for a common mistake. */
        return svn_error_createf
          (SVN_ERR_FS_NOT_FOUND, NULL,
           _("'%s' is a URL, probably should be a path"), path);
      else
        return svn_error_createf
          (SVN_ERR_FS_NOT_FOUND, NULL, _("Path '%s' does not exist"), path);
    }

  return SVN_NO_ERROR;
}


/* Print the size (in bytes) of a file. */
static svn_error_t *
do_filesize(svnlook_ctxt_t *c, const char *path, apr_pool_t *pool)
{
  svn_fs_root_t *root;
  svn_node_kind_t kind;
  svn_filesize_t length;

  SVN_ERR(get_root(&root, c, pool));
  SVN_ERR(verify_path(&kind, root, path, pool));

  if (kind != svn_node_file)
    return svn_error_createf
      (SVN_ERR_FS_NOT_FILE, NULL, _("Path '%s' is not a file"), path);

  /* Else. */

  SVN_ERR(svn_fs_file_length(&length, root, path, pool));
  return svn_cmdline_printf(pool, "%" SVN_FILESIZE_T_FMT "\n", length);
}

/* Print the contents of the file at PATH in the repository.
   Error with SVN_ERR_FS_NOT_FOUND if PATH does not exist, or with
   SVN_ERR_FS_NOT_FILE if PATH exists but is not a file. */
static svn_error_t *
do_cat(svnlook_ctxt_t *c, const char *path, apr_pool_t *pool)
{
  svn_fs_root_t *root;
  svn_node_kind_t kind;
  svn_stream_t *fstream, *stdout_stream;

  SVN_ERR(get_root(&root, c, pool));
  SVN_ERR(verify_path(&kind, root, path, pool));

  if (kind != svn_node_file)
    return svn_error_createf
      (SVN_ERR_FS_NOT_FILE, NULL, _("Path '%s' is not a file"), path);

  /* Else. */

  SVN_ERR(svn_fs_file_contents(&fstream, root, path, pool));
  SVN_ERR(svn_stream_for_stdout(&stdout_stream, pool));

  return svn_stream_copy3(fstream, svn_stream_disown(stdout_stream, pool),
                          check_cancel, NULL, pool);
}


/* Print a list of all paths modified in a format compatible with `svn
   update'. */
static svn_error_t *
do_changed(svnlook_ctxt_t *c, apr_pool_t *pool)
{
  svn_fs_root_t *root;
  svn_revnum_t base_rev_id;
  svn_repos_node_t *tree;

  SVN_ERR(get_root(&root, c, pool));
  SVN_ERR(get_base_rev(&base_rev_id, c, pool));
  if (base_rev_id == SVN_INVALID_REVNUM)
    return SVN_NO_ERROR;

  SVN_ERR(generate_delta_tree(&tree, c->repos, root, base_rev_id, pool));
  if (tree)
    SVN_ERR(print_changed_tree(tree, "", c->copy_info, pool));

  return SVN_NO_ERROR;
}


/* Print some diff-y stuff in a TBD way. :-) */
static svn_error_t *
do_diff(svnlook_ctxt_t *c, apr_pool_t *pool)
{
  svn_fs_root_t *root, *base_root;
  svn_revnum_t base_rev_id;
  svn_repos_node_t *tree;

  SVN_ERR(get_root(&root, c, pool));
  SVN_ERR(get_base_rev(&base_rev_id, c, pool));
  if (base_rev_id == SVN_INVALID_REVNUM)
    return SVN_NO_ERROR;

  SVN_ERR(generate_delta_tree(&tree, c->repos, root, base_rev_id, pool));
  if (tree)
    {
      const char *tmpdir;
      svn_stream_t *out_stream;
      const char *encoding = svn_cmdline_output_encoding(pool);

      SVN_ERR(svn_fs_revision_root(&base_root, c->fs, base_rev_id, pool));
      SVN_ERR(svn_io_temp_dir(&tmpdir, pool));

      /* This fflush() might seem odd, but it was added to deal
         with this bug report:

         http://subversion.tigris.org/servlets/ReadMsg?\
         list=dev&msgNo=140782

         From: "Steve Hay" <SteveHay{_AT_}planit.com>
         To: <dev@subversion.tigris.org>
         Subject: svnlook diff output in wrong order when redirected
         Date: Fri, 4 Jul 2008 16:34:15 +0100
         Message-ID: <1B32FF956ABF414C9BCE5E487A1497E702014F62@\
                     ukmail02.planit.group>

         Adding the fflush() fixed the bug (not everyone could
         reproduce it, but those who could confirmed the fix).
         Later in the thread, Daniel Shahaf speculated as to
         why the fix works:

         "Because svn_cmdline_printf() uses the standard
         'FILE *stdout' to write to stdout, while
         svn_stream_for_stdout() uses (through
         apr_file_open_stdout()) Windows API's to get a
         handle for stdout?" */
      SVN_ERR(svn_cmdline_fflush(stdout));
      SVN_ERR(svn_stream_for_stdout(&out_stream, pool));

      SVN_ERR(print_diff_tree(out_stream, encoding, root, base_root, tree,
                              "", "", c, tmpdir, pool));
    }
  return SVN_NO_ERROR;
}



/* Callback baton for print_history() (and do_history()). */
struct print_history_baton
{
  svn_fs_t *fs;
  svn_boolean_t show_ids;    /* whether to show node IDs */
  apr_size_t limit;          /* max number of history items */
  apr_size_t count;          /* number of history items processed */
};

/* Implements svn_repos_history_func_t interface.  Print the history
   that's reported through this callback, possibly finding and
   displaying node-rev-ids. */
static svn_error_t *
print_history(void *baton,
              const char *path,
              svn_revnum_t revision,
              apr_pool_t *pool)
{
  struct print_history_baton *phb = baton;

  SVN_ERR(check_cancel(NULL));

  if (phb->show_ids)
    {
      const svn_fs_id_t *node_id;
      svn_fs_root_t *rev_root;
      svn_string_t *id_string;

      SVN_ERR(svn_fs_revision_root(&rev_root, phb->fs, revision, pool));
      SVN_ERR(svn_fs_node_id(&node_id, rev_root, path, pool));
      id_string = svn_fs_unparse_id(node_id, pool);
      SVN_ERR(svn_cmdline_printf(pool, "%8ld   %s <%s>\n",
                                 revision, path, id_string->data));
    }
  else
    {
      SVN_ERR(svn_cmdline_printf(pool, "%8ld   %s\n", revision, path));
    }

  if (phb->limit > 0)
    {
      phb->count++;
      if (phb->count >= phb->limit)
        /* Not L10N'd, since this error is supressed by the caller. */
        return svn_error_create(SVN_ERR_CEASE_INVOCATION, NULL,
                                _("History item limit reached"));
    }

  return SVN_NO_ERROR;
}


/* Print a tabular display of history location points for PATH in
   revision C->rev_id.  Optionally, SHOW_IDS.  Use POOL for
   allocations. */
static svn_error_t *
do_history(svnlook_ctxt_t *c,
           const char *path,
           apr_pool_t *pool)
{
  struct print_history_baton args;

  if (c->show_ids)
    {
      SVN_ERR(svn_cmdline_printf(pool, _("REVISION   PATH <ID>\n"
                                         "--------   ---------\n")));
    }
  else
    {
      SVN_ERR(svn_cmdline_printf(pool, _("REVISION   PATH\n"
                                         "--------   ----\n")));
    }

  /* Call our history crawler.  We want the whole lifetime of the path
     (prior to the user-supplied revision, of course), across all
     copies. */
  args.fs = c->fs;
  args.show_ids = c->show_ids;
  args.limit = c->limit;
  args.count = 0;
  SVN_ERR(svn_repos_history2(c->fs, path, print_history, &args,
                             NULL, NULL, 0, c->rev_id, TRUE, pool));
  return SVN_NO_ERROR;
}


/* Print the value of property PROPNAME on PATH in the repository.

   If VERBOSE, print their values too.  If SHOW_INHERITED_PROPS, print
   PATH's inherited props too.

   Error with SVN_ERR_FS_NOT_FOUND if PATH does not exist. If
   SHOW_INHERITED_PROPS is FALSE,then error with SVN_ERR_PROPERTY_NOT_FOUND
   if there is no such property on PATH.  If SHOW_INHERITED_PROPS is TRUE,
   then error with SVN_ERR_PROPERTY_NOT_FOUND only if there is no such
   property on PATH nor inherited by path.

   If PATH is NULL, operate on a revision property. */
static svn_error_t *
do_pget(svnlook_ctxt_t *c,
        const char *propname,
        const char *path,
        svn_boolean_t verbose,
        svn_boolean_t show_inherited_props,
        apr_pool_t *pool)
{
  svn_fs_root_t *root;
  svn_string_t *prop;
  svn_node_kind_t kind;
  svn_stream_t *stdout_stream;
  apr_size_t len;
  apr_array_header_t *inherited_props = NULL;

  SVN_ERR(get_root(&root, c, pool));
  if (path != NULL)
    {
      path = svn_fspath__canonicalize(path, pool);
      SVN_ERR(verify_path(&kind, root, path, pool));
      SVN_ERR(svn_fs_node_prop(&prop, root, path, propname, pool));

      if (show_inherited_props)
        {
          SVN_ERR(svn_repos_fs_get_inherited_props(&inherited_props, root,
                                                   path, propname, NULL,
                                                   NULL, pool, pool));
        }
    }
  else /* --revprop */
    {
      SVN_ERR(get_property(&prop, c, propname, pool));
    }

  /* Did we find nothing? */
  if (prop == NULL
      && (!show_inherited_props || inherited_props->nelts == 0))
    {
       const char *err_msg;
       if (path == NULL)
         {
           /* We're operating on a revprop (e.g. c->is_revision). */
           err_msg = apr_psprintf(pool,
                                  _("Property '%s' not found on revision %ld"),
                                  propname, c->rev_id);
         }
       else
         {
           if (SVN_IS_VALID_REVNUM(c->rev_id))
             {
               if (show_inherited_props)
                 err_msg = apr_psprintf(pool,
                                        _("Property '%s' not found on path '%s' "
                                          "or inherited from a parent "
                                          "in revision %ld"),
                                        propname, path, c->rev_id);
               else
                 err_msg = apr_psprintf(pool,
                                        _("Property '%s' not found on path '%s' "
                                          "in revision %ld"),
                                        propname, path, c->rev_id);
             }
           else
             {
               if (show_inherited_props)
                 err_msg = apr_psprintf(pool,
                                        _("Property '%s' not found on path '%s' "
                                          "or inherited from a parent "
                                          "in transaction %s"),
                                        propname, path, c->txn_name);
               else
                 err_msg = apr_psprintf(pool,
                                        _("Property '%s' not found on path '%s' "
                                          "in transaction %s"),
                                        propname, path, c->txn_name);
             }
         }
       return svn_error_create(SVN_ERR_PROPERTY_NOT_FOUND, NULL, err_msg);
    }

  SVN_ERR(svn_stream_for_stdout(&stdout_stream, pool));

  if (verbose || show_inherited_props)
    {
      if (inherited_props)
        {
          int i;

          for (i = 0; i < inherited_props->nelts; i++)
            {
              svn_prop_inherited_item_t *elt =
                APR_ARRAY_IDX(inherited_props, i,
                              svn_prop_inherited_item_t *);

              if (verbose)
                {
                  SVN_ERR(svn_stream_printf(stdout_stream, pool,
                          _("Inherited properties on '%s',\nfrom '%s':\n"),
                          path, svn_fspath__canonicalize(elt->path_or_url,
                                                         pool)));
                  SVN_ERR(svn_cmdline__print_prop_hash(stdout_stream,
                                                       elt->prop_hash,
                                                       !verbose, pool));
                }
              else
                {
                  svn_string_t *propval =
                    svn__apr_hash_index_val(apr_hash_first(pool,
                                                           elt->prop_hash));

                  SVN_ERR(svn_stream_printf(
                    stdout_stream, pool, "%s - ",
                    svn_fspath__canonicalize(elt->path_or_url, pool)));
                  len = propval->len;
                  SVN_ERR(svn_stream_write(stdout_stream, propval->data, &len));
                  /* If we have more than one property to write, then add a newline*/
                  if (inherited_props->nelts > 1 || prop)
                    {
                      len = strlen(APR_EOL_STR);
                      SVN_ERR(svn_stream_write(stdout_stream, APR_EOL_STR, &len));
                    }
                }
            }
        }

      if (prop)
        {
          if (verbose)
            {
              apr_hash_t *hash = apr_hash_make(pool);

              svn_hash_sets(hash, propname, prop);
              SVN_ERR(svn_stream_printf(stdout_stream, pool,
                      _("Properties on '%s':\n"), path));
              SVN_ERR(svn_cmdline__print_prop_hash(stdout_stream, hash,
                                                   FALSE, pool));
            }
          else
            {
              SVN_ERR(svn_stream_printf(stdout_stream, pool, "%s - ", path));
              len = prop->len;
              SVN_ERR(svn_stream_write(stdout_stream, prop->data, &len));
            }
        }
    }
  else /* Raw single prop output, i.e. non-verbose output with no
          inherited props. */
    {
      /* Unlike the command line client, we don't translate the property
         value or print a trailing newline here.  We just output the raw
         bytes of whatever's in the repository, as svnlook is more likely
         to be used for automated inspections. */
      len = prop->len;
      SVN_ERR(svn_stream_write(stdout_stream, prop->data, &len));
    }

  return SVN_NO_ERROR;
}


/* Print the property names of all properties on PATH in the repository.

   If VERBOSE, print their values too.  If XML, print as XML rather than as
   plain text.  If SHOW_INHERITED_PROPS, print PATH's inherited props too.

   Error with SVN_ERR_FS_NOT_FOUND if PATH does not exist.

   If PATH is NULL, operate on a revision properties. */
static svn_error_t *
do_plist(svnlook_ctxt_t *c,
         const char *path,
         svn_boolean_t verbose,
         svn_boolean_t xml,
         svn_boolean_t show_inherited_props,
         apr_pool_t *pool)
{
  svn_fs_root_t *root;
  apr_hash_t *props;
  apr_hash_index_t *hi;
  svn_node_kind_t kind;
  svn_stringbuf_t *sb = NULL;
  svn_boolean_t revprop = FALSE;
  apr_array_header_t *inherited_props = NULL;

  if (path != NULL)
    {
      /* PATH might be the root of the repsository and we accept both
         "" and "/".  But to avoid the somewhat cryptic output like this:

           >svnlook pl repos-path ""
           Properties on '':
             svn:auto-props
             svn:global-ignores

         We canonicalize PATH so that is has a leading slash. */
      path = svn_fspath__canonicalize(path, pool);

      SVN_ERR(get_root(&root, c, pool));
      SVN_ERR(verify_path(&kind, root, path, pool));
      SVN_ERR(svn_fs_node_proplist(&props, root, path, pool));

      if (show_inherited_props)
        SVN_ERR(svn_repos_fs_get_inherited_props(&inherited_props, root,
                                                 path, NULL, NULL, NULL,
                                                 pool, pool));
    }
  else if (c->is_revision)
    {
      SVN_ERR(svn_fs_revision_proplist(&props, c->fs, c->rev_id, pool));
      revprop = TRUE;
    }
  else
    {
      SVN_ERR(svn_fs_txn_proplist(&props, c->txn, pool));
      revprop = TRUE;
    }

  if (xml)
    {
      /* <?xml version="1.0" encoding="UTF-8"?> */
      svn_xml_make_header2(&sb, "UTF-8", pool);

      /* "<properties>" */
      svn_xml_make_open_tag(&sb, pool, svn_xml_normal, "properties", NULL);
    }

  if (inherited_props)
    {
      int i;

      for (i = 0; i < inherited_props->nelts; i++)
        {
          svn_prop_inherited_item_t *elt =
            APR_ARRAY_IDX(inherited_props, i, svn_prop_inherited_item_t *);

          /* Canonicalize the inherited parent paths for consistency
             with PATH. */
          if (xml)
            {
              svn_xml_make_open_tag(
                &sb, pool, svn_xml_normal, "target", "path",
                svn_fspath__canonicalize(elt->path_or_url, pool),
                NULL);
              SVN_ERR(svn_cmdline__print_xml_prop_hash(&sb, elt->prop_hash,
                                                       !verbose, TRUE,
                                                       pool));
              svn_xml_make_close_tag(&sb, pool, "target");
            }
          else
            {
              SVN_ERR(svn_cmdline_printf(
                pool, _("Inherited properties on '%s',\nfrom '%s':\n"),
                path, svn_fspath__canonicalize(elt->path_or_url, pool)));
               SVN_ERR(svn_cmdline__print_prop_hash(NULL, elt->prop_hash,
                                                    !verbose, pool));
            }
        }
    }

  if (xml)
    {
      if (revprop)
        {
          /* "<revprops ...>" */
          if (c->is_revision)
            {
              char *revstr = apr_psprintf(pool, "%ld", c->rev_id);

              svn_xml_make_open_tag(&sb, pool, svn_xml_normal, "revprops",
                                    "rev", revstr, NULL);
            }
          else
            {
              svn_xml_make_open_tag(&sb, pool, svn_xml_normal, "revprops",
                                    "txn", c->txn_name, NULL);
            }
        }
      else
        {
          /* "<target ...>" */
          svn_xml_make_open_tag(&sb, pool, svn_xml_normal, "target",
                                "path", path, NULL);
        }
    }

  if (!xml && path /* Not a --revprop */)
    SVN_ERR(svn_cmdline_printf(pool, _("Properties on '%s':\n"), path));

  for (hi = apr_hash_first(pool, props); hi; hi = apr_hash_next(hi))
    {
      const char *pname = svn__apr_hash_index_key(hi);
      svn_string_t *propval = svn__apr_hash_index_val(hi);

      SVN_ERR(check_cancel(NULL));

      /* Since we're already adding a trailing newline (and possible a
         colon and some spaces) anyway, just mimic the output of the
         command line client proplist.   Compare to 'svnlook propget',
         which sends the raw bytes to stdout, untranslated. */
      /* We leave printf calls here, since we don't always know the encoding
         of the prop value. */
      if (svn_prop_needs_translation(pname))
        SVN_ERR(svn_subst_detranslate_string(&propval, propval, TRUE, pool));

      if (verbose)
        {
          if (xml)
            svn_cmdline__print_xml_prop(&sb, pname, propval, FALSE, pool);
          else
            {
              const char *pname_stdout;
              const char *indented_newval;

              SVN_ERR(svn_cmdline_cstring_from_utf8(&pname_stdout, pname,
                                                    pool));
              printf("  %s\n", pname_stdout);
              /* Add an extra newline to the value before indenting, so that
                 every line of output has the indentation whether the value
                 already ended in a newline or not. */
              indented_newval =
                svn_cmdline__indent_string(apr_psprintf(pool, "%s\n",
                                                        propval->data),
                                           "    ", pool);
              printf("%s", indented_newval);
            }
        }
      else if (xml)
        svn_xml_make_open_tag(&sb, pool, svn_xml_self_closing, "property",
                              "name", pname, NULL);
      else
        printf("  %s\n", pname);
    }
  if (xml)
    {
      errno = 0;
      if (revprop)
        {
          /* "</revprops>" */
          svn_xml_make_close_tag(&sb, pool, "revprops");
        }
      else
        {
          /* "</target>" */
          svn_xml_make_close_tag(&sb, pool, "target");
        }

      /* "</properties>" */
      svn_xml_make_close_tag(&sb, pool, "properties");

      if (fputs(sb->data, stdout) == EOF)
        {
          if (errno)
            return svn_error_wrap_apr(errno, _("Write error"));
          else
            return svn_error_create(SVN_ERR_IO_WRITE_ERROR, NULL, NULL);
        }
    }

  return SVN_NO_ERROR;
}


static svn_error_t *
do_tree(svnlook_ctxt_t *c,
        const char *path,
        svn_boolean_t show_ids,
        svn_boolean_t full_paths,
        svn_boolean_t recurse,
        apr_pool_t *pool)
{
  svn_fs_root_t *root;
  const svn_fs_id_t *id;
  svn_boolean_t is_dir;

  SVN_ERR(get_root(&root, c, pool));
  SVN_ERR(svn_fs_node_id(&id, root, path, pool));
  SVN_ERR(svn_fs_is_dir(&is_dir, root, path, pool));
  SVN_ERR(print_tree(root, path, id, is_dir, 0, show_ids, full_paths,
                     recurse, pool));
  return SVN_NO_ERROR;
}


/* Custom filesystem warning function. */
static void
warning_func(void *baton,
             svn_error_t *err)
{
  if (! err)
    return;
  svn_handle_error2(err, stderr, FALSE, "svnlook: ");
}


/* Return an error if the number of arguments (excluding the repository
 * argument) is not NUM_ARGS.  NUM_ARGS must be 0 or 1.  The arguments
 * are assumed to be found in OPT_STATE->arg1 and OPT_STATE->arg2. */
static svn_error_t *
check_number_of_args(struct svnlook_opt_state *opt_state,
                     int num_args)
{
  if ((num_args == 0 && opt_state->arg1 != NULL)
      || (num_args == 1 && opt_state->arg2 != NULL))
    return svn_error_create(SVN_ERR_CL_ARG_PARSING_ERROR, NULL,
                            _("Too many arguments given"));
  if ((num_args == 1 && opt_state->arg1 == NULL))
    return svn_error_create(SVN_ERR_CL_INSUFFICIENT_ARGS, NULL,
                            _("Missing repository path argument"));
  return SVN_NO_ERROR;
}


/* Factory function for the context baton. */
static svn_error_t *
get_ctxt_baton(svnlook_ctxt_t **baton_p,
               struct svnlook_opt_state *opt_state,
               apr_pool_t *pool)
{
  svnlook_ctxt_t *baton = apr_pcalloc(pool, sizeof(*baton));

  SVN_ERR(svn_repos_open2(&(baton->repos), opt_state->repos_path, NULL,
                          pool));
  baton->fs = svn_repos_fs(baton->repos);
  svn_fs_set_warning_func(baton->fs, warning_func, NULL);
  baton->show_ids = opt_state->show_ids;
  baton->limit = opt_state->limit;
  baton->no_diff_deleted = opt_state->no_diff_deleted;
  baton->no_diff_added = opt_state->no_diff_added;
  baton->diff_copy_from = opt_state->diff_copy_from;
  baton->full_paths = opt_state->full_paths;
  baton->copy_info = opt_state->copy_info;
  baton->is_revision = opt_state->txn == NULL;
  baton->rev_id = opt_state->rev;
  baton->txn_name = apr_pstrdup(pool, opt_state->txn);
  baton->diff_options = svn_cstring_split(opt_state->extensions
                                          ? opt_state->extensions : "",
                                          " \t\n\r", TRUE, pool);
  baton->ignore_properties = opt_state->ignore_properties;
  baton->properties_only = opt_state->properties_only;
  baton->invoke_diff_cmd = opt_state->invoke_diff_cmd;
  baton->diff_cmd = opt_state->diff_cmd;

  if (baton->txn_name)
    SVN_ERR(svn_fs_open_txn(&(baton->txn), baton->fs,
                            baton->txn_name, pool));
  else if (baton->rev_id == SVN_INVALID_REVNUM)
    SVN_ERR(svn_fs_youngest_rev(&(baton->rev_id), baton->fs, pool));

  *baton_p = baton;
  return SVN_NO_ERROR;
}



/*** Subcommands. ***/

/* This implements `svn_opt_subcommand_t'. */
static svn_error_t *
subcommand_author(apr_getopt_t *os, void *baton, apr_pool_t *pool)
{
  struct svnlook_opt_state *opt_state = baton;
  svnlook_ctxt_t *c;

  SVN_ERR(check_number_of_args(opt_state, 0));

  SVN_ERR(get_ctxt_baton(&c, opt_state, pool));
  SVN_ERR(do_author(c, pool));
  return SVN_NO_ERROR;
}

/* This implements `svn_opt_subcommand_t'. */
static svn_error_t *
subcommand_cat(apr_getopt_t *os, void *baton, apr_pool_t *pool)
{
  struct svnlook_opt_state *opt_state = baton;
  svnlook_ctxt_t *c;

  SVN_ERR(check_number_of_args(opt_state, 1));

  SVN_ERR(get_ctxt_baton(&c, opt_state, pool));
  SVN_ERR(do_cat(c, opt_state->arg1, pool));
  return SVN_NO_ERROR;
}

/* This implements `svn_opt_subcommand_t'. */
static svn_error_t *
subcommand_changed(apr_getopt_t *os, void *baton, apr_pool_t *pool)
{
  struct svnlook_opt_state *opt_state = baton;
  svnlook_ctxt_t *c;

  SVN_ERR(check_number_of_args(opt_state, 0));

  SVN_ERR(get_ctxt_baton(&c, opt_state, pool));
  SVN_ERR(do_changed(c, pool));
  return SVN_NO_ERROR;
}

/* This implements `svn_opt_subcommand_t'. */
static svn_error_t *
subcommand_date(apr_getopt_t *os, void *baton, apr_pool_t *pool)
{
  struct svnlook_opt_state *opt_state = baton;
  svnlook_ctxt_t *c;

  SVN_ERR(check_number_of_args(opt_state, 0));

  SVN_ERR(get_ctxt_baton(&c, opt_state, pool));
  SVN_ERR(do_date(c, pool));
  return SVN_NO_ERROR;
}

/* This implements `svn_opt_subcommand_t'. */
static svn_error_t *
subcommand_diff(apr_getopt_t *os, void *baton, apr_pool_t *pool)
{
  struct svnlook_opt_state *opt_state = baton;
  svnlook_ctxt_t *c;

  SVN_ERR(check_number_of_args(opt_state, 0));

  SVN_ERR(get_ctxt_baton(&c, opt_state, pool));
  SVN_ERR(do_diff(c, pool));
  return SVN_NO_ERROR;
}

/* This implements `svn_opt_subcommand_t'. */
static svn_error_t *
subcommand_dirschanged(apr_getopt_t *os, void *baton, apr_pool_t *pool)
{
  struct svnlook_opt_state *opt_state = baton;
  svnlook_ctxt_t *c;

  SVN_ERR(check_number_of_args(opt_state, 0));

  SVN_ERR(get_ctxt_baton(&c, opt_state, pool));
  SVN_ERR(do_dirs_changed(c, pool));
  return SVN_NO_ERROR;
}

/* This implements `svn_opt_subcommand_t'. */
static svn_error_t *
subcommand_filesize(apr_getopt_t *os, void *baton, apr_pool_t *pool)
{
  struct svnlook_opt_state *opt_state = baton;
  svnlook_ctxt_t *c;

  SVN_ERR(check_number_of_args(opt_state, 1));

  SVN_ERR(get_ctxt_baton(&c, opt_state, pool));
  SVN_ERR(do_filesize(c, opt_state->arg1, pool));
  return SVN_NO_ERROR;
}

/* This implements `svn_opt_subcommand_t'. */
static svn_error_t *
subcommand_help(apr_getopt_t *os, void *baton, apr_pool_t *pool)
{
  struct svnlook_opt_state *opt_state = baton;
  const char *header =
    _("general usage: svnlook SUBCOMMAND REPOS_PATH [ARGS & OPTIONS ...]\n"
      "Note: any subcommand which takes the '--revision' and '--transaction'\n"
      "      options will, if invoked without one of those options, act on\n"
      "      the repository's youngest revision.\n"
      "Type 'svnlook help <subcommand>' for help on a specific subcommand.\n"
      "Type 'svnlook --version' to see the program version and FS modules.\n"
      "\n"
      "Available subcommands:\n");

  const char *fs_desc_start
    = _("The following repository back-end (FS) modules are available:\n\n");

  svn_stringbuf_t *version_footer;

  version_footer = svn_stringbuf_create(fs_desc_start, pool);
  SVN_ERR(svn_fs_print_modules(version_footer, pool));

  SVN_ERR(svn_opt_print_help4(os, "svnlook",
                              opt_state ? opt_state->version : FALSE,
                              opt_state ? opt_state->quiet : FALSE,
                              opt_state ? opt_state->verbose : FALSE,
                              version_footer->data,
                              header, cmd_table, options_table, NULL,
                              NULL, pool));

  return SVN_NO_ERROR;
}

/* This implements `svn_opt_subcommand_t'. */
static svn_error_t *
subcommand_history(apr_getopt_t *os, void *baton, apr_pool_t *pool)
{
  struct svnlook_opt_state *opt_state = baton;
  svnlook_ctxt_t *c;
  const char *path = (opt_state->arg1 ? opt_state->arg1 : "/");

  if (opt_state->arg2 != NULL)
    return svn_error_create(SVN_ERR_CL_ARG_PARSING_ERROR, NULL,
                            _("Too many arguments given"));

  SVN_ERR(get_ctxt_baton(&c, opt_state, pool));
  SVN_ERR(do_history(c, path, pool));
  return SVN_NO_ERROR;
}


/* This implements `svn_opt_subcommand_t'. */
static svn_error_t *
subcommand_lock(apr_getopt_t *os, void *baton, apr_pool_t *pool)
{
  struct svnlook_opt_state *opt_state = baton;
  svnlook_ctxt_t *c;
  svn_lock_t *lock;

  SVN_ERR(check_number_of_args(opt_state, 1));

  SVN_ERR(get_ctxt_baton(&c, opt_state, pool));

  SVN_ERR(svn_fs_get_lock(&lock, c->fs, opt_state->arg1, pool));

  if (lock)
    {
      const char *cr_date, *exp_date = "";
      int comment_lines = 0;

      cr_date = svn_time_to_human_cstring(lock->creation_date, pool);

      if (lock->expiration_date)
        exp_date = svn_time_to_human_cstring(lock->expiration_date, pool);

      if (lock->comment)
        comment_lines = svn_cstring_count_newlines(lock->comment) + 1;

      SVN_ERR(svn_cmdline_printf(pool, _("UUID Token: %s\n"), lock->token));
      SVN_ERR(svn_cmdline_printf(pool, _("Owner: %s\n"), lock->owner));
      SVN_ERR(svn_cmdline_printf(pool, _("Created: %s\n"), cr_date));
      SVN_ERR(svn_cmdline_printf(pool, _("Expires: %s\n"), exp_date));
      SVN_ERR(svn_cmdline_printf(pool,
                                 Q_("Comment (%i line):\n%s\n",
                                    "Comment (%i lines):\n%s\n",
                                    comment_lines),
                                 comment_lines,
                                 lock->comment ? lock->comment : ""));
    }

  return SVN_NO_ERROR;
}


/* This implements `svn_opt_subcommand_t'. */
static svn_error_t *
subcommand_info(apr_getopt_t *os, void *baton, apr_pool_t *pool)
{
  struct svnlook_opt_state *opt_state = baton;
  svnlook_ctxt_t *c;

  SVN_ERR(check_number_of_args(opt_state, 0));

  SVN_ERR(get_ctxt_baton(&c, opt_state, pool));
  SVN_ERR(do_author(c, pool));
  SVN_ERR(do_date(c, pool));
  SVN_ERR(do_log(c, TRUE, pool));
  return SVN_NO_ERROR;
}

/* This implements `svn_opt_subcommand_t'. */
static svn_error_t *
subcommand_log(apr_getopt_t *os, void *baton, apr_pool_t *pool)
{
  struct svnlook_opt_state *opt_state = baton;
  svnlook_ctxt_t *c;

  SVN_ERR(check_number_of_args(opt_state, 0));

  SVN_ERR(get_ctxt_baton(&c, opt_state, pool));
  SVN_ERR(do_log(c, FALSE, pool));
  return SVN_NO_ERROR;
}

/* This implements `svn_opt_subcommand_t'. */
static svn_error_t *
subcommand_pget(apr_getopt_t *os, void *baton, apr_pool_t *pool)
{
  struct svnlook_opt_state *opt_state = baton;
  svnlook_ctxt_t *c;

  if (opt_state->arg1 == NULL)
    {
      return svn_error_createf
        (SVN_ERR_CL_INSUFFICIENT_ARGS, NULL,
         opt_state->revprop ?  _("Missing propname argument") :
         _("Missing propname and repository path arguments"));
    }
  else if (!opt_state->revprop && opt_state->arg2 == NULL)
    {
      return svn_error_create
        (SVN_ERR_CL_INSUFFICIENT_ARGS, NULL,
         _("Missing propname or repository path argument"));
    }
  if ((opt_state->revprop && opt_state->arg2 != NULL)
      || os->ind < os->argc)
    return svn_error_create(SVN_ERR_CL_ARG_PARSING_ERROR, NULL,
                            _("Too many arguments given"));

  SVN_ERR(get_ctxt_baton(&c, opt_state, pool));
  SVN_ERR(do_pget(c, opt_state->arg1,
                  opt_state->revprop ? NULL : opt_state->arg2,
                  opt_state->verbose, opt_state->show_inherited_props,
                  pool));
  return SVN_NO_ERROR;
}

/* This implements `svn_opt_subcommand_t'. */
static svn_error_t *
subcommand_plist(apr_getopt_t *os, void *baton, apr_pool_t *pool)
{
  struct svnlook_opt_state *opt_state = baton;
  svnlook_ctxt_t *c;

  SVN_ERR(check_number_of_args(opt_state, opt_state->revprop ? 0 : 1));

  SVN_ERR(get_ctxt_baton(&c, opt_state, pool));
  SVN_ERR(do_plist(c, opt_state->revprop ? NULL : opt_state->arg1,
                   opt_state->verbose, opt_state->xml,
                   opt_state->show_inherited_props, pool));
  return SVN_NO_ERROR;
}

/* This implements `svn_opt_subcommand_t'. */
static svn_error_t *
subcommand_tree(apr_getopt_t *os, void *baton, apr_pool_t *pool)
{
  struct svnlook_opt_state *opt_state = baton;
  svnlook_ctxt_t *c;

  if (opt_state->arg2 != NULL)
    return svn_error_create(SVN_ERR_CL_ARG_PARSING_ERROR, NULL,
                            _("Too many arguments given"));

  SVN_ERR(get_ctxt_baton(&c, opt_state, pool));
  SVN_ERR(do_tree(c, opt_state->arg1 ? opt_state->arg1 : "",
                  opt_state->show_ids, opt_state->full_paths,
                  ! opt_state->non_recursive, pool));
  return SVN_NO_ERROR;
}

/* This implements `svn_opt_subcommand_t'. */
static svn_error_t *
subcommand_youngest(apr_getopt_t *os, void *baton, apr_pool_t *pool)
{
  struct svnlook_opt_state *opt_state = baton;
  svnlook_ctxt_t *c;

  SVN_ERR(check_number_of_args(opt_state, 0));

  SVN_ERR(get_ctxt_baton(&c, opt_state, pool));
  SVN_ERR(svn_cmdline_printf(pool, "%ld\n", c->rev_id));
  return SVN_NO_ERROR;
}

/* This implements `svn_opt_subcommand_t'. */
static svn_error_t *
subcommand_uuid(apr_getopt_t *os, void *baton, apr_pool_t *pool)
{
  struct svnlook_opt_state *opt_state = baton;
  svnlook_ctxt_t *c;
  const char *uuid;

  SVN_ERR(check_number_of_args(opt_state, 0));

  SVN_ERR(get_ctxt_baton(&c, opt_state, pool));
  SVN_ERR(svn_fs_get_uuid(c->fs, &uuid, pool));
  SVN_ERR(svn_cmdline_printf(pool, "%s\n", uuid));
  return SVN_NO_ERROR;
}



/*** Main. ***/

int
main(int argc, const char *argv[])
{
  svn_error_t *err;
  apr_status_t apr_err;
  apr_pool_t *pool;

  const svn_opt_subcommand_desc2_t *subcommand = NULL;
  struct svnlook_opt_state opt_state;
  apr_getopt_t *os;
  int opt_id;
  apr_array_header_t *received_opts;
  int i;

  /* Initialize the app. */
  if (svn_cmdline_init("svnlook", stderr) != EXIT_SUCCESS)
    return EXIT_FAILURE;

  /* Create our top-level pool.  Use a separate mutexless allocator,
   * given this application is single threaded.
   */
  pool = apr_allocator_owner_get(svn_pool_create_allocator(FALSE));

  received_opts = apr_array_make(pool, SVN_OPT_MAX_OPTIONS, sizeof(int));

  /* Check library versions */
  err = check_lib_versions();
  if (err)
    return svn_cmdline_handle_exit_error(err, pool, "svnlook: ");

  /* Initialize the FS library. */
  err = svn_fs_initialize(pool);
  if (err)
    return svn_cmdline_handle_exit_error(err, pool, "svnlook: ");

  if (argc <= 1)
    {
      SVN_INT_ERR(subcommand_help(NULL, NULL, pool));
      svn_pool_destroy(pool);
      return EXIT_FAILURE;
    }

  /* Initialize opt_state. */
  memset(&opt_state, 0, sizeof(opt_state));
  opt_state.rev = SVN_INVALID_REVNUM;

  /* Parse options. */
  err = svn_cmdline__getopt_init(&os, argc, argv, pool);
  if (err)
    return svn_cmdline_handle_exit_error(err, pool, "svnlook: ");

  os->interleave = 1;
  while (1)
    {
      const char *opt_arg;

      /* Parse the next option. */
      apr_err = apr_getopt_long(os, options_table, &opt_id, &opt_arg);
      if (APR_STATUS_IS_EOF(apr_err))
        break;
      else if (apr_err)
        {
          SVN_INT_ERR(subcommand_help(NULL, NULL, pool));
          svn_pool_destroy(pool);
          return EXIT_FAILURE;
        }

      /* Stash the option code in an array before parsing it. */
      APR_ARRAY_PUSH(received_opts, int) = opt_id;

      switch (opt_id)
        {
        case 'r':
          {
            char *digits_end = NULL;
            opt_state.rev = strtol(opt_arg, &digits_end, 10);
            if ((! SVN_IS_VALID_REVNUM(opt_state.rev))
                || (! digits_end)
                || *digits_end)
              SVN_INT_ERR(svn_error_create
                          (SVN_ERR_CL_ARG_PARSING_ERROR, NULL,
                           _("Invalid revision number supplied")));
          }
          break;
        case 't':
          opt_state.txn = opt_arg;
          break;

        case 'N':
          opt_state.non_recursive = TRUE;
          break;

        case 'v':
          opt_state.verbose = TRUE;
          break;

        case 'h':
        case '?':
          opt_state.help = TRUE;
          break;

        case 'q':
          opt_state.quiet = TRUE;
          break;

        case svnlook__revprop_opt:
          opt_state.revprop = TRUE;
          break;

        case svnlook__xml_opt:
          opt_state.xml = TRUE;
          break;

        case svnlook__version:
          opt_state.version = TRUE;
          break;

        case svnlook__show_ids:
          opt_state.show_ids = TRUE;
          break;

        case 'l':
          {
            char *end;
            opt_state.limit = strtol(opt_arg, &end, 10);
            if (end == opt_arg || *end != '\0')
              {
                err = svn_error_create(SVN_ERR_CL_ARG_PARSING_ERROR, NULL,
                                       _("Non-numeric limit argument given"));
                return svn_cmdline_handle_exit_error(err, pool, "svnlook: ");
              }
            if (opt_state.limit <= 0)
              {
                err = svn_error_create(SVN_ERR_INCORRECT_PARAMS, NULL,
                                    _("Argument to --limit must be positive"));
                return svn_cmdline_handle_exit_error(err, pool, "svnlook: ");
              }
          }
          break;

        case svnlook__no_diff_deleted:
          opt_state.no_diff_deleted = TRUE;
          break;

        case svnlook__no_diff_added:
          opt_state.no_diff_added = TRUE;
          break;

        case svnlook__diff_copy_from:
          opt_state.diff_copy_from = TRUE;
          break;

        case svnlook__full_paths:
          opt_state.full_paths = TRUE;
          break;

        case svnlook__copy_info:
          opt_state.copy_info = TRUE;
          break;

        case 'x':
          opt_state.extensions = opt_arg;
          break;

        case svnlook__ignore_properties:
          opt_state.ignore_properties = TRUE;
          break;

        case svnlook__properties_only:
          opt_state.properties_only = TRUE;
          break;

        case svnlook__diff_cmd:
          opt_state.diff_cmd = opt_arg;
          break;

        case svnlook__invoke_diff_cmd:
          opt_state.invoke_diff_cmd = opt_arg;
          break;

        case svnlook__show_inherited_props:
          opt_state.show_inherited_props = TRUE;
          break;

        default:
          SVN_INT_ERR(subcommand_help(NULL, NULL, pool));
          svn_pool_destroy(pool);
          return EXIT_FAILURE;

        }
    }

  /* The --transaction and --revision options may not co-exist. */
  if ((opt_state.rev != SVN_INVALID_REVNUM) && opt_state.txn)
    SVN_INT_ERR(svn_error_create
                (SVN_ERR_CL_MUTUALLY_EXCLUSIVE_ARGS, NULL,
                 _("The '--transaction' (-t) and '--revision' (-r) arguments "
                   "cannot co-exist")));

  /* The --show-inherited-props and --revprop options may not co-exist. */
  if (opt_state.show_inherited_props && opt_state.revprop)
    SVN_INT_ERR(svn_error_create
                (SVN_ERR_CL_MUTUALLY_EXCLUSIVE_ARGS, NULL,
                 _("Cannot use the '--show-inherited-props' option with the "
                   "'--revprop' option")));

  /* The --diff-cmd and --invoke-diff-cmd options may not co-exist. */
  if (opt_state.diff_cmd && opt_state.invoke_diff_cmd)
    SVN_INT_ERR(svn_error_create
                (SVN_ERR_CL_MUTUALLY_EXCLUSIVE_ARGS, NULL,
                 _("Cannot use the '--diff-cmd' option with the "
                   "'--invoke-diff-cmd' option")));

  /* If the user asked for help, then the rest of the arguments are
     the names of subcommands to get help on (if any), or else they're
     just typos/mistakes.  Whatever the case, the subcommand to
     actually run is subcommand_help(). */
  if (opt_state.help)
    subcommand = svn_opt_get_canonical_subcommand2(cmd_table, "help");

  /* If we're not running the `help' subcommand, then look for a
     subcommand in the first argument. */
  if (subcommand == NULL)
    {
      if (os->ind >= os->argc)
        {
          if (opt_state.version)
            {
              /* Use the "help" subcommand to handle the "--version" option. */
              static const svn_opt_subcommand_desc2_t pseudo_cmd =
                { "--version", subcommand_help, {0}, "",
                  {svnlook__version,  /* must accept its own option */
                   'q', 'v',
                  } };

              subcommand = &pseudo_cmd;
            }
          else
            {
              svn_error_clear
                (svn_cmdline_fprintf(stderr, pool,
                                     _("Subcommand argument required\n")));
              SVN_INT_ERR(subcommand_help(NULL, NULL, pool));
              svn_pool_destroy(pool);
              return EXIT_FAILURE;
            }
        }
      else
        {
          const char *first_arg = os->argv[os->ind++];
          subcommand = svn_opt_get_canonical_subcommand2(cmd_table, first_arg);
          if (subcommand == NULL)
            {
              const char *first_arg_utf8;
              err = svn_utf_cstring_to_utf8(&first_arg_utf8, first_arg,
                                            pool);
              if (err)
                return svn_cmdline_handle_exit_error(err, pool, "svnlook: ");
              svn_error_clear(
                svn_cmdline_fprintf(stderr, pool,
                                    _("Unknown subcommand: '%s'\n"),
                                    first_arg_utf8));
              SVN_INT_ERR(subcommand_help(NULL, NULL, pool));

              /* Be kind to people who try 'svnlook verify'. */
              if (strcmp(first_arg_utf8, "verify") == 0)
                {
                  svn_error_clear(
                    svn_cmdline_fprintf(stderr, pool,
                                        _("Try 'svnadmin verify' instead.\n")));
                }


              svn_pool_destroy(pool);
              return EXIT_FAILURE;
            }
        }
    }

  /* If there's a second argument, it's the repository.  There may be
     more arguments following the repository; usually the next one is
     a path within the repository, or it's a propname and the one
     after that is the path.  Since we don't know, we just call them
     arg1 and arg2, meaning the first and second arguments following
     the repository. */
  if (subcommand->cmd_func != subcommand_help)
    {
      const char *repos_path = NULL;
      const char *arg1 = NULL, *arg2 = NULL;

      /* Get the repository. */
      if (os->ind < os->argc)
        {
          SVN_INT_ERR(svn_utf_cstring_to_utf8(&repos_path,
                                              os->argv[os->ind++],
                                              pool));
          repos_path = svn_dirent_internal_style(repos_path, pool);
        }

      if (repos_path == NULL)
        {
          svn_error_clear
            (svn_cmdline_fprintf(stderr, pool,
                                 _("Repository argument required\n")));
          SVN_INT_ERR(subcommand_help(NULL, NULL, pool));
          svn_pool_destroy(pool);
          return EXIT_FAILURE;
        }
      else if (svn_path_is_url(repos_path))
        {
          svn_error_clear
            (svn_cmdline_fprintf(stderr, pool,
                                 _("'%s' is a URL when it should be a path\n"),
                                 repos_path));
          svn_pool_destroy(pool);
          return EXIT_FAILURE;
        }

      opt_state.repos_path = repos_path;

      /* Get next arg (arg1), if any. */
      if (os->ind < os->argc)
        {
          SVN_INT_ERR(svn_utf_cstring_to_utf8
                      (&arg1, os->argv[os->ind++], pool));
          arg1 = svn_dirent_internal_style(arg1, pool);
        }
      opt_state.arg1 = arg1;

      /* Get next arg (arg2), if any. */
      if (os->ind < os->argc)
        {
          SVN_INT_ERR(svn_utf_cstring_to_utf8
                      (&arg2, os->argv[os->ind++], pool));
          arg2 = svn_dirent_internal_style(arg2, pool);
        }
      opt_state.arg2 = arg2;
    }

  /* Check that the subcommand wasn't passed any inappropriate options. */
  for (i = 0; i < received_opts->nelts; i++)
    {
      opt_id = APR_ARRAY_IDX(received_opts, i, int);

      /* All commands implicitly accept --help, so just skip over this
         when we see it. Note that we don't want to include this option
         in their "accepted options" list because it would be awfully
         redundant to display it in every commands' help text. */
      if (opt_id == 'h' || opt_id == '?')
        continue;

      if (! svn_opt_subcommand_takes_option3(subcommand, opt_id, NULL))
        {
          const char *optstr;
          const apr_getopt_option_t *badopt =
            svn_opt_get_option_from_code2(opt_id, options_table, subcommand,
                                          pool);
          svn_opt_format_option(&optstr, badopt, FALSE, pool);
          if (subcommand->name[0] == '-')
            SVN_INT_ERR(subcommand_help(NULL, NULL, pool));
          else
            svn_error_clear
              (svn_cmdline_fprintf
               (stderr, pool,
                _("Subcommand '%s' doesn't accept option '%s'\n"
                  "Type 'svnlook help %s' for usage.\n"),
                subcommand->name, optstr, subcommand->name));
          svn_pool_destroy(pool);
          return EXIT_FAILURE;
        }
    }

  /* Set up our cancellation support. */
  apr_signal(SIGINT, signal_handler);
#ifdef SIGBREAK
  /* SIGBREAK is a Win32 specific signal generated by ctrl-break. */
  apr_signal(SIGBREAK, signal_handler);
#endif
#ifdef SIGHUP
  apr_signal(SIGHUP, signal_handler);
#endif
#ifdef SIGTERM
  apr_signal(SIGTERM, signal_handler);
#endif

#ifdef SIGPIPE
  /* Disable SIGPIPE generation for the platforms that have it. */
  apr_signal(SIGPIPE, SIG_IGN);
#endif

#ifdef SIGXFSZ
  /* Disable SIGXFSZ generation for the platforms that have it, otherwise
   * working with large files when compiled against an APR that doesn't have
   * large file support will crash the program, which is uncool. */
  apr_signal(SIGXFSZ, SIG_IGN);
#endif

  /* Run the subcommand. */
  err = (*subcommand->cmd_func)(os, &opt_state, pool);
  if (err)
    {
      /* For argument-related problems, suggest using the 'help'
         subcommand. */
      if (err->apr_err == SVN_ERR_CL_INSUFFICIENT_ARGS
          || err->apr_err == SVN_ERR_CL_ARG_PARSING_ERROR)
        {
          err = svn_error_quick_wrap(err,
                                     _("Try 'svnlook help' for more info"));
        }
      return svn_cmdline_handle_exit_error(err, pool, "svnlook: ");
    }
  else
    {
      svn_pool_destroy(pool);
      /* Ensure everything is printed on stdout, so the user sees any
         print errors. */
      SVN_INT_ERR(svn_cmdline_fflush(stdout));
      return EXIT_SUCCESS;
    }
}<|MERGE_RESOLUTION|>--- conflicted
+++ resolved
@@ -1011,7 +1011,6 @@
                 SVN_ERR(svn_io_open_unique_file3(&errfile, &errfilename, NULL,
                           svn_io_file_del_on_pool_cleanup, pool, pool));
 
-<<<<<<< HEAD
               if (c->diff_cmd)
                 SVN_ERR(svn_io_run_diff2(".",
                                          diff_cmd_argv,
@@ -1035,15 +1034,7 @@
                 
               SVN_ERR(svn_io_file_close(outfile, pool));
               SVN_ERR(svn_io_file_close(errfile, pool));
-=======
-              SVN_ERR(svn_io_run_diff2(".",
-                                       diff_cmd_argv,
-                                       diff_cmd_argc,
-                                       orig_label, new_label,
-                                       orig_path, new_path,
-                                       &exitcode, outfile, errfile,
-                                       c->diff_cmd, pool));
->>>>>>> 4fb53541
+
 
               /* Now, open and copy our files to our output streams. */
               if (outfilename)
