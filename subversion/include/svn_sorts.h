--- conflicted
+++ resolved
@@ -1,4 +1,3 @@
-<<<<<<< HEAD
 /**
  * @copyright
  * ====================================================================
@@ -113,121 +112,4 @@
 }
 #endif /* __cplusplus */
 
-#endif /* SVN_SORTS_H */
-=======
-/**
- * @copyright
- * ====================================================================
- * Copyright (c) 2000-2003 CollabNet.  All rights reserved.
- *
- * This software is licensed as described in the file COPYING, which
- * you should have received as part of this distribution.  The terms
- * are also available at http://subversion.tigris.org/license-1.html.
- * If newer versions of this license are posted there, you may use a
- * newer version instead, at your option.
- *
- * This software consists of voluntary contributions made by many
- * individuals.  For exact contribution history, see the revision
- * history and logs, available at http://subversion.tigris.org/.
- * ====================================================================
- * @endcopyright
- *
- * @file svn_sorts.h
- * @brief all sorts of sorts.
- */
-
-
-#ifndef SVN_SORTS_H
-#define SVN_SORTS_H
-
-#include <apr_pools.h>
-#include <apr_tables.h>         /* for apr_array_header_t */
-#include <apr_hash.h>
-#include <apr_file_io.h>
-
-
-#ifdef __cplusplus
-extern "C" {
-#endif /* __cplusplus */
-
--
-
-/** This structure is used to hold a key/value from a hash table */
-typedef struct {
-  /** pointer to the key */
-  const void *key;
-
-  /** size of the key */
-  apr_ssize_t klen;
-
-  /** pointer to the value */
-  void *value;
-} svn_item_t;
-
-
-/** Compare two @c svn_item_t's.
- *
- * Compare two @c svn_item_t's, returning an integer greater than,
- * equal to, or less than 0, according as @a a is greater than, equal to,
- * or less than @a b.
- * 
- * This is useful for converting a hash into a sorted
- * @c apr_array_header_t.  For example, to convert hash @a hsh to a sorted
- * array, do this:
- * 
- *<pre>   apr_array_header_t *hdr;
- *   hdr = apr_hash_sorted_keys (hsh, @c svn_sort_compare_items_as_paths,
- *                               pool);</pre>
- *
- * The key strings must be null-terminated, even though klen does not
- * include the terminator.
- */
-int svn_sort_compare_items_as_paths (const svn_item_t *a, const svn_item_t *b);
-
-
-/** Compare two @c svn_revnum_t's.
- *
- * Compare two @c svn_revnum_t's, returning an integer greater than, equal
- * to, or less than 0, according as @a b is greater than, equal to, or less
- * than @a a. Note that this sorts newest revsion to oldest (IOW, descending
- * order).
- *
- * This is useful for converting an array of revisions into a sorted
- * @c apr_array_header_t. You are responsible for detecting, preventing or
- * removing duplicates.
- */
-int svn_sort_compare_revisions (const void *a, const void *b);
-
-
-#ifndef apr_hash_sorted_keys
-/** Sort a hashtable according to it's keys and return an array.
- *
- * Sort @a ht according to its keys, return an @c apr_array_header_t
- * containing @c svn_item_t structures holding those keys and values
- * (i.e. for each @c svn_item_t @a item in the returned array, @a item->key
- * and is the @a item->size are the hash key, and @a item->data points to
- * the hash value).
- *
- * Storage is shared with the original hash, not copied.
- *
- * @a comparison_func should take two @c svn_item_t's and return an integer
- * greater than, equal to, or less than 0, according as the first item
- * is greater than, equal to, or less than the second.
- *
- * NOTE:
- * This function and the @a svn_item_t should go over to APR. Got a Round Tuit?
- */
-apr_array_header_t *
-apr_hash_sorted_keys (apr_hash_t *ht,
-                      int (*comparison_func) (const svn_item_t *,
-                                              const svn_item_t *),
-                      apr_pool_t *pool);
-#endif /* apr_hash_sorted_keys */
-
-#ifdef __cplusplus
-}
-#endif /* __cplusplus */
-
-#endif /* SVN_SORTS_H */
->>>>>>> 568fa1e5
+#endif /* SVN_SORTS_H */