/**
 * @copyright
 * ====================================================================
 * Copyright (c) 2000-2005 CollabNet.  All rights reserved.
 *
 * This software is licensed as described in the file COPYING, which
 * you should have received as part of this distribution.  The terms
 * are also available at http://subversion.tigris.org/license-1.html.
 * If newer versions of this license are posted there, you may use a
 * newer version instead, at your option.
 *
 * This software consists of voluntary contributions made by many
 * individuals.  For exact contribution history, see the revision
 * history and logs, available at http://subversion.tigris.org/.
 * ====================================================================
 * @endcopyright
 *
 * @file svn_error_codes.h
 * @brief Subversion error codes.
 */

/* What's going on here?
 
   In order to define error codes and their associated description
   strings in the same place, we overload the SVN_ERRDEF() macro with
   two definitions below.  Both take two arguments, an error code name
   and a description string.  One definition of the macro just throws
   away the string and defines enumeration constants using the error
   code names -- that definition is used by the header file that
   exports error codes to the rest of Subversion.  The other
   definition creates a static table mapping the enum codes to their
   corresponding strings -- that definition is used by the C file that
   implements svn_strerror().
 
   The header and C files both include this file, using #defines to
   control which version of the macro they get.  
*/


/* Process this file if we're building an error array, or if we have
   not defined the enumerated constants yet.  */
#if defined(SVN_ERROR_BUILD_ARRAY) || !defined(SVN_ERROR_ENUM_DEFINED)


#include <apr.h>
#include <apr_errno.h>     /* APR's error system */

#include "svn_props.h"     /* For SVN_PROP_EXTERNALS. */

#ifdef __cplusplus
extern "C" {
#endif /* __cplusplus */

#ifndef DOXYGEN_SHOULD_SKIP_THIS

#if defined(SVN_ERROR_BUILD_ARRAY)

#define SVN_ERROR_START \
        static const err_defn error_table[] = { \
          { SVN_WARNING, "Warning" },
#define SVN_ERRDEF(num, offset, str) { num, str },
#define SVN_ERROR_END { 0, NULL } };

#elif !defined(SVN_ERROR_ENUM_DEFINED)

#define SVN_ERROR_START \
        typedef enum svn_errno_t { \
          SVN_WARNING = APR_OS_START_USERERR + 1,
#define SVN_ERRDEF(num, offset, str) /** str */ num = offset,
#define SVN_ERROR_END SVN_ERR_LAST } svn_errno_t;

#define SVN_ERROR_ENUM_DEFINED

#endif

/* Define custom Subversion error numbers, in the range reserved for
   that in APR: from APR_OS_START_USERERR to APR_OS_START_SYSERR (see
   apr_errno.h).

   Error numbers are divided into categories of up to 5000 errors
   each.  Since we're dividing up the APR user error space, which has
   room for 500,000 errors, we can have up to 100 categories.
   Categories are fixed-size; if a category has fewer than 5000
   errors, then it just ends with a range of unused numbers.

   To maintain binary compatibility, please observe these guidelines:

      - When adding a new error, always add on the end of the
        appropriate category, so that the real values of existing
        errors are not changed.

      - When deleting an error, leave a placeholder comment indicating
        the offset, again so that the values of other errors are not
        perturbed.
*/

#define SVN_ERR_CATEGORY_SIZE 5000

/* Leave one category of room at the beginning, for SVN_WARNING and
   any other such beasts we might create in the future. */
#define SVN_ERR_BAD_CATEGORY_START      (APR_OS_START_USERERR \
                                          + ( 1 * SVN_ERR_CATEGORY_SIZE))
#define SVN_ERR_XML_CATEGORY_START      (APR_OS_START_USERERR \
                                          + ( 2 * SVN_ERR_CATEGORY_SIZE))
#define SVN_ERR_IO_CATEGORY_START       (APR_OS_START_USERERR \
                                          + ( 3 * SVN_ERR_CATEGORY_SIZE))
#define SVN_ERR_STREAM_CATEGORY_START   (APR_OS_START_USERERR \
                                          + ( 4 * SVN_ERR_CATEGORY_SIZE))
#define SVN_ERR_NODE_CATEGORY_START     (APR_OS_START_USERERR \
                                          + ( 5 * SVN_ERR_CATEGORY_SIZE))
#define SVN_ERR_ENTRY_CATEGORY_START    (APR_OS_START_USERERR \
                                          + ( 6 * SVN_ERR_CATEGORY_SIZE))
#define SVN_ERR_WC_CATEGORY_START       (APR_OS_START_USERERR \
                                          + ( 7 * SVN_ERR_CATEGORY_SIZE))
#define SVN_ERR_FS_CATEGORY_START       (APR_OS_START_USERERR \
                                          + ( 8 * SVN_ERR_CATEGORY_SIZE))
#define SVN_ERR_REPOS_CATEGORY_START    (APR_OS_START_USERERR \
                                          + ( 9 * SVN_ERR_CATEGORY_SIZE))
#define SVN_ERR_RA_CATEGORY_START       (APR_OS_START_USERERR \
                                          + (10 * SVN_ERR_CATEGORY_SIZE))
#define SVN_ERR_RA_DAV_CATEGORY_START   (APR_OS_START_USERERR \
                                          + (11 * SVN_ERR_CATEGORY_SIZE))
#define SVN_ERR_RA_LOCAL_CATEGORY_START (APR_OS_START_USERERR \
                                          + (12 * SVN_ERR_CATEGORY_SIZE))
#define SVN_ERR_SVNDIFF_CATEGORY_START  (APR_OS_START_USERERR \
                                          + (13 * SVN_ERR_CATEGORY_SIZE))
#define SVN_ERR_APMOD_CATEGORY_START    (APR_OS_START_USERERR \
                                          + (14 * SVN_ERR_CATEGORY_SIZE))
#define SVN_ERR_CLIENT_CATEGORY_START   (APR_OS_START_USERERR \
                                          + (15 * SVN_ERR_CATEGORY_SIZE))
#define SVN_ERR_MISC_CATEGORY_START     (APR_OS_START_USERERR \
                                           + (16 * SVN_ERR_CATEGORY_SIZE))
#define SVN_ERR_CL_CATEGORY_START       (APR_OS_START_USERERR \
                                           + (17 * SVN_ERR_CATEGORY_SIZE))
#define SVN_ERR_RA_SVN_CATEGORY_START   (APR_OS_START_USERERR \
                                           + (18 * SVN_ERR_CATEGORY_SIZE))
#define SVN_ERR_AUTHN_CATEGORY_START    (APR_OS_START_USERERR \
                                           + (19 * SVN_ERR_CATEGORY_SIZE))
#define SVN_ERR_AUTHZ_CATEGORY_START    (APR_OS_START_USERERR \
                                           + (20 * SVN_ERR_CATEGORY_SIZE))

#endif /* DOXYGEN_SHOULD_SKIP_THIS */

/** Collection of Subversion error code values, located within the
 * APR user error space. */
SVN_ERROR_START

  /* validation ("BAD_FOO") errors */

  SVN_ERRDEF (SVN_ERR_BAD_CONTAINING_POOL,
              SVN_ERR_BAD_CATEGORY_START + 0,
              "Bad parent pool passed to svn_make_pool()")

  SVN_ERRDEF (SVN_ERR_BAD_FILENAME,
              SVN_ERR_BAD_CATEGORY_START + 1,
              "Bogus filename")

  SVN_ERRDEF (SVN_ERR_BAD_URL,
              SVN_ERR_BAD_CATEGORY_START + 2,
              "Bogus URL")

  SVN_ERRDEF (SVN_ERR_BAD_DATE,
              SVN_ERR_BAD_CATEGORY_START + 3,
              "Bogus date")

  SVN_ERRDEF (SVN_ERR_BAD_MIME_TYPE,
              SVN_ERR_BAD_CATEGORY_START + 4,
              "Bogus mime-type")

  /* UNUSED error slot:                  + 5 */

  SVN_ERRDEF (SVN_ERR_BAD_VERSION_FILE_FORMAT,
              SVN_ERR_BAD_CATEGORY_START + 6,
              "Version file format not correct")

  /* xml errors */

  SVN_ERRDEF (SVN_ERR_XML_ATTRIB_NOT_FOUND,
              SVN_ERR_XML_CATEGORY_START + 0,
              "No such XML tag attribute")

  SVN_ERRDEF (SVN_ERR_XML_MISSING_ANCESTRY,
              SVN_ERR_XML_CATEGORY_START + 1,
              "<delta-pkg> is missing ancestry")

  SVN_ERRDEF (SVN_ERR_XML_UNKNOWN_ENCODING,
              SVN_ERR_XML_CATEGORY_START + 2,
              "Unrecognized binary data encoding; can't decode")

  SVN_ERRDEF (SVN_ERR_XML_MALFORMED,
              SVN_ERR_XML_CATEGORY_START + 3,
              "XML data was not well-formed")

  SVN_ERRDEF (SVN_ERR_XML_UNESCAPABLE_DATA,
              SVN_ERR_XML_CATEGORY_START + 4,
              "Data cannot be safely XML-escaped")

  /* io errors */

  SVN_ERRDEF (SVN_ERR_IO_INCONSISTENT_EOL,
              SVN_ERR_IO_CATEGORY_START + 0,
              "Inconsistent line ending style")

  SVN_ERRDEF (SVN_ERR_IO_UNKNOWN_EOL,
              SVN_ERR_IO_CATEGORY_START + 1,
              "Unrecognized line ending style")

  /** @deprecated Unused, slated for removal in the next major release. */
  SVN_ERRDEF (SVN_ERR_IO_CORRUPT_EOL,
              SVN_ERR_IO_CATEGORY_START + 2,
              "Line endings other than expected")

  SVN_ERRDEF (SVN_ERR_IO_UNIQUE_NAMES_EXHAUSTED,
              SVN_ERR_IO_CATEGORY_START + 3,
              "Ran out of unique names")

  /** @deprecated Unused, slated for removal in the next major release. */
  SVN_ERRDEF (SVN_ERR_IO_PIPE_FRAME_ERROR,
              SVN_ERR_IO_CATEGORY_START + 4,
              "Framing error in pipe protocol")

  /** @deprecated Unused, slated for removal in the next major release. */
  SVN_ERRDEF (SVN_ERR_IO_PIPE_READ_ERROR,
              SVN_ERR_IO_CATEGORY_START + 5,
              "Read error in pipe")

  SVN_ERRDEF (SVN_ERR_IO_WRITE_ERROR,
              SVN_ERR_IO_CATEGORY_START + 6,
              "Write error")

  /* stream errors */

  SVN_ERRDEF (SVN_ERR_STREAM_UNEXPECTED_EOF,
              SVN_ERR_STREAM_CATEGORY_START + 0,
              "Unexpected EOF on stream")

  SVN_ERRDEF (SVN_ERR_STREAM_MALFORMED_DATA,
              SVN_ERR_STREAM_CATEGORY_START + 1,
              "Malformed stream data")

  SVN_ERRDEF (SVN_ERR_STREAM_UNRECOGNIZED_DATA,
              SVN_ERR_STREAM_CATEGORY_START + 2,
              "Unrecognized stream data")

  /* node errors */

  SVN_ERRDEF (SVN_ERR_NODE_UNKNOWN_KIND,
              SVN_ERR_NODE_CATEGORY_START + 0,
              "Unknown svn_node_kind")

  SVN_ERRDEF (SVN_ERR_NODE_UNEXPECTED_KIND,
              SVN_ERR_NODE_CATEGORY_START + 1,
              "Unexpected node kind found")

  /* entry errors */

  SVN_ERRDEF (SVN_ERR_ENTRY_NOT_FOUND,
              SVN_ERR_ENTRY_CATEGORY_START + 0,
              "Can't find an entry")

  /* UNUSED error slot:                    + 1 */

  SVN_ERRDEF (SVN_ERR_ENTRY_EXISTS,
              SVN_ERR_ENTRY_CATEGORY_START + 2,
              "Entry already exists")

  SVN_ERRDEF (SVN_ERR_ENTRY_MISSING_REVISION,
              SVN_ERR_ENTRY_CATEGORY_START + 3,
              "Entry has no revision")

  SVN_ERRDEF (SVN_ERR_ENTRY_MISSING_URL,
              SVN_ERR_ENTRY_CATEGORY_START + 4,
              "Entry has no URL")

  SVN_ERRDEF (SVN_ERR_ENTRY_ATTRIBUTE_INVALID,
              SVN_ERR_ENTRY_CATEGORY_START + 5,
              "Entry has an invalid attribute")

  /* wc errors */

  SVN_ERRDEF (SVN_ERR_WC_OBSTRUCTED_UPDATE,
              SVN_ERR_WC_CATEGORY_START + 0,
              "Obstructed update")

  /** @deprecated Unused, slated for removal in the next major release. */
  SVN_ERRDEF (SVN_ERR_WC_UNWIND_MISMATCH,
              SVN_ERR_WC_CATEGORY_START + 1,
              "Mismatch popping the WC unwind stack")

  /** @deprecated Unused, slated for removal in the next major release. */
  SVN_ERRDEF (SVN_ERR_WC_UNWIND_EMPTY,
              SVN_ERR_WC_CATEGORY_START + 2,
              "Attempt to pop empty WC unwind stack")

  /** @deprecated Unused, slated for removal in the next major release. */
  SVN_ERRDEF (SVN_ERR_WC_UNWIND_NOT_EMPTY,
              SVN_ERR_WC_CATEGORY_START + 3,
              "Attempt to unlock with non-empty unwind stack")

  SVN_ERRDEF (SVN_ERR_WC_LOCKED,
              SVN_ERR_WC_CATEGORY_START + 4,
              "Attempted to lock an already-locked dir")

  SVN_ERRDEF (SVN_ERR_WC_NOT_LOCKED,
              SVN_ERR_WC_CATEGORY_START + 5,
              "Working copy not locked; this is probably a bug, please report")

  /** @deprecated Unused, slated for removal in the next major release. */
  SVN_ERRDEF (SVN_ERR_WC_INVALID_LOCK,
              SVN_ERR_WC_CATEGORY_START + 6,
              "Invalid lock")

  SVN_ERRDEF (SVN_ERR_WC_NOT_DIRECTORY,
              SVN_ERR_WC_CATEGORY_START + 7,
              "Path is not a working copy directory")

  SVN_ERRDEF (SVN_ERR_WC_NOT_FILE,
              SVN_ERR_WC_CATEGORY_START + 8,
              "Path is not a working copy file")

  SVN_ERRDEF (SVN_ERR_WC_BAD_ADM_LOG,
              SVN_ERR_WC_CATEGORY_START + 9,
              "Problem running log")

  SVN_ERRDEF (SVN_ERR_WC_PATH_NOT_FOUND,
              SVN_ERR_WC_CATEGORY_START + 10,
              "Can't find a working copy path")

  SVN_ERRDEF (SVN_ERR_WC_NOT_UP_TO_DATE,
              SVN_ERR_WC_CATEGORY_START + 11,
              "Working copy is not up-to-date")

  SVN_ERRDEF (SVN_ERR_WC_LEFT_LOCAL_MOD,
              SVN_ERR_WC_CATEGORY_START + 12,
              "Left locally modified or unversioned files")

  SVN_ERRDEF (SVN_ERR_WC_SCHEDULE_CONFLICT,
              SVN_ERR_WC_CATEGORY_START + 13,
              "Unmergeable scheduling requested on an entry")

  SVN_ERRDEF (SVN_ERR_WC_PATH_FOUND,
              SVN_ERR_WC_CATEGORY_START + 14,
              "Found a working copy path")

  SVN_ERRDEF (SVN_ERR_WC_FOUND_CONFLICT,
              SVN_ERR_WC_CATEGORY_START + 15,
              "A conflict in the working copy obstructs the current operation")

  SVN_ERRDEF (SVN_ERR_WC_CORRUPT,
              SVN_ERR_WC_CATEGORY_START + 16,
              "Working copy is corrupt")

  SVN_ERRDEF (SVN_ERR_WC_CORRUPT_TEXT_BASE,
              SVN_ERR_WC_CATEGORY_START + 17,
              "Working copy text base is corrupt")

  SVN_ERRDEF (SVN_ERR_WC_NODE_KIND_CHANGE,
              SVN_ERR_WC_CATEGORY_START + 18,
              "Cannot change node kind")

  SVN_ERRDEF (SVN_ERR_WC_INVALID_OP_ON_CWD,
              SVN_ERR_WC_CATEGORY_START + 19,
              "Invalid operation on the current working directory")  

  SVN_ERRDEF (SVN_ERR_WC_BAD_ADM_LOG_START,
              SVN_ERR_WC_CATEGORY_START + 20,
              "Problem on first log entry in a working copy")

  SVN_ERRDEF (SVN_ERR_WC_UNSUPPORTED_FORMAT,
              SVN_ERR_WC_CATEGORY_START + 21,
              "Unsupported working copy format")  

  SVN_ERRDEF (SVN_ERR_WC_BAD_PATH,
              SVN_ERR_WC_CATEGORY_START + 22,
              "Path syntax not supported in this context")  

  /** @since New in 1.2. */
  SVN_ERRDEF (SVN_ERR_WC_INVALID_SCHEDULE,
              SVN_ERR_WC_CATEGORY_START + 23,
              "Invalid schedule")  

  /** @since New in 1.3. */
  SVN_ERRDEF (SVN_ERR_WC_INVALID_RELOCATION,
              SVN_ERR_WC_CATEGORY_START + 24,
              "Invalid relocation")

  /* fs errors */

  SVN_ERRDEF (SVN_ERR_FS_GENERAL,
              SVN_ERR_FS_CATEGORY_START + 0,
              "General filesystem error")

  SVN_ERRDEF (SVN_ERR_FS_CLEANUP,
              SVN_ERR_FS_CATEGORY_START + 1,
              "Error closing filesystem")

  SVN_ERRDEF (SVN_ERR_FS_ALREADY_OPEN,
              SVN_ERR_FS_CATEGORY_START + 2,
              "Filesystem is already open")

  SVN_ERRDEF (SVN_ERR_FS_NOT_OPEN,
              SVN_ERR_FS_CATEGORY_START + 3,
              "Filesystem is not open")

  SVN_ERRDEF (SVN_ERR_FS_CORRUPT,
              SVN_ERR_FS_CATEGORY_START + 4,
              "Filesystem is corrupt")

  SVN_ERRDEF (SVN_ERR_FS_PATH_SYNTAX,
              SVN_ERR_FS_CATEGORY_START + 5,
              "Invalid filesystem path syntax")

  SVN_ERRDEF (SVN_ERR_FS_NO_SUCH_REVISION,
              SVN_ERR_FS_CATEGORY_START + 6,
              "Invalid filesystem revision number")

  SVN_ERRDEF (SVN_ERR_FS_NO_SUCH_TRANSACTION,
              SVN_ERR_FS_CATEGORY_START + 7,
              "Invalid filesystem transaction name")

  SVN_ERRDEF (SVN_ERR_FS_NO_SUCH_ENTRY,
              SVN_ERR_FS_CATEGORY_START + 8,
              "Filesystem directory has no such entry")

  SVN_ERRDEF (SVN_ERR_FS_NO_SUCH_REPRESENTATION,
              SVN_ERR_FS_CATEGORY_START + 9,
              "Filesystem has no such representation")

  SVN_ERRDEF (SVN_ERR_FS_NO_SUCH_STRING,
              SVN_ERR_FS_CATEGORY_START + 10,
              "Filesystem has no such string")

  SVN_ERRDEF (SVN_ERR_FS_NO_SUCH_COPY,
              SVN_ERR_FS_CATEGORY_START + 11,
              "Filesystem has no such copy")

  SVN_ERRDEF (SVN_ERR_FS_TRANSACTION_NOT_MUTABLE,
              SVN_ERR_FS_CATEGORY_START + 12,
              "The specified transaction is not mutable")

  SVN_ERRDEF (SVN_ERR_FS_NOT_FOUND,
              SVN_ERR_FS_CATEGORY_START + 13,
              "Filesystem has no item")

  SVN_ERRDEF (SVN_ERR_FS_ID_NOT_FOUND,
              SVN_ERR_FS_CATEGORY_START + 14,
              "Filesystem has no such node-rev-id")

  SVN_ERRDEF (SVN_ERR_FS_NOT_ID,
              SVN_ERR_FS_CATEGORY_START + 15,
              "String does not represent a node or node-rev-id")

  SVN_ERRDEF (SVN_ERR_FS_NOT_DIRECTORY,
              SVN_ERR_FS_CATEGORY_START + 16,
              "Name does not refer to a filesystem directory")

  SVN_ERRDEF (SVN_ERR_FS_NOT_FILE,
              SVN_ERR_FS_CATEGORY_START + 17,
              "Name does not refer to a filesystem file")

  SVN_ERRDEF (SVN_ERR_FS_NOT_SINGLE_PATH_COMPONENT,
              SVN_ERR_FS_CATEGORY_START + 18,
              "Name is not a single path component")

  SVN_ERRDEF (SVN_ERR_FS_NOT_MUTABLE,
              SVN_ERR_FS_CATEGORY_START + 19,
              "Attempt to change immutable filesystem node")

  SVN_ERRDEF (SVN_ERR_FS_ALREADY_EXISTS,
              SVN_ERR_FS_CATEGORY_START + 20,
              "Item already exists in filesystem")

  SVN_ERRDEF (SVN_ERR_FS_ROOT_DIR,
              SVN_ERR_FS_CATEGORY_START + 21,
              "Attempt to remove or recreate fs root dir")

  SVN_ERRDEF (SVN_ERR_FS_NOT_TXN_ROOT,
              SVN_ERR_FS_CATEGORY_START + 22,
              "Object is not a transaction root")

  SVN_ERRDEF (SVN_ERR_FS_NOT_REVISION_ROOT,
              SVN_ERR_FS_CATEGORY_START + 23,
              "Object is not a revision root")

  SVN_ERRDEF (SVN_ERR_FS_CONFLICT,
              SVN_ERR_FS_CATEGORY_START + 24,
              "Merge conflict during commit")

  SVN_ERRDEF (SVN_ERR_FS_REP_CHANGED,
              SVN_ERR_FS_CATEGORY_START + 25,
              "A representation vanished or changed between reads")

  SVN_ERRDEF (SVN_ERR_FS_REP_NOT_MUTABLE,
              SVN_ERR_FS_CATEGORY_START + 26,
              "Tried to change an immutable representation")

  SVN_ERRDEF (SVN_ERR_FS_MALFORMED_SKEL,
              SVN_ERR_FS_CATEGORY_START + 27,
              "Malformed skeleton data")

  SVN_ERRDEF (SVN_ERR_FS_TXN_OUT_OF_DATE,
              SVN_ERR_FS_CATEGORY_START + 28,
              "Transaction is out of date")

  SVN_ERRDEF (SVN_ERR_FS_BERKELEY_DB,
              SVN_ERR_FS_CATEGORY_START + 29,
              "Berkeley DB error")

  SVN_ERRDEF (SVN_ERR_FS_BERKELEY_DB_DEADLOCK,
              SVN_ERR_FS_CATEGORY_START + 30,
              "Berkeley DB deadlock error")

  SVN_ERRDEF (SVN_ERR_FS_TRANSACTION_DEAD,
              SVN_ERR_FS_CATEGORY_START + 31,
              "Transaction is dead")

  SVN_ERRDEF (SVN_ERR_FS_TRANSACTION_NOT_DEAD,
              SVN_ERR_FS_CATEGORY_START + 32,
              "Transaction is not dead")

  /** @since New in 1.1. */
  SVN_ERRDEF (SVN_ERR_FS_UNKNOWN_FS_TYPE,
              SVN_ERR_FS_CATEGORY_START + 33,
              "Unknown FS type")

  /** @since New in 1.2. */
  SVN_ERRDEF (SVN_ERR_FS_NO_USER,
              SVN_ERR_FS_CATEGORY_START + 34,
              "No user associated with filesystem")

  /** @since New in 1.2. */
  SVN_ERRDEF (SVN_ERR_FS_PATH_ALREADY_LOCKED,
              SVN_ERR_FS_CATEGORY_START + 35,
              "Path is already locked")

  /** @since New in 1.2. */
  SVN_ERRDEF (SVN_ERR_FS_PATH_NOT_LOCKED,
              SVN_ERR_FS_CATEGORY_START + 36,
              "Path is not locked")

  /** @since New in 1.2. */
  SVN_ERRDEF (SVN_ERR_FS_BAD_LOCK_TOKEN,
              SVN_ERR_FS_CATEGORY_START + 37,
              "Lock token is incorrect")

  /** @since New in 1.2. */
  SVN_ERRDEF (SVN_ERR_FS_NO_LOCK_TOKEN,
              SVN_ERR_FS_CATEGORY_START + 38,
              "No lock token provided")

  /** @since New in 1.2. */
  SVN_ERRDEF (SVN_ERR_FS_LOCK_OWNER_MISMATCH,
              SVN_ERR_FS_CATEGORY_START + 39,
              "Username does not match lock owner")

  /** @since New in 1.2. */
  SVN_ERRDEF (SVN_ERR_FS_NO_SUCH_LOCK,
              SVN_ERR_FS_CATEGORY_START + 40,
              "Filesystem has no such lock")

  /** @since New in 1.2. */
  SVN_ERRDEF (SVN_ERR_FS_LOCK_EXPIRED,
              SVN_ERR_FS_CATEGORY_START + 41,
              "Lock has expired")

  /** @since New in 1.2. */
  SVN_ERRDEF (SVN_ERR_FS_OUT_OF_DATE,
              SVN_ERR_FS_CATEGORY_START + 42,
              "Item is out of date")

  /**@since New in 1.2.
   *
   * This is analogous to SVN_ERR_REPOS_UNSUPPORTED_VERSION.  To avoid
   * confusion with "versions" (i.e., releases) of Subversion, we've
   * started calling this the "format" number instead.  The old
   * SVN_ERR_REPOS_UNSUPPORTED_VERSION error predates this and so
   * retains its name.
   */
  SVN_ERRDEF (SVN_ERR_FS_UNSUPPORTED_FORMAT,
              SVN_ERR_FS_CATEGORY_START + 43,
              "Unsupported FS format")

  /* repos errors */

  SVN_ERRDEF (SVN_ERR_REPOS_LOCKED,
              SVN_ERR_REPOS_CATEGORY_START + 0,
              "The repository is locked, perhaps for db recovery")

  SVN_ERRDEF (SVN_ERR_REPOS_HOOK_FAILURE,
              SVN_ERR_REPOS_CATEGORY_START + 1,
              "A repository hook failed")

  SVN_ERRDEF (SVN_ERR_REPOS_BAD_ARGS,
              SVN_ERR_REPOS_CATEGORY_START + 2,
              "Incorrect arguments supplied")

  SVN_ERRDEF (SVN_ERR_REPOS_NO_DATA_FOR_REPORT,
              SVN_ERR_REPOS_CATEGORY_START + 3,
              "A report cannot be generated because no data was supplied")

  SVN_ERRDEF (SVN_ERR_REPOS_BAD_REVISION_REPORT,
              SVN_ERR_REPOS_CATEGORY_START + 4,
              "Bogus revision report")
 
  /* This is analogous to SVN_ERR_FS_UNSUPPORTED_FORMAT.  To avoid
   * confusion with "versions" (i.e., releases) of Subversion, we
   * started using the word "format" instead of "version".  However,
   * this error code's name predates that decision.
   */
  SVN_ERRDEF (SVN_ERR_REPOS_UNSUPPORTED_VERSION,
              SVN_ERR_REPOS_CATEGORY_START + 5,
              "Unsupported repository version")

  SVN_ERRDEF (SVN_ERR_REPOS_DISABLED_FEATURE,
              SVN_ERR_REPOS_CATEGORY_START + 6,
              "Disabled repository feature")

  SVN_ERRDEF (SVN_ERR_REPOS_POST_COMMIT_HOOK_FAILED,
              SVN_ERR_REPOS_CATEGORY_START + 7,
              "Error running post-commit hook")

  /** @since New in 1.2. */
  SVN_ERRDEF (SVN_ERR_REPOS_POST_LOCK_HOOK_FAILED,
              SVN_ERR_REPOS_CATEGORY_START + 8,
              "Error running post-lock hook")

  /** @since New in 1.2. */
  SVN_ERRDEF (SVN_ERR_REPOS_POST_UNLOCK_HOOK_FAILED,
              SVN_ERR_REPOS_CATEGORY_START + 9,
              "Error running post-unlock hook")


  /* generic RA errors */

  SVN_ERRDEF (SVN_ERR_RA_ILLEGAL_URL,
              SVN_ERR_RA_CATEGORY_START + 0,
              "Bad URL passed to RA layer")

  SVN_ERRDEF (SVN_ERR_RA_NOT_AUTHORIZED,
              SVN_ERR_RA_CATEGORY_START + 1,
              "Authorization failed")

  SVN_ERRDEF (SVN_ERR_RA_UNKNOWN_AUTH,
              SVN_ERR_RA_CATEGORY_START + 2,
              "Unknown authorization method")

  SVN_ERRDEF (SVN_ERR_RA_NOT_IMPLEMENTED,
              SVN_ERR_RA_CATEGORY_START + 3,
              "Repository access method not implemented")

  SVN_ERRDEF (SVN_ERR_RA_OUT_OF_DATE,
              SVN_ERR_RA_CATEGORY_START + 4,
              "Item is out-of-date")

  SVN_ERRDEF (SVN_ERR_RA_NO_REPOS_UUID,
              SVN_ERR_RA_CATEGORY_START + 5,
              "Repository has no UUID")

  SVN_ERRDEF (SVN_ERR_RA_UNSUPPORTED_ABI_VERSION,
              SVN_ERR_RA_CATEGORY_START + 6,
              "Unsupported RA plugin ABI version")

  /** @since New in 1.2. */
  SVN_ERRDEF (SVN_ERR_RA_NOT_LOCKED,
              SVN_ERR_RA_CATEGORY_START + 7,
              "Path is not locked")


  /* ra_dav errors */

  SVN_ERRDEF (SVN_ERR_RA_DAV_SOCK_INIT,
              SVN_ERR_RA_DAV_CATEGORY_START + 0,
              "RA layer failed to init socket layer")

  SVN_ERRDEF (SVN_ERR_RA_DAV_CREATING_REQUEST,
              SVN_ERR_RA_DAV_CATEGORY_START + 1,
              "RA layer failed to create HTTP request")

  SVN_ERRDEF (SVN_ERR_RA_DAV_REQUEST_FAILED,
              SVN_ERR_RA_DAV_CATEGORY_START + 2,
              "RA layer request failed")

  SVN_ERRDEF (SVN_ERR_RA_DAV_OPTIONS_REQ_FAILED,
              SVN_ERR_RA_DAV_CATEGORY_START + 3,
              "RA layer didn't receive requested OPTIONS info")
    
  SVN_ERRDEF (SVN_ERR_RA_DAV_PROPS_NOT_FOUND,
              SVN_ERR_RA_DAV_CATEGORY_START + 4,
              "RA layer failed to fetch properties")

  SVN_ERRDEF (SVN_ERR_RA_DAV_ALREADY_EXISTS,
              SVN_ERR_RA_DAV_CATEGORY_START + 5,
              "RA layer file already exists")

  SVN_ERRDEF (SVN_ERR_RA_DAV_INVALID_CONFIG_VALUE,
              SVN_ERR_RA_DAV_CATEGORY_START + 6,
              "Invalid configuration value")

  SVN_ERRDEF (SVN_ERR_RA_DAV_PATH_NOT_FOUND,
              SVN_ERR_RA_DAV_CATEGORY_START + 7,
              "HTTP Path Not Found")

  SVN_ERRDEF (SVN_ERR_RA_DAV_PROPPATCH_FAILED,
              SVN_ERR_RA_DAV_CATEGORY_START + 8,
              "Failed to execute WebDAV PROPPATCH")

  /** @since New in 1.2. */
  SVN_ERRDEF (SVN_ERR_RA_DAV_MALFORMED_DATA,
              SVN_ERR_RA_DAV_CATEGORY_START + 9,
              "Malformed network data")

  /** @since New in 1.3 */
  SVN_ERRDEF (SVN_ERR_RA_DAV_RESPONSE_HEADER_BADNESS,
              SVN_ERR_RA_DAV_CATEGORY_START + 10,
              "Unable to extract data from response header")

  /* ra_local errors */
  
  SVN_ERRDEF (SVN_ERR_RA_LOCAL_REPOS_NOT_FOUND,
              SVN_ERR_RA_LOCAL_CATEGORY_START + 0,
              "Couldn't find a repository")
       
  SVN_ERRDEF (SVN_ERR_RA_LOCAL_REPOS_OPEN_FAILED,
              SVN_ERR_RA_LOCAL_CATEGORY_START + 1,
              "Couldn't open a repository")
  /* ra_svn errors */

  SVN_ERRDEF (SVN_ERR_RA_SVN_CMD_ERR,
              SVN_ERR_RA_SVN_CATEGORY_START + 0,
              "Special code for wrapping server errors to report to client")

  SVN_ERRDEF (SVN_ERR_RA_SVN_UNKNOWN_CMD,
              SVN_ERR_RA_SVN_CATEGORY_START + 1,
              "Unknown svn protocol command")

  SVN_ERRDEF (SVN_ERR_RA_SVN_CONNECTION_CLOSED,
              SVN_ERR_RA_SVN_CATEGORY_START + 2,
              "Network connection closed unexpectedly")

  SVN_ERRDEF (SVN_ERR_RA_SVN_IO_ERROR,
              SVN_ERR_RA_SVN_CATEGORY_START + 3,
              "Network read/write error")

  SVN_ERRDEF (SVN_ERR_RA_SVN_MALFORMED_DATA,
              SVN_ERR_RA_SVN_CATEGORY_START + 4,
              "Malformed network data")

  SVN_ERRDEF (SVN_ERR_RA_SVN_REPOS_NOT_FOUND,
              SVN_ERR_RA_SVN_CATEGORY_START + 5,
              "Couldn't find a repository")

  SVN_ERRDEF (SVN_ERR_RA_SVN_BAD_VERSION,
              SVN_ERR_RA_SVN_CATEGORY_START + 6,
              "Client/server version mismatch")

  /* libsvn_auth errors */

       /* this error can be used when an auth provider doesn't have
          the creds, but no other "real" error occurred. */
  SVN_ERRDEF (SVN_ERR_AUTHN_CREDS_UNAVAILABLE,
              SVN_ERR_AUTHN_CATEGORY_START + 0,
              "Credential data unavailable")

  SVN_ERRDEF (SVN_ERR_AUTHN_NO_PROVIDER,
              SVN_ERR_AUTHN_CATEGORY_START + 1,
              "No authentication provider available")

  SVN_ERRDEF (SVN_ERR_AUTHN_PROVIDERS_EXHAUSTED,
              SVN_ERR_AUTHN_CATEGORY_START + 2,
              "All authentication providers exhausted")

  SVN_ERRDEF (SVN_ERR_AUTHN_CREDS_NOT_SAVED,
              SVN_ERR_AUTHN_CATEGORY_START + 3,
              "All authentication providers exhausted")

  /* authorization errors */

  SVN_ERRDEF (SVN_ERR_AUTHZ_ROOT_UNREADABLE,
              SVN_ERR_AUTHZ_CATEGORY_START + 0,
              "Read access denied for root of edit")

  /** @since New in 1.1. */
  SVN_ERRDEF (SVN_ERR_AUTHZ_UNREADABLE,
              SVN_ERR_AUTHZ_CATEGORY_START + 1,
              "Item is not readable")

  /** @since New in 1.1. */
  SVN_ERRDEF (SVN_ERR_AUTHZ_PARTIALLY_READABLE,
              SVN_ERR_AUTHZ_CATEGORY_START + 2,
              "Item is partially readable")

  SVN_ERRDEF (SVN_ERR_AUTHZ_INVALID_CONFIG,
              SVN_ERR_AUTHZ_CATEGORY_START + 3,
              "Invalid authz configuration")

<<<<<<< HEAD
  /* @since New in 1.3 */
=======
  /** @since New in 1.3 */
>>>>>>> d622cdc0
  SVN_ERRDEF (SVN_ERR_AUTHZ_UNWRITABLE,
              SVN_ERR_AUTHZ_CATEGORY_START + 4,
              "Item is not writable")

  /* svndiff errors */

  SVN_ERRDEF (SVN_ERR_SVNDIFF_INVALID_HEADER,
              SVN_ERR_SVNDIFF_CATEGORY_START + 0,
              "Svndiff data has invalid header")

  SVN_ERRDEF (SVN_ERR_SVNDIFF_CORRUPT_WINDOW,
              SVN_ERR_SVNDIFF_CATEGORY_START + 1,
              "Svndiff data contains corrupt window")

  SVN_ERRDEF (SVN_ERR_SVNDIFF_BACKWARD_VIEW,
              SVN_ERR_SVNDIFF_CATEGORY_START + 2,
              "Svndiff data contains backward-sliding source view")

  SVN_ERRDEF (SVN_ERR_SVNDIFF_INVALID_OPS,
              SVN_ERR_SVNDIFF_CATEGORY_START + 3,
              "Svndiff data contains invalid instruction")

  SVN_ERRDEF (SVN_ERR_SVNDIFF_UNEXPECTED_END,
              SVN_ERR_SVNDIFF_CATEGORY_START + 4,
              "Svndiff data ends unexpectedly")

  /* mod_dav_svn errors */

  SVN_ERRDEF (SVN_ERR_APMOD_MISSING_PATH_TO_FS,
              SVN_ERR_APMOD_CATEGORY_START + 0,
              "Apache has no path to an SVN filesystem")

  SVN_ERRDEF (SVN_ERR_APMOD_MALFORMED_URI,
              SVN_ERR_APMOD_CATEGORY_START + 1,
              "Apache got a malformed URI")

  SVN_ERRDEF (SVN_ERR_APMOD_ACTIVITY_NOT_FOUND,
              SVN_ERR_APMOD_CATEGORY_START + 2,
              "Activity not found")

  SVN_ERRDEF (SVN_ERR_APMOD_BAD_BASELINE,
              SVN_ERR_APMOD_CATEGORY_START + 3,
              "Baseline incorrect")

  SVN_ERRDEF (SVN_ERR_APMOD_CONNECTION_ABORTED,
              SVN_ERR_APMOD_CATEGORY_START + 4,
              "Input/output error")

  /* libsvn_client errors */

  SVN_ERRDEF (SVN_ERR_CLIENT_VERSIONED_PATH_REQUIRED,
              SVN_ERR_CLIENT_CATEGORY_START + 0,
              "A path under version control is needed for this operation")

  SVN_ERRDEF (SVN_ERR_CLIENT_RA_ACCESS_REQUIRED,
              SVN_ERR_CLIENT_CATEGORY_START + 1,
              "Repository access is needed for this operation")

  SVN_ERRDEF (SVN_ERR_CLIENT_BAD_REVISION,
              SVN_ERR_CLIENT_CATEGORY_START + 2,
              "Bogus revision information given")

  SVN_ERRDEF (SVN_ERR_CLIENT_DUPLICATE_COMMIT_URL,
              SVN_ERR_CLIENT_CATEGORY_START + 3,
              "Attempting to commit to a URL more than once")

  SVN_ERRDEF (SVN_ERR_CLIENT_IS_BINARY_FILE,
              SVN_ERR_CLIENT_CATEGORY_START + 4,
              "Operation does not apply to binary file")

       /*### SVN_PROP_EXTERNALS needed to be replaced with "svn:externals"
         in order to get gettext translatable strings */
  SVN_ERRDEF (SVN_ERR_CLIENT_INVALID_EXTERNALS_DESCRIPTION,
              SVN_ERR_CLIENT_CATEGORY_START + 5,
              "Format of an svn:externals property was invalid")

  SVN_ERRDEF (SVN_ERR_CLIENT_MODIFIED,
              SVN_ERR_CLIENT_CATEGORY_START + 6,
              "Attempting restricted operation for modified resource")

  SVN_ERRDEF (SVN_ERR_CLIENT_IS_DIRECTORY,
              SVN_ERR_CLIENT_CATEGORY_START + 7,
              "Operation does not apply to directory")

  SVN_ERRDEF (SVN_ERR_CLIENT_REVISION_RANGE,
              SVN_ERR_CLIENT_CATEGORY_START + 8,
              "Revision range is not allowed")

  SVN_ERRDEF (SVN_ERR_CLIENT_INVALID_RELOCATION,
              SVN_ERR_CLIENT_CATEGORY_START + 9,
              "Inter-repository relocation not allowed")

  SVN_ERRDEF (SVN_ERR_CLIENT_REVISION_AUTHOR_CONTAINS_NEWLINE,
              SVN_ERR_CLIENT_CATEGORY_START + 10,
              "Author name cannot contain a newline")

  SVN_ERRDEF (SVN_ERR_CLIENT_PROPERTY_NAME,
              SVN_ERR_CLIENT_CATEGORY_START + 11,
              "Bad property name")

  /** @since New in 1.1. */
  SVN_ERRDEF (SVN_ERR_CLIENT_UNRELATED_RESOURCES,
              SVN_ERR_CLIENT_CATEGORY_START + 12,
              "Two versioned resources are unrelated")

  /** @since New in 1.2. */
  SVN_ERRDEF (SVN_ERR_CLIENT_MISSING_LOCK_TOKEN,
              SVN_ERR_CLIENT_CATEGORY_START + 13,
              "Path has no lock token")

  /* misc errors */

  SVN_ERRDEF (SVN_ERR_BASE,
              SVN_ERR_MISC_CATEGORY_START + 0,
              "A problem occurred; see later errors for details")

  SVN_ERRDEF (SVN_ERR_PLUGIN_LOAD_FAILURE,
              SVN_ERR_MISC_CATEGORY_START + 1,
              "Failure loading plugin")

  SVN_ERRDEF (SVN_ERR_MALFORMED_FILE,
              SVN_ERR_MISC_CATEGORY_START + 2,
              "Malformed file")

  SVN_ERRDEF (SVN_ERR_INCOMPLETE_DATA,
              SVN_ERR_MISC_CATEGORY_START + 3,
              "Incomplete data")

  SVN_ERRDEF (SVN_ERR_INCORRECT_PARAMS,
              SVN_ERR_MISC_CATEGORY_START + 4,
              "Incorrect parameters given")

  SVN_ERRDEF (SVN_ERR_UNVERSIONED_RESOURCE,
              SVN_ERR_MISC_CATEGORY_START + 5,
              "Tried a versioning operation on an unversioned resource")

  SVN_ERRDEF (SVN_ERR_TEST_FAILED,
              SVN_ERR_MISC_CATEGORY_START + 6,
              "Test failed")
       
  SVN_ERRDEF (SVN_ERR_UNSUPPORTED_FEATURE,
              SVN_ERR_MISC_CATEGORY_START + 7,
              "Trying to use an unsupported feature")

  SVN_ERRDEF (SVN_ERR_BAD_PROP_KIND,
              SVN_ERR_MISC_CATEGORY_START + 8,
              "Unexpected or unknown property kind")

  SVN_ERRDEF (SVN_ERR_ILLEGAL_TARGET,
              SVN_ERR_MISC_CATEGORY_START + 9,
              "Illegal target for the requested operation")

  SVN_ERRDEF (SVN_ERR_DELTA_MD5_CHECKSUM_ABSENT,
              SVN_ERR_MISC_CATEGORY_START + 10,
              "MD5 checksum is missing")

  SVN_ERRDEF (SVN_ERR_DIR_NOT_EMPTY,
              SVN_ERR_MISC_CATEGORY_START + 11,
              "Directory needs to be empty but is not")

  SVN_ERRDEF (SVN_ERR_EXTERNAL_PROGRAM,
              SVN_ERR_MISC_CATEGORY_START + 12,
              "Error calling external program")

  SVN_ERRDEF (SVN_ERR_SWIG_PY_EXCEPTION_SET,
              SVN_ERR_MISC_CATEGORY_START + 13,
              "Python exception has been set with the error")

  SVN_ERRDEF (SVN_ERR_CHECKSUM_MISMATCH,
              SVN_ERR_MISC_CATEGORY_START + 14,
              "A checksum mismatch occurred")

  SVN_ERRDEF (SVN_ERR_CANCELLED,
              SVN_ERR_MISC_CATEGORY_START + 15,
              "The operation was interrupted")

  SVN_ERRDEF (SVN_ERR_INVALID_DIFF_OPTION,
              SVN_ERR_MISC_CATEGORY_START + 16,
              "The specified diff option is not supported")

  SVN_ERRDEF (SVN_ERR_PROPERTY_NOT_FOUND,
              SVN_ERR_MISC_CATEGORY_START + 17,
              "Property not found")

  SVN_ERRDEF (SVN_ERR_NO_AUTH_FILE_PATH,
              SVN_ERR_MISC_CATEGORY_START + 18,
              "No auth file path available")

  /** @since New in 1.1. */
  SVN_ERRDEF (SVN_ERR_VERSION_MISMATCH,
              SVN_ERR_MISC_CATEGORY_START + 19,
              "Incompatible library version")

  /* command-line client errors */

  SVN_ERRDEF (SVN_ERR_CL_ARG_PARSING_ERROR,
              SVN_ERR_CL_CATEGORY_START + 0,
              "Client error in parsing arguments")

  SVN_ERRDEF (SVN_ERR_CL_INSUFFICIENT_ARGS,
              SVN_ERR_CL_CATEGORY_START + 1,
              "Not enough args provided")

  SVN_ERRDEF (SVN_ERR_CL_MUTUALLY_EXCLUSIVE_ARGS,
              SVN_ERR_CL_CATEGORY_START + 2,
              "Mutually exclusive arguments specified")

  SVN_ERRDEF (SVN_ERR_CL_ADM_DIR_RESERVED,
              SVN_ERR_CL_CATEGORY_START + 3,
              "Attempted command in administrative dir")

  SVN_ERRDEF (SVN_ERR_CL_LOG_MESSAGE_IS_VERSIONED_FILE,
              SVN_ERR_CL_CATEGORY_START + 4,
              "The log message file is under version control")

  SVN_ERRDEF (SVN_ERR_CL_LOG_MESSAGE_IS_PATHNAME,
              SVN_ERR_CL_CATEGORY_START + 5,
              "The log message is a pathname")

  SVN_ERRDEF (SVN_ERR_CL_COMMIT_IN_ADDED_DIR,
              SVN_ERR_CL_CATEGORY_START + 6,
              "Committing in directory scheduled for addition")

  SVN_ERRDEF (SVN_ERR_CL_NO_EXTERNAL_EDITOR,
              SVN_ERR_CL_CATEGORY_START + 7,
              "No external editor available")

  SVN_ERRDEF (SVN_ERR_CL_BAD_LOG_MESSAGE,
              SVN_ERR_CL_CATEGORY_START + 8,
              "Something is wrong with the log message's contents")

  SVN_ERRDEF (SVN_ERR_CL_UNNECESSARY_LOG_MESSAGE,
              SVN_ERR_CL_CATEGORY_START + 9,
              "A log message was given where none was necessary")

SVN_ERROR_END


#undef SVN_ERROR_START
#undef SVN_ERRDEF
#undef SVN_ERROR_END

#ifdef __cplusplus
}
#endif /* __cplusplus */

#endif /* defined(SVN_ERROR_BUILD_ARRAY) || !defined(SVN_ERROR_ENUM_DEFINED) */<|MERGE_RESOLUTION|>--- conflicted
+++ resolved
@@ -793,11 +793,7 @@
               SVN_ERR_AUTHZ_CATEGORY_START + 3,
               "Invalid authz configuration")
 
-<<<<<<< HEAD
-  /* @since New in 1.3 */
-=======
   /** @since New in 1.3 */
->>>>>>> d622cdc0
   SVN_ERRDEF (SVN_ERR_AUTHZ_UNWRITABLE,
               SVN_ERR_AUTHZ_CATEGORY_START + 4,
               "Item is not writable")
