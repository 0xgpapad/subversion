--- conflicted
+++ resolved
@@ -1,22 +1,17 @@
 /**
  * @copyright
  * ====================================================================
- *    Licensed to the Apache Software Foundation (ASF) under one
- *    or more contributor license agreements.  See the NOTICE file
- *    distributed with this work for additional information
- *    regarding copyright ownership.  The ASF licenses this file
- *    to you under the Apache License, Version 2.0 (the
- *    "License"); you may not use this file except in compliance
- *    with the License.  You may obtain a copy of the License at
+ * Copyright (c) 2000-2009 CollabNet.  All rights reserved.
  *
- *      http://www.apache.org/licenses/LICENSE-2.0
+ * This software is licensed as described in the file COPYING, which
+ * you should have received as part of this distribution.  The terms
+ * are also available at http://subversion.tigris.org/license-1.html.
+ * If newer versions of this license are posted there, you may use a
+ * newer version instead, at your option.
  *
- *    Unless required by applicable law or agreed to in writing,
- *    software distributed under the License is distributed on an
- *    "AS IS" BASIS, WITHOUT WARRANTIES OR CONDITIONS OF ANY
- *    KIND, either express or implied.  See the License for the
- *    specific language governing permissions and limitations
- *    under the License.
+ * This software consists of voluntary contributions made by many
+ * individuals.  For exact contribution history, see the revision
+ * history and logs, available at http://subversion.tigris.org/.
  * ====================================================================
  * @endcopyright
  *
@@ -214,11 +209,6 @@
              SVN_ERR_BAD_CATEGORY_START + 12,
              "Invalid character in hex checksum")
 
-  /** @since New in 1.7. */
-  SVN_ERRDEF(SVN_ERR_BAD_TOKEN,
-             SVN_ERR_BAD_CATEGORY_START + 13,
-             "Unknown string value of token")
-
   /* xml errors */
 
   SVN_ERRDEF(SVN_ERR_XML_ATTRIB_NOT_FOUND,
@@ -288,16 +278,6 @@
              SVN_ERR_STREAM_CATEGORY_START + 2,
              "Unrecognized stream data")
 
-  /** @since New in 1.7. */
-  SVN_ERRDEF(SVN_ERR_STREAM_RESET_NOT_SUPPORTED,
-             SVN_ERR_STREAM_CATEGORY_START + 3,
-             "Stream doesn't support resetting")
-
-  /** @since New in 1.7. */
-  SVN_ERRDEF(SVN_ERR_STREAM_SEEK_NOT_SUPPORTED,
-             SVN_ERR_STREAM_CATEGORY_START + 4,
-             "Stream doesn't support seeking")
-
   /* node errors */
 
   SVN_ERRDEF(SVN_ERR_NODE_UNKNOWN_KIND,
@@ -370,16 +350,9 @@
              SVN_ERR_WC_CATEGORY_START + 6,
              "Invalid lock")
 
- /** Previously this error number was used by SVN_ERR_WC_NOT_DIRECTORY, which
-  * is now an alias for this error.
-  * @since Since 1.7. */
-  SVN_ERRDEF(SVN_ERR_WC_NOT_WORKING_COPY,
+  SVN_ERRDEF(SVN_ERR_WC_NOT_DIRECTORY,
              SVN_ERR_WC_CATEGORY_START + 7,
              "Path is not a working copy directory")
-
-  /* This name is deprecated. Use SVN_ERR_WC_NOT_WORKING_COPY.
-   * @deprecated Provided for backward compatibility with the 1.6 API. */
-#define SVN_ERR_WC_NOT_DIRECTORY SVN_ERR_WC_NOT_WORKING_COPY
 
   SVN_ERRDEF(SVN_ERR_WC_NOT_FILE,
              SVN_ERR_WC_CATEGORY_START + 8,
@@ -484,36 +457,6 @@
   SVN_ERRDEF(SVN_ERR_WC_CANNOT_MOVE_FILE_EXTERNAL,
              SVN_ERR_WC_CATEGORY_START + 31,
              "Cannot move a file external")
-
-  /** @since New in 1.7. */
-  SVN_ERRDEF(SVN_ERR_WC_DB_ERROR,
-             SVN_ERR_WC_CATEGORY_START + 32,
-             "Something's amiss with the wc sqlite database")
-
-  /** @since New in 1.7. */
-  SVN_ERRDEF(SVN_ERR_WC_MISSING,
-             SVN_ERR_WC_CATEGORY_START + 33,
-             "The working copy is missing")
-
-  /** @since New in 1.7. */
-  SVN_ERRDEF(SVN_ERR_WC_NOT_SYMLINK,
-             SVN_ERR_WC_CATEGORY_START + 34,
-             "The specified node is not a symlink")
-
-  /** @since New in 1.7. */
-  SVN_ERRDEF(SVN_ERR_WC_PATH_UNEXPECTED_STATUS,
-             SVN_ERR_WC_CATEGORY_START + 35,
-             "The specified path has an unexpected status")
-
-  /** @since New in 1.7. */
-  SVN_ERRDEF(SVN_ERR_WC_UPGRADE_REQUIRED,
-             SVN_ERR_WC_CATEGORY_START + 36,
-             "The working copy needs to be upgraded")
-
-  /** @since New in 1.7. */
-  SVN_ERRDEF(SVN_ERR_WC_CLEANUP_REQUIRED,
-             SVN_ERR_WC_CATEGORY_START + 37,
-             "Previous operation was interrupted; run 'svn cleanup'")
 
   /* fs errors */
 
@@ -899,14 +842,7 @@
              SVN_ERR_RA_DAV_CATEGORY_START + 11,
              "Repository has been moved")
 
-<<<<<<< HEAD
-  /** @since New in 1.7 */
-  SVN_ERRDEF(SVN_ERR_RA_DAV_CONN_TIMEOUT,
-             SVN_ERR_RA_DAV_CATEGORY_START + 12,
-             "Connection timed out")
-=======
   /* SVN_ERR_RA_DAV_CATEGORY_START + 12 is reserved for use in 1.7. */
->>>>>>> 3392406b
 
   /** @since New in 1.6 */
   SVN_ERRDEF(SVN_ERR_RA_DAV_FORBIDDEN,
@@ -957,11 +893,6 @@
              SVN_ERR_RA_SVN_CATEGORY_START + 7,
              "Cannot negotiate authentication mechanism")
 
-  /** @since New in 1.7  */
-  SVN_ERRDEF(SVN_ERR_RA_SVN_EDIT_ABORTED,
-             SVN_ERR_RA_SVN_CATEGORY_START + 8,
-             "Editor drive was aborted")
-
   /* libsvn_ra_serf errors */
   /** @since New in 1.5. */
   SVN_ERRDEF(SVN_ERR_RA_SERF_SSPI_INITIALISATION_FAILED,
@@ -971,10 +902,6 @@
   SVN_ERRDEF(SVN_ERR_RA_SERF_SSL_CERT_UNTRUSTED,
              SVN_ERR_RA_SERF_CATEGORY_START + 1,
              "Server SSL certificate untrusted")
-  /** @since New in 1.7. */
-  SVN_ERRDEF(SVN_ERR_RA_SERF_GSSAPI_INITIALISATION_FAILED,
-             SVN_ERR_RA_SERF_CATEGORY_START + 2,
-             "Initialization of the GSSAPI context failed")
 
   /* libsvn_auth errors */
 
@@ -1162,11 +1089,6 @@
              SVN_ERR_CLIENT_CATEGORY_START + 17,
              "A file external cannot overwrite an existing versioned item")
 
-  /** @since New in 1.7. */
-  SVN_ERRDEF(SVN_ERR_CLIENT_PATCH_BAD_STRIP_COUNT,
-             SVN_ERR_CLIENT_CATEGORY_START + 18,
-             "Invalid path component strip count specified")
-
   /* misc errors */
 
   SVN_ERRDEF(SVN_ERR_BASE,
