<<<<<<< HEAD
/**
 * @copyright
 * ====================================================================
 * Copyright (c) 2000-2003 CollabNet.  All rights reserved.
 *
 * This software is licensed as described in the file COPYING, which
 * you should have received as part of this distribution.  The terms
 * are also available at http://subversion.tigris.org/license-1.html.
 * If newer versions of this license are posted there, you may use a
 * newer version instead, at your option.
 *
 * This software consists of voluntary contributions made by many
 * individuals.  For exact contribution history, see the revision
 * history and logs, available at http://subversion.tigris.org/.
 * ====================================================================
 * @endcopyright
 *
 * @file svn_time.h
 * @brief Time/date utilities
 */

#ifndef SVN_TIME_H
#define SVN_TIME_H

#include <apr_pools.h>
#include <apr_tables.h>
#include <apr_time.h>

#include "svn_string.h"
#include "svn_error.h"

#ifdef __cplusplus
extern "C" {
#endif /* __cplusplus */


/** Convert a time value to a string.
 *
 * Convert @a when to a <tt>const char *</tt> representation allocated
 * in @a pool.  Use svn_time_from_cstring() for the reverse
 * conversion.
 */
const char *svn_time_to_cstring (apr_time_t when, apr_pool_t *pool);

/** Convert a string to a time value.
 *
 * Convert @a timestr to an @c apr_time_t @a when, allocated in @a
 * pool.
 */
svn_error_t *svn_time_from_cstring (apr_time_t *when, const char *data,
                                    apr_pool_t *pool);

/** Convert a time value to a display string.
 *
 * Convert @a when to a <tt>const char *</tt> representation allocated
 * in @a pool, suitable for human display.
 */
const char *svn_time_to_human_cstring (apr_time_t when, apr_pool_t *pool);


/** Needed by @c getdate.y parser. */
struct getdate_time {
  time_t time;
  short timezone;
};

/** Parse a date to a time value.
 *
 * The one interface in our @c getdate.y parser; convert
 * human-readable date @a text into a standard C @c time_t.  The 2nd
 * argument is unused; we always pass @c NULL.
 */
time_t svn_parse_date (char *text, struct getdate_time *now);

#ifdef __cplusplus
}
#endif /* __cplusplus */

#endif /* SVN_TIME_H */
=======
/**
 * @copyright
 * ====================================================================
 * Copyright (c) 2000-2003 CollabNet.  All rights reserved.
 *
 * This software is licensed as described in the file COPYING, which
 * you should have received as part of this distribution.  The terms
 * are also available at http://subversion.tigris.org/license-1.html.
 * If newer versions of this license are posted there, you may use a
 * newer version instead, at your option.
 *
 * This software consists of voluntary contributions made by many
 * individuals.  For exact contribution history, see the revision
 * history and logs, available at http://subversion.tigris.org/.
 * ====================================================================
 * @endcopyright
 *
 * @file svn_time.h
 * @brief Time/date utilities
 */

#ifndef SVN_TIME_H
#define SVN_TIME_H

#include <apr_pools.h>
#include <apr_tables.h>
#include <apr_time.h>

#include "svn_string.h"
#include "svn_error.h"

#ifdef __cplusplus
extern "C" {
#endif /* __cplusplus */


/** Convert a time value to a string.
 *
 * Convert @a when to a <tt>const char *</tt> representation allocated
 * in @a pool.  Use svn_time_from_cstring() for the reverse
 * conversion.
 */
const char *svn_time_to_cstring (apr_time_t when, apr_pool_t *pool);

/** Convert a string to a time value.
 *
 * Convert @a timestr to an @c apr_time_t @a when, allocated in @a
 * pool.
 */
svn_error_t *svn_time_from_cstring (apr_time_t *when, const char *data,
                                    apr_pool_t *pool);

/** Convert a time value to a display string.
 *
 * Convert @a when to a <tt>const char *</tt> representation allocated
 * in @a pool, suitable for human display.
 */
const char *svn_time_to_human_cstring (apr_time_t when, apr_pool_t *pool);


/** Needed by @c getdate.y parser. */
struct getdate_time {
  time_t time;
  short timezone;
};

/** Parse a date to a time value.
 *
 * The one interface in our @c getdate.y parser; convert
 * human-readable date @a text into a standard C @c time_t.  The 2nd
 * argument is unused; we always pass @c NULL.
 */
time_t svn_parse_date (char *text, struct getdate_time *now);

#ifdef __cplusplus
}
#endif /* __cplusplus */

#endif /* SVN_TIME_H */
>>>>>>> 568fa1e5
<|MERGE_RESOLUTION|>--- conflicted
+++ resolved
@@ -1,4 +1,3 @@
-<<<<<<< HEAD
 /**
  * @copyright
  * ====================================================================
@@ -78,86 +77,4 @@
 }
 #endif /* __cplusplus */
 
-#endif /* SVN_TIME_H */
-=======
-/**
- * @copyright
- * ====================================================================
- * Copyright (c) 2000-2003 CollabNet.  All rights reserved.
- *
- * This software is licensed as described in the file COPYING, which
- * you should have received as part of this distribution.  The terms
- * are also available at http://subversion.tigris.org/license-1.html.
- * If newer versions of this license are posted there, you may use a
- * newer version instead, at your option.
- *
- * This software consists of voluntary contributions made by many
- * individuals.  For exact contribution history, see the revision
- * history and logs, available at http://subversion.tigris.org/.
- * ====================================================================
- * @endcopyright
- *
- * @file svn_time.h
- * @brief Time/date utilities
- */
-
-#ifndef SVN_TIME_H
-#define SVN_TIME_H
-
-#include <apr_pools.h>
-#include <apr_tables.h>
-#include <apr_time.h>
-
-#include "svn_string.h"
-#include "svn_error.h"
-
-#ifdef __cplusplus
-extern "C" {
-#endif /* __cplusplus */
-
--
-/** Convert a time value to a string.
- *
- * Convert @a when to a <tt>const char *</tt> representation allocated
- * in @a pool.  Use svn_time_from_cstring() for the reverse
- * conversion.
- */
-const char *svn_time_to_cstring (apr_time_t when, apr_pool_t *pool);
-
-/** Convert a string to a time value.
- *
- * Convert @a timestr to an @c apr_time_t @a when, allocated in @a
- * pool.
- */
-svn_error_t *svn_time_from_cstring (apr_time_t *when, const char *data,
-                                    apr_pool_t *pool);
-
-/** Convert a time value to a display string.
- *
- * Convert @a when to a <tt>const char *</tt> representation allocated
- * in @a pool, suitable for human display.
- */
-const char *svn_time_to_human_cstring (apr_time_t when, apr_pool_t *pool);
-
-
-/** Needed by @c getdate.y parser. */
-struct getdate_time {
-  time_t time;
-  short timezone;
-};
-
-/** Parse a date to a time value.
- *
- * The one interface in our @c getdate.y parser; convert
- * human-readable date @a text into a standard C @c time_t.  The 2nd
- * argument is unused; we always pass @c NULL.
- */
-time_t svn_parse_date (char *text, struct getdate_time *now);
-
-#ifdef __cplusplus
-}
-#endif /* __cplusplus */
-
-#endif /* SVN_TIME_H */
->>>>>>> 568fa1e5
+#endif /* SVN_TIME_H */