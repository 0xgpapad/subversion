--- conflicted
+++ resolved
@@ -798,13 +798,6 @@
  */
 typedef svn_boolean_t (*svn_io_buffered_fn_t)(void *baton);
 
-/** Buffer test handler function for a generic stream. @see svn_stream_t 
- * and svn_stream_buffered().
- *
- * @since New in 1.7.
- */
-typedef svn_boolean_t (*svn_io_buffered_fn_t)(void *baton);
-
 /** Create a generic stream.  @see svn_stream_t. */
 svn_stream_t *
 svn_stream_create(void *baton,
@@ -1066,9 +1059,6 @@
                 char *buffer,
                 apr_size_t *len);
 
-<<<<<<< HEAD
-/** Skip data from a generic stream. @see svn_stream_t. */
-=======
 /**
  * Skip COUNT bytes from a generic STREAM. If the stream is exhausted
  * before COUNT bytes have been read, an error will be returned and
@@ -1080,7 +1070,6 @@
  * implementation, this may for instance be translated into a sequence
  * of reads or a simple seek operation.
  */
->>>>>>> 3b657e4d
 svn_error_t *
 svn_stream_skip(svn_stream_t *stream,
                 apr_size_t *count);
@@ -1138,15 +1127,6 @@
  */
 svn_error_t *
 svn_stream_seek(svn_stream_t *stream, const svn_stream_mark_t *mark);
-
-/** Return whether this generic @a stream uses internal buffering.
- * This may be used to work around subtle differences between buffered
- * an non-buffered APR files.
- *
- * @since New in 1.7.
- */
-svn_boolean_t 
-svn_stream_buffered(svn_stream_t *stream);
 
 /** Return whether this generic @a stream uses internal buffering.
  * This may be used to work around subtle differences between buffered
@@ -1887,19 +1867,11 @@
  */
 svn_error_t *
 svn_io_file_read_full2(apr_file_t *file,
-<<<<<<< HEAD
-                        void *buf,
-                        apr_size_t nbytes,
-                        apr_size_t *bytes_read,
-                        svn_boolean_t *hit_eof,
-                        apr_pool_t *pool);
-=======
                        void *buf,
                        apr_size_t nbytes,
                        apr_size_t *bytes_read,
                        svn_boolean_t *hit_eof,
                        apr_pool_t *pool);
->>>>>>> 3b657e4d
 
 
 /** Similar to svn_io_file_read_full2 with hit_eof being set
