--- conflicted
+++ resolved
@@ -1,22 +1,17 @@
 /**
  * @copyright
  * ====================================================================
- *    Licensed to the Apache Software Foundation (ASF) under one
- *    or more contributor license agreements.  See the NOTICE file
- *    distributed with this work for additional information
- *    regarding copyright ownership.  The ASF licenses this file
- *    to you under the Apache License, Version 2.0 (the
- *    "License"); you may not use this file except in compliance
- *    with the License.  You may obtain a copy of the License at
- *
- *      http://www.apache.org/licenses/LICENSE-2.0
- *
- *    Unless required by applicable law or agreed to in writing,
- *    software distributed under the License is distributed on an
- *    "AS IS" BASIS, WITHOUT WARRANTIES OR CONDITIONS OF ANY
- *    KIND, either express or implied.  See the License for the
- *    specific language governing permissions and limitations
- *    under the License.
+ * Copyright (c) 2000-2008 CollabNet.  All rights reserved.
+ *
+ * This software is licensed as described in the file COPYING, which
+ * you should have received as part of this distribution.  The terms
+ * are also available at http://subversion.tigris.org/license-1.html.
+ * If newer versions of this license are posted there, you may use a
+ * newer version instead, at your option.
+ *
+ * This software consists of voluntary contributions made by many
+ * individuals.  For exact contribution history, see the revision
+ * history and logs, available at http://subversion.tigris.org/.
  * ====================================================================
  * @endcopyright
  *
@@ -76,7 +71,7 @@
 typedef struct svn_io_dirent_t {
   /** The kind of this entry. */
   svn_node_kind_t kind;
-  /** If @c kind is #svn_node_file, whether this entry is a special file;
+  /** If @c kind is @c svn_node_file, whether this entry is a special file;
    * else FALSE.
    *
    * @see svn_io_check_special_path().
@@ -86,14 +81,14 @@
 
 /** Determine the @a kind of @a path.  @a path should be UTF-8 encoded.
  *
- * If @a path is a file, set @a *kind to #svn_node_file.
- *
- * If @a path is a directory, set @a *kind to #svn_node_dir.
- *
- * If @a path does not exist, set @a *kind to #svn_node_none.
- *
- * If @a path exists but is none of the above, set @a *kind to
- * #svn_node_unknown.
+ * If @a path is a file, set @a *kind to @c svn_node_file.
+ *
+ * If @a path is a directory, set @a *kind to @c svn_node_dir.
+ *
+ * If @a path does not exist, set @a *kind to @c svn_node_none.
+ *
+ * If @a path exists but is none of the above, set @a *kind to @c
+ * svn_node_unknown.
  *
  * If @a path is not a valid pathname, set @a *kind to #svn_node_none.  If
  * unable to determine @a path's kind for any other reason, return an error,
@@ -134,7 +129,7 @@
  * in @a *unique_name, also utf8-encoded.  Either @a file or @a unique_name
  * may be @c NULL.
  *
- * If @a delete_when is #svn_io_file_del_on_close, then the @c APR_DELONCLOSE
+ * If @a delete_when is @c svn_io_file_del_on_close, then the @c APR_DELONCLOSE
  * flag will be used when opening the file.  The @c APR_BUFFERED flag will
  * always be used.
  *
@@ -167,7 +162,7 @@
  * Allocates @a *file and @a *unique_name in @a result_pool. All
  * intermediate allocations will be performed in @a scratch_pool.
  *
- * If no unique name can be found, #SVN_ERR_IO_UNIQUE_NAMES_EXHAUSTED is
+ * If no unique name can be found, @c SVN_ERR_IO_UNIQUE_NAMES_EXHAUSTED is
  * the error returned.
  *
  * Claim of Historical Inevitability: this function was written
@@ -196,14 +191,10 @@
  *
  * If @a dirpath is @c NULL, use the path returned from svn_io_temp_dir().
  * (Note that when using the system-provided temp directory, it may not
- * be possible to atomically rename the resulting file due to cross-device
+ * be possibly to atomically rename the resulting file due to cross-device
  * issues.)
  *
  * The file will be deleted according to @a delete_when.
- * When passing @c svn_io_file_del_none please don't forget to eventually
- * remove the temporary file to avoid filling up the system temp directory.
- * It is often appropriate to bind the lifetime of the temporary file to
- * the lifetime of a pool by using @c svn_io_file_del_on_pool_cleanup.
  *
  * Temporary allocations will be performed in @a scratch_pool.
  *
@@ -330,7 +321,7 @@
  *
  * If @a cancel_func is non-NULL, invoke it with @a cancel_baton at
  * various points during the operation.  If it returns any error
- * (typically #SVN_ERR_CANCELLED), return that error immediately.
+ * (typically @c SVN_ERR_CANCELLED), return that error immediately.
  */
 svn_error_t *
 svn_io_copy_dir_recursively(const char *src,
@@ -677,10 +668,6 @@
  * to the maximum extent possible; thus, a short read with no
  * associated error implies the end of the input stream, and a short
  * write should never occur without an associated error.
- *
- * In Subversion 1.7 reset support was added as an optional feature of
- * streams. If a stream implements resetting it allows reading the data
- * again after a successfull call to svn_stream_reset().
  */
 typedef struct svn_stream_t svn_stream_t;
 
@@ -699,71 +686,6 @@
 /** Close handler function for a generic stream.  @see svn_stream_t. */
 typedef svn_error_t *(*svn_close_fn_t)(void *baton);
 
-/** Reset handler function for a generic stream. @see svn_stream_t and
- * svn_stream_reset().
- *
- * @since New in 1.7.
- */
-typedef svn_error_t *(*svn_io_reset_fn_t)(void *baton);
-
-/** An opaque type which represents a mark on a stream.
- *
- * @see svn_stream_mark().
- * @since New in 1.7.
- */
-typedef struct svn_stream_mark_t svn_stream_mark_t;
-
-/** Mark handler function for a generic stream. @see svn_stream_t and
- * svn_stream_mark().
- *
- * @since New in 1.7.
- */
-typedef svn_error_t *(*svn_io_mark_fn_t)(void *baton,
-                                         svn_stream_mark_t **mark,
-                                         apr_pool_t *pool);
-
-/** Seek handler function for a generic stream. @see svn_stream_t and
- * svn_stream_seek().
- *
- * @since New in 1.7.
- */
-typedef svn_error_t *(*svn_io_seek_fn_t)(void *baton,
-                                         svn_stream_mark_t *mark);
-
-/** Line-filtering callback function for a generic stream.
- * @a baton is the stream's baton.
- * @see svn_stream_t, svn_stream_set_baton() and svn_stream_readline().
- *
- * @since New in 1.7.
- */
-typedef svn_error_t *(*svn_io_line_filter_cb_t)(svn_boolean_t *filtered,
-                                                const char *line,
-                                                void *baton,
-                                                apr_pool_t *scratch_pool);
-
-/** A callback function, invoked by svn_stream_readline(), which can perform
- * arbitary transformations on the line before it is passed back to the caller
- * of svn_stream_readline().
- *
- * Returns a transformed stringbuf in @a buf, allocated in @a result_pool.
- * This callback gets invoked on lines which were not filtered by the
- * line-filtering callback function.
- *
- * Implementations should always at least return an empty stringbuf.
- * It is a fatal error if an implementation returns @a *buf as NULL.
- *
- * @a baton is the stream's baton.
- *
- * @see svn_stream_t, svn_stream_set_baton(), svn_io_line_filter_cb_t and
- * svn_stream_readline().
- *
- * @since New in 1.7.
- */
-typedef svn_error_t *(*svn_io_line_transformer_cb_t)(svn_stringbuf_t **buf,
-                                                     const char *line,
-                                                     void *baton,
-                                                     apr_pool_t *result_pool,
-                                                     apr_pool_t *scratch_pool);
 
 /** Create a generic stream.  @see svn_stream_t. */
 svn_stream_t *
@@ -790,47 +712,6 @@
 svn_stream_set_close(svn_stream_t *stream,
                      svn_close_fn_t close_fn);
 
-/** Set @a stream's reset function to @a reset_fn
- *
- * @since New in 1.7.
- */
-void
-svn_stream_set_reset(svn_stream_t *stream,
-                     svn_io_reset_fn_t reset_fn);
-
-/** Set @a stream's mark function to @a mark_fn
- *
- * @since New in 1.7.
- */
-void
-svn_stream_set_mark(svn_stream_t *stream,
-                    svn_io_mark_fn_t mark_fn);
-
-/** Set @a stream's seek function to @a seek_fn
- *
- * @since New in 1.7.
- */
-void
-svn_stream_set_seek(svn_stream_t *stream,
-                    svn_io_seek_fn_t seek_fn);
-
-/** Set @a stream's line-filtering callback function to @a line_filter_cb
- *
- * @since New in 1.7.
- */
-void
-svn_stream_set_line_filter_callback(svn_stream_t *stream,
-                                    svn_io_line_filter_cb_t line_filter_cb);
-
-/** Set @a streams's line-transforming callback function to
- * @a line_transformer_cb.
- *
- * @since New in 1.7.
- */
-void
-svn_stream_set_line_transformer_callback(
-  svn_stream_t *stream,
-  svn_io_line_transformer_cb_t line_transformer_cb);
 
 /** Create a stream that is empty for reading and infinite for writing. */
 svn_stream_t *
@@ -891,7 +772,7 @@
  *
  * If @a dirpath is @c NULL, use the path returned from svn_io_temp_dir().
  * (Note that when using the system-provided temp directory, it may not
- * be possible to atomically rename the resulting file due to cross-device
+ * be possibly to atomically rename the resulting file due to cross-device
  * issues.)
  *
  * The file will be deleted according to @a delete_when.
@@ -939,40 +820,6 @@
 svn_stream_t *
 svn_stream_from_aprfile(apr_file_t *file,
                         apr_pool_t *pool);
-
-/** Create a stream for reading from a range of an APR file.
- * The stream cannot be written to.
- *
- * @a start and @a end specify the start and end offsets for read
- * operations from @a file, in bytes. @a start marks the first byte
- * to be read from the file. When the stream is first created, the
- * cursor of the underlying file is set to the @a start offset.
- * The byte at @a end, and any bytes past @a end, will never be read.
- *
- * The stream returns 0 bytes if a read operation occurs past of
- * the specified range. If the requested number of bytes in a read
- * operation is larger than the remaining bytes in the range, only
- * the remaining amount of bytes is returned.
- *
- * If @a file is @c NULL, or if @a start is not smaller than @a end,
- * or if @a start is negative, or if @a end is zero or negative,
- * or if the file cursor cannot be set to the @a start offset,
- * an empty stream created by svn_stream_empty() is returned.
- *
- * This function should normally be called with @a disown set to FALSE,
- * in which case closing the stream will also close the underlying file.
- *
- * If @a disown is TRUE, the stream will disown the underlying file,
- * meaning that svn_stream_close() will not close the file.
- *
- * @since New in 1.7.
- */
-svn_stream_t*
-svn_stream_from_aprfile_range_readonly(apr_file_t *file,
-                                       svn_boolean_t disown,
-                                       apr_off_t start,
-                                       apr_off_t end,
-                                       apr_pool_t *pool);
 
 /** Set @a *out to a generic stream connected to stdout, allocated in
  * @a pool.  The stream and its underlying APR handle will be closed
@@ -1070,54 +917,6 @@
 svn_error_t *
 svn_stream_close(svn_stream_t *stream);
 
-/** Reset a generic stream back to its origin. E.g. On a file this would be
- * implemented as a seek to position 0).  This function returns a
- * #SVN_ERR_STREAM_RESET_NOT_SUPPORTED error when the stream doesn't
- * implement resetting.
- *
- * @since New in 1.7.
- */
-svn_error_t *
-svn_stream_reset(svn_stream_t *stream);
-
-/** Set a @a mark at the current position of a generic @a stream,
- * which can later be sought back to using svn_stream_seek().
- * The @a mark is allocated in @a pool.
- *
- * This function returns the #SVN_ERR_STREAM_SEEK_NOT_SUPPORTED error
- * if the stream doesn't implement seeking.
- *
- * @see svn_stream_seek()
- * @since New in 1.7.
- */
-svn_error_t *
-svn_stream_mark(svn_stream_t *stream,
-                svn_stream_mark_t **mark,
-                apr_pool_t *pool);
-
-/** Seek to a @a mark in a generic @a stream.
- * This function returns the #SVN_ERR_STREAM_SEEK_NOT_SUPPORTED error
- * if the stream doesn't implement seeking.
- *
- * @see svn_stream_mark()
- * @since New in 1.7.
- */
-svn_error_t *
-svn_stream_seek(svn_stream_t *stream, svn_stream_mark_t *mark);
-
-/** Return a writable stream which, when written to, writes to both of the
- * underlying streams.  Both of these streams will be closed upon closure of
- * the returned stream; use svn_stream_disown() if this is not the desired
- * behavior.  One or both of @a out1 and @a out2 may be @c NULL.  If both are
- * @c NULL, @c NULL is returned.
- *
- * @since New in 1.7.
- */
-svn_stream_t *
-svn_stream_tee(svn_stream_t *out1,
-               svn_stream_t *out2,
-               apr_pool_t *pool);
-
 
 /** Write to @a stream using a printf-style @a fmt specifier, passed through
  * apr_psprintf() using memory from @a pool.
@@ -1153,19 +952,6 @@
  *
  * If @a stream runs out of bytes before encountering a line-terminator,
  * then set @a *eof to @c TRUE, otherwise set @a *eof to FALSE.
- *
- * If a line-filter callback function was set on the stream using
- * svn_stream_set_line_filter_callback(), lines will only be returned
- * if they pass the filtering decision of the callback function.
- * If end-of-file is encountered while reading the line and the line
- * is filtered, @a *stringbuf will be empty.
- *
- * If a line-transformer callback function was set on the stream using
- * svn_stream_set_line_transformer_callback(), lines will be returned
- * transformed, in a way determined by the callback.
- *
- * Note that the line-transformer callback gets called after the line-filter
- * callback, not before.
  */
 svn_error_t *
 svn_stream_readline(svn_stream_t *stream,
@@ -1174,20 +960,6 @@
                     svn_boolean_t *eof,
                     apr_pool_t *pool);
 
-/**
- * Similar to svn_stream_readline(). The line-terminator is detected
- * automatically.  If @a eol is not NULL, the detected line-terminator
- * is returned in @a *eol.  If EOF is reached and the stream does not
- * end with a newline character, @a *eol will be NULL.
- *
- * @since New in 1.7.
- */
-svn_error_t *
-svn_stream_readline_detect_eol(svn_stream_t *stream,
-                               svn_stringbuf_t **stringbuf,
-                               const char **eol,
-                               svn_boolean_t *eof,
-                               apr_pool_t *pool);
 
 /**
  * Read the contents of the readable stream @a from and write them to the
@@ -1200,6 +972,7 @@
  * the two streams). If the closure is not desired, then you can use
  * svn_stream_disown() to protect either or both of the streams from
  * being closed.
+ * ### TODO: should close the streams ALWAYS, even on error exit
  *
  * @since New in 1.6.
  */
@@ -1239,29 +1012,10 @@
 
 
 /** Set @a *same to TRUE if @a stream1 and @a stream2 have the same
- * contents, else set it to FALSE.
- *
- * Both streams will be closed before this function returns (regardless of
- * the result, or any possible error).
- *
- * Use @a scratch_pool for temporary allocations.
- *
- * @since New in 1.7.
- */
-svn_error_t *
-svn_stream_contents_same2(svn_boolean_t *same,
-                          svn_stream_t *stream1,
-                          svn_stream_t *stream2,
-                          apr_pool_t *pool);
-
-
-/**
- * Same as svn_stream_contents_same2(), but the streams will not be closed.
+ * contents, else set it to FALSE.  Use @a pool for temporary allocations.
  *
  * @since New in 1.4.
- * @deprecated Provided for backward compatibility with the 1.6 API.
- */
-SVN_DEPRECATED
+ */
 svn_error_t *
 svn_stream_contents_same(svn_boolean_t *same,
                          svn_stream_t *stream1,
@@ -1311,7 +1065,7 @@
                          apr_pool_t *pool);
 
 /** Similar to svn_stringbuf_from_file2(), except that if @a filename
- * is "-", return the error #SVN_ERR_UNSUPPORTED_FEATURE and don't
+ * is "-", return the error @c SVN_ERR_UNSUPPORTED_FEATURE and don't
  * touch @a *result.
  *
  * @deprecated Provided for backwards compatibility with the 1.4 API.
@@ -1335,20 +1089,8 @@
                            apr_pool_t *pool);
 
 /** Remove file @a path, a utf8-encoded path.  This wraps apr_file_remove(),
- * converting any error to a Subversion error. If @a ignore_enoent is TRUE, and
- * the file is not present (APR_STATUS_IS_ENOENT returns TRUE), then no
- * error will be returned.
- */
-svn_error_t *
-svn_io_remove_file2(const char *path,
-                   svn_boolean_t ignore_enoent,
-                   apr_pool_t *scratch_pool);
-
-/** Similar to svn_io_remove_file2(), except with @a missing_ok set to FALSE.
- *
- * @deprecated Provided for backwards compatibility with the 1.6 API.
- */
-SVN_DEPRECATED
+ * converting any error to a Subversion error.
+ */
 svn_error_t *
 svn_io_remove_file(const char *path,
                    apr_pool_t *pool);
@@ -1395,7 +1137,7 @@
 
 /** Read all of the disk entries in directory @a path, a utf8-encoded
  * path.  Set @a *dirents to a hash mapping dirent names (<tt>char *</tt>) to
- * #svn_io_dirent_t structures, allocated in @a pool.
+ * @c svn_io_dirent_t structures, allocated in @a pool.
  *
  * @note The `.' and `..' directories normally returned by
  * apr_dir_read() are NOT returned in the hash.
@@ -1411,7 +1153,7 @@
                     apr_pool_t *pool);
 
 /** Similar to svn_io_get_dirents2(), but @a *dirents is a hash table
- * with #svn_node_kind_t values.
+ * with @c svn_node_kind_t values.
  *
  * @deprecated Provided for backwards compatibility with the 1.2 API.
  */
@@ -1484,17 +1226,6 @@
  * Wait for the process @a *cmd_proc to complete and optionally retrieve
  * its exit code.  @a cmd is used only in error messages.
  *
-<<<<<<< HEAD
- * If @a exitcode is not NULL, set @a *exitcode to the exit code of the
- * process and do not consider any exit code to be an error.  If @a exitcode
- * is NULL, then if the exit code of the process is non-zero then return an
- * #SVN_ERR_EXTERNAL_PROGRAM error.
- *
- * If @a exitwhy is not NULL, set @a *exitwhy to indicate why the process
- * terminated and do not consider any reason to be an error.  If @a exitwhy
- * is NULL, then if the termination reason is not @c APR_PROC_CHECK_EXIT()
- * then return an #SVN_ERR_EXTERNAL_PROGRAM error.
-=======
  * If @a exitcode is not NULL, and SVN_NO_ERROR is returned, @a *exitcode
  * will contain the exit code of the process.  If @a exitcode is NULL and
  * the exit code is non-zero, then an @c SVN_ERR_EXTERNAL_PROGRAM error
@@ -1504,7 +1235,6 @@
  * will indicate why the process terminated.  If @a exitwhy is NULL,
  * and the exit reason is not @c APR_PROC_CHECK_EXIT(), then an
  * @c SVN_ERR_EXTERNAL_PROGRAM error will be returned.
->>>>>>> 3392406b
  *
  * @since New in 1.3.
  */
@@ -1565,11 +1295,7 @@
                  const char *diff_cmd,
                  apr_pool_t *pool);
 
-<<<<<<< HEAD
-/** Similar to svn_io_run_diff2() but with @a diff_cmd encoded in internal
-=======
 /** Similar to svn_io_run_diff2() but with @diff_cmd encoded in internal
->>>>>>> 3392406b
  * encoding used by APR.
  *
  * @deprecated Provided for backwards compatibility with the 1.5 API. */
@@ -1613,7 +1339,7 @@
  * used instead.
  *
  * Set @a *exitcode to diff3's exit status.  If @a *exitcode is anything
- * other than 0 or 1, then return #SVN_ERR_EXTERNAL_PROGRAM.  (Note the
+ * other than 0 or 1, then return @c SVN_ERR_EXTERNAL_PROGRAM.  (Note the
  * following from the diff3 info pages: "An exit status of 0 means
  * `diff3' was successful, 1 means some conflicts were found, and 2
  * means trouble.")
@@ -1796,12 +1522,12 @@
 
 /**
  * Open a unique file in @a dirpath, and write @a nbytes from @a buf to
- * the file before flushing it to disk and closing it.  Return the name
- * of the newly created file in @a *tmp_path, allocated in @a pool.
+ * the file before closing it.  Return the name of the newly created file
+ * in @a *tmp_path, allocated in @a pool.
  *
  * If @a dirpath is @c NULL, use the path returned from svn_io_temp_dir().
  * (Note that when using the system-provided temp directory, it may not
- * be possible to atomically rename the resulting file due to cross-device
+ * be possibly to atomically rename the resulting file due to cross-device
  * issues.)
  *
  * The file will be deleted according to @a delete_when.
@@ -1921,7 +1647,7 @@
 
 /** Set @a *version to the integer that starts the file at @a path.  If the
  * file does not begin with a series of digits followed by a newline,
- * return the error #SVN_ERR_BAD_VERSION_FILE_FORMAT.  Use @a pool for
+ * return the error @c SVN_ERR_BAD_VERSION_FILE_FORMAT.  Use @a pool for
  * all allocations.
  */
 svn_error_t *
@@ -1939,14 +1665,6 @@
                           int version,
                           apr_pool_t *pool);
 
-/** Wrapper for apr_file_name_get().
- *
- * @since New in 1.7. */
-svn_error_t *
-svn_io_file_name_get(const char **filename,
-                     apr_file_t *file,
-                     apr_pool_t *pool);
-
 /** @} */
 
 #ifdef __cplusplus
