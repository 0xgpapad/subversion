--- conflicted
+++ resolved
@@ -98,17 +98,17 @@
    * provider may need, and @a realmstring comes from the
    * svn_auth_first_credentials() call.
    */
-  svn_error_t * (*first_credentials)(void **credentials,
-                                     void **iter_baton,
-                                     void *provider_baton,
-                                     apr_hash_t *parameters,
-                                     const char *realmstring,
-                                     apr_pool_t *pool);
+  svn_error_t * (*first_credentials) (void **credentials,
+                                      void **iter_baton,
+                                      void *provider_baton,
+                                      apr_hash_t *parameters,
+                                      const char *realmstring,
+                                      apr_pool_t *pool);
 
   /** Get a different set of credentials.
    *
-   * Set @a *credentials to another set of valid credentials (using @a
-   * iter_baton as the context from previous call to first_credentials
+   * Set @a *credentials to another set of valid credentials, (using
+   * @a iter_baton as the context from previous call to first_credentials
    * or next_credentials).  If no more credentials are available, set
    * @a *credentials to NULL.  If the provider only has one set of
    * credentials, this function pointer should simply be NULL. @a
@@ -116,12 +116,12 @@
    * contains any run-time data that the provider may need, and @a
    * realmstring comes from the svn_auth_first_credentials() call.
    */
-  svn_error_t * (*next_credentials)(void **credentials,
-                                    void *iter_baton,
-                                    void *provider_baton,
-                                    apr_hash_t *parameters,
-                                    const char *realmstring,
-                                    apr_pool_t *pool);
+  svn_error_t * (*next_credentials) (void **credentials,
+                                     void *iter_baton,
+                                     void *provider_baton,
+                                     apr_hash_t *parameters,
+                                     const char *realmstring,
+                                     apr_pool_t *pool);
   
   /** Save credentials.
    *
@@ -134,12 +134,12 @@
    * this function pointer should simply be NULL. @a realmstring comes
    * from the svn_auth_first_credentials() call.
    */
-  svn_error_t * (*save_credentials)(svn_boolean_t *saved,
-                                    void *credentials,
-                                    void *provider_baton,
-                                    apr_hash_t *parameters,
-                                    const char *realmstring,
-                                    apr_pool_t *pool);
+  svn_error_t * (*save_credentials) (svn_boolean_t *saved,
+                                     void *credentials,
+                                     void *provider_baton,
+                                     apr_hash_t *parameters,
+                                     const char *realmstring,
+                                     apr_pool_t *pool);
   
 } svn_auth_provider_t;
 
@@ -300,14 +300,8 @@
  *
  * @since New in 1.3.
  */
-<<<<<<< HEAD
-svn_auth_ssl_server_cert_info_t *
-svn_auth_ssl_server_cert_info_dup(const svn_auth_ssl_server_cert_info_t *info,
-                                  apr_pool_t *pool);
-=======
 svn_auth_ssl_server_cert_info_t *svn_auth_ssl_server_cert_info_dup (
   const svn_auth_ssl_server_cert_info_t *info, apr_pool_t *pool);
->>>>>>> fb160b83
 
 /** @c SVN_AUTH_CRED_SSL_SERVER_TRUST credentials. */
 typedef struct svn_auth_cred_ssl_server_trust_t
@@ -344,7 +338,7 @@
  * If @a realm is non-null, maybe use it in the prompt string.
  *
  * If @a username is non-null, then the user might be prompted only
- * for a password, but @a *cred would still be filled with both
+ * for a password, but @a *creds would still be filled with both
  * username and password.  For example, a typical usage would be to
  * pass @a username on the first call, but then leave it null for
  * subsequent calls, on the theory that if credentials failed, it's
@@ -356,13 +350,13 @@
  * client with a remember password checkbox would grey out the checkbox if
  * @a may_save is FALSE.
  */
-typedef svn_error_t *(*svn_auth_simple_prompt_func_t)
-  (svn_auth_cred_simple_t **cred,
-   void *baton,
-   const char *realm,
-   const char *username,
-   svn_boolean_t may_save,
-   apr_pool_t *pool);
+typedef svn_error_t *
+(*svn_auth_simple_prompt_func_t) (svn_auth_cred_simple_t **cred,
+                                  void *baton,
+                                  const char *realm,
+                                  const char *username,
+                                  svn_boolean_t may_save,
+                                  apr_pool_t *pool);
 
 
 /** Set @a *cred by prompting the user, allocating @a *cred in @a pool.
@@ -376,12 +370,12 @@
  * client with a remember username checkbox would grey out the checkbox if
  * @a may_save is FALSE.
  */
-typedef svn_error_t *(*svn_auth_username_prompt_func_t)
-  (svn_auth_cred_username_t **cred,
-   void *baton,
-   const char *realm,
-   svn_boolean_t may_save,
-   apr_pool_t *pool);
+typedef svn_error_t *
+(*svn_auth_username_prompt_func_t) (svn_auth_cred_username_t **cred,
+                                    void *baton,
+                                    const char *realm,
+                                    svn_boolean_t may_save,
+                                    apr_pool_t *pool);
 
 
 /** @name SSL server certificate failure bits
@@ -419,14 +413,14 @@
  * client with a trust permanently checkbox would grey out the checkbox if
  * @a may_save is FALSE.
  */
-typedef svn_error_t *(*svn_auth_ssl_server_trust_prompt_func_t)
-  (svn_auth_cred_ssl_server_trust_t **cred,
-   void *baton,
-   const char *realm,
-   apr_uint32_t failures,
-   const svn_auth_ssl_server_cert_info_t *cert_info,
-   svn_boolean_t may_save,
-   apr_pool_t *pool);
+typedef svn_error_t *(*svn_auth_ssl_server_trust_prompt_func_t) (
+  svn_auth_cred_ssl_server_trust_t **cred,
+  void *baton,
+  const char *realm,
+  apr_uint32_t failures,
+  const svn_auth_ssl_server_cert_info_t *cert_info,
+  svn_boolean_t may_save,
+  apr_pool_t *pool);
 
 
 /** Set @a *cred by prompting the user, allocating @a *cred in @a pool.
@@ -439,12 +433,12 @@
  * client with a remember certificate checkbox would grey out the checkbox
  * if @a may_save is FALSE.
  */
-typedef svn_error_t *(*svn_auth_ssl_client_cert_prompt_func_t)
-  (svn_auth_cred_ssl_client_cert_t **cred,
-   void *baton,
-   const char *realm,
-   svn_boolean_t may_save,
-   apr_pool_t *pool);
+typedef svn_error_t *(*svn_auth_ssl_client_cert_prompt_func_t) (
+  svn_auth_cred_ssl_client_cert_t **cred,
+  void *baton,
+  const char *realm,
+  svn_boolean_t may_save,
+  apr_pool_t *pool);
 
 
 /** Set @a *cred by prompting the user, allocating @a *cred in @a pool.
@@ -457,12 +451,12 @@
  * client with a remember password checkbox would grey out the checkbox if
  * @a may_save is FALSE.
  */
-typedef svn_error_t *(*svn_auth_ssl_client_cert_pw_prompt_func_t)
-  (svn_auth_cred_ssl_client_cert_pw_t **cred,
-   void *baton,
-   const char *realm,
-   svn_boolean_t may_save,
-   apr_pool_t *pool);
+typedef svn_error_t *(*svn_auth_ssl_client_cert_pw_prompt_func_t) (
+  svn_auth_cred_ssl_client_cert_pw_t **cred,
+  void *baton,
+  const char *realm,
+  svn_boolean_t may_save,
+  apr_pool_t *pool);
 
 
 @@ -485,8 +479,8 @@
  *
  * Store @a name / @a value pair as a run-time parameter in @a
  * auth_baton, making the data accessible to all providers.  @a name
- * and @a value will NOT be duplicated into the auth_baton's pool.
- * To delete a run-time parameter, pass NULL for @a value.
+ * and @a value will be NOT be duplicated into the auth_baton's
+ * pool. To delete a run-time parameter, pass NULL for @a value.
  */
 void svn_auth_set_parameter(svn_auth_baton_t *auth_baton,
                             const char *name,
@@ -604,219 +598,6 @@
 
 /** @} */
 
-/** Create and return @a *provider, an authentication provider of type
- * svn_auth_cred_simple_t that gets information by prompting the user
- * with @a prompt_func and @a prompt_baton.  Allocate @a *provider in
- * @a pool.
- *
- * If both @c SVN_AUTH_PARAM_DEFAULT_USERNAME and
- * @c SVN_AUTH_PARAM_DEFAULT_PASSWORD are defined as runtime
- * parameters in the @c auth_baton, then @a *provider will return the
- * default arguments when svn_auth_first_credentials() is called.  If
- * svn_auth_first_credentials() fails, then @a *provider will
- * re-prompt @a retry_limit times (via svn_auth_next_credentials()).
- *
- * @since New in 1.4.
- */
-void
-svn_auth_get_simple_prompt_provider(svn_auth_provider_object_t **provider,
-                                    svn_auth_simple_prompt_func_t prompt_func,
-                                    void *prompt_baton,
-                                    int retry_limit,
-                                    apr_pool_t *pool);
-
-
-/** Create and return @a *provider, an authentication provider of type @c
- * svn_auth_cred_username_t that gets information by prompting the
- * user with @a prompt_func and @a prompt_baton.  Allocate @a *provider
- * in @a pool.
- *
- * If @c SVN_AUTH_PARAM_DEFAULT_USERNAME is defined as a runtime
- * parameter in the @c auth_baton, then @a *provider will return the
- * default argument when svn_auth_first_credentials() is called.  If
- * svn_auth_first_credentials() fails, then @a *provider will
- * re-prompt @a retry_limit times (via svn_auth_next_credentials()).
- *
- * @since New in 1.4.
- */
-void svn_auth_get_username_prompt_provider
-  (svn_auth_provider_object_t **provider,
-   svn_auth_username_prompt_func_t prompt_func,
-   void *prompt_baton,
-   int retry_limit,
-   apr_pool_t *pool);
-
-
-/** Create and return @a *provider, an authentication provider of type @c
- * svn_auth_cred_simple_t that gets/sets information from the user's
- * ~/.subversion configuration directory.  Allocate @a *provider in
- * @a pool.
- *  
- * If a default username or password is available, @a *provider will
- * honor them as well, and return them when
- * svn_auth_first_credentials() is called.  (see @c
- * SVN_AUTH_PARAM_DEFAULT_USERNAME and @c
- * SVN_AUTH_PARAM_DEFAULT_PASSWORD). 
- *
- * @since New in 1.4.
- */
-void svn_auth_get_simple_provider(svn_auth_provider_object_t **provider,
-                                  apr_pool_t *pool);
-
-
-#if defined(WIN32) || defined(DOXYGEN)
-/**
- * Create and return @a *provider, an authentication provider of type @c
- * svn_auth_cred_simple_t that gets/sets information from the user's
- * ~/.subversion configuration directory.  Allocate @a *provider in
- * @a pool.
- *
- * This is like svn_client_get_simple_provider(), except that, when
- * running on Window 2000 or newer (or any other Windows version that
- * includes the CryptoAPI), the provider encrypts the password before
- * storing it to disk. On earlier versions of Windows, the provider
- * does nothing.
- *
- * @since New in 1.4.
- * @note This function is only available on Windows.
- *
- * @note An administrative password reset may invalidate the account's
- * secret key. This function will detect that situation and behave as
- * if the password were not cached at all.
- */
-void
-svn_auth_get_windows_simple_provider(svn_auth_provider_object_t **provider,
-                                     apr_pool_t *pool);
-#endif /* WIN32 || DOXYGEN */
-
-#if defined(DARWIN) || defined(DOXYGEN)
-
-/**
- * Create and return @a *provider, an authentication provider of type @c
- * svn_auth_cred_simple_t that gets/sets information from the user's
- * ~/.subversion configuration directory.  Allocate @a *provider in
- * @a pool.
- *
- * This is like svn_client_get_simple_provider(), except that the
- * password is stored in the Mac OS KeyChain.
- *
- * @since New in 1.4
- * @note This function is only available on Mac OS 10.2 and higher.
- */
-void
-svn_auth_get_keychain_simple_provider(svn_auth_provider_object_t **provider,
-                                      apr_pool_t *pool);
-
-#endif /* DARWIN || DOXYGEN */
-
-/** Create and return @a *provider, an authentication provider of type @c
- * svn_auth_cred_username_t that gets/sets information from a user's
- * ~/.subversion configuration directory.  Allocate @a *provider in
- * @a pool.
- *
- * If a default username is available, @a *provider will honor it,
- * and return it when svn_auth_first_credentials() is called.  (See
- * @c SVN_AUTH_PARAM_DEFAULT_USERNAME.)
- *
- * @since New in 1.4.
- */
-void svn_auth_get_username_provider(svn_auth_provider_object_t **provider,
-                                    apr_pool_t *pool);
-
-
-/** Create and return @a *provider, an authentication provider of type @c
- * svn_auth_cred_ssl_server_trust_t, allocated in @a pool.
- *
- * @a *provider retrieves its credentials from the configuration
- * mechanism.  The returned credential is used to override SSL
- * security on an error.
- *
- * @since New in 1.4.
- */
-void svn_auth_get_ssl_server_trust_file_provider
-  (svn_auth_provider_object_t **provider,
-   apr_pool_t *pool);
-
-
-/** Create and return @a *provider, an authentication provider of type @c
- * svn_auth_cred_ssl_client_cert_t, allocated in @a pool.
- *
- * @a *provider retrieves its credentials from the configuration
- * mechanism.  The returned credential is used to load the appropriate
- * client certificate for authentication when requested by a server.
- *
- * @since New in 1.4.
- */
-void svn_auth_get_ssl_client_cert_file_provider
-  (svn_auth_provider_object_t **provider,
-   apr_pool_t *pool);
-
-
-/** Create and return @a *provider, an authentication provider of type @c
- * svn_auth_cred_ssl_client_cert_pw_t, allocated in @a pool.
- *
- * @a *provider retrieves its credentials from the configuration
- * mechanism.  The returned credential is used when a loaded client
- * certificate is protected by a passphrase.
- *
- * @since New in 1.4.
- */
-void svn_auth_get_ssl_client_cert_pw_file_provider
-  (svn_auth_provider_object_t **provider,
-   apr_pool_t *pool);
-
-
-/** Create and return @a *provider, an authentication provider of type @c
- * svn_auth_cred_ssl_server_trust_t, allocated in @a pool.  
- *
- * @a *provider retrieves its credentials by using the @a prompt_func
- * and @a prompt_baton.  The returned credential is used to override
- * SSL security on an error.
- *
- * @since New in 1.4.
- */
-void svn_auth_get_ssl_server_trust_prompt_provider
-  (svn_auth_provider_object_t **provider,
-   svn_auth_ssl_server_trust_prompt_func_t prompt_func,
-   void *prompt_baton,
-   apr_pool_t *pool);
-
-
-/** Create and return @a *provider, an authentication provider of type @c
- * svn_auth_cred_ssl_client_cert_t, allocated in @a pool.
- *
- * @a *provider retrieves its credentials by using the @a prompt_func
- * and @a prompt_baton.  The returned credential is used to load the
- * appropriate client certificate for authentication when requested by
- * a server.  The prompt will be retried @a retry_limit times.
- *
- * @since New in 1.4.
- */
-void svn_auth_get_ssl_client_cert_prompt_provider
-  (svn_auth_provider_object_t **provider,
-   svn_auth_ssl_client_cert_prompt_func_t prompt_func,
-   void *prompt_baton,
-   int retry_limit,
-   apr_pool_t *pool);
-
-
-/** Create and return @a *provider, an authentication provider of type @c
- * svn_auth_cred_ssl_client_cert_pw_t, allocated in @a pool.
- *
- * @a *provider retrieves its credentials by using the @a prompt_func
- * and @a prompt_baton.  The returned credential is used when a loaded
- * client certificate is protected by a passphrase.  The prompt will
- * be retried @a retry_limit times.
- *
- * @since New in 1.4.
- */
-void svn_auth_get_ssl_client_cert_pw_prompt_provider
-  (svn_auth_provider_object_t **provider,
-   svn_auth_ssl_client_cert_pw_prompt_func_t prompt_func,
-   void *prompt_baton,
-   int retry_limit,
-   apr_pool_t *pool);
-
 #ifdef __cplusplus
 }
 #endif /* __cplusplus */
