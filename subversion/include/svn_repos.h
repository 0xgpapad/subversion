--- conflicted
+++ resolved
@@ -97,11 +97,11 @@
                                                 void *baton,
                                                 apr_pool_t *pool);
 
-/** Similar to the @c svn_repos_authz_func2_t() callback type, but
+/** Similar to the #svn_repos_authz_func2_t() callback type, but
  * with some significant differences.  First, the queried access type
  * (read vs. write) is provided by context only for this function.
  * Secondly, the returned value is a simple boolean rather than a more
- * informative collection of bitflags.  (See @c svn_repos_authz_callback_t()
+ * informative collection of bitflags.  (See #svn_repos_authz_callback_t()
  * for some related historical background, too.)
  *
  * @deprecated Provided for backward compatibility with the 1.X API.
@@ -176,25 +176,6 @@
    void *baton,
    apr_pool_t *pool);
 
-<<<<<<< HEAD
-=======
-/**
- * Similar to #svn_file_rev_handler_t, but without the @a
- * result_of_merge parameter.
- *
- * @deprecated Provided for backward compatibility with 1.4 API.
- * @since New in 1.1.
- */
-typedef svn_error_t *(*svn_repos_file_rev_handler_t)
-  (void *baton,
-   const char *path,
-   svn_revnum_t rev,
-   apr_hash_t *rev_props,
-   svn_txdelta_window_handler_t *delta_handler,
-   void **delta_baton,
-   apr_array_header_t *prop_diffs,
-   apr_pool_t *pool);
->>>>>>> 5247adf1
 
  
@@ -596,13 +577,8 @@
  * arguments to the editor's add_file() and add_directory() methods,
  * whenever it deems feasible.
  *
-<<<<<<< HEAD
  * Use @a authz_func and @a authz_baton (if not @c NULL) to avoid
  * sending data through @a editor/@a edit_baton which is not
-=======
- * Use @a authz_read_func and @a authz_read_baton (if not @c NULL) to
- * avoid sending data through @a editor/@a edit_baton which is not
->>>>>>> 5247adf1
  * authorized for transmission.
  *
  * All allocation for the context and collected state will occur in
@@ -656,8 +632,8 @@
                         void *authz_baton,
                         apr_pool_t *pool);
 
-/** Similar to svn_repos_begin_report3, but uses a @c svn_repos_authz_func2_t
- * callback/baton pair instead of an @c svn_repos_authz_func_t one.
+/** Similar to svn_repos_begin_report3, but uses a #svn_repos_authz_func2_t
+ * callback/baton pair instead of an #svn_repos_authz_func_t one.
  *
  * @since New in 1.5.
  * @deprecated Provided for backward compatibility with the 1.X API.
@@ -983,8 +959,8 @@
                      svn_boolean_t ignore_ancestry,
                      apr_pool_t *pool);
 
-/** Similar to svn_repos_dir_delta3, but uses a @c svn_repos_authz_func2_t
- * callback/baton pair instead of an @c svn_repos_authz_func_t one.
+/** Similar to svn_repos_dir_delta3, but uses a #svn_repos_authz_func2_t
+ * callback/baton pair instead of an #svn_repos_authz_func_t one.
  *
  * @since New in 1.5.
  * @deprecated Provided for backward compatibility with the 1.X API.
@@ -1074,8 +1050,8 @@
                   void *authz_baton,
                   apr_pool_t *pool);
 
-/** Similar to svn_repos_replay3, but uses a @c svn_repos_authz_func2_t
- * callback/baton pair instead of an @c svn_repos_authz_func_t one.
+/** Similar to svn_repos_replay3, but uses a #svn_repos_authz_func2_t
+ * callback/baton pair instead of an #svn_repos_authz_func_t one.
  *
  * @since New in 1.4.
  * @deprecated Provided for backward compatibility with the 1.X API.
@@ -1170,8 +1146,8 @@
                              apr_pool_t *pool);
 
 /** Similar to svn_repos_get_commit_editor6, but uses an @c
- * @c svn_repos_authz_func2_t callback/baton pair instead of an 
- * @c svn_repos_authz_func_t one.
+ * #svn_repos_authz_func2_t callback/baton pair instead of an 
+ * #svn_repos_authz_func_t one.
  *
  * @since New in 1.5.
  * @deprecated Provided for backward compatibility with the 1.X API.
@@ -1401,8 +1377,8 @@
                    apr_pool_t *pool);
 
 /** Similar to svn_repos_history3, but uses an
- * @c svn_repos_authz_func2_t callback/baton pair instead of an 
- * @c svn_repos_authz_func_t one.
+ * #svn_repos_authz_func2_t callback/baton pair instead of an 
+ * #svn_repos_authz_func_t one.
  *
  * @since New in 1.1.
  * @deprecated Provided for backward compatibility with the 1.X API.
@@ -1469,8 +1445,8 @@
                                 apr_pool_t *pool);
 
 /** Similar to svn_repos_trace_node_locations2, but uses an
- * @c svn_repos_authz_func2_t callback/baton pair instead of an 
- * @c svn_repos_authz_func_t one.
+ * #svn_repos_authz_func2_t callback/baton pair instead of an 
+ * #svn_repos_authz_func_t one.
  *
  * @since New in 1.1.
  * @deprecated Provided for backward compatibility with the 1.X API.
@@ -1528,8 +1504,8 @@
                                   apr_pool_t *pool);
 
 /** Similar to svn_repos_node_location_segments2, but uses an
- * @c svn_repos_authz_func2_t callback/baton pair instead of an 
- * @c svn_repos_authz_func_t one.
+ * #svn_repos_authz_func2_t callback/baton pair instead of an 
+ * #svn_repos_authz_func_t one.
  *
  * @since New in 1.5.
  * @deprecated Provided for backward compatibility with the 1.X API.
@@ -1635,8 +1611,8 @@
                     apr_pool_t *pool);
 
 /** Similar to svn_repos_get_logs5, but uses an
- * @c svn_repos_authz_func2_t callback/baton pair instead of an 
- * @c svn_repos_authz_func_t one.
+ * #svn_repos_authz_func2_t callback/baton pair instead of an 
+ * #svn_repos_authz_func_t one.
  *
  * @since New in 1.5.
  * @deprecated Provided for backward compatibility with the 1.X API.
@@ -1766,8 +1742,8 @@
                             apr_pool_t *pool);
 
 /** Similar to svn_repos_fs_get_mergeinfo2, but uses an
- * @c svn_repos_authz_func2_t callback/baton pair instead of an 
- * @c svn_repos_authz_func_t one.
+ * #svn_repos_authz_func2_t callback/baton pair instead of an 
+ * #svn_repos_authz_func_t one.
  *
  * @since New in 1.5.
  * @deprecated Provided for backward compatibility with the 1.X API.
@@ -1791,7 +1767,7 @@
 /* Retrieving multiple revisions of a file. */
 
 /**
- * Similar to @c svn_file_rev_handler_t, but without the @a
+ * Similar to #svn_file_rev_handler_t, but without the @a
  * result_of_merge parameter.
  *
  * @deprecated Provided for backward compatibility with 1.4 API.
@@ -1852,8 +1828,8 @@
                          apr_pool_t *pool);
 
 /** Similar to svn_repos_get_file_revs3, but uses an
- * @c svn_repos_authz_func2_t callback/baton pair instead of an 
- * @c svn_repos_authz_func_t one.
+ * #svn_repos_authz_func2_t callback/baton pair instead of an 
+ * #svn_repos_authz_func_t one.
  *
  * @since New in 1.5.
  * @deprecated Provided for backward compatibility with the 1.X API.
@@ -2032,20 +2008,13 @@
 
 
 /** Look up all the locks in and under @a path in @a repos, setting @a
-<<<<<<< HEAD
- * *locks to a hash which maps <tt>const char *</tt> paths to the @c
- * svn_lock_t locks associated with those paths.  Use @a authz_func
- * and @a authz_baton to "screen" all returned locks, silently
- * omitting any locks on paths not readable in HEAD.
- *
- * @since New in 1.Y.
-=======
  * *locks to a hash which maps <tt>const char *</tt> paths to the
  * #svn_lock_t locks associated with those paths.  Use @a
- * authz_read_func and @a authz_read_baton to "screen" all returned
+ * authz_func and @a authz_baton to "screen" all returned
  * locks.  That is: do not return any locks on any paths that are
  * unreadable in HEAD, just silently omit them.
->>>>>>> 5247adf1
+ *
+ * @since New in 1.Y.
  */
 svn_error_t *
 svn_repos_fs_get_locks2(apr_hash_t **locks,
@@ -2056,8 +2025,8 @@
                         apr_pool_t *pool);
 
 /** Similar to svn_repos_fs_get_locks2, but uses an
- * @c svn_repos_authz_func2_t callback/baton pair instead of an 
- * @c svn_repos_authz_func_t one.
+ * #svn_repos_authz_func2_t callback/baton pair instead of an 
+ * #svn_repos_authz_func_t one.
  *
  * @since New in 1.2.
  * @deprecated Provided for backward compatibility with the 1.X API.
@@ -2087,7 +2056,7 @@
  * If @a authz_func is non-NULL, then use it (with @a authz_baton) to
  * validate the changed-paths associated with @a rev.  If the revision
  * contains any unreadable changed paths, then return
- * @c SVN_ERR_AUTHZ_UNREADABLE.
+ * SVN_ERR_AUTHZ_UNREADABLE.
  *
  * Validate @a name and @a new_value like the same way
  * svn_repos_fs_change_node_prop() does.
@@ -2109,8 +2078,8 @@
                               apr_pool_t *pool);
 
 /** Similar to svn_repos_fs_change_rev_prop4, but uses an
- * @c svn_repos_authz_func2_t callback/baton pair instead of an 
- * @c svn_repos_authz_func_t one.
+ * #svn_repos_authz_func2_t callback/baton pair instead of an 
+ * #svn_repos_authz_func_t one.
  *
  * @since New in 1.5.
  * @deprecated Provided for backward compatibility with the 1.X API.
@@ -2189,8 +2158,8 @@
                             apr_pool_t *pool);
 
 /** Similar to svn_repos_fs_revision_prop2, but uses an
- * @c svn_repos_authz_func2_t callback/baton pair instead of an 
- * @c svn_repos_authz_func_t one.
+ * #svn_repos_authz_func2_t callback/baton pair instead of an 
+ * #svn_repos_authz_func_t one.
  *
  * @since New in 1.1.
  * @deprecated Provided for backward compatibility with the 1.X API.
@@ -2231,8 +2200,8 @@
                                 apr_pool_t *pool);
 
 /** Similar to svn_repos_fs_revision_proplist2, but uses an
- * @c svn_repos_authz_func2_t callback/baton pair instead of an 
- * @c svn_repos_authz_func_t one.
+ * #svn_repos_authz_func2_t callback/baton pair instead of an 
+ * #svn_repos_authz_func_t one.
  *
  * @since New in 1.1.
  * @deprecated Provided for backward compatibility with the 1.X API.
@@ -2905,7 +2874,7 @@
 
 /**
  * Similar to svn_repos_authz_check_access2(), but with @a
- * required_access as an @c svn_repos_authz_access_t instead of a
+ * required_access as an #svn_repos_authz_access_t instead of a
  * bitfield of access requests.
  *
  * @since New in 1.3.
@@ -3005,8 +2974,8 @@
                                  apr_pool_t *pool);
 
 /** Similar to svn_repos_check_revision_access2, but uses an
- * @c svn_repos_authz_func2_t callback/baton pair instead of an 
- * @c svn_repos_authz_func_t one.
+ * #svn_repos_authz_func2_t callback/baton pair instead of an 
+ * #svn_repos_authz_func_t one.
  *
  * @since New in 1.5.
  * @deprecated Provided for backward compatibility with the 1.X API.
