/**
 * @copyright
 * ====================================================================
 * Copyright (c) 2000-2007 CollabNet.  All rights reserved.
 *
 * This software is licensed as described in the file COPYING, which
 * you should have received as part of this distribution.  The terms
 * are also available at http://subversion.tigris.org/license-1.html.
 * If newer versions of this license are posted there, you may use a
 * newer version instead, at your option.
 *
 * This software consists of voluntary contributions made by many
 * individuals.  For exact contribution history, see the revision
 * history and logs, available at http://subversion.tigris.org/.
 * ====================================================================
 * @endcopyright
 *
 * @file svn_client.h
 * @brief Public interface for libsvn_client.
 */



/*** Includes ***/

/* 
 * Requires:  The working copy library and repository access library.
 * Provides:  Broad wrappers around working copy library functionality.
 * Used By:   Client programs.
 */

#ifndef SVN_CLIENT_H
#define SVN_CLIENT_H

#include <apr_tables.h>

#include "svn_types.h"
#include "svn_wc.h"
#include "svn_string.h"
#include "svn_error.h"
#include "svn_opt.h"
#include "svn_version.h"
#include "svn_ra.h"
#include "svn_diff.h"


#ifdef __cplusplus
extern "C" {
#endif /* __cplusplus */


/* ### TODO:  Multiple Targets

    - Up for debate:  an update on multiple targets is *not* atomic.
    Right now, svn_client_update only takes one path.  What's
    debatable is whether this should ever change.  On the one hand,
    it's kind of losing to have the client application loop over
    targets and call svn_client_update() on each one;  each call to
    update initializes a whole new repository session (network
    overhead, etc.)  On the other hand, it's a very simple
    implementation, and allows for the possibility that different
    targets may come from different repositories.  */


/**
 * Get libsvn_client version information.
 *
 * @since New in 1.1.
 */
const svn_version_t *svn_client_version(void);

/** Client supporting functions
 *
 * @defgroup clnt_support Client supporting subsystem
 *
 * @{
 */


/*** Authentication stuff ***/

/**  The new authentication system allows the RA layer to "pull"
 *   information as needed from libsvn_client.
 *
 *   @deprecated Replaced by the svn_auth_* functions.
 *   @see auth_fns
 *
 *   @defgroup auth_fns_depr (deprecated) AuthZ client subsystem
 *
 *   @{
 */

/** Create and return @a *provider, an authentication provider of type
 * svn_auth_cred_simple_t that gets information by prompting the user
 * with @a prompt_func and @a prompt_baton.  Allocate @a *provider in
 * @a pool.
 *
 * If both @c SVN_AUTH_PARAM_DEFAULT_USERNAME and
 * @c SVN_AUTH_PARAM_DEFAULT_PASSWORD are defined as runtime
 * parameters in the @c auth_baton, then @a *provider will return the
 * default arguments when svn_auth_first_credentials() is called.  If
 * svn_auth_first_credentials() fails, then @a *provider will
 * re-prompt @a retry_limit times (via svn_auth_next_credentials()).
 *
 * @deprecated Provided for backward compatibility with the 1.3 API.
 */
void svn_client_get_simple_prompt_provider
  (svn_auth_provider_object_t **provider,
   svn_auth_simple_prompt_func_t prompt_func,
   void *prompt_baton,
   int retry_limit,
   apr_pool_t *pool);


/** Create and return @a *provider, an authentication provider of type @c
 * svn_auth_cred_username_t that gets information by prompting the
 * user with @a prompt_func and @a prompt_baton.  Allocate @a *provider
 * in @a pool.
 *
 * If @c SVN_AUTH_PARAM_DEFAULT_USERNAME is defined as a runtime
 * parameter in the @c auth_baton, then @a *provider will return the
 * default argument when svn_auth_first_credentials() is called.  If
 * svn_auth_first_credentials() fails, then @a *provider will
 * re-prompt @a retry_limit times (via svn_auth_next_credentials()).
 *
 * @deprecated Provided for backward compatibility with the 1.3 API.
 */
void svn_client_get_username_prompt_provider
  (svn_auth_provider_object_t **provider,
   svn_auth_username_prompt_func_t prompt_func,
   void *prompt_baton,
   int retry_limit,
   apr_pool_t *pool);


/** Create and return @a *provider, an authentication provider of type @c
 * svn_auth_cred_simple_t that gets/sets information from the user's
 * ~/.subversion configuration directory.  Allocate @a *provider in
 * @a pool.
 *  
 * If a default username or password is available, @a *provider will
 * honor them as well, and return them when
 * svn_auth_first_credentials() is called.  (see @c
 * SVN_AUTH_PARAM_DEFAULT_USERNAME and @c
 * SVN_AUTH_PARAM_DEFAULT_PASSWORD). 
 *
 * @deprecated Provided for backward compatibility with the 1.3 API.
 */
void svn_client_get_simple_provider(svn_auth_provider_object_t **provider,
                                    apr_pool_t *pool);


#if (defined(WIN32) && !defined(__MINGW32__)) || defined(DOXYGEN)
/**
 * Create and return @a *provider, an authentication provider of type @c
 * svn_auth_cred_simple_t that gets/sets information from the user's
 * ~/.subversion configuration directory.  Allocate @a *provider in
 * @a pool.
 *
 * This is like svn_client_get_simple_provider(), except that, when
 * running on Window 2000 or newer (or any other Windows version that
 * includes the CryptoAPI), the provider encrypts the password before
 * storing it to disk. On earlier versions of Windows, the provider
 * does nothing.
 *
 * @since New in 1.2.
 * @note This function is only available on Windows.
 *
 * @note An administrative password reset may invalidate the account's
 * secret key. This function will detect that situation and behave as
 * if the password were not cached at all.
 *
 * @deprecated Provided for backward compatibility with the 1.3 API.
 */
void svn_client_get_windows_simple_provider
  (svn_auth_provider_object_t **provider,
   apr_pool_t *pool);
#endif /* WIN32 || DOXYGEN */

/** Create and return @a *provider, an authentication provider of type @c
 * svn_auth_cred_username_t that gets/sets information from a user's
 * ~/.subversion configuration directory.  Allocate @a *provider in
 * @a pool.
 *
 * If a default username is available, @a *provider will honor it,
 * and return it when svn_auth_first_credentials() is called.  (see
 * @c SVN_AUTH_PARAM_DEFAULT_USERNAME). 
 *
 * @deprecated Provided for backward compatibility with the 1.3 API.
 */
void svn_client_get_username_provider(svn_auth_provider_object_t **provider,
                                      apr_pool_t *pool);


/** Create and return @a *provider, an authentication provider of type @c
 * svn_auth_cred_ssl_server_trust_t, allocated in @a pool.
 *
 * @a *provider retrieves its credentials from the configuration
 * mechanism.  The returned credential is used to override SSL
 * security on an error.
 *
 * @deprecated Provided for backward compatibility with the 1.3 API.
 */
void svn_client_get_ssl_server_trust_file_provider
  (svn_auth_provider_object_t **provider,
   apr_pool_t *pool);


/** Create and return @a *provider, an authentication provider of type @c
 * svn_auth_cred_ssl_client_cert_t, allocated in @a pool.
 *
 * @a *provider retrieves its credentials from the configuration
 * mechanism.  The returned credential is used to load the appropriate
 * client certificate for authentication when requested by a server.
 *
 * @deprecated Provided for backward compatibility with the 1.3 API.
 */
void svn_client_get_ssl_client_cert_file_provider
  (svn_auth_provider_object_t **provider,
   apr_pool_t *pool);


/** Create and return @a *provider, an authentication provider of type @c
 * svn_auth_cred_ssl_client_cert_pw_t, allocated in @a pool.
 *
 * @a *provider retrieves its credentials from the configuration
 * mechanism.  The returned credential is used when a loaded client
 * certificate is protected by a passphrase.
 *
 * @deprecated Provided for backward compatibility with the 1.3 API.
 */
void svn_client_get_ssl_client_cert_pw_file_provider
  (svn_auth_provider_object_t **provider,
   apr_pool_t *pool);


/** Create and return @a *provider, an authentication provider of type @c
 * svn_auth_cred_ssl_server_trust_t, allocated in @a pool.  
 *
 * @a *provider retrieves its credentials by using the @a prompt_func
 * and @a prompt_baton.  The returned credential is used to override
 * SSL security on an error.
 *
 * @deprecated Provided for backward compatibility with the 1.3 API.
 */
void svn_client_get_ssl_server_trust_prompt_provider
  (svn_auth_provider_object_t **provider,
   svn_auth_ssl_server_trust_prompt_func_t prompt_func,
   void *prompt_baton,
   apr_pool_t *pool);


/** Create and return @a *provider, an authentication provider of type @c
 * svn_auth_cred_ssl_client_cert_t, allocated in @a pool.
 *
 * @a *provider retrieves its credentials by using the @a prompt_func
 * and @a prompt_baton.  The returned credential is used to load the
 * appropriate client certificate for authentication when requested by
 * a server.  The prompt will be retried @a retry_limit times.
 *
 * @deprecated Provided for backward compatibility with the 1.3 API.
 */
void svn_client_get_ssl_client_cert_prompt_provider
  (svn_auth_provider_object_t **provider,
   svn_auth_ssl_client_cert_prompt_func_t prompt_func,
   void *prompt_baton,
   int retry_limit,
   apr_pool_t *pool);


/** Create and return @a *provider, an authentication provider of type @c
 * svn_auth_cred_ssl_client_cert_pw_t, allocated in @a pool.
 *
 * @a *provider retrieves its credentials by using the @a prompt_func
 * and @a prompt_baton.  The returned credential is used when a loaded
 * client certificate is protected by a passphrase.  The prompt will
 * be retried @a retry_limit times.
 *
 * @deprecated Provided for backward compatibility with the 1.3 API.
 */
void svn_client_get_ssl_client_cert_pw_prompt_provider
  (svn_auth_provider_object_t **provider,
   svn_auth_ssl_client_cert_pw_prompt_func_t prompt_func,
   void *prompt_baton,
   int retry_limit,
   apr_pool_t *pool);

/** @} */

/**
 * Commit operations
 *
 * @defgroup clnt_commit Client commit subsystem
 *
 * @{
 */

/** This is a structure which stores a filename and a hash of property
 * names and values.
 *
 * @deprecated Provided for backward compatibility with the 1.4 API.
 */
typedef struct svn_client_proplist_item_t
{
  /** The name of the node on which these properties are set. */
  svn_stringbuf_t *node_name;  

  /** A hash of (const char *) property names, and (svn_string_t *) property
   * values. */
  apr_hash_t *prop_hash;

} svn_client_proplist_item_t;

/**
 * The callback invoked by svn_client_proplist3().  Each invocation
 * describes the property specified by @a item.  Use @a pool for all
 * temporary allocation.
 */
typedef svn_error_t *(*svn_proplist_receiver_t)
  (void *baton,
   svn_stringbuf_t *path,
   apr_hash_t *prop_hash,
   apr_pool_t *pool);

/** 
 * Return a duplicate of @a item, allocated in @a pool. No part of the new
 * structure will be shared with @a item.
 *
 * @since New in 1.3.
 *
 * @deprecated Provided for backward compatibility with the 1.4 API.
 */
svn_client_proplist_item_t *
svn_client_proplist_item_dup(const svn_client_proplist_item_t *item,
                             apr_pool_t *pool);

/** Information about commits passed back to client from this module.
 *
 * @deprecated Provided for backward compatibility with the 1.2 API.
 */
typedef struct svn_client_commit_info_t
{
  /** just-committed revision. */
  svn_revnum_t revision;

  /** server-side date of the commit. */
  const char *date;

  /** author of the commit. */
  const char *author;

} svn_client_commit_info_t;


/**
 * @name Commit state flags
 * @brief State flags for use with the @c svn_client_commit_item3_t structure
 * (see the note about the namespace for that structure, which also
 * applies to these flags).
 * @{
 */
#define SVN_CLIENT_COMMIT_ITEM_ADD         0x01
#define SVN_CLIENT_COMMIT_ITEM_DELETE      0x02
#define SVN_CLIENT_COMMIT_ITEM_TEXT_MODS   0x04
#define SVN_CLIENT_COMMIT_ITEM_PROP_MODS   0x08
#define SVN_CLIENT_COMMIT_ITEM_IS_COPY     0x10
/** @since New in 1.2. */
#define SVN_CLIENT_COMMIT_ITEM_LOCK_TOKEN  0x20
/** @} */

/** The commit candidate structure.  In order to avoid backwards
 * compatibility problems clients should use
 * svn_client_commit_item_create() to allocate and intialize this
 * structure instead of doing so themselves.
 *
 * @since New in 1.5.
 */
typedef struct svn_client_commit_item3_t
{
  /** absolute working-copy path of item */
  const char *path;

  /** node kind (dir, file) */
  svn_node_kind_t kind;

  /** commit URL for this item */
  const char *url;

  /** revision of textbase */
  svn_revnum_t revision;

  /** copyfrom-url or NULL if not a copied item */
  const char *copyfrom_url;
  
  /** copyfrom-rev, valid when copyfrom_url != NULL */
  svn_revnum_t copyfrom_rev;
  
  /** state flags */
  apr_byte_t state_flags;

  /** An array of @c svn_prop_t *'s, which are incoming changes from
   * the repository to WC properties.  These changes are applied
   * post-commit.
   *
   * When adding to this array, allocate the @c svn_prop_t and its
   * contents in @c incoming_prop_changes->pool, so that it has the
   * same lifetime as this data structure.
   *
   * See http://subversion.tigris.org/issues/show_bug.cgi?id=806 for a
   * description of what would happen if the post-commit process
   * didn't group these changes together with all other changes to the
   * item.
   */
  apr_array_header_t *incoming_prop_changes;

  /** An array of @c svn_prop_t *'s, which are outgoing changes to
   * make to properties in the repository.  These extra property
   * changes are declared pre-commit, and applied to the repository as
   * part of a commit.
   *
   * When adding to this array, allocate the @c svn_prop_t and its
   * contents in @c outgoing_prop_changes->pool, so that it has the
   * same lifetime as this data structure.
   */
  apr_array_header_t *outgoing_prop_changes;
} svn_client_commit_item3_t;

/** The commit candidate structure.
 *
 * @deprecated Provided for backward compatibility with the 1.3 API.
 */
typedef struct svn_client_commit_item2_t
{
  /** absolute working-copy path of item */
  const char *path;

  /** node kind (dir, file) */
  svn_node_kind_t kind;

  /** commit URL for this item */
  const char *url;

  /** revision of textbase */
  svn_revnum_t revision;

  /** copyfrom-url or NULL if not a copied item */
  const char *copyfrom_url;
  
  /** copyfrom-rev, valid when copyfrom_url != NULL */
  svn_revnum_t copyfrom_rev;
  
  /** state flags */
  apr_byte_t state_flags;

  /** Analogous to the @c svn_client_commit_item3_t.incoming_prop_changes
   * field.
   */
  apr_array_header_t *wcprop_changes;
} svn_client_commit_item2_t;

/** The commit candidate structure.
 *
 * @deprecated Provided for backward compatibility with the 1.2 API.
 */
typedef struct svn_client_commit_item_t
{
  /** absolute working-copy path of item */
  const char *path;

  /** node kind (dir, file) */
  svn_node_kind_t kind;

  /** commit URL for this item */
  const char *url;

  /** revision (copyfrom-rev if _IS_COPY) */
  svn_revnum_t revision;

  /** copyfrom-url */
  const char *copyfrom_url;

  /** state flags */
  apr_byte_t state_flags;

  /** Analogous to the @c svn_client_commit_item3_t.incoming_prop_changes
   * field.
   */
  apr_array_header_t *wcprop_changes;

} svn_client_commit_item_t;

/** Initialize a commit item.
 * Set @a *item to a commit item object, allocated in @a pool.
 *
 * In order to avoid backwards compatibility problems, this function
 * is used to intialize and allocate the @c svn_client_commit_item3_t
 * structure rather than doing so explicitly, as the size of this
 * structure may change in the future.
 * 
 * The current implementation never returns error, but callers should
 * still check for error, for compatibility with future versions.
 *
 * @since New in 1.5.
 */
svn_error_t *
svn_client_commit_item_create(const svn_client_commit_item3_t **item,
                              apr_pool_t *pool);

/** 
 * Return a duplicate of @a item, allocated in @a pool. No part of the new
 * structure will be shared with @a item.
 *
 * @since New in 1.5.
 */
svn_client_commit_item3_t *
svn_client_commit_item3_dup(const svn_client_commit_item3_t *item,
                            apr_pool_t *pool);

/** 
 * Return a duplicate of @a item, allocated in @a pool. No part of the new
 * structure will be shared with @a item.
 *
 * @deprecated Provided for backward compatibility with the 1.3 API.
 */
svn_client_commit_item2_t *
svn_client_commit_item2_dup(const svn_client_commit_item2_t *item,
                            apr_pool_t *pool);

/** Callback type used by commit-y operations to get a commit log message
 * from the caller.
 *  
 * Set @a *log_msg to the log message for the commit, allocated in @a 
 * pool, or @c NULL if wish to abort the commit process.  Set @a *tmp_file 
 * to the path of any temporary file which might be holding that log 
 * message, or @c NULL if no such file exists (though, if @a *log_msg is 
 * @c NULL, this value is undefined).  The log message MUST be a UTF8 
 * string with LF line separators.
 *
 * @a commit_items is a read-only array of @c svn_client_commit_item3_t
 * structures, which may be fully or only partially filled-in,
 * depending on the type of commit operation.
 *
 * @a baton is provided along with the callback for use by the handler.
 *
 * All allocations should be performed in @a pool.
 *
 * @since New in 1.5.
 */
typedef svn_error_t *(*svn_client_get_commit_log3_t)
  (const char **log_msg,
   const char **tmp_file,
   const apr_array_header_t *commit_items,
   void *baton,
   apr_pool_t *pool);

/** Callback type used by commit-y operations to get a commit log message
 * from the caller.
 *  
 * Set @a *log_msg to the log message for the commit, allocated in @a 
 * pool, or @c NULL if wish to abort the commit process.  Set @a *tmp_file 
 * to the path of any temporary file which might be holding that log 
 * message, or @c NULL if no such file exists (though, if @a *log_msg is 
 * @c NULL, this value is undefined).  The log message MUST be a UTF8 
 * string with LF line separators.
 *
 * @a commit_items is a read-only array of @c svn_client_commit_item2_t
 * structures, which may be fully or only partially filled-in,
 * depending on the type of commit operation.
 *
 * @a baton is provided along with the callback for use by the handler.
 *
 * All allocations should be performed in @a pool.
 *
 * @deprecated Provided for backward compatibility with the 1.3 API.
 */
typedef svn_error_t *(*svn_client_get_commit_log2_t)
  (const char **log_msg,
   const char **tmp_file,
   const apr_array_header_t *commit_items,
   void *baton,
   apr_pool_t *pool);

/** Callback type used by commit-y operations to get a commit log message
 * from the caller.
 *
 * Set @a *log_msg to the log message for the commit, allocated in @a
 * pool, or @c NULL if wish to abort the commit process.  Set @a *tmp_file
 * to the path of any temporary file which might be holding that log
 * message, or @c NULL if no such file exists (though, if @a *log_msg is
 * @c NULL, this value is undefined).  The log message MUST be a UTF8
 * string with LF line separators.
 *
 * @a commit_items is a read-only array of @c svn_client_commit_item_t
 * structures, which may be fully or only partially filled-in,
 * depending on the type of commit operation.
 *
 * @a baton is provided along with the callback for use by the handler.
 *
 * All allocations should be performed in @a pool.
 *
 * @deprecated Provided for backward compatibility with the 1.2 API.
 */
typedef svn_error_t *(*svn_client_get_commit_log_t)
  (const char **log_msg,
   const char **tmp_file,
   apr_array_header_t *commit_items,
   void *baton,
   apr_pool_t *pool);

/** @} */

/**
 * Client blame
 *
 * @defgroup clnt_blame Client blame functionality
 *
 * @{
 */

/** Callback type used by svn_client_blame() to notify the caller
 * that line @a line_no of the blamed file was last changed in
 * @a revision by @a author on @a date, and that the contents were
 * @a line.
 *  
 * All allocations should be performed in @a pool.
 *
 * @note If there is no blame information for this line, @a revision will be
 * invalid and @a author and @a date will be NULL.
 *
 * @note New in 1.4 is that the line is defined to contain only the line
 * content (and no [partial] EOLs; which was undefined in older versions).
 * Using this callback with svn_client_blame() or svn_client_blame2()
 * will still give you the old behaviour.
 */
typedef svn_error_t *(*svn_client_blame_receiver_t)
  (void *baton,
   apr_int64_t line_no,
   svn_revnum_t revision,
   const char *author,
   const char *date,
   const char *line,
   apr_pool_t *pool);


/** @} */

/**
 * Client diff
 *
 * @defgroup clnt_diff Client diff functionality
 *
 * @{
 */
/** The difference type in an svn_diff_summarize_t structure.
 *
 * @since New in 1.4.
 */
typedef enum svn_client_diff_summarize_kind_t
{
  /** An item with no text modifications */
  svn_client_diff_summarize_kind_normal,

  /** An added item */
  svn_client_diff_summarize_kind_added,

  /** An item with text modifications */
  svn_client_diff_summarize_kind_modified,

  /** A deleted item */
  svn_client_diff_summarize_kind_deleted
} svn_client_diff_summarize_kind_t;


/** A struct that describes the diff of an item. Passed to
 * @c svn_diff_summarize_func_t.
 *
 * @note Fields may be added to the end of this structure in future
 * versions.  Therefore, users shouldn't allocate structures of this
 * type, to preserve binary compatibility.
 *
 * @since New in 1.4.
 */
typedef struct svn_client_diff_summarize_t
{
  /** Path relative to the target. */
  const char *path;

  /** Change kind */
  svn_client_diff_summarize_kind_t summarize_kind;

  /** Properties changed? */
  svn_boolean_t prop_changed;

  /** File or dir */
  svn_node_kind_t node_kind;
} svn_client_diff_summarize_t;  

/**
 * Return a duplicate of @a diff, allocated in @a pool. No part of the new
 * structure will be shared with @a diff.
 *
 * @since New in 1.4.
 */
svn_client_diff_summarize_t *
svn_client_diff_summarize_dup(const svn_client_diff_summarize_t *diff,
                              apr_pool_t *pool);


/** A callback used in svn_client_diff_summarize2() and
 * svn_client_diff_summarize_peg2() for reporting a @a diff summary.
 *
 * All allocations should be performed in @a pool.
 *
 * @a baton is a closure object; it should be provided by the implementation,
 * and passed by the caller.
 *
 * @since New in 1.4.
 */
typedef svn_error_t *(*svn_client_diff_summarize_func_t)
  (const svn_client_diff_summarize_t *diff,
   void *baton,
   apr_pool_t *pool);

/** @} */

/**
 * Client context
 *
 * @defgroup clnt_ctx Client context management
 *
 * @{
 */

/** A client context structure, which holds client specific callbacks, 
 * batons, serves as a cache for configuration options, and other various 
 * and sundry things.  In order to avoid backwards compatibility problems 
 * clients should use svn_client_create_context() to allocate and 
 * intialize this structure instead of doing so themselves.
 */
typedef struct svn_client_ctx_t
{
  /** main authentication baton. */
  svn_auth_baton_t *auth_baton;

  /** notification callback function.
   * This will be called by notify_func2() by default.
   * @deprecated Provided for backward compatibility with the 1.1 API. */
  svn_wc_notify_func_t notify_func;

  /** notification callback baton for notify_func()
   * @deprecated Provided for backward compatibility with the 1.1 API. */
  void *notify_baton;

  /** Log message callback function.  NULL means that Subversion
    * should try not attempt to fetch a log message.
    * @deprecated Provided for backward compatibility with the 1.2 API. */
  svn_client_get_commit_log_t log_msg_func;

  /** log message callback baton
    * @deprecated Provided for backward compatibility with the 1.2 API. */
  void *log_msg_baton;

  /** a hash mapping of <tt>const char *</tt> configuration file names to
   * @c svn_config_t *'s. For example, the '~/.subversion/config' file's
   * contents should have the key "config".  May be left unset (or set to
   * NULL) to use the built-in default settings and not use any configuration.
   */
  apr_hash_t *config;

  /** a callback to be used to see if the client wishes to cancel the running 
   * operation. */
  svn_cancel_func_t cancel_func;

  /** a baton to pass to the cancellation callback. */
  void *cancel_baton;

  /** notification function, defaulting to a function that forwards
   * to notify_func().
   * @since New in 1.2. */
  svn_wc_notify_func2_t notify_func2;

  /** notification baton for notify_func2().
   * @since New in 1.2. */
  void *notify_baton2;

  /** Log message callback function. NULL means that Subversion
   *   should try log_msg_func.
   * @since New in 1.3. */
  svn_client_get_commit_log2_t log_msg_func2;

  /** callback baton for log_msg_func2
   * @since New in 1.3. */
  void *log_msg_baton2;

  /** Log message callback function. NULL means that Subversion
   *   should try @c log_msg_func2, then @c log_msg_func.
   * @since New in 1.5. */
  svn_client_get_commit_log3_t log_msg_func3;

  /** The callback baton for @c log_msg_func3.
   * @since New in 1.5. */
  void *log_msg_baton3;

  /** Notification callback for network progress information.
   * May be NULL if not used.
   * @since New in 1.3. */
  svn_ra_progress_notify_func_t progress_func;

  /** Callback baton for progress_func.
   * @since New in 1.3. */
  void *progress_baton;

  /** MIME types map.
   * @since New in 1.5. */
  apr_hash_t *mimetypes_map;

} svn_client_ctx_t;

/** @} end group: Client context management */

/**
 * @name Authentication information file names
 *
 * Names of files that contain authentication information.
 *
 * These filenames are decided by libsvn_client, since this library
 * implements all the auth-protocols;  libsvn_wc does nothing but
 * blindly store and retrieve these files from protected areas.
 *
 * @defgroup clnt_auth_filenames Client authentication file names
 * @{
 */
#define SVN_CLIENT_AUTH_USERNAME            "username"
#define SVN_CLIENT_AUTH_PASSWORD            "password"
/** @} group end: Authentication information file names */

/** @} */

/**
 * Client context
 *
 * @defgroup clnt_ctx Client context management
 *
 * @{
 */

/** Initialize a client context.
 * Set @a *ctx to a client context object, allocated in @a pool, that
 * represents a particular instance of an svn client.
 *
 * In order to avoid backwards compatibility problems, clients must 
 * use this function to intialize and allocate the 
 * @c svn_client_ctx_t structure rather than doing so themselves, as 
 * the size of this structure may change in the future. 
 * 
 * The current implementation never returns error, but callers should
 * still check for error, for compatibility with future versions.
 */ 
svn_error_t *
svn_client_create_context(svn_client_ctx_t **ctx,
                          apr_pool_t *pool);

/** @} end group: Client context */

/**
 * Client working copy management functions
 *
 * @defgroup clnt_wc Client working copy management
 *
 * @{
 */

/**
 * @defgroup clnt_wc_checkout Checkout
 *
 * @{
 */


/**
 * Checkout a working copy of @a URL at @a revision, looked up at @a
 * peg_revision, using @a path as the root directory of the newly
 * checked out working copy, and authenticating with the
 * authentication baton cached in @a ctx.  If @a result_rev is not @c
 * NULL, set @a *result_rev to the value of the revision actually
 * checked out from the repository.
 *
 * If @a peg_revision->kind is @c svn_opt_revision_unspecified, then it
 * defaults to @c svn_opt_revision_head.
 *
 * @a revision must be of kind @c svn_opt_revision_number,
 * @c svn_opt_revision_head, or @c svn_opt_revision_date.  If
 * @a revision does not meet these requirements, return the error
 * @c SVN_ERR_CLIENT_BAD_REVISION.
 *
 * If @a depth is @c svn_depth_infinity, check out fully recursively.
 * Else if it is @c svn_depth_immediates, check out @a URL and its
 * immediate entries (subdirectories will be present, but will be at
 * depth @c svn_depth_empty themselves); else @c svn_depth_files,
 * check out @a URL and its file entries, but no subdirectories; else
 * if @c svn_depth_empty, check out @a URL as an empty directory at
 * that depth, with no entries present.
 *
 * If @a depth is @c svn_depth_unknown, then behave as if for
 * @c svn_depth_infinity, except in the case of resuming a previous
 * checkout of @a path (i.e., updating), in which case use the depth
 * of the existing working copy.
 *
 * If @a ignore_externals is set, don't process externals definitions
 * as part of this operation.
 *
 * If @a ctx->notify_func2 is non-null, invoke @a ctx->notify_func2 with
 * @a ctx->notify_baton2 as the checkout progresses.
 *
 * If @a allow_unver_obstructions is true then the checkout tolerates
 * existing unversioned items that obstruct added paths from @a URL.  Only
 * obstructions of the same type (file or dir) as the added item are
 * tolerated.  The text of obstructing files is left as-is, effectively
 * treating it as a user modification after the checkout.  Working
 * properties of obstructing items are set equal to the base properties.
 * If @a allow_unver_obstructions is false then the checkout will abort
 * if there are any unversioned obstructing items.
 *
 * If @a URL refers to a file rather than a directory, return the
 * error @c SVN_ERR_UNSUPPORTED_FEATURE.  If @a URL does not exist,
 * return the error @c SVN_ERR_RA_ILLEGAL_URL.
 *
 * Use @a pool for any temporary allocation.
 *
 * @since New in 1.5.
 */
svn_error_t *
svn_client_checkout3(svn_revnum_t *result_rev,
                     const char *URL,
                     const char *path,
                     const svn_opt_revision_t *peg_revision,
                     const svn_opt_revision_t *revision,
                     svn_depth_t depth,
                     svn_boolean_t ignore_externals,
                     svn_boolean_t allow_unver_obstructions,
                     svn_client_ctx_t *ctx,
                     apr_pool_t *pool);


/**
 * Similar to svn_client_checkout3() but with @a allow_unver_obstructions
 * always set to false, and @a depth set according to @a recurse: if
 * @a recurse is true, @a depth is @c svn_depth_infinity, if @a recurse
 * is false, @a depth is @c svn_depth_files.
 *
 * @deprecated Provided for backward compatibility with the 1.4 API.
 */
svn_error_t *
svn_client_checkout2(svn_revnum_t *result_rev,
                     const char *URL,
                     const char *path,
                     const svn_opt_revision_t *peg_revision,
                     const svn_opt_revision_t *revision,
                     svn_boolean_t recurse,
                     svn_boolean_t ignore_externals,
                     svn_client_ctx_t *ctx,
                     apr_pool_t *pool);


/**
 * Similar to svn_client_checkout3(), but with @a allow_unver_obstructions
 * always set to false, @a peg_revision always set to
 * @c svn_opt_revision_unspecified, @a ignore_externals always set to
 * false, and @a depth set according to @a recurse: if @a recurse is
 * true, @a depth is @c svn_depth_infinity, if @a recurse is false,
 * @a depth is @c svn_depth_files.
 *
 * @deprecated Provided for backward compatibility with the 1.1 API.
 */
svn_error_t *
svn_client_checkout(svn_revnum_t *result_rev,
                    const char *URL,
                    const char *path,
                    const svn_opt_revision_t *revision,
                    svn_boolean_t recurse,
                    svn_client_ctx_t *ctx,
                    apr_pool_t *pool);
/** @} */

/**
 * @defgroup Update
 *
 * @{
 *
 */

/**
 * Update working trees @a paths to @a revision, authenticating with the
 * authentication baton cached in @a ctx.  @a paths is an array of const
 * char * paths to be updated.  Unversioned paths that are direct children
 * of a versioned path will cause an update that attempts to add that path,
 * other unversioned paths are skipped.  If @a result_revs is not
 * @c NULL an array of svn_revnum_t will be returned with each element set
 * to the revision to which @a revision was resolved.
 *
 * @a revision must be of kind @c svn_opt_revision_number,
 * @c svn_opt_revision_head, or @c svn_opt_revision_date.  If @a 
 * revision does not meet these requirements, return the error
 * @c SVN_ERR_CLIENT_BAD_REVISION.
 *
 * The paths in @a paths can be from multiple working copies from multiple
 * repositories, but even if they all come from the same repository there
 * is no guarantee that revision represented by @c svn_opt_revision_head
 * will remain the same as each path is updated.
 *
 * If @a ignore_externals is set, don't process externals definitions
 * as part of this operation.
 *
 * If @a depth is @c svn_depth_infinity, update fully recursively.
 * Else if it is @c svn_depth_immediates or @c svn_depth_files, update
 * each target and its file entries, but not its subdirectories.  Else
 * if @c svn_depth_empty, update exactly each target, nonrecursively
 * (essentially, update the target's properties).
 *
 * If @a depth is @c svn_depth_unknown, take the working depth from
 * @a paths and then behave as described above.
 *
 * ### TODO: In the @c svn_depth_immediates case, shouldn't we update
 * ### the presence/absence of subdirs, even though we don't update
 * ### inside the subdirs themselves?
 *
 * If @a allow_unver_obstructions is true then the update tolerates
 * existing unversioned items that obstruct added paths from @a URL.  Only
 * obstructions of the same type (file or dir) as the added item are
 * tolerated.  The text of obstructing files is left as-is, effectively
 * treating it as a user modification after the update.  Working
 * properties of obstructing items are set equal to the base properties.
 * If @a allow_unver_obstructions is false then the update will abort
 * if there are any unversioned obstructing items.
 *
 * If @a ctx->notify_func2 is non-null, invoke @a ctx->notify_func2 with
 * @a ctx->notify_baton2 for each item handled by the update, and also for
 * files restored from text-base.  If @a ctx->cancel_func is non-null, invoke
 * it passing @a ctx->cancel_baton at various places during the update.
 *
 * Use @a pool for any temporary allocation.
 *
 * @since New in 1.5.
 */
svn_error_t *
svn_client_update3(apr_array_header_t **result_revs,
                   const apr_array_header_t *paths,
                   const svn_opt_revision_t *revision,
                   svn_depth_t depth,
                   svn_boolean_t ignore_externals,
                   svn_boolean_t allow_unver_obstructions,
                   svn_client_ctx_t *ctx,
                   apr_pool_t *pool);

/**
 * Similar to svn_client_update3() but with @a allow_unver_obstructions
 * always set to false, and @a depth set according to @a recurse:
 * if @a recurse is true, set @a depth to @c svn_depth_infinity, if
 * @a recurse is false, set @a depth to @c svn_depth_files.
 *
 * @deprecated Provided for backward compatibility with the 1.4 API.
 */
svn_error_t *
svn_client_update2(apr_array_header_t **result_revs,
                   const apr_array_header_t *paths,
                   const svn_opt_revision_t *revision,
                   svn_boolean_t recurse,
                   svn_boolean_t ignore_externals,
                   svn_client_ctx_t *ctx,
                   apr_pool_t *pool);

/**
 * Similar to svn_client_update3() except @a allow_unver_obstructions
 * is always set to false, accepts only a single target in @a path,
 * returns a single revision if @a result_rev is not NULL,
 * @a ignore_externals is always set to false, and @a depth set
 * according to @a recurse: if @a recurse is true, set @a depth to @c
 * svn_depth_infinity, if @a recurse is false, set @a depth to
 * @c svn_depth_files.
 *
 * @deprecated Provided for backward compatibility with the 1.1 API.
 */
svn_error_t *
svn_client_update(svn_revnum_t *result_rev,
                  const char *path,
                  const svn_opt_revision_t *revision,
                  svn_boolean_t recurse,
                  svn_client_ctx_t *ctx,
                  apr_pool_t *pool);
/** @} */

/**
 * @defgroup Switch
 *
 * @{
 */

/** Switch working tree @a path to @a url at @a revision,
 * authenticating with the authentication baton cached in @a ctx.  If
 * @a result_rev is not @c NULL, set @a *result_rev to the value of
 * the revision to which the working copy was actually switched.
 *
 * Summary of purpose: this is normally used to switch a working
 * directory over to another line of development, such as a branch or
 * a tag.  Switching an existing working directory is more efficient
 * than checking out @a url from scratch.
 *
 * @a revision must be of kind @c svn_opt_revision_number,
 * @c svn_opt_revision_head, or @c svn_opt_revision_date; otherwise,
 * return @c SVN_ERR_CLIENT_BAD_REVISION.
 *
 * If @a depth is @c svn_depth_infinity, switch fully recursively.
 * Else if it is @c svn_depth_immediates, switch @a path and its file
 * children (if any), and switch subdirectories but do not update
 * them.  Else if @c svn_depth_files, switch just file children,
 * ignoring subdirectories completely.  Else if @c svn_depth_empty,
 * switch just @a path and touch nothing underneath it.
 *
 * ### TODO: But, I think the svn_depth_immediates behavior is not
 * ### actually implemented yet.
 *
 * If @a allow_unver_obstructions is true then the switch tolerates
 * existing unversioned items that obstruct added paths from @a URL.  Only
 * obstructions of the same type (file or dir) as the added item are
 * tolerated.  The text of obstructing files is left as-is, effectively
 * treating it as a user modification after the switch.  Working
 * properties of obstructing items are set equal to the base properties.
 * If @a allow_unver_obstructions is false then the switch will abort
 * if there are any unversioned obstructing items.
 *
 * If @a ctx->notify_func2 is non-null, invoke it with @a ctx->notify_baton2
 * on paths affected by the switch.  Also invoke it for files may be restored
 * from the text-base because they were removed from the working copy.
 *
 * Use @a pool for any temporary allocation.
 *
 * @since New in 1.5.
 */
svn_error_t *
svn_client_switch2(svn_revnum_t *result_rev,
                   const char *path,
                   const char *url,
                   const svn_opt_revision_t *revision,
                   svn_depth_t depth,
                   svn_boolean_t allow_unver_obstructions,
                   svn_client_ctx_t *ctx,
                   apr_pool_t *pool);


/**
 * Similar to svn_client_switch2() but with @a allow_unver_obstructions
 * always set to false, and @a depth set according to @a recurse: if
 * @a recurse is true, set @a depth to @c svn_depth_infinity, if @a
 * recurse is false, set @a depth to @c svn_depth_files.
 *
 * @deprecated Provided for backward compatibility with the 1.4 API.
 */
svn_error_t *
svn_client_switch(svn_revnum_t *result_rev,
                  const char *path,
                  const char *url,
                  const svn_opt_revision_t *revision,
                  svn_boolean_t recurse,
                  svn_client_ctx_t *ctx,
                  apr_pool_t *pool);

/** @} */

/**
 * @defgroup Add
 *
 * @{
 */

/**
 * Schedule a working copy @a path for addition to the repository.
 *
 * ### TODO: For consistency, this should take svn_depth_t depth
 * ### instead of svn_boolean_t recursive.  However, it is not
 * ### important for the sparse-directories work, so leaving it
 * ### for now.
 * 
 * @a path's parent must be under revision control already, but @a 
 * path is not.  If @a recursive is set, then assuming @a path is a 
 * directory, all of its contents will be scheduled for addition as 
 * well.
 *
 * If @a force is not set and @a path is already under version
 * control, return the error @c SVN_ERR_ENTRY_EXISTS.  If @a force is
 * set, do not error on already-versioned items.  When used on a
 * directory in conjunction with the @a recursive flag, this has the
 * effect of scheduling for addition unversioned files and directories
 * scattered deep within a versioned tree.
 *
 * If @a ctx->notify_func2 is non-null, then for each added item, call
 * @a ctx->notify_func2 with @a ctx->notify_baton2 and the path of the 
 * added item.
 *
 * If @a no_ignore is false, don't add files or directories that match
 * ignore patterns.
 *
 * @par Important:
 * This is a *scheduling* operation.  No changes will
 * happen to the repository until a commit occurs.  This scheduling
 * can be removed with svn_client_revert().
 *
 * @since New in 1.3.
 */
svn_error_t *
svn_client_add3(const char *path,
                svn_boolean_t recursive,
                svn_boolean_t force,
                svn_boolean_t no_ignore,
                svn_client_ctx_t *ctx,
                apr_pool_t *pool);

/**
 * Similar to svn_client_add3(), but with @a no_ignore always set to
 * false. 
 *
 * @deprecated Provided for backward compatibility with the 1.2 API.
 */
svn_error_t *
svn_client_add2(const char *path,
                svn_boolean_t recursive,
                svn_boolean_t force,
                svn_client_ctx_t *ctx,
                apr_pool_t *pool);

/**
 * Similar to svn_client_add3(), but with @a no_ignore always set to
 * false, and @a force always set to false.
 *
 * @deprecated Provided for backward compatibility with the 1.0 API.
 */
svn_error_t *
svn_client_add(const char *path,
               svn_boolean_t recursive,
               svn_client_ctx_t *ctx,
               apr_pool_t *pool);

/** @} */

/**
 * @defgroup Mkdir
 *
 * @{
 */

/** Create a directory, either in a repository or a working copy.
 *
 * If @a paths contains URLs, use the authentication baton in @a ctx
 * and @a message to immediately attempt to commit the creation of the
 * directories in @a paths in the repository.  If the commit succeeds,
 * allocate (in @a pool) and populate @a *commit_info_p.
 *
 * Else, create the directories on disk, and attempt to schedule them
 * for addition (using svn_client_add(), whose docstring you should
 * read).
 *
 * @a ctx->log_msg_func3/@a ctx->log_msg_baton3 are a callback/baton
 * combo that this function can use to query for a commit log message
 * when one is needed.
 *
 * If @a ctx->notify_func2 is non-null, when the directory has been created
 * (successfully) in the working copy, call @a ctx->notify_func2 with
 * @a ctx->notify_baton2 and the path of the new directory.  Note that this is
 * only called for items added to the working copy.
 *
 * @since New in 1.3.
 */
svn_error_t *
svn_client_mkdir2(svn_commit_info_t **commit_info_p,
                  const apr_array_header_t *paths,
                  svn_client_ctx_t *ctx,
                  apr_pool_t *pool);


/**
 * Same as svn_client_mkdir2(), but takes the @c svn_client_commit_info_t
 * type for @a commit_info_p.
 *
 * @deprecated Provided for backward compatibility with the 1.2 API.
 */
svn_error_t *
svn_client_mkdir(svn_client_commit_info_t **commit_info_p,
                 const apr_array_header_t *paths,
                 svn_client_ctx_t *ctx,
                 apr_pool_t *pool);

/** @} */

/**
 * @defgroup Delete
 *
 * @{
 */

/** Delete items from a repository or working copy.
 *
 * If the paths in @a paths are URLs, use the authentication baton in
 * @a ctx and @a ctx->log_msg_func3/@a ctx->log_msg_baton3 to
 * immediately attempt to commit a deletion of the URLs from the
 * repository.  If the commit succeeds, allocate (in @a pool) and
 * populate @a *commit_info_p.  Every path must belong to the same
 * repository.
 *
 * Else, schedule the working copy paths in @a paths for removal from
 * the repository.  Each path's parent must be under revision control.
 * This is just a *scheduling* operation.  No changes will happen to
 * the repository until a commit occurs.  This scheduling can be
 * removed with svn_client_revert(). If a path is a file it is
 * immediately removed from the working copy. If the path is a
 * directory it will remain in the working copy but all the files, and
 * all unversioned items, it contains will be removed. If @a force is
 * not set then this operation will fail if any path contains locally
 * modified and/or unversioned items. If @a force is set such items
 * will be deleted.
 *
 * If the paths are working copy paths and @a keep_local is true then
 * the paths will not be removed from the working copy, only scheduled
 * for removal from the repository.  Once the scheduled deletion is
 * committed, they will appear as unversioned paths in the working copy.
 *
 * @a ctx->log_msg_func3/@a ctx->log_msg_baton3 are a callback/baton
 * combo that this function can use to query for a commit log message
 * when one is needed.
 *
 * If @a ctx->notify_func2 is non-null, then for each item deleted, call
 * @a ctx->notify_func2 with @a ctx->notify_baton2 and the path of the deleted
 * item.
 *
 * @since New in 1.5.
 */
svn_error_t *
svn_client_delete3(svn_commit_info_t **commit_info_p,
                   const apr_array_header_t *paths,
                   svn_boolean_t force,
                   svn_boolean_t keep_local,
                   svn_client_ctx_t *ctx,
                   apr_pool_t *pool);

/**
 * Similar to svn_client_delete3(), but with @a keep_local always set
 * to false.
 *
 * @deprecated Provided for backward compatibility with the 1.4 API.
 */
svn_error_t *
svn_client_delete2(svn_commit_info_t **commit_info_p,
                   const apr_array_header_t *paths,
                   svn_boolean_t force,
                   svn_client_ctx_t *ctx,
                   apr_pool_t *pool);

/**
 * Similar to svn_client_delete2(), but takes the @c svn_client_commit_info_t
 * type for @a commit_info_p.
 *
 * @deprecated Provided for backward compatibility with the 1.2 API.
 */
svn_error_t *
svn_client_delete(svn_client_commit_info_t **commit_info_p,
                  const apr_array_header_t *paths,
                  svn_boolean_t force,
                  svn_client_ctx_t *ctx,
                  apr_pool_t *pool);


/** @} */

/**
 * @defgroup Import
 *
 * @{
 */

/** Import file or directory @a path into repository directory @a url at
 * head, authenticating with the authentication baton cached in @a ctx, 
 * and using @a ctx->log_msg_func3/@a ctx->log_msg_baton3 to get a log message 
 * for the (implied) commit.  Set @a *commit_info_p to the results of the 
 * commit, allocated in @a pool.  If some components of @a url do not exist
 * then create parent directories as necessary.
 *
 * If @a path is a directory, the contents of that directory are
 * imported directly into the directory identified by @a url.  Note that the
 * directory @a path itself is not imported -- that is, the basename of 
 * @a path is not part of the import.
 *
 * If @a path is a file, then the dirname of @a url is the directory
 * receiving the import.  The basename of @a url is the filename in the
 * repository.  In this case if @a url already exists, return error.
 *
 * If @a ctx->notify_func2 is non-null, then call @a ctx->notify_func2 with 
 * @a ctx->notify_baton2 as the import progresses, with any of the following 
 * actions: @c svn_wc_notify_commit_added,
 * @c svn_wc_notify_commit_postfix_txdelta.
 *
 * Use @a pool for any temporary allocation.  
 * 
 * @a ctx->log_msg_func3/@a ctx->log_msg_baton3 are a callback/baton
 * combo that this function can use to query for a commit log message
 * when one is needed.
 *
 * ### TODO: For consistency, this should probably take svn_depth_t
 * ### depth instead of svn_boolean_t nonrecursive.  But it's not
 * ### needed for the sparse-directories work right now, so leaving it
 * ### alone.
 *
 * Use @a nonrecursive to indicate that imported directories should not
 * recurse into any subdirectories they may have.
 *
 * If @a no_ignore is false, don't add files or directories that match
 * ignore patterns.
 *
 * ### kff todo: This import is similar to cvs import, in that it does
 * not change the source tree into a working copy.  However, this
 * behavior confuses most people, and I think eventually svn _should_
 * turn the tree into a working copy, or at least should offer the
 * option. However, doing so is a bit involved, and we don't need it
 * right now.
 *
 * @since New in 1.3.
 */
svn_error_t *svn_client_import2(svn_commit_info_t **commit_info_p,
                                const char *path,
                                const char *url,
                                svn_boolean_t nonrecursive,
                                svn_boolean_t no_ignore,
                                svn_client_ctx_t *ctx,
                                apr_pool_t *pool);

/**
 * Similar to svn_client_import2(), but with @a no_ignore always set
 * to false and using the @c svn_client_commit_info_t type for
 * @a commit_info_p.
 * 
 * @deprecated Provided for backward compatibility with the 1.2 API.
 */
svn_error_t *svn_client_import(svn_client_commit_info_t **commit_info_p,
                               const char *path,
                               const char *url,
                               svn_boolean_t nonrecursive,
                               svn_client_ctx_t *ctx,
                               apr_pool_t *pool);

/** @} */

/**
 * @defgroup Commit
 *
 * @{
 */

/**
 * Commit files or directories into repository, authenticating with
 * the authentication baton cached in @a ctx, and using 
 * @a ctx->log_msg_func3/@a ctx->log_msg_baton3 to obtain the log message. 
 * Set @a *commit_info_p to the results of the commit, allocated in @a pool.
 *
 * @a targets is an array of <tt>const char *</tt> paths to commit.  They 
 * need not be canonicalized nor condensed; this function will take care of
 * that.  If @a targets has zero elements, then do nothing and return
 * immediately without error.
 *
 * If @a ctx->notify_func2 is non-null, then call @a ctx->notify_func2 with 
 * @a ctx->notify_baton2 as the commit progresses, with any of the following 
 * actions: @c svn_wc_notify_commit_modified, @c svn_wc_notify_commit_added,
 * @c svn_wc_notify_commit_deleted, @c svn_wc_notify_commit_replaced,
 * @c svn_wc_notify_commit_postfix_txdelta.
 *
 * ### TODO: For consistency, this should probably take svn_depth_t
 * ### depth instead of svn_boolean_t recurse.  But it's not needed
 * ### for the sparse-directories work right now, so leaving it alone
 * ### for now, although note that this is a 1.5 API so revving it
 * ### would be fairly painless.
 *
 * If @a recurse is false, subdirectories of directories in @a targets
 * will be ignored.
 *
 * Unlock paths in the repository, unless @a keep_locks is true.
 *
 * If @a changelist_name is non-NULL, then use it as a restrictive filter
 * on items that are committed;  that is, don't commit anything unless
 * it's a member of changelist @a changelist_name.  After the commit
 * completes successfully, remove changelist associations from the
 * targets, unless @a keep_changelist is set.
 *
 * Use @a pool for any temporary allocations.
 *
 * If no error is returned and @a (*commit_info_p)->revision is set to
 * @c SVN_INVALID_REVNUM, then the commit was a no-op; nothing needed to
 * be committed.
 *
 * @since New in 1.5.
 */
svn_error_t *
svn_client_commit4(svn_commit_info_t **commit_info_p,
                   const apr_array_header_t *targets,
                   svn_boolean_t recurse,
                   svn_boolean_t keep_locks,
                   svn_boolean_t keep_changelist,
                   const char *changelist_name,
                   svn_client_ctx_t *ctx,
                   apr_pool_t *pool);

/**
 * Similar to svn_client_commit4(), but always with NULL for
 * @a changelist_name and false for @a keep_changelist.
 *
 * @deprecated Provided for backward compatibility with the 1.4 API.
 *
 * @since New in 1.3.
 */
svn_error_t *
svn_client_commit3(svn_commit_info_t **commit_info_p,
                   const apr_array_header_t *targets,
                   svn_boolean_t recurse,
                   svn_boolean_t keep_locks,
                   svn_client_ctx_t *ctx,
                   apr_pool_t *pool);

/**
 * Similar to svn_client_commit4(), but always with NULL for
 * @a changelist_name and false for @a keep_changelist, and
 * uses the @c svn_client_commit_info_t type for @a commit_info_p.
 *
 * @deprecated Provided for backward compatibility with the 1.2 API.
 *
 * @since New in 1.2.
 */
svn_error_t *
svn_client_commit2(svn_client_commit_info_t **commit_info_p,
                   const apr_array_header_t *targets,
                   svn_boolean_t recurse,
                   svn_boolean_t keep_locks,
                   svn_client_ctx_t *ctx,
                   apr_pool_t *pool);

/**
 * Similar to svn_client_commit4(), but always with NULL for
 * @a changelist_name, false for @a keep_changelist, true for
 * @a keep_locks, a @a nonrecursive argument instead of @a recurse,
 * and using the @c svn_client_commit_info_t type for
 * @a commit_info_p.
 *
 * @deprecated Provided for backward compatibility with the 1.1 API.
 */
svn_error_t *
svn_client_commit(svn_client_commit_info_t **commit_info_p,
                  const apr_array_header_t *targets,
                  svn_boolean_t nonrecursive,
                  svn_client_ctx_t *ctx,
                  apr_pool_t *pool);

/** @} */

/**
 * @defgroup Status
 *
 * @{
 */

/**
 * Given @a path to a working copy directory (or single file), call
 * @a status_func/status_baton with a set of @c svn_wc_status_t *
 * structures which describe the status of @a path, and its children
 * (recursing according to @a depth).
 *
 *    - If @a get_all is set, retrieve all entries; otherwise,
 *      retrieve only "interesting" entries (local mods and/or
 *      out-of-date).
 *
 *    - If @a update is set, contact the repository and augment the
 *      status structures with information about out-of-dateness (with
 *      respect to @a revision).  Also, if @a result_rev is not @c NULL,
 *      set @a *result_rev to the actual revision against which the
 *      working copy was compared (@a *result_rev is not meaningful unless
 *      @a update is set).
 *
 * If @a ignore_externals is not set, then recurse into externals
 * definitions (if any exist) after handling the main target.  This
 * calls the client notification function (in @a ctx) with the @c
 * svn_wc_notify_status_external action before handling each externals
 * definition, and with @c svn_wc_notify_status_completed
 * after each.
 * 
 * @since New in 1.5.
 */
svn_error_t *
svn_client_status3(svn_revnum_t *result_rev,
                   const char *path,
                   const svn_opt_revision_t *revision,
                   svn_wc_status_func2_t status_func,
                   void *status_baton,
                   svn_depth_t depth,
                   svn_boolean_t get_all,
                   svn_boolean_t update,
                   svn_boolean_t no_ignore,
                   svn_boolean_t ignore_externals,
                   svn_client_ctx_t *ctx,
                   apr_pool_t *pool);

/**
 * Like svn_client_status3(), except with @a recurse instead of @a depth.
 * If @a recurse is true, behave as if for @c svn_depth_infinity; else
 * if @a recurse is false, behave as if for @c svn_depth_files.
 *
 * @since New in 1.2.
 * @deprecated Provided for backward compatibility with the 1.4 API.
 */
svn_error_t *
svn_client_status2(svn_revnum_t *result_rev,
                   const char *path,
                   const svn_opt_revision_t *revision,
                   svn_wc_status_func2_t status_func,
                   void *status_baton,
                   svn_boolean_t recurse,
                   svn_boolean_t get_all,
                   svn_boolean_t update,
                   svn_boolean_t no_ignore,
                   svn_boolean_t ignore_externals,
                   svn_client_ctx_t *ctx,
                   apr_pool_t *pool);


/**
 * Similar to svn_client_status2(), but with @a ignore_externals
 * always set to false, taking the @c svn_wc_status_func_t type
 * instead of the @c svn_wc_status_func2_t type for @a status_func,
 * and requiring @a *revision to be non-const even though it is
 * treated as constant.
 *
 * @deprecated Provided for backward compatibility with the 1.1 API.
 */
svn_error_t *
svn_client_status(svn_revnum_t *result_rev,
                  const char *path,
                  svn_opt_revision_t *revision,
                  svn_wc_status_func_t status_func,
                  void *status_baton,
                  svn_boolean_t recurse,
                  svn_boolean_t get_all,
                  svn_boolean_t update,
                  svn_boolean_t no_ignore,
                  svn_client_ctx_t *ctx,
                  apr_pool_t *pool);

/** @} */

/**
 * @defgroup Log
 *
 * @{
 */

/** 
 * Invoke @a receiver with @a receiver_baton on each log message from @a 
 * start to @a end in turn, inclusive (but never invoke @a receiver on a 
 * given log message more than once).
 *
 * @a targets contains either a URL followed by zero or more relative
 * paths, or a list of working copy paths, as <tt>const char *</tt>,
 * for which log messages are desired.  The repository info is
 * determined by taking the common prefix of the target entries' URLs.
 * @a receiver is invoked only on messages whose revisions involved a
 * change to some path in @a targets.  @a peg_revision indicates in
 * which revision @a targets are valid.  If @a peg_revision is @c
 * svn_opt_revision_unspecified, it defaults to @c
 * svn_opt_revision_head for URLs or @c svn_opt_revision_working for
 * WC paths.
 *
 * If @a limit is non-zero only invoke @a receiver on the first @a limit
 * logs.
 *
 * If @a discover_changed_paths is set, then the `@a changed_paths' argument
 * to @a receiver will be passed on each invocation.
 *
 * If @a strict_node_history is set, copy history (if any exists) will
 * not be traversed while harvesting revision logs for each target.
 *
 * If @a start->kind or @a end->kind is @c svn_opt_revision_unspecified,
 * return the error @c SVN_ERR_CLIENT_BAD_REVISION.
 *
 * Use @a pool for any temporary allocation.
 *
 * @par Important:
 * A special case for the revision range HEAD:1, which was present
 * in svn_client_log(), has been removed from svn_client_log2().  Instead, it
 * is expected that callers will specify the range HEAD:0, to avoid a 
 * SVN_ERR_FS_NO_SUCH_REVISION error when invoked against an empty repository
 * (i.e. one not containing a revision 1).
 *
 * If @a ctx->notify_func2 is non-null, then call @a ctx->notify_func2/baton2
 * with a 'skip' signal on any unversioned targets.
 *
 * @since New in 1.4.
 */
svn_error_t *
svn_client_log3(const apr_array_header_t *targets,
                const svn_opt_revision_t *peg_revision,
                const svn_opt_revision_t *start,
                const svn_opt_revision_t *end,
                int limit,
                svn_boolean_t discover_changed_paths,
                svn_boolean_t strict_node_history,
                svn_log_message_receiver_t receiver,
                void *receiver_baton,
                svn_client_ctx_t *ctx,
                apr_pool_t *pool);


/**
 * Similar to svn_client_log3(), but with the @c kind field of
 * @a peg_revision set to @c svn_opt_revision_unspecified.
 *
 * @deprecated Provided for compatibility with the 1.3 API.
 * @since New in 1.2.
 */
svn_error_t *
svn_client_log2(const apr_array_header_t *targets,
                const svn_opt_revision_t *start,
                const svn_opt_revision_t *end,
                int limit,
                svn_boolean_t discover_changed_paths,
                svn_boolean_t strict_node_history,
                svn_log_message_receiver_t receiver,
                void *receiver_baton,
                svn_client_ctx_t *ctx,
                apr_pool_t *pool);


/**
 * Similar to svn_client_log3(), but with the @c kind field of
 * @a peg_revision set to @c svn_opt_revision_unspecified,
 * @a limit set to 0, and the following special case:
 *
 * Special case for repositories at revision 0:
 *
 * If @a start->kind is @c svn_opt_revision_head, and @a end->kind is
 * @c svn_opt_revision_number && @a end->number is @c 1, then handle an
 * empty (no revisions) repository specially: instead of erroring
 * because requested revision 1 when the highest revision is 0, just
 * invoke @a receiver on revision 0, passing @c NULL for changed paths and
 * empty strings for the author and date.  This is because that
 * particular combination of @a start and @a end usually indicates the
 * common case of log invocation -- the user wants to see all log
 * messages from youngest to oldest, where the oldest commit is
 * revision 1.  That works fine, except when there are no commits in
 * the repository, hence this special case.
 *
 * @deprecated Provided for backward compatibility with the 1.0 API.
 */
svn_error_t *
svn_client_log(const apr_array_header_t *targets,
               const svn_opt_revision_t *start,
               const svn_opt_revision_t *end,
               svn_boolean_t discover_changed_paths,
               svn_boolean_t strict_node_history,
               svn_log_message_receiver_t receiver,
               void *receiver_baton,
               svn_client_ctx_t *ctx,
               apr_pool_t *pool);

/** @} */

/**
 * @defgroup Blame
 *
 * @{
 */

/**
 * Invoke @a receiver with @a receiver_baton on each line-blame item
 * associated with revision @a end of @a path_or_url, using @a start
 * as the default source of all blame.  @a peg_revision indicates in
 * which revision @a path_or_url is valid.  If @a peg_revision->kind
 * is @c svn_opt_revision_unspecified, then it defaults to @c
 * svn_opt_revision_head for URLs or @c svn_opt_revision_working for
 * WC targets.
 *
 * If @a start->kind or @a end->kind is @c svn_opt_revision_unspecified,
 * return the error @c SVN_ERR_CLIENT_BAD_REVISION.  If either are @c
 * svn_opt_revision_working, return the error @c
 * SVN_ERR_UNSUPPORTED_FEATURE.  If any of the revisions of @a
 * path_or_url have a binary mime-type, return the error @c
 * SVN_ERR_CLIENT_IS_BINARY_FILE, unless @a ignore_mime_type is true,
 * in which case blame information will be generated regardless of the
 * MIME types of the revisions.
 *
 * Use @a diff_options to determine how to compare different revisions of the
 * target.
 *
 * Use @a pool for any temporary allocation.
 *
 * @since New in 1.4.
 */
svn_error_t *
svn_client_blame3(const char *path_or_url,
                  const svn_opt_revision_t *peg_revision,
                  const svn_opt_revision_t *start,
                  const svn_opt_revision_t *end,
                  const svn_diff_file_options_t *diff_options,
                  svn_boolean_t ignore_mime_type,
                  svn_client_blame_receiver_t receiver,
                  void *receiver_baton,
                  svn_client_ctx_t *ctx,
                  apr_pool_t *pool);

/**
 * Similar to svn_client_blame3(), but with @a diff_options set to
 * default options as returned by svn_diff_file_options_parse() and
 * @a ignore_mime_type set to false.
 *
 * @deprecated Provided for backwards compatibility with the 1.3 API.
 *
 * @since New in 1.2.
 */
svn_error_t *
svn_client_blame2(const char *path_or_url,
                  const svn_opt_revision_t *peg_revision,
                  const svn_opt_revision_t *start,
                  const svn_opt_revision_t *end,
                  svn_client_blame_receiver_t receiver,
                  void *receiver_baton,
                  svn_client_ctx_t *ctx,
                  apr_pool_t *pool);

/**
 * Similar to svn_client_blame3(), but with @a diff_options set to
 * default options as returned by svn_diff_file_options_parse(),
 * @a ignore_mime_type set to false, and @a peg_revision always
 * the same as @a end.
 *
 * @deprecated Provided for backward compatibility with the 1.1 API.
 */
svn_error_t *
svn_client_blame(const char *path_or_url,
                 const svn_opt_revision_t *start,
                 const svn_opt_revision_t *end,
                 svn_client_blame_receiver_t receiver,
                 void *receiver_baton,
                 svn_client_ctx_t *ctx,
                 apr_pool_t *pool);

/** @} */

/**
 * @defgroup Diff
 *
 * @{
 */

/**
 * Produce diff output which describes the delta between
 * @a path1/@a revision1 and @a path2/@a revision2.  Print the output 
 * of the diff to @a outfile, and any errors to @a errfile.  @a path1 
 * and @a path2 can be either working-copy paths or URLs.
 *
 * If either @a revision1 or @a revision2 has an `unspecified' or
 * unrecognized `kind', return @c SVN_ERR_CLIENT_BAD_REVISION.
 *
 * @a path1 and @a path2 must both represent the same node kind -- that 
 * is, if @a path1 is a directory, @a path2 must also be, and if @a path1 
 * is a file, @a path2 must also be.
 *
 * If @a depth is @c svn_depth_infinity, diff fully recursively.
 * Else if it is @c svn_depth_immediates or @c svn_depth_files, diff
 * the named paths and their file children (if any), but no
 * subdirectories.  Else if @c svn_depth_empty, diff just the named
 * paths but nothing underneath them.
 * 
 * ### TODO: If svn_depth_immediates, would it perhaps be more correct
 * ### to diff file children and subdirs' properties?
 *
 * Use @a ignore_ancestry to control whether or not items being
 * diffed will be checked for relatedness first.  Unrelated items
 * are typically transmitted to the editor as a deletion of one thing
 * and the addition of another, but if this flag is true, unrelated
 * items will be diffed as if they were related.
 *
 * If @a no_diff_deleted is true, then no diff output will be
 * generated on deleted files.
 *
 * Generated headers are encoded using @a header_encoding.
 *
 * Diff output will not be generated for binary files, unless @a
 * ignore_content_type is true, in which case diffs will be shown
 * regardless of the content types.
 * 
 * @a diff_options (an array of <tt>const char *</tt>) is used to pass 
 * additional command line options to the diff processes invoked to compare
 * files.
 *
 * The authentication baton cached in @a ctx is used to communicate with 
 * the repository.
 *
 * @note @a header_encoding doesn't affect headers generated by external
 * diff programs.
 *
 * @since New in 1.5.
 */
svn_error_t *svn_client_diff4(const apr_array_header_t *diff_options,
                              const char *path1,
                              const svn_opt_revision_t *revision1,
                              const char *path2,
                              const svn_opt_revision_t *revision2,
                              svn_depth_t depth,
                              svn_boolean_t ignore_ancestry,
                              svn_boolean_t no_diff_deleted,
                              svn_boolean_t ignore_content_type,
                              const char *header_encoding,
                              apr_file_t *outfile,
                              apr_file_t *errfile,
                              svn_client_ctx_t *ctx,
                              apr_pool_t *pool);


/**
 * Similar to svn_client_diff4(), but with @a depth set according to
 * @a recurse: if @a recurse is true, set @a depth to @c
 * svn_depth_infinity, if @a recurse is false, set @a depth to @c
 * svn_depth_empty.
 *
 * @deprecated Provided for backward compatibility with the 1.4 API.
 *
 * @since New in 1.3.
 */
svn_error_t *svn_client_diff3(const apr_array_header_t *diff_options,
                              const char *path1,
                              const svn_opt_revision_t *revision1,
                              const char *path2,
                              const svn_opt_revision_t *revision2,
                              svn_depth_t depth,
                              svn_boolean_t ignore_ancestry,
                              svn_boolean_t no_diff_deleted,
                              svn_boolean_t ignore_content_type,
                              const char *header_encoding,
                              apr_file_t *outfile,
                              apr_file_t *errfile,
                              svn_client_ctx_t *ctx,
                              apr_pool_t *pool);


/**
 * Similar to svn_client_diff4(), but with @a header_encoding set to
 * @c APR_LOCALE_CHARSET, and @a depth set according to @a recurse:
 * if @a recurse is true, set @a depth to @c svn_depth_infinity, if
 * @a recurse is false, set @a depth to @c svn_depth_files.
 *
 * @deprecated Provided for backward compatibility with the 1.2 API.
 *
 * @since New in 1.2.
 */
svn_error_t *svn_client_diff2(const apr_array_header_t *diff_options,
                              const char *path1,
                              const svn_opt_revision_t *revision1,
                              const char *path2,
                              const svn_opt_revision_t *revision2,
                              svn_boolean_t recurse,
                              svn_boolean_t ignore_ancestry,
                              svn_boolean_t no_diff_deleted,
                              svn_boolean_t ignore_content_type,
                              apr_file_t *outfile,
                              apr_file_t *errfile,
                              svn_client_ctx_t *ctx,
                              apr_pool_t *pool);

/**
 * Similar to svn_client_diff4(), but with @a header_encoding set to
 * @c APR_LOCALE_CHARSET, @a ignore_content_type always set to false,
 * and @a depth set according to @a recurse: if @a recurse is true,
 * set @a depth to @c svn_depth_infinity, if @a recurse is false, set
 * @a depth to @c svn_depth_files.
 *
 * @deprecated Provided for backward compatibility with the 1.0 API.
 */
svn_error_t *svn_client_diff(const apr_array_header_t *diff_options,
                             const char *path1,
                             const svn_opt_revision_t *revision1,
                             const char *path2,
                             const svn_opt_revision_t *revision2,
                             svn_boolean_t recurse,
                             svn_boolean_t ignore_ancestry,
                             svn_boolean_t no_diff_deleted,
                             apr_file_t *outfile,
                             apr_file_t *errfile,
                             svn_client_ctx_t *ctx,
                             apr_pool_t *pool);

/**
 * Produce diff output which describes the delta between the
 * filesystem object @a path in peg revision @a peg_revision, as it
 * changed between @a start_revision and @a end_revision.  @a path can
 * be either a working-copy path or URL.
 *
 * If @a peg_revision is @c svn_opt_revision_unspecified, behave
 * identically to svn_client_diff4(), using @a path for both of that
 * function's @a path1 and @a path2 argments.
 *
 * All other options are handled identically to svn_client_diff4().
 *
 * @since New in 1.5.
 */
svn_error_t *svn_client_diff_peg4(const apr_array_header_t *diff_options,
                                  const char *path,
                                  const svn_opt_revision_t *peg_revision,
                                  const svn_opt_revision_t *start_revision,
                                  const svn_opt_revision_t *end_revision,
                                  svn_depth_t depth,
                                  svn_boolean_t ignore_ancestry,
                                  svn_boolean_t no_diff_deleted,
                                  svn_boolean_t ignore_content_type,
                                  const char *header_encoding,
                                  apr_file_t *outfile,
                                  apr_file_t *errfile,
                                  svn_client_ctx_t *ctx,
                                  apr_pool_t *pool);

/**
 * Similar to svn_client_diff_peg4(), but with @a depth set according
 * to @a recurse: if @a recurse is true, set @a depth to
 * @c svn_depth_infinity, if @a recurse is false, set @a depth to
 * @c svn_depth_files.
 *
 * @deprecated Provided for backward compatibility with the 1.4 API.
 *
 * @since New in 1.3.
 */
svn_error_t *svn_client_diff_peg3(const apr_array_header_t *diff_options,
                                  const char *path,
                                  const svn_opt_revision_t *peg_revision,
                                  const svn_opt_revision_t *start_revision,
                                  const svn_opt_revision_t *end_revision,
                                  svn_boolean_t recurse,
                                  svn_boolean_t ignore_ancestry,
                                  svn_boolean_t no_diff_deleted,
                                  svn_boolean_t ignore_content_type,
                                  const char *header_encoding,
                                  apr_file_t *outfile,
                                  apr_file_t *errfile,
                                  svn_client_ctx_t *ctx,
                                  apr_pool_t *pool);

/**
 * Similar to svn_client_diff_peg4(), but with @a header_encoding set
 * to @c APR_LOCALE_CHARSET, and with @a depth set according to
 * @a recurse: if @a recurse is true, set @a depth to
 * @c svn_depth_infinity, if @a recurse is false, set @a depth to
 * @c svn_depth_files.
 *
 * @deprecated Provided for backward compatibility with the 1.2 API.
 *
 * @since New in 1.2.
 */
svn_error_t *svn_client_diff_peg2(const apr_array_header_t *diff_options,
                                  const char *path,
                                  const svn_opt_revision_t *peg_revision,
                                  const svn_opt_revision_t *start_revision,
                                  const svn_opt_revision_t *end_revision,
                                  svn_boolean_t recurse,
                                  svn_boolean_t ignore_ancestry,
                                  svn_boolean_t no_diff_deleted,
                                  svn_boolean_t ignore_content_type,
                                  apr_file_t *outfile,
                                  apr_file_t *errfile,
                                  svn_client_ctx_t *ctx,
                                  apr_pool_t *pool);

/**
 * Similar to svn_client_diff_peg4(), but with @a header_encoding set to
 * @c APR_LOCALE_CHARSET, @a ignore_content_type always set to false,
 * and with @a depth set according to @a recurse: if @a recurse is
 * true, set @a depth to @c svn_depth_infinity, if @a recurse is
 * false, set @a depth to @c svn_depth_files.
 *
 * @since New in 1.1.
 * @deprecated Provided for backward compatibility with the 1.1 API.
 */
svn_error_t *svn_client_diff_peg(const apr_array_header_t *diff_options,
                                 const char *path,
                                 const svn_opt_revision_t *peg_revision,
                                 const svn_opt_revision_t *start_revision,
                                 const svn_opt_revision_t *end_revision,
                                 svn_boolean_t recurse,
                                 svn_boolean_t ignore_ancestry,
                                 svn_boolean_t no_diff_deleted,
                                 apr_file_t *outfile,
                                 apr_file_t *errfile,
                                 svn_client_ctx_t *ctx,
                                 apr_pool_t *pool);

/**
 * Produce a diff summary which lists the changed items between
 * @a path1/@a revision1 and @a path2/@a revision2 without creating text
 * deltas. @a path1 and @a path2 can be either working-copy paths or URLs.
 *
 * The function may report false positives if @a ignore_ancestry is false,
 * since a file might have been modified between two revisions, but still
 * have the same contents.
 *
 * Calls @a summarize_func with @a summarize_baton for each difference
 * with a @c svn_client_diff_summarize_t structure describing the difference.
 *
 * See svn_client_diff4() for a description of the other parameters.
 *
 * @since New in 1.5.
 */
svn_error_t *
svn_client_diff_summarize2(const char *path1,
                           const svn_opt_revision_t *revision1,
                           const char *path2,
                           const svn_opt_revision_t *revision2,
                           svn_depth_t depth,
                           svn_boolean_t ignore_ancestry,
                           svn_client_diff_summarize_func_t summarize_func,
                           void *summarize_baton,
                           svn_client_ctx_t *ctx,
                           apr_pool_t *pool);

/**
 * Similar to svn_client_diff_summarize2(), but with @a depth set
 * according to @a recurse: if @a recurse is true, set @a depth to
 * @c svn_depth_infinity, if @a recurse is false, set @a depth to
 * @c svn_depth_files.
 *
 * @deprecated Provided for backward compatibility with the 1.4 API.
 *
 * @since New in 1.4.
 */
svn_error_t *
svn_client_diff_summarize(const char *path1,
                          const svn_opt_revision_t *revision1,
                          const char *path2,
                          const svn_opt_revision_t *revision2,
                          svn_boolean_t recurse,
                          svn_boolean_t ignore_ancestry,
                          svn_client_diff_summarize_func_t summarize_func,
                          void *summarize_baton,
                          svn_client_ctx_t *ctx,
                          apr_pool_t *pool);

/**
 * Produce a diff summary which lists the changed items between the
 * filesystem object @a path in peg revision @a peg_revision, as it
 * changed between @a start_revision and @a end_revision. @a path can
 * be either a working-copy path or URL.
 *
 * If @a peg_revision is @c svn_opt_revision_unspecified, behave
 * identically to svn_client_diff_summarize2(), using @a path for both
 * of that function's @a path1 and @a path2 argments.
 *
 * The function may report false positives if @a ignore_ancestry is false,
 * as described in the documentation for svn_client_diff_summarize2().
 *
 * Call @a summarize_func with @a summarize_baton for each difference
 * with a @c svn_client_diff_summarize_t structure describing the difference.
 *
 * See svn_client_diff_peg4() for a description of the other parameters.
 *
 * @since New in 1.5.
 */
svn_error_t *
svn_client_diff_summarize_peg2(const char *path,
                               const svn_opt_revision_t *peg_revision,
                               const svn_opt_revision_t *start_revision,
                               const svn_opt_revision_t *end_revision,
                               svn_depth_t depth,
                               svn_boolean_t ignore_ancestry,
                               svn_client_diff_summarize_func_t summarize_func,
                               void *summarize_baton,
                               svn_client_ctx_t *ctx,
                               apr_pool_t *pool);

/**
 * Similar to svn_client_diff_summarize_peg2(), but with @a depth set
 * according to @a recurse: if @a recurse is true, set @a depth to
 * @c svn_depth_infinity, if @a recurse is false, set @a depth to
 * @c svn_depth_files.
 *
 * @deprecated Provided for backward compatibility with the 1.4 API.
 *
 * @since New in 1.4.
 */
svn_error_t *
svn_client_diff_summarize_peg(const char *path,
                              const svn_opt_revision_t *peg_revision,
                              const svn_opt_revision_t *start_revision,
                              const svn_opt_revision_t *end_revision,
                              svn_boolean_t recurse,
                              svn_boolean_t ignore_ancestry,
                              svn_client_diff_summarize_func_t summarize_func,
                              void *summarize_baton,
                              svn_client_ctx_t *ctx,
                              apr_pool_t *pool);

<<<<<<< HEAD
=======
/** @} */

/**
 * @defgroup Merge
 *
 * @{
 */
>>>>>>> d345ef54

/** Merge changes from @a source1/@a revision1 to @a source2/@a revision2 into 
 * the working-copy path @a target_wcpath.
 *
 * @a source1 and @a source2 are either URLs that refer to entries in the 
 * repository, or paths to entries in the working copy.
 *
 * By "merging", we mean:  apply file differences using
 * svn_wc_merge(), and schedule additions & deletions when appropriate.
 *
 * @a source1 and @a source2 must both represent the same node kind -- that 
 * is, if @a source1 is a directory, @a source2 must also be, and if @a source1 
 * is a file, @a source2 must also be.
 *
 * If either @a revision1 or @a revision2 has an `unspecified' or
 * unrecognized `kind', return @c SVN_ERR_CLIENT_BAD_REVISION.
 *
 * If @a depth is @c svn_depth_infinity and the URLs are
 * directories, apply changes fully recursively.  Else if it is
 * @c svn_depth_immediates and the URLs are directories, apply changes only
 * to files that are immediate children of @a target_wcpath and
 * to subdirectory properties.  Else if @c svn_depth_files, apply
 * changes only to immediate file children @a target_wcpath.  Else if
 * @c svn_depth_empty, apply changes only to @a target_wcpath (i.e.,
 * property changes only)
 *
 * ### TODO: Improve above wording when figure out exactly what all
 * ### that means.
 *
 * If @a depth is @c svn_depth_unknown, use the depth of @a target_wcpath.
 *
 * Use @a ignore_ancestry to control whether or not items being
 * diffed will be checked for relatedness first.  Unrelated items
 * are typically transmitted to the editor as a deletion of one thing
 * and the addition of another, but if this flag is true, unrelated
 * items will be diffed as if they were related.
 *
 * If @a force is not set and the merge involves deleting locally modified or
 * unversioned items the operation will fail.  If @a force is set such items
 * will be deleted.
 *
 * @a merge_options (an array of <tt>const char *</tt>), if non-null,
 * is used to pass additional command line arguments to the merge
 * processes (internal or external).  @see
 * svn_diff_file_options_parse().
 *
 * If @a ctx->notify_func2 is non-null, then call @a ctx->notify_func2 with @a 
 * ctx->notify_baton2 once for each merged target, passing the target's local 
 * path.
 *
 * If @a dry_run is true, the merge is carried out, and full notification
 * feedback is provided, but the working copy is not modified.
 *
 * The authentication baton cached in @a ctx is used to communicate with the 
 * repository.
 *
 * @since New in 1.5.
 */
svn_error_t *
svn_client_merge3(const char *source1,
                  const svn_opt_revision_t *revision1,
                  const char *source2,
                  const svn_opt_revision_t *revision2,
                  const char *target_wcpath,
                  svn_depth_t depth,
                  svn_boolean_t ignore_ancestry,
                  svn_boolean_t force,
                  svn_boolean_t dry_run,
                  const apr_array_header_t *merge_options,
                  svn_client_ctx_t *ctx,
                  apr_pool_t *pool);

/**
 * Similar to svn_client_merge3(), but with @a depth set according to
 * @a recurse: if @a recurse is true, set @a depth to
 * @c svn_depth_infinity, if @a recurse is false, set @a depth to
 * @c svn_depth_files.
 *
 * @deprecated Provided for backward compatibility with the 1.4 API.
 *
 * @since New in 1.4.
 */
svn_error_t *
svn_client_merge2(const char *source1,
                  const svn_opt_revision_t *revision1,
                  const char *source2,
                  const svn_opt_revision_t *revision2,
                  const char *target_wcpath,
                  svn_boolean_t recurse,
                  svn_boolean_t ignore_ancestry,
                  svn_boolean_t force,
                  svn_boolean_t dry_run,
                  const apr_array_header_t *merge_options,
                  svn_client_ctx_t *ctx,
                  apr_pool_t *pool);


/**
 * Similar to svn_client_merge3(), but with @a merge_options set to @c NULL,
 * and @a depth set according to @a recurse: if @a recurse is true,
 * set @a depth to @c svn_depth_infinity, if @a recurse is false, set
 * @a depth to @c svn_depth_files.
 *
 * @deprecated Provided for backwards compatibility with the 1.3 API.
 */
svn_error_t *
svn_client_merge(const char *source1,
                 const svn_opt_revision_t *revision1,
                 const char *source2,
                 const svn_opt_revision_t *revision2,
                 const char *target_wcpath,
                 svn_boolean_t recurse,
                 svn_boolean_t ignore_ancestry,
                 svn_boolean_t force,
                 svn_boolean_t dry_run,
                 svn_client_ctx_t *ctx,
                 apr_pool_t *pool);


/**
 * Merge the changes between the filesystem object @a source in peg
 * revision @a peg_revision, as it changed between @a revision1 and @a
 * revision2.  
 *
 * All other options are handled identically to svn_client_merge3().
 *
 * @since New in 1.5.
 */
svn_error_t *
svn_client_merge_peg3(const char *source,
                      const svn_opt_revision_t *revision1,
                      const svn_opt_revision_t *revision2,
                      const svn_opt_revision_t *peg_revision,
                      const char *target_wcpath,
                      svn_depth_t depth,
                      svn_boolean_t ignore_ancestry,
                      svn_boolean_t force,
                      svn_boolean_t dry_run,
                      const apr_array_header_t *merge_options,
                      svn_client_ctx_t *ctx,
                      apr_pool_t *pool);

/**
 * Similar to svn_client_merge_peg3(), but with @a depth set according
 * to @a recurse: if @a recurse is true, set @a depth to
 * @c svn_depth_infinity, if @a recurse is false, set @a depth to
 * @c svn_depth_files.
 *
 * @deprecated Provided for backwards compatibility with the 1.3 API.
 *
 * @since New in 1.4.
 */
svn_error_t *
svn_client_merge_peg2(const char *source,
                      const svn_opt_revision_t *revision1,
                      const svn_opt_revision_t *revision2,
                      const svn_opt_revision_t *peg_revision,
                      const char *target_wcpath,
                      svn_boolean_t recurse,
                      svn_boolean_t ignore_ancestry,
                      svn_boolean_t force,
                      svn_boolean_t dry_run,
                      const apr_array_header_t *merge_options,
                      svn_client_ctx_t *ctx,
                      apr_pool_t *pool);

/**
 * Similar to svn_client_merge_peg3(), but with @a merge_options set to
 * @c NULL, and @a depth set according to @a recurse: if @a recurse is
 * true, set @a depth to @c svn_depth_infinity, if @a recurse is false,
 * set @a depth to @c svn_depth_files.
 *
 * @deprecated Provided for backwards compatibility with the 1.3 API.
 *
 * @since New in 1.1.
 */
svn_error_t *
svn_client_merge_peg(const char *source,
                     const svn_opt_revision_t *revision1,
                     const svn_opt_revision_t *revision2,
                     const svn_opt_revision_t *peg_revision,
                     const char *target_wcpath,
                     svn_boolean_t recurse,
                     svn_boolean_t ignore_ancestry,
                     svn_boolean_t force,
                     svn_boolean_t dry_run,
                     svn_client_ctx_t *ctx,
                     apr_pool_t *pool);

/** @} */

/**
 * @defgroup Cleanup
 *
 * @{
 */

/** Recursively cleanup a working copy directory @a dir, finishing any
 * incomplete operations, removing lockfiles, etc.
 *
 * If @a ctx->cancel_func is non-null, invoke it with @a
 * ctx->cancel_baton at various points during the operation.  If it
 * returns an error (typically SVN_ERR_CANCELLED), return that error
 * immediately.
 */
svn_error_t *
svn_client_cleanup(const char *dir,
                   svn_client_ctx_t *ctx,
                   apr_pool_t *pool);


/** @} */

/**
 * @defgroup Relocate
 *
 * @{
 */

/**
 * Modify a working copy directory @a dir, changing any
 * repository URLs that begin with @a from to begin with @a to instead,
 * recursing into subdirectories if @a recurse is true.
 *
 * @param dir Working copy directory
 * @param from Original URL
 * @param to New URL
 * @param recurse Whether to recurse
 * @param ctx svn_client_ctx_t
 * @param pool The pool from which to perform memory allocations
 *
 * ### TODO: I don't see any reason to change this recurse parameter
 * ### to a depth, but making a note to re-check this logic later.
 */
svn_error_t *
svn_client_relocate(const char *dir,
                    const char *from,
                    const char *to,
                    svn_boolean_t recurse,
                    svn_client_ctx_t *ctx,
                    apr_pool_t *pool);


/** @} */

/**
 * @defgroup Revert
 *
 * @{
 */

/** Restore the pristine version of a working copy @a paths,
 * effectively undoing any local mods.  For each path in @a paths, if
 * it is a directory, and @a recursive is true, this will be a
 * recursive operation.
 *
 * ### TODO: I don't see any reason to change this recurse parameter
 * ### to a depth, but making a note to re-check this logic later.
 *
 * If @a ctx->notify_func2 is non-null, then for each item reverted,
 * call @a ctx->notify_func2 with @a ctx->notify_baton2 and the path of
 * the reverted item.
 *
 * If an item specified for reversion is not under version control,
 * then do not error, just invoke @a ctx->notify_func2 with @a
 * ctx->notify_baton2, using notification code @c svn_wc_notify_skip.
 */
svn_error_t *
svn_client_revert(const apr_array_header_t *paths,
                  svn_boolean_t recursive,
                  svn_client_ctx_t *ctx,
                  apr_pool_t *pool);


/** @} */

/**
 * @defgroup Resolved
 *
 * @{
 */

/** Remove the 'conflicted' state on a working copy @a path.  This will
 * not semantically resolve conflicts;  it just allows @a path to be
 * committed in the future.  The implementation details are opaque.
 * If @a recursive is set, recurse below @a path, looking for conflicts 
 * to resolve.
 *
 * ### TODO: I don't see any reason to change this recurse parameter
 * ### to a depth, but making a note to re-check this logic later.
 *
 * If @a path is not in a state of conflict to begin with, do nothing.
 * If @a path's conflict state is removed and @a ctx->notify_func2 is non-null,
 * call @a ctx->notify_func2 with @a ctx->notify_baton2 and @a path.
 */
svn_error_t *
svn_client_resolved(const char *path,
                    svn_boolean_t recursive,
                    svn_client_ctx_t *ctx,
                    apr_pool_t *pool);


/** @} */

/**
 * @defgroup Copy
 *
 * @{
 */

/**
 * A structure which describes the source of a copy operation--its path, 
 * revision, and peg revision.
 *
 * @since New in 1.5.
 */
typedef struct svn_client_copy_source_t
{
    /** The source path or URL. */
    const char *path;

    /** The source operational revision. */
    const svn_opt_revision_t *revision;

    /** The source peg revision. */
    const svn_opt_revision_t *peg_revision;
} svn_client_copy_source_t;

/** Copy each @a src in @a sources to @a dst_path.
 *
 * If multiple @a sources are given, @a dst_path must be a directory,
 * and @a sources will be copied as children of @a dst_path.
 *
 * @a sources must be an array of elements of type
 * <tt>svn_client_copy_item_t *</tt>.
 *
 * Each @a src in @a sources must be files or directories under version control,
 * or URLs of a versioned item in the repository.  If @a sources has multiple
 * items, the @a src members must be all repository URLs or all working copy
 * paths.
 *
 * The parent of @a dst_path must already exist.
 *
 * If @a sources has only one item, attempt to copy it to @a dst_path.  If
 * @a copy_as_child is TRUE and @a dst_path already exists, attempt to copy the
 * item as a child of @a dst_path.  If @a copy_as_child is FALSE and
 * @a dst_path already exists, fail with @c SVN_ERR_ENTRY_EXISTS if @a dst_path
 * is a working copy path and @c SVN_ERR_FS_ALREADY_EXISTS if @a dst_path is a
 * URL.
 *
 * If @a sources has multiple items, and @a copy_as_child is TRUE, all
 * @a sources are copied as children of @a dst_path.  If any child of
 * @a dst_path already exists with the same name any item in @a sources,
 * fail with @c SVN_ERR_ENTRY_EXISTS if @a dst_path is a working copy path and
 * @c SVN_ERR_FS_ALREADY_EXISTS if @a dst_path is a URL.
 *
 * If @a src_paths has multiple items, and @a copy_as_child is FALSE, fail
 * with @c SVN_ERR_CLIENT_MULTIPLE_SOURCES_DISALLOWED.
 *
 * If @a dst_path is a URL, use the authentication baton 
 * in @a ctx and @a ctx->log_msg_func3/@a ctx->log_msg_baton3 to immediately 
 * attempt to commit the copy action in the repository.  If the commit 
 * succeeds, allocate (in @a pool) and populate @a *commit_info_p.  If
 * @a dst_path is not a URL, and the copy succeeds, set @a
 * *commit_info_p to @c NULL.
 *
 * If @a dst_path is not a URL, then this is just a variant of 
 * svn_client_add(), where the @a sources are scheduled for addition
 * as copies.  No changes will happen to the repository until a commit occurs.
 * This scheduling can be removed with svn_client_revert().
 *
 * @a ctx->log_msg_func3/@a ctx->log_msg_baton3 are a callback/baton combo
 * that this function can use to query for a commit log message when one is
 * needed.
 *
 * If @a ctx->notify_func2 is non-null, invoke it with @a ctx->notify_baton2
 * for each item added at the new location, passing the new, relative path of
 * the added item.
 *
 * @since New in 1.5.
 */
svn_error_t *
svn_client_copy4(svn_commit_info_t **commit_info_p,
                 apr_array_header_t *sources,
                 const char *dst_path,
                 svn_boolean_t copy_as_child,
                 svn_client_ctx_t *ctx,
                 apr_pool_t *pool);

/**
 * Similar to svn_client_copy4(), with only one @a src_path and
 * @a copy_as_child set to FALSE.  Also, use @a src_revision as both 
 * the operational and peg revision.
 *
 * @since New in 1.4.
 *
 * @deprecated Provided for backward compatibility with the 1.4 API.
 */
svn_error_t *
svn_client_copy3(svn_commit_info_t **commit_info_p,
                 const char *src_path,
                 const svn_opt_revision_t *src_revision,
                 const char *dst_path,
                 svn_client_ctx_t *ctx,
                 apr_pool_t *pool);


/**
 * Similar to svn_client_copy3(), with the difference that if @a dst_path
 * already exists and is a directory, copy the item into that directory,
 * keeping its name (the last component of @a src_path).
 *
 * @since New in 1.3.
 *
 * @deprecated Provided for backward compatibility with the 1.3 API.
 */
svn_error_t *
svn_client_copy2(svn_commit_info_t **commit_info_p,
                 const char *src_path,
                 const svn_opt_revision_t *src_revision,
                 const char *dst_path,
                 svn_client_ctx_t *ctx,
                 apr_pool_t *pool);


/** 
 * Similar to svn_client_copy3(), but with the difference that if
 * @a dst_path already exists and is a directory, copy the item into
 * that directory, keeping its name (the last component of @a src_path);
 * and using the @c svn_client_commit_info_t type for @a commit_info_p.
 *
 * @deprecated Provided for backward compatibility with the 1.2 API.
 */
svn_error_t *
svn_client_copy(svn_client_commit_info_t **commit_info_p,
                const char *src_path,
                const svn_opt_revision_t *src_revision,
                const char *dst_path,
                svn_client_ctx_t *ctx,
                apr_pool_t *pool);


/** @} */

/**
 * @defgroup Move
 *
 * @{
 */

/**
 * Move @a src_paths to @a dst_path.
 *
 * @a src_paths must be files or directories under version control, or
 * URLs of versioned items in the repository.  All @a src_paths must be of
 * the same type.  If multiple @a src_paths are given, @a dst_path must be
 * a directory and @a src_paths will be moved as children of @a dst_path.
 *
 * If @a src_paths are repository URLs:
 *
 *   - @a dst_path must also be a repository URL.
 *
 *   - The authentication baton in @a ctx and @a ctx->log_msg_func/@a 
 *     ctx->log_msg_baton are used to commit the move.
 *
 *   - The move operation will be immediately committed.  If the
 *     commit succeeds, allocate (in @a pool) and populate @a *commit_info_p.
 *
 * If @a src_paths are working copy paths:
 *
 *   - @a dst_path must also be a working copy path.
 *
 *   - @a ctx->log_msg_func3 and @a ctx->log_msg_baton3 are ignored.
 *
 *   - This is a scheduling operation.  No changes will happen to the
 *     repository until a commit occurs.  This scheduling can be removed
 *     with svn_client_revert().  If one of @a src_paths is a file it is
 *     removed from the working copy immediately.  If one of @a src_path
 *     is a directory it will remain in the working copy but all the files,
 *     and unversioned items, it contains will be removed.
 *
 *   - If one of @a src_paths contains locally modified and/or unversioned
 *     items and @a force is not set, the move will fail. If @a force is set
 *     such items will be removed.
 *
 *   - If the move succeeds, set @a *commit_info_p to @c NULL.
 *
 * The parent of @a dst_path must already exist.
 *
 * If @a src_paths has only one item, attempt to move it to @a dst_path.  If
 * @a move_as_child is TRUE and @a dst_path already exists, attempt to move the
 * item as a child of @a dst_path.  If @a move_as_child is FALSE and
 * @a dst_path already exists, fail with @c SVN_ERR_ENTRY_EXISTS if @a dst_path
 * is a working copy path and @c SVN_ERR_FS_ALREADY_EXISTS if @a dst_path is a
 * URL.
 *
 * If @a src_paths has multiple items, and @a move_as_child is TRUE, all
 * @a src_paths are moved as children of @a dst_path.  If any child of
 * @a dst_path already exists with the same name any item in @a src_paths,
 * fail with @c SVN_ERR_ENTRY_EXISTS if @a dst_path is a working copy path and
 * @c SVN_ERR_FS_ALREADY_EXISTS if @a dst_path is a URL.
 *
 * If @a src_paths has multiple items, and @a move_as_child is FALSE, fail
 * with @c SVN_ERR_CLIENT_MULTIPLE_SOURCES_DISALLOWED.
 *
 * @a ctx->log_msg_func3/@a ctx->log_msg_baton3 are a callback/baton combo that
 * this function can use to query for a commit log message when one is needed.
 *
 * If @a ctx->notify_func2 is non-null, then for each item moved, call
 * @a ctx->notify_func2 with the @a ctx->notify_baton2 twice, once to indicate 
 * the deletion of the moved thing, and once to indicate the addition of
 * the new location of the thing.
 *
 * ### Is this really true?  What about svn_wc_notify_commit_replaced()? ###
 *
 * @since New in 1.5.
 */
svn_error_t *
svn_client_move5(svn_commit_info_t **commit_info_p,
                 apr_array_header_t *src_paths,
                 const char *dst_path,
                 svn_boolean_t force,
                 svn_boolean_t move_as_child,
                 svn_client_ctx_t *ctx,
                 apr_pool_t *pool);

/**
 * Similar to svn_client_move5(), with only one @a src_path and
 * @a move_as_child set to FALSE.
 *
 * @since New in 1.4.
 *
 * @deprecated Provided for backward compatibility with the 1.4 API.
 */ 
svn_error_t *
svn_client_move4(svn_commit_info_t **commit_info_p,
                 const char *src_path,
                 const char *dst_path,
                 svn_boolean_t force,
                 svn_client_ctx_t *ctx,
                 apr_pool_t *pool);

/**
 * Similar to svn_client_move4(), with the difference that if @a dst_path
 * already exists and is a directory, move the item into that directory,
 * keeping its name (the last component of @a src_path).
 *
 * @since New in 1.3.
 *
 * @deprecated Provided for backward compatibility with the 1.3 API.
 */
svn_error_t *
svn_client_move3(svn_commit_info_t **commit_info_p,
                 const char *src_path,
                 const char *dst_path,
                 svn_boolean_t force,
                 svn_client_ctx_t *ctx,
                 apr_pool_t *pool);

/** 
 * Similar to svn_client_move4(), with the difference that if
 * @a dst_path already exists and is a directory, move the item
 * into that directory, keeping its name (the last component of
 * @a src_path); and with the @c svn_client_commit_info_t type for
 * @a commit_info_p.
 *
 * @deprecated Provided for backward compatibility with the 1.2 API.
 *
 * @since New in 1.2.
 */
svn_error_t *
svn_client_move2(svn_client_commit_info_t **commit_info_p,
                 const char *src_path,
                 const char *dst_path,
                 svn_boolean_t force,
                 svn_client_ctx_t *ctx,
                 apr_pool_t *pool);

/**
 * Similar to svn_client_move4(), with the difference that if
 * @a dst_path already exists and is a directory, move the item
 * into that directory, keeping its name (the last component of
 * @a src_path); and with the @c svn_client_commit_info_t type for
 * @a commit_info_p; and with an extra argument @a src_revision.
 * The extra argument has no effect, but must be of kind
 * @c svn_opt_revision_unspecified or @c svn_opt_revision_head,
 * otherwise error @c SVN_ERR_UNSUPPORTED_FEATURE is returned.
 *
 * @deprecated Provided for backward compatibility with the 1.1 API.
 */ 
svn_error_t *
svn_client_move(svn_client_commit_info_t **commit_info_p,
                const char *src_path,
                const svn_opt_revision_t *src_revision,
                const char *dst_path,
                svn_boolean_t force,
                svn_client_ctx_t *ctx,
                apr_pool_t *pool);

/** @} */


/** Properties
 *
 * Note that certain svn-controlled properties must always have their
 * values set and stored in UTF8 with LF line endings.  When
 * retrieving these properties, callers must convert the values back
 * to native locale and native line-endings before displaying them to
 * the user.  For help with this task, see
 * svn_prop_needs_translation(), svn_subst_translate_string(),  and
 * svn_subst_detranslate_string().
 *
 * @defgroup svn_client_prop_funcs Property functions
 * @{
 */


/**
 * Set @a propname to @a propval on @a target.  If @a recurse is true, 
 * then @a propname will be set on recursively on @a target and all 
 * children.  If @a recurse is false, and @a target is a directory, @a 
 * propname will be set on _only_ @a target.
 *
 * ### TODO: I don't see any reason to change this recurse parameter
 * ### to a depth right now; it's not exactly part of the
 * ### sparse-directories feature, although it's related.
 * 
 * A @a propval of @c NULL will delete the property.
 *
 * The @a target may only be an URL if @a base_revision_for_url is not
 * @c SVN_INVALID_REVNUM; in this case, the property will only be set
 * if it has not changed since revision @a base_revision_for_url.  @a
 * base_revision_for_url must be @c SVN_INVALID_REVNUM if @a target is
 * not an URL.  @a recurse is not supported on URLs.  The
 * authentication baton in @a ctx and @a ctx->log_msg_func3/@a
 * ctx->log_msg_baton3 will be used to immediately attempt to commit
 * the property change in the repository.  If the commit succeeds,
 * allocate (in @a pool) and populate @a *commit_info_p.
 *
 * If @a propname is an svn-controlled property (i.e. prefixed with
 * @c SVN_PROP_PREFIX), then the caller is responsible for ensuring that
 * the value is UTF8-encoded and uses LF line-endings.
 *
 * If @a skip_checks is true, do no validity checking.  But if @a
 * skip_checks is false, and @a propname is not a valid property for @a
 * target, return an error, either @c SVN_ERR_ILLEGAL_TARGET (if the
 * property is not appropriate for @a target), or @c
 * SVN_ERR_BAD_MIME_TYPE (if @a propname is "svn:mime-type", but @a
 * propval is not a valid mime-type).
 *
 * If @a ctx->cancel_func is non-null, invoke it passing @a
 * ctx->cancel_baton at various places during the operation.
 *
 * Use @a pool for all memory allocation.
 * 
 * @since New in 1.5.
 */
svn_error_t *
svn_client_propset3(svn_commit_info_t **commit_info_p,
                    const char *propname,
                    const svn_string_t *propval,
                    const char *target,
                    svn_boolean_t recurse,
                    svn_boolean_t skip_checks,
                    svn_revnum_t base_revision_for_url,
                    svn_client_ctx_t *ctx,
                    apr_pool_t *pool);

/**
 * Like svn_client_propset2(), but with @a base_revision_for_url
 * always @c SVN_INVALID_REVNUM, and @a commit_info_p always NULL.
 *
 * @deprecated Provided for backward compatibility with the 1.4 API.
 */
svn_error_t *
svn_client_propset2(const char *propname,
                    const svn_string_t *propval,
                    const char *target,
                    svn_boolean_t recurse,
                    svn_boolean_t skip_checks,
                    svn_client_ctx_t *ctx,
                    apr_pool_t *pool);

/** 
 * Like svn_client_propset2(), but with @a skip_checks always false and a
 * newly created @a ctx.
 *
 * @deprecated Provided for backward compatibility with the 1.1 API.
 */
svn_error_t *
svn_client_propset(const char *propname,
                   const svn_string_t *propval,
                   const char *target,
                   svn_boolean_t recurse,
                   apr_pool_t *pool);

/** Set @a propname to @a propval on revision @a revision in the repository
 * represented by @a URL.  Use the authentication baton in @a ctx for 
 * authentication, and @a pool for all memory allocation.  Return the actual 
 * rev affected in @a *set_rev.  A @a propval of @c NULL will delete the 
 * property.
 *
 * If @a force is true, allow newlines in the author property.
 *
 * If @a propname is an svn-controlled property (i.e. prefixed with
 * @c SVN_PROP_PREFIX), then the caller is responsible for ensuring that
 * the value UTF8-encoded and uses LF line-endings.
 *
 * Note that unlike its cousin svn_client_propset2(), this routine
 * doesn't affect the working copy at all;  it's a pure network
 * operation that changes an *unversioned* property attached to a
 * revision.  This can be used to tweak log messages, dates, authors,
 * and the like.  Be careful:  it's a lossy operation.
 *
 * Also note that unless the administrator creates a
 * pre-revprop-change hook in the repository, this feature will fail.
 */
svn_error_t *
svn_client_revprop_set(const char *propname,
                       const svn_string_t *propval,
                       const char *URL,
                       const svn_opt_revision_t *revision,
                       svn_revnum_t *set_rev,
                       svn_boolean_t force,
                       svn_client_ctx_t *ctx,
                       apr_pool_t *pool);
                        
/**
 * Set @a *props to a hash table whose keys are `<tt>char *</tt>' paths,
 * prefixed by @a target (a working copy path or a URL), of items on
 * which property @a propname is set, and whose values are `@c svn_string_t
 * *' representing the property value for @a propname at that path.
 *
 * Allocate @a *props, its keys, and its values in @a pool.
 *           
 * Don't store any path, not even @a target, if it does not have a
 * property named @a propname.
 *
 * If @a revision->kind is @c svn_opt_revision_unspecified, then: get
 * properties from the working copy if @a target is a working copy
 * path, or from the repository head if @a target is a URL.  Else get
 * the properties as of @a revision.  The actual node revision
 * selected is determined by the path as it exists in @a peg_revision.
 * If @a peg_revision->kind is @c svn_opt_revision_unspecified, then
 * it defaults to @c svn_opt_revision_head for URLs or @c
 * svn_opt_revision_working for WC targets.  Use the authentication
 * baton in @a ctx for authentication if contacting the repository.
 * If @a actual_revnum is not @c NULL, the actual revision number used
 * for the fetch is stored in @a *actual_revnum.
 *
 * If @a target is a file or @a recurse is false, @a *props will have
 * at most one element.
 *
 * ### TODO: I don't see any reason to change this recurse parameter
 * ### to a depth right now; it's not exactly part of the
 * ### sparse-directories feature, although it's related.  Usually
 * ### you would just name the target carefully... Is there a
 * ### situation where depth support would be useful here?
 *
 * If error, don't touch @a *props, otherwise @a *props is a hash table 
 * even if empty.
 *
 * @since New in 1.2.
 */
svn_error_t *
svn_client_propget3(apr_hash_t **props,
                    const char *propname,
                    const char *target,
                    const svn_opt_revision_t *peg_revision,
                    const svn_opt_revision_t *revision,
                    svn_revnum_t *actual_revnum,
                    svn_boolean_t recurse,
                    svn_client_ctx_t *ctx,
                    apr_pool_t *pool);

/**
 * Similar to svn_client_propget3(), except that @a actual_revnum is
 * always @c NULL.
 *
 * @deprecated Provided for backward compatibility with the 1.4 API.
 */
svn_error_t *
svn_client_propget2(apr_hash_t **props,
                    const char *propname,
                    const char *target,
                    const svn_opt_revision_t *peg_revision,
                    const svn_opt_revision_t *revision,
                    svn_boolean_t recurse,
                    svn_client_ctx_t *ctx,
                    apr_pool_t *pool);

/**
 * Similar to svn_client_propget2(), except that @a peg_revision is
 * always the same as @a revision.
 *
 * @deprecated Provided for backward compatibility with the 1.1 API.
 */
svn_error_t *
svn_client_propget(apr_hash_t **props,
                   const char *propname,
                   const char *target,
                   const svn_opt_revision_t *revision,
                   svn_boolean_t recurse,
                   svn_client_ctx_t *ctx,
                   apr_pool_t *pool);

/** Set @a *propval to the value of @a propname on revision @a revision 
 * in the repository represented by @a URL.  Use the authentication baton 
 * in @a ctx for authentication, and @a pool for all memory allocation.  
 * Return the actual rev queried in @a *set_rev.
 *
 * Note that unlike its cousin svn_client_propget(), this routine
 * doesn't affect the working copy at all; it's a pure network
 * operation that queries an *unversioned* property attached to a
 * revision.  This can query log messages, dates, authors, and the
 * like.
 */
svn_error_t *
svn_client_revprop_get(const char *propname,
                       svn_string_t **propval,
                       const char *URL,
                       const svn_opt_revision_t *revision,
                       svn_revnum_t *set_rev,
                       svn_client_ctx_t *ctx,
                       apr_pool_t *pool);

/**
 * Invoke @a receiver with @a receiver_baton to return the regular properies
 * of @a target, a URL or working copy path.  @a receiver will be called
 * for each path encountered.
 *
 * If @a revision->kind is @c svn_opt_revision_unspecified, then get
 * properties from the working copy, if @a target is a working copy
 * path, or from the repository head if @a target is a URL.  Else get
 * the properties as of @a revision.  The actual node revision
 * selected is determined by the path as it exists in @a peg_revision.
 * If @a peg_revision->kind is @c svn_opt_revision_unspecified, then it
 * defaults to @c svn_opt_revision_head for URLs or @c
 * svn_opt_revision_working for WC targets.  Use the authentication
 * baton cached in @a ctx for authentication if contacting the
 * repository.
 *
 * If @a recurse is false, or @a target is a file, @a *props will contain 
 * only a single element.  Otherwise, it will contain one element for each
 * versioned entry below (and including) @a target.
 *
 * ### TODO: I don't see any reason to change this recurse parameter
 * ### to a depth right now; it's not exactly part of the
 * ### sparse-directories feature, although it's related.  Usually
 * ### you would just name the target carefully... Is there a
 * ### situation where depth support would be useful here?
 *
 * If @a target is not found, return the error @c SVN_ERR_ENTRY_NOT_FOUND.
 *
 * @since New in 1.5.
 */
svn_error_t *
svn_client_proplist3(const char *target,
                     const svn_opt_revision_t *peg_revision,
                     const svn_opt_revision_t *revision,
                     svn_boolean_t recurse,
                     svn_proplist_receiver_t receiver,
                     void *receiver_baton,
                     svn_client_ctx_t *ctx,
                     apr_pool_t *pool);

/**
 * Similar to svn_client_proplist3(), except the properties are returned 
 * as an array of @c svn_client_proplist_item_t * structures, instead of
 * by invoking the receiver function.
 *
 * @since New in 1.2.
 *
 * @deprecated Provided for backward compatiblility with the 1.2 API.
 */
svn_error_t *
svn_client_proplist2(apr_array_header_t **props,
                     const char *target,
                     const svn_opt_revision_t *peg_revision,
                     const svn_opt_revision_t *revision,
                     svn_boolean_t recurse,
                     svn_client_ctx_t *ctx,
                     apr_pool_t *pool);

/**
 * Similar to svn_client_proplist2(), except that @a peg_revision is
 * always the same as @a revision.
 *
 * @deprecated Provided for backward compatibility with the 1.1 API.
 */
svn_error_t *
svn_client_proplist(apr_array_header_t **props,
                    const char *target,
                    const svn_opt_revision_t *revision,
                    svn_boolean_t recurse,
                    svn_client_ctx_t *ctx,
                    apr_pool_t *pool);

/** Set @a *props to a hash of the revision props attached to @a revision in
 * the repository represented by @a URL.  Use the authentication baton cached 
 * in @a ctx for authentication, and @a pool for all memory allocation.  
 * Return the actual rev queried in @a *set_rev.
 *
 * The allocated hash maps (<tt>const char *</tt>) property names to
 * (@c svn_string_t *) property values.
 *
 * Note that unlike its cousin svn_client_proplist(), this routine
 * doesn't read a working copy at all; it's a pure network operation
 * that reads *unversioned* properties attached to a revision.
 */
svn_error_t *
svn_client_revprop_list(apr_hash_t **props,
                        const char *URL,
                        const svn_opt_revision_t *revision,
                        svn_revnum_t *set_rev,
                        svn_client_ctx_t *ctx,
                        apr_pool_t *pool);
/** @} */


/**
 * @defgroup Export
 *
 * @{
 */

/**
 * Export the contents of either a subversion repository or a
 * subversion working copy into a 'clean' directory (meaning a
 * directory with no administrative directories).  If @a result_rev
 * is not @c NULL and the path being exported is a repository URL, set
 * @a *result_rev to the value of the revision actually exported (set
 * it to @c SVN_INVALID_REVNUM for local exports).
 *
 * @a from is either the path the working copy on disk, or a URL to the
 * repository you wish to export.
 *
 * @a to is the path to the directory where you wish to create the exported
 * tree.
 *
 * @a peg_revision is the revision where the path is first looked up
 * when exporting from a repository.  If @a peg_revision->kind is @c
 * svn_opt_revision_unspecified, then it defaults to @c svn_opt_revision_head
 * for URLs or @c svn_opt_revision_working for WC targets.
 *
 * @a revision is the revision that should be exported, which is only used 
 * when exporting from a repository.
 *
 * @a ctx->notify_func2 and @a ctx->notify_baton2 are the notification
 * functions and baton which are passed to svn_client_checkout() when
 * exporting from a repository.
 *
 * @a ctx is a context used for authentication in the repository case.
 *
 * @a overwrite if true will cause the export to overwrite files or directories.
 *
 * If @a ignore_externals is set, don't process externals definitions
 * as part of this operation.
 *
 * @a native_eol allows you to override the standard eol marker on the platform
 * you are running on.  Can be either "LF", "CR" or "CRLF" or NULL.  If NULL
 * will use the standard eol marker.  Any other value will cause the
 * SVN_ERR_IO_UNKNOWN_EOL error to be returned.
 *
 * If @a depth is @c svn_depth_infinity, export fully recursively.
 * Else if it is @c svn_depth_immediates, export @a from and its immediate
 * children (if any), but with subdirectories empty and at
 * @c svn_depth_empty.  Else if @c svn_depth_files, export @a from and
 * its immediate file children (if any) only.  If @a depth is @c
 * svn_depth_empty, then export exactly @a from and none of its children.
 *
 * If @a recurse is true, export recursively.  Otherwise, export
 * just the directory represented by @a from and its immediate
 * non-directory children, but none of its child directories (if any).
 * Also, if @a recurse is false, the export will behave as if
 * @a ignore_externals is true.
 *
 * All allocations are done in @a pool.
 *
 * @since New in 1.5.
 */ 
svn_error_t *
svn_client_export4(svn_revnum_t *result_rev,
                   const char *from,
                   const char *to,
                   const svn_opt_revision_t *peg_revision,
                   const svn_opt_revision_t *revision,
                   svn_boolean_t overwrite, 
                   svn_boolean_t ignore_externals,
                   svn_depth_t depth,
                   const char *native_eol,
                   svn_client_ctx_t *ctx,
                   apr_pool_t *pool);


/**
 * Similar to svn_client_export4(), but with @a depth set according to
 * @a recurse: if @a recurse is true, set @a depth to
 * @c svn_depth_infinity, if @a recurse is false, set @a depth to
 * @c svn_depth_files.
 *
 * @deprecated Provided for backward compatibility with the 1.4 API.
 *
 * @since New in 1.2.
 */ 
svn_error_t *
svn_client_export3(svn_revnum_t *result_rev,
                   const char *from,
                   const char *to,
                   const svn_opt_revision_t *peg_revision,
                   const svn_opt_revision_t *revision,
                   svn_boolean_t overwrite, 
                   svn_boolean_t ignore_externals,
                   svn_boolean_t recurse,
                   const char *native_eol,
                   svn_client_ctx_t *ctx,
                   apr_pool_t *pool);


/**
 * Similar to svn_client_export4(), but with @a peg_revision always
 * set to @c svn_opt_revision_unspecified, @a overwrite set to the
 * value of @a force, @a ignore_externals always false, and @a depth
 * always @c svn_depth_infinity.
 *
 * @since New in 1.1.
 * @deprecated Provided for backward compatibility with the 1.1 API.
 */
svn_error_t *
svn_client_export2(svn_revnum_t *result_rev,
                   const char *from,
                   const char *to,
                   svn_opt_revision_t *revision,
                   svn_boolean_t force, 
                   const char *native_eol,
                   svn_client_ctx_t *ctx,
                   apr_pool_t *pool);


/**
 * Similar to svn_client_export4(), but with @a peg_revision always
 * set to @c svn_opt_revision_unspecified, @a overwrite set to the
 * value of @a force, @a ignore_externals always false, @a depth
 * always @c svn_depth_infinity, and @a native_eol always @c NULL.
 *
 * @deprecated Provided for backward compatibility with the 1.0 API.
 */
svn_error_t *
svn_client_export(svn_revnum_t *result_rev,
                  const char *from,
                  const char *to,
                  svn_opt_revision_t *revision,
                  svn_boolean_t force, 
                  svn_client_ctx_t *ctx,
                  apr_pool_t *pool);

/** @} */

/**
 * @defgroup List List / ls
 *
 * @{
 */

/** Invoked by svn_client_list() for each @a path with its @a dirent and,
 * if @a path is locked, its @a lock.  @a abs_path is the filesystem path
 * to which @a path is relative.  @a baton is the baton passed to the
 * caller.  @a pool may be used for temporary allocations.
 *
 * @since New in 1.4.
 */
typedef svn_error_t *(*svn_client_list_func_t)(void *baton,
                                               const char *path,
                                               const svn_dirent_t *dirent,
                                               const svn_lock_t *lock,
                                               const char *abs_path,
                                               apr_pool_t *pool);

/**
 * Report the directory entry, and possibly children, for @a
 * path_or_url at @a revision.  The actual node revision selected is
 * determined by the path as it exists in @a peg_revision.  If @a
 * peg_revision->kind is @c svn_opt_revision_unspecified, then it defaults
 * to @c svn_opt_revision_head for URLs or @c svn_opt_revision_working
 * for WC targets.
 *
 * Report directory entries by invoking @a list_func/@a baton with @a path
 * relative to @a path_or_url.  The dirent for @a path_or_url is reported
 * using an empty @a path.  If @a path_or_url is a directory, also report
 * its children.  If @a path_or_url is non-existent, return
 * @c SVN_ERR_FS_NOT_FOUND.
 *
 * If @a fetch_locks is true, include locks when reporting directory entries.
 *
 * Use @a pool for temporary allocations.
 *
 * Use authentication baton cached in @a ctx to authenticate against the 
 * repository.
 *
 * If @a recurse is true (and @a path_or_url is a directory) this will
 * be a recursive operation.
 *
 * ### TODO: This really should take depth instead of recurse, but
 * ### one thing at a time, one thing at a time...
 *
 * @a dirent_fields controls which fields in the @c svn_dirent_t's are
 * filled in.  To have them totally filled in use @c SVN_DIRENT_ALL, 
 * otherwise simply bitwise OR together the combination of @c SVN_DIRENT_
 * fields you care about.
 *
 * @since New in 1.4.
 */
svn_error_t *
svn_client_list(const char *path_or_url,
                const svn_opt_revision_t *peg_revision,
                const svn_opt_revision_t *revision,
                svn_boolean_t recurse,
                apr_uint32_t dirent_fields,
                svn_boolean_t fetch_locks,
                svn_client_list_func_t list_func,
                void *baton,
                svn_client_ctx_t *ctx,
                apr_pool_t *pool);

/**
 * Same as svn_client_list(), but always passes @c SVN_DIRENT_ALL for
 * the @a dirent_fields argument and returns all information in two
 * hash tables instead of invoking a callback.
 *
 * Set @a *dirents to a newly allocated hash of directory entries.
 * The @a dirents hash maps entry names (<tt>const char *</tt>) to
 * @c svn_dirent_t *'s.
 *
 * If @a locks is not @c NULL, set @a *locks to a hash table mapping
 * entry names (<tt>const char *</tt>) to @c svn_lock_t *'s.
 *
 * @since New in 1.3.
 *
 * @deprecated Provided for backward compatibility with the 1.3 API.
 */
svn_error_t *
svn_client_ls3(apr_hash_t **dirents,
               apr_hash_t **locks,
               const char *path_or_url,
               const svn_opt_revision_t *peg_revision,
               const svn_opt_revision_t *revision,
               svn_boolean_t recurse,
               svn_client_ctx_t *ctx,
               apr_pool_t *pool);

/**
 * Same as svn_client_ls3(), but without the ability to get locks.
 *
 * @since New in 1.2.
 *
 * @deprecated Provided for backward compatibility with the 1.2 API.
 */
svn_error_t *
svn_client_ls2(apr_hash_t **dirents,
               const char *path_or_url,
               const svn_opt_revision_t *peg_revision,
               const svn_opt_revision_t *revision,
               svn_boolean_t recurse,
               svn_client_ctx_t *ctx,
               apr_pool_t *pool);

/**
 * Similar to svn_client_ls3(), but without the ability to get locks,
 * and with @a peg_revision always the same as @a revision.
 *
 * @deprecated Provided for backward compatibility with the 1.1 API.
 */
svn_error_t *
svn_client_ls(apr_hash_t **dirents,
              const char *path_or_url,
              svn_opt_revision_t *revision,
              svn_boolean_t recurse,
              svn_client_ctx_t *ctx,
              apr_pool_t *pool);


/** @} */

/**
 * @defgroup Cat
 *
 * @{
 */

/**
 * Output the content of file identified by @a path_or_url and @a
 * revision to the stream @a out.  The actual node revision selected
 * is determined by the path as it exists in @a peg_revision.  If @a
 * peg_revision->kind is @c svn_opt_revision_unspecified, then it defaults
 * to @c svn_opt_revision_head for URLs or @c svn_opt_revision_working
 * for WC targets.
 *
 * If @a path_or_url is not a local path, then if @a revision is of
 * kind @c svn_opt_revision_previous (or some other kind that requires
 * a local path), an error will be returned, because the desired
 * revision cannot be determined.
 *
 * Use the authentication baton cached in @a ctx to authenticate against the 
 * repository.
 *
 * Perform all allocations from @a pool.
 *
 * ### TODO: Add an expansion/translation flag?
 *
 * @since New in 1.2.
 */
svn_error_t *
svn_client_cat2(svn_stream_t *out,
                const char *path_or_url,
                const svn_opt_revision_t *peg_revision,
                const svn_opt_revision_t *revision,
                svn_client_ctx_t *ctx,
                apr_pool_t *pool);


/**
 * Similar to svn_client_cat2() except that the peg revision is always
 * the same as @a revision.
 *
 * @deprecated Provided for backward compatibility with the 1.1 API.
 */
svn_error_t *
svn_client_cat(svn_stream_t *out,
               const char *path_or_url,
               const svn_opt_revision_t *revision,
               svn_client_ctx_t *ctx,
               apr_pool_t *pool);

/** @} end group: cat */



/** Changelist commands
 *
 * @defgroup svn_client_changelist_funcs Client Changelist Functions
 * @{
 */

/** Implementation note:
 *
 *  For now, changelists are implemented by scattering the
 *  associations across multiple .svn/entries files in a working copy.
 *  However, this client API was written so that we have the option of
 *  changing the underlying implementation -- we may someday want to
 *  store changelist definitions in a centralized database.
 */

/**
 * Add each path in @a paths to changelist @a changelist.
 *
 * If a path is already a member of another changelist, then remove it
 * from the other changelist and add it to @a changelist.  (For now, a path
 * cannot belong to two changelists at once.)
 *
 * @note This metadata is purely a client-side "bookkeeping"
 * convenience, and is entirely managed by the working copy.
 *
 * @since New in 1.5.
 */
svn_error_t *
svn_client_add_to_changelist(const apr_array_header_t *paths,
                             const char *changelist,
                             svn_client_ctx_t *ctx,
                             apr_pool_t *pool);

/**
 * Remove each path in @a paths from changelist @a changelist.
 *
 * If a path is not already a member of @a changelist, attempt to
 * throw a notification warning that the path has been skipped.
 *
 * If @a changelist is NULL, then be more lax: for each path, remove
 * it from whatever changelist it's already a member of.
 *
 * @note This metadata is purely a client-side "bookkeeping"
 * convenience, and is entirely managed by the working copy.
 *
 * @since New in 1.5.
 */
svn_error_t *
svn_client_remove_from_changelist(const apr_array_header_t *paths,
                                  const char *changelist,
                                  svn_client_ctx_t *ctx,
                                  apr_pool_t *pool);

/**
 * Beginning at @a root_path, seek and discover every path which
 * belongs to @a changelist_name.  Return the list of paths in @a
 * *paths.  If no matching paths are found, return an empty array.
 *
 * @a cancel_func/cancel_baton are optional.  If non-NULL, poll them
 * for user cancellation during the recursive walk.
 *
 * @since New in 1.5.
 */
svn_error_t *
svn_client_get_changelist(apr_array_header_t **paths,
                          const char *changelist_name,
                          const char *root_path,
                          svn_cancel_func_t cancel_func,
                          void *cancel_baton,
                          apr_pool_t *pool);

/**
 * The callback type used by @a svn_client_get_changelist_streamy.
 *
 * On each invocation, @a path is a newly discovered member of the
 * changelist, and @a baton is a private function closure.
 *
 * @since New in 1.5.
 */
typedef svn_error_t *(*svn_changelist_receiver_t)
  (void *baton,
   const char *path);

/**
 * A "streamy" version of @a svn_client_get_changelist:
 *
 * Beginning at @a root_path, seek and discover every path which
 * belongs to @a changelist_name.  Call @a callback_func (with @a
 * callback_baton) each time a changelist member is found.
 *
 * @a cancel_func/cancel_baton are optional.  If non-NULL, poll them
 * for user cancellation during the recursive walk.
 *
 * @since New in 1.5.
 */
svn_error_t *
svn_client_get_changelist_streamy(svn_changelist_receiver_t callback_func,
                                  void *callback_baton,
                                  const char *changelist_name,
                                  const char *root_path,
                                  svn_cancel_func_t cancel_func,
                                  void *cancel_baton,
                                  apr_pool_t *pool);

/** @} */



/** Locking commands
 *
 * @defgroup svn_client_locking_funcs Client Locking Functions
 * @{
 */

/**
 * Lock @a targets in the repository.  @a targets is an array of
 * <tt>const char *</tt> paths - either all working copy paths or URLs.  All
 * @a targets must be in the same repository.
 *
 * If a target is already locked in the repository, no lock will be
 * acquired unless @a steal_lock is true, in which case the locks are
 * stolen.  @a comment, if non-null, is an xml-escapable description
 * stored with each lock in the repository.  Each acquired lock will
 * be stored in the working copy if the targets are WC paths.
 *
 * For each target @a ctx->notify_func2/notify_baton2 will be used to indicate
 * whether it was locked.  An action of @c svn_wc_notify_state_locked
 * means that the path was locked.  If the path was not locked because
 * it was out-of-date or there was already a lock in the repository,
 * the notification function will be called with @c
 * svn_wc_notify_failed_lock, and the error passed in the notification
 * structure. 
 *
 * Use @a pool for temporary allocations.
 *
 * @since New in 1.2.
 */
svn_error_t *
svn_client_lock(const apr_array_header_t *targets,
                const char *comment,
                svn_boolean_t steal_lock,
                svn_client_ctx_t *ctx,
                apr_pool_t *pool);

/**
 * Unlock @a targets in the repository.  @a targets is an array of
 * <tt>const char *</tt> paths - either all working copy paths or all URLs.
 * All @a targets must be in the same repository.
 *
 * If the targets are WC paths, and @a break_lock is false, the working
 * copy must contain a locks for each target.
 * If this is not the case, or the working copy lock doesn't match the
 * lock token in the repository, an error will be signaled.
 *
 * If the targets are URLs, the locks may be broken even if @a break_lock
 * is false, but only if the lock owner is the same as the
 * authenticated user.
 *
 * If @a break_lock is true, the locks will be broken in the
 * repository.  In both cases, the locks, if any, will be removed from
 * the working copy if the targets are WC paths.
 *
 * The notification functions in @a ctx will be called for each
 * target.  If the target was successfully unlocked, @c
 * svn_wc_notify_unlocked will be used.  Else, if the error is
 * directly related to unlocking the path (see @c
 * SVN_ERR_IS_UNLOCK_ERROR), @c svn_wc_notify_failed_unlock will be
 * used and the error will be passed in the notification structure.

 * Use @a pool for temporary allocations.
 *
 * @since New in 1.2.
 */
svn_error_t *
svn_client_unlock(const apr_array_header_t *targets,
                  svn_boolean_t break_lock,
                  svn_client_ctx_t *ctx,
                  apr_pool_t *pool);

/** @} */

/**
 * @defgroup Info
 *
 * @{
 */

/**
 * A structure which describes various system-generated metadata about
 * a working-copy path or URL.
 *
 * @note Fields may be added to the end of this structure in future
 * versions.  Therefore, users shouldn't allocate structures of this
 * type, to preserve binary compatibility.
 *
 * @since New in 1.2.
 */
typedef struct svn_info_t
{
  /** Where the item lives in the repository. */
  const char *URL;

  /** The revision of the object.  If path_or_url is a working-copy
   * path, then this is its current working revnum.  If path_or_url
   * is a URL, then this is the repos revision that path_or_url lives in. */
  svn_revnum_t rev;

  /** The node's kind. */
  svn_node_kind_t kind;

  /** The root URL of the repository. */
  const char *repos_root_URL;
  
  /** The repository's UUID. */
  const char *repos_UUID;

  /** The last revision in which this object changed. */
  svn_revnum_t last_changed_rev;
  
  /** The date of the last_changed_rev. */
  apr_time_t last_changed_date;
  
  /** The author of the last_changed_rev. */
  const char *last_changed_author;

  /** An exclusive lock, if present.  Could be either local or remote. */
  svn_lock_t *lock;

  /** Whether or not to ignore the next 10 wc-specific fields. */
  svn_boolean_t has_wc_info;

  /**
   * @name Working-copy path fields
   * These things only apply to a working-copy path.
   * See svn_wc_entry_t for explanations.
   * @{
   */
  svn_wc_schedule_t schedule;
  const char *copyfrom_url;
  svn_revnum_t copyfrom_rev;
  apr_time_t text_time;
  apr_time_t prop_time;
  const char *checksum;
  const char *conflict_old;
  const char *conflict_new;
  const char *conflict_wrk;
  const char *prejfile;

  /* @since New in 1.5. */
  const char *changelist;
  svn_depth_t depth;
  /** @} */

} svn_info_t;


/**
 * The callback invoked by svn_client_info().  Each invocation
 * describes @a path with the information present in @a info.  Note
 * that any fields within @a info may be NULL if information is
 * unavailable.  Use @a pool for all temporary allocation.
 *
 * @since New in 1.2.
 */
typedef svn_error_t *(*svn_info_receiver_t)
  (void *baton,
   const char *path,
   const svn_info_t *info,
   apr_pool_t *pool);

/** 
 * Return a duplicate of @a info, allocated in @a pool. No part of the new
 * structure will be shared with @a info.
 *
 * @since New in 1.3.
 */
svn_info_t *
svn_info_dup(const svn_info_t *info, apr_pool_t *pool);

/**
 * Invoke @a receiver with @a receiver_baton to return information
 * about @a path_or_url in @a revision.  The information returned is
 * system-generated metadata, not the sort of "property" metadata
 * created by users.  See @c svn_info_t.
 *
 * If both revision arguments are either @c
 * svn_opt_revision_unspecified or NULL, then information will be
 * pulled solely from the working copy; no network connections will be
 * made.
 *
 * Otherwise, information will be pulled from a repository.  The
 * actual node revision selected is determined by the @a path_or_url
 * as it exists in @a peg_revision.  If @a peg_revision->kind is @c
 * svn_opt_revision_unspecified, then it defaults to @c
 * svn_opt_revision_head for URLs or @c svn_opt_revision_working for
 * WC targets.
 *
 * If @a path_or_url is not a local path, then if @a revision is of
 * kind @c svn_opt_revision_previous (or some other kind that requires
 * a local path), an error will be returned, because the desired
 * revision cannot be determined.
 *
 * Use the authentication baton cached in @a ctx to authenticate
 * against the repository.
 *
 * If @a recurse is true (and @a path_or_url is a directory) this will
 * be a recursive operation, invoking @a receiver on each child.
 *
 * ### TODO: I don't see any compelling reason to switch to
 * ### depth-style instead of recurse-style control here
 *
 * @since New in 1.2.
 */
svn_error_t *
svn_client_info(const char *path_or_url,
                const svn_opt_revision_t *peg_revision,
                const svn_opt_revision_t *revision,
                svn_info_receiver_t receiver,
                void *receiver_baton,
                svn_boolean_t recurse,
                svn_client_ctx_t *ctx,
                apr_pool_t *pool);

/** @} */

/** @} end group: Client working copy management */

/**
 *
 * @defgroup clnt_sessions Client session related functions
 *
 * @{
 *
 */


/* Converting paths to URLs. */

/** Set @a *url to the URL for @a path_or_url.
 *
 * If @a path_or_url is already a URL, set @a *url to @a path_or_url.
 *
 * If @a path_or_url is a versioned item, set @a *url to @a
 * path_or_url's entry URL.  If @a path_or_url is unversioned (has
 * no entry), set @a *url to null.
 */
svn_error_t *
svn_client_url_from_path(const char **url,
                         const char *path_or_url,
                         apr_pool_t *pool);




/* Fetching repository UUIDs. */

/** Get repository @a uuid for @a url.
 *
 * Use a @a pool to open a temporary RA session to @a url, discover the
 * repository uuid, and free the session.  Return the uuid in @a uuid,
 * allocated in @a pool.  @a ctx is required for possible repository
 * authentication.
 */
svn_error_t *
svn_client_uuid_from_url(const char **uuid,
                         const char *url,
                         svn_client_ctx_t *ctx,
                         apr_pool_t *pool);


/** Return the repository @a uuid for working-copy @a path, allocated
 * in @a pool.  Use @a adm_access to retrieve the uuid from @a path's
 * entry; if not present in the entry, then call
 * svn_client_uuid_from_url() to retrieve, using the entry's URL.  @a
 * ctx is required for possible repository authentication.
 *
 * @note The only reason this function falls back on
 * svn_client_uuid_from_url() is for compatibility purposes.  Old
 * working copies may not have uuids in the entries file.
 */
svn_error_t *
svn_client_uuid_from_path(const char **uuid,
                          const char *path,
                          svn_wc_adm_access_t *adm_access,
                          svn_client_ctx_t *ctx,
                          apr_pool_t *pool);


/* Opening RA sessions. */

/** Open an RA session rooted at @a url, and return it in @a *session.
 *
 * Use the authentication baton stored in @a ctx for authentication.
 * @a *session is allocated in @a pool.
 *
 * @since New in 1.3.
 *
 * @note This function is similar to svn_ra_open2(), but the caller avoids
 * having to providing its own callback functions.
 */
svn_error_t *
svn_client_open_ra_session(svn_ra_session_t **session,
                           const char *url,
                           svn_client_ctx_t *ctx,
                           apr_pool_t *pool);


/** @} end group: Client session related functions */

#ifdef __cplusplus
}
#endif /* __cplusplus */

#endif  /* SVN_CLIENT_H */<|MERGE_RESOLUTION|>--- conflicted
+++ resolved
@@ -2197,8 +2197,6 @@
                               svn_client_ctx_t *ctx,
                               apr_pool_t *pool);
 
-<<<<<<< HEAD
-=======
 /** @} */
 
 /**
@@ -2206,7 +2204,6 @@
  *
  * @{
  */
->>>>>>> d345ef54
 
 /** Merge changes from @a source1/@a revision1 to @a source2/@a revision2 into 
  * the working-copy path @a target_wcpath.
