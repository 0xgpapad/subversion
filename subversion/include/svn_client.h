/**
 * @copyright
 * ====================================================================
 *    Licensed to the Apache Software Foundation (ASF) under one
 *    or more contributor license agreements.  See the NOTICE file
 *    distributed with this work for additional information
 *    regarding copyright ownership.  The ASF licenses this file
 *    to you under the Apache License, Version 2.0 (the
 *    "License"); you may not use this file except in compliance
 *    with the License.  You may obtain a copy of the License at
 *
 *      http://www.apache.org/licenses/LICENSE-2.0
 *
 *    Unless required by applicable law or agreed to in writing,
 *    software distributed under the License is distributed on an
 *    "AS IS" BASIS, WITHOUT WARRANTIES OR CONDITIONS OF ANY
 *    KIND, either express or implied.  See the License for the
 *    specific language governing permissions and limitations
 *    under the License.
 * ====================================================================
 * @endcopyright
 *
 * @file svn_client.h
 * @brief Subversion's client library
 *
 * Requires:  The working copy library and repository access library.
 * Provides:  Broad wrappers around working copy library functionality.
 * Used By:   Client programs.
 */

#ifndef SVN_CLIENT_H
#define SVN_CLIENT_H

#include <apr.h>
#include <apr_pools.h>
#include <apr_hash.h>
#include <apr_tables.h>
#include <apr_getopt.h>
#include <apr_file_io.h>
#include <apr_time.h>

#include "svn_types.h"
#include "svn_string.h"
#include "svn_wc.h"
#include "svn_opt.h"
#include "svn_version.h"
#include "svn_ra.h"
#include "svn_diff.h"
#include "svn_auth.h"

#ifdef __cplusplus
extern "C" {
#endif /* __cplusplus */



/**
 * Get libsvn_client version information.
 *
 * @since New in 1.1.
 */
const svn_version_t *
svn_client_version(void);

/** Client supporting functions
 *
 * @defgroup clnt_support Client supporting subsystem
 *
 * @{
 */


/*** Authentication stuff ***/

/**  The new authentication system allows the RA layer to "pull"
 *   information as needed from libsvn_client.
 *
 *   @deprecated Replaced by the svn_auth_* functions.
 *   @see auth_fns
 *
 *   @defgroup auth_fns_depr (deprecated) AuthZ client subsystem
 *
 *   @{
 */

/** Create and return @a *provider, an authentication provider of type
 * svn_auth_cred_simple_t that gets information by prompting the user
 * with @a prompt_func and @a prompt_baton.  Allocate @a *provider in
 * @a pool.
 *
 * If both #SVN_AUTH_PARAM_DEFAULT_USERNAME and
 * #SVN_AUTH_PARAM_DEFAULT_PASSWORD are defined as runtime
 * parameters in the @c auth_baton, then @a *provider will return the
 * default arguments when svn_auth_first_credentials() is called.  If
 * svn_auth_first_credentials() fails, then @a *provider will
 * re-prompt @a retry_limit times (via svn_auth_next_credentials()).
 * For infinite retries, set @a retry_limit to value less than 0.
 *
 * @deprecated Provided for backward compatibility with the 1.3 API.
 * Use svn_auth_get_simple_prompt_provider() instead.
 */
SVN_DEPRECATED
void
svn_client_get_simple_prompt_provider(
  svn_auth_provider_object_t **provider,
  svn_auth_simple_prompt_func_t prompt_func,
  void *prompt_baton,
  int retry_limit,
  apr_pool_t *pool);


/** Create and return @a *provider, an authentication provider of type
 * #svn_auth_cred_username_t that gets information by prompting the
 * user with @a prompt_func and @a prompt_baton.  Allocate @a *provider
 * in @a pool.
 *
 * If #SVN_AUTH_PARAM_DEFAULT_USERNAME is defined as a runtime
 * parameter in the @c auth_baton, then @a *provider will return the
 * default argument when svn_auth_first_credentials() is called.  If
 * svn_auth_first_credentials() fails, then @a *provider will
 * re-prompt @a retry_limit times (via svn_auth_next_credentials()).
 * For infinite retries, set @a retry_limit to value less than 0.
 *
 * @deprecated Provided for backward compatibility with the 1.3 API.
 * Use svn_auth_get_username_prompt_provider() instead.
 */
SVN_DEPRECATED
void
svn_client_get_username_prompt_provider(
  svn_auth_provider_object_t **provider,
  svn_auth_username_prompt_func_t prompt_func,
  void *prompt_baton,
  int retry_limit,
  apr_pool_t *pool);


/** Create and return @a *provider, an authentication provider of type
 * #svn_auth_cred_simple_t that gets/sets information from the user's
 * ~/.subversion configuration directory.  Allocate @a *provider in
 * @a pool.
 *
 * If a default username or password is available, @a *provider will
 * honor them as well, and return them when
 * svn_auth_first_credentials() is called.  (see
 * #SVN_AUTH_PARAM_DEFAULT_USERNAME and #SVN_AUTH_PARAM_DEFAULT_PASSWORD).
 *
 * @deprecated Provided for backward compatibility with the 1.3 API.
 * Use svn_auth_get_simple_provider2() instead.
 */
SVN_DEPRECATED
void
svn_client_get_simple_provider(svn_auth_provider_object_t **provider,
                               apr_pool_t *pool);


#if (defined(WIN32) && !defined(__MINGW32__)) || defined(DOXYGEN) || defined(CTYPESGEN) || defined(SWIG)
/**
 * Create and return @a *provider, an authentication provider of type
 * #svn_auth_cred_simple_t that gets/sets information from the user's
 * ~/.subversion configuration directory.  Allocate @a *provider in
 * @a pool.
 *
 * This is like svn_client_get_simple_provider(), except that, when
 * running on Window 2000 or newer (or any other Windows version that
 * includes the CryptoAPI), the provider encrypts the password before
 * storing it to disk. On earlier versions of Windows, the provider
 * does nothing.
 *
 * @since New in 1.2.
 * @note This function is only available on Windows.
 *
 * @note An administrative password reset may invalidate the account's
 * secret key. This function will detect that situation and behave as
 * if the password were not cached at all.
 *
 * @deprecated Provided for backward compatibility with the 1.3 API.
 * Use svn_auth_get_windows_simple_provider() instead.
 */
SVN_DEPRECATED
void
svn_client_get_windows_simple_provider(svn_auth_provider_object_t **provider,
                                       apr_pool_t *pool);
#endif /* WIN32 && !__MINGW32__ || DOXYGEN || CTYPESGEN || SWIG */

/** Create and return @a *provider, an authentication provider of type
 * #svn_auth_cred_username_t that gets/sets information from a user's
 * ~/.subversion configuration directory.  Allocate @a *provider in
 * @a pool.
 *
 * If a default username is available, @a *provider will honor it,
 * and return it when svn_auth_first_credentials() is called.  (see
 * #SVN_AUTH_PARAM_DEFAULT_USERNAME).
 *
 * @deprecated Provided for backward compatibility with the 1.3 API.
 * Use svn_auth_get_username_provider() instead.
 */
SVN_DEPRECATED
void
svn_client_get_username_provider(svn_auth_provider_object_t **provider,
                                 apr_pool_t *pool);


/** Create and return @a *provider, an authentication provider of type
 * #svn_auth_cred_ssl_server_trust_t, allocated in @a pool.
 *
 * @a *provider retrieves its credentials from the configuration
 * mechanism.  The returned credential is used to override SSL
 * security on an error.
 *
 * @deprecated Provided for backward compatibility with the 1.3 API.
 * Use svn_auth_get_ssl_server_trust_file_provider() instead.
 */
SVN_DEPRECATED
void
svn_client_get_ssl_server_trust_file_provider(
  svn_auth_provider_object_t **provider,
  apr_pool_t *pool);


/** Create and return @a *provider, an authentication provider of type
 * #svn_auth_cred_ssl_client_cert_t, allocated in @a pool.
 *
 * @a *provider retrieves its credentials from the configuration
 * mechanism.  The returned credential is used to load the appropriate
 * client certificate for authentication when requested by a server.
 *
 * @deprecated Provided for backward compatibility with the 1.3 API.
 * Use svn_auth_get_ssl_client_cert_file_provider() instead.
 */
SVN_DEPRECATED
void
svn_client_get_ssl_client_cert_file_provider(
  svn_auth_provider_object_t **provider,
  apr_pool_t *pool);


/** Create and return @a *provider, an authentication provider of type
 * #svn_auth_cred_ssl_client_cert_pw_t, allocated in @a pool.
 *
 * @a *provider retrieves its credentials from the configuration
 * mechanism.  The returned credential is used when a loaded client
 * certificate is protected by a passphrase.
 *
 * @deprecated Provided for backward compatibility with the 1.3 API.
 * Use svn_auth_get_ssl_client_cert_pw_file_provider2() instead.
 */
SVN_DEPRECATED
void
svn_client_get_ssl_client_cert_pw_file_provider(
  svn_auth_provider_object_t **provider,
  apr_pool_t *pool);


/** Create and return @a *provider, an authentication provider of type
 * #svn_auth_cred_ssl_server_trust_t, allocated in @a pool.
 *
 * @a *provider retrieves its credentials by using the @a prompt_func
 * and @a prompt_baton.  The returned credential is used to override
 * SSL security on an error.
 *
 * @deprecated Provided for backward compatibility with the 1.3 API.
 * Use svn_auth_get_ssl_server_trust_prompt_provider() instead.
 */
SVN_DEPRECATED
void
svn_client_get_ssl_server_trust_prompt_provider(
  svn_auth_provider_object_t **provider,
  svn_auth_ssl_server_trust_prompt_func_t prompt_func,
  void *prompt_baton,
  apr_pool_t *pool);


/** Create and return @a *provider, an authentication provider of type
 * #svn_auth_cred_ssl_client_cert_t, allocated in @a pool.
 *
 * @a *provider retrieves its credentials by using the @a prompt_func
 * and @a prompt_baton.  The returned credential is used to load the
 * appropriate client certificate for authentication when requested by
 * a server.  The prompt will be retried @a retry_limit times.
 * For infinite retries, set @a retry_limit to value less than 0.
 *
 * @deprecated Provided for backward compatibility with the 1.3 API.
 * Use svn_auth_get_ssl_client_cert_prompt_provider() instead.
 */
SVN_DEPRECATED
void
svn_client_get_ssl_client_cert_prompt_provider(
  svn_auth_provider_object_t **provider,
  svn_auth_ssl_client_cert_prompt_func_t prompt_func,
  void *prompt_baton,
  int retry_limit,
  apr_pool_t *pool);


/** Create and return @a *provider, an authentication provider of type
 * #svn_auth_cred_ssl_client_cert_pw_t, allocated in @a pool.
 *
 * @a *provider retrieves its credentials by using the @a prompt_func
 * and @a prompt_baton.  The returned credential is used when a loaded
 * client certificate is protected by a passphrase.  The prompt will
 * be retried @a retry_limit times. For infinite retries, set @a retry_limit
 * to value less than 0.
 *
 * @deprecated Provided for backward compatibility with the 1.3 API.
 * Use svn_auth_get_ssl_client_cert_pw_prompt_provider() instead.
 */
SVN_DEPRECATED
void
svn_client_get_ssl_client_cert_pw_prompt_provider(
  svn_auth_provider_object_t **provider,
  svn_auth_ssl_client_cert_pw_prompt_func_t prompt_func,
  void *prompt_baton,
  int retry_limit,
  apr_pool_t *pool);

/** @} */

/**
 * Revisions and Peg Revisions
 *
 * @defgroup clnt_revisions Revisions and Peg Revisions
 *
 * A brief word on operative and peg revisions.
 *
 * If the kind of the peg revision is #svn_opt_revision_unspecified, then it
 * defaults to #svn_opt_revision_head for URLs and #svn_opt_revision_working
 * for local paths.
 *
 * For deeper insight, please see the
 * <a href="http://svnbook.red-bean.com/nightly/en/svn.advanced.pegrevs.html">
 * Peg and Operative Revisions</a> section of the Subversion Book.
 */

/**
 * Commit operations
 *
 * @defgroup clnt_commit Client commit subsystem
 *
 * @{
 */

/** This is a structure which stores a filename and a hash of property
 * names and values.
 *
 * @deprecated Provided for backward compatibility with the 1.4 API.
 */
typedef struct svn_client_proplist_item_t
{
  /** The name of the node on which these properties are set. */
  svn_stringbuf_t *node_name;

  /** A hash of (const char *) property names, and (svn_string_t *) property
   * values. */
  apr_hash_t *prop_hash;

} svn_client_proplist_item_t;

/**
 * The callback invoked by svn_client_proplist3().  Each invocation
 * describes the property specified by @a item.  Use @a pool for all
 * temporary allocation.
 *
 * @since New in 1.5.
 */
typedef svn_error_t *(*svn_proplist_receiver_t)(
  void *baton,
  const char *path,
  apr_hash_t *prop_hash,
  apr_pool_t *pool);

/**
 * Return a duplicate of @a item, allocated in @a pool. No part of the new
 * structure will be shared with @a item.
 *
 * @since New in 1.3.
 *
 * @deprecated Provided for backward compatibility with the 1.4 API.
 */
SVN_DEPRECATED
svn_client_proplist_item_t *
svn_client_proplist_item_dup(const svn_client_proplist_item_t *item,
                             apr_pool_t *pool);

/** Information about commits passed back to client from this module.
 *
 * @deprecated Provided for backward compatibility with the 1.2 API.
 */
typedef struct svn_client_commit_info_t
{
  /** just-committed revision. */
  svn_revnum_t revision;

  /** server-side date of the commit. */
  const char *date;

  /** author of the commit. */
  const char *author;

} svn_client_commit_info_t;


/**
 * @name Commit state flags
 * @brief State flags for use with the #svn_client_commit_item3_t structure
 * (see the note about the namespace for that structure, which also
 * applies to these flags).
 * @{
 */
#define SVN_CLIENT_COMMIT_ITEM_ADD         0x01
#define SVN_CLIENT_COMMIT_ITEM_DELETE      0x02
#define SVN_CLIENT_COMMIT_ITEM_TEXT_MODS   0x04
#define SVN_CLIENT_COMMIT_ITEM_PROP_MODS   0x08
#define SVN_CLIENT_COMMIT_ITEM_IS_COPY     0x10
/** @since New in 1.2. */
#define SVN_CLIENT_COMMIT_ITEM_LOCK_TOKEN  0x20
/** @} */

/** The commit candidate structure.
 *
 * In order to avoid backwards compatibility problems clients should use
 * svn_client_commit_item3_create() to allocate and initialize this
 * structure instead of doing so themselves.
 *
 * @since New in 1.5.
 */
typedef struct svn_client_commit_item3_t
{
  /* IMPORTANT: If you extend this structure, add new fields to the end. */

  /** absolute working-copy path of item */
  const char *path;

  /** node kind (dir, file) */
  svn_node_kind_t kind;

  /** commit URL for this item */
  const char *url;

  /** revision of textbase */
  svn_revnum_t revision;

  /** copyfrom-url or NULL if not a copied item */
  const char *copyfrom_url;

  /** copyfrom-rev, valid when copyfrom_url != NULL */
  svn_revnum_t copyfrom_rev;

  /** state flags */
  apr_byte_t state_flags;

  /** An array of #svn_prop_t *'s, which are incoming changes from
   * the repository to WC properties.  These changes are applied
   * post-commit.
   *
   * When adding to this array, allocate the #svn_prop_t and its
   * contents in @c incoming_prop_changes->pool, so that it has the
   * same lifetime as this data structure.
   *
   * See http://subversion.tigris.org/issues/show_bug.cgi?id=806 for a
   * description of what would happen if the post-commit process
   * didn't group these changes together with all other changes to the
   * item.
   */
  apr_array_header_t *incoming_prop_changes;

  /** An array of #svn_prop_t *'s, which are outgoing changes to
   * make to properties in the repository.  These extra property
   * changes are declared pre-commit, and applied to the repository as
   * part of a commit.
   *
   * When adding to this array, allocate the #svn_prop_t and its
   * contents in @c outgoing_prop_changes->pool, so that it has the
   * same lifetime as this data structure.
   */
  apr_array_header_t *outgoing_prop_changes;
} svn_client_commit_item3_t;

/** The commit candidate structure.
 *
 * @deprecated Provided for backward compatibility with the 1.4 API.
 */
typedef struct svn_client_commit_item2_t
{
  /** absolute working-copy path of item */
  const char *path;

  /** node kind (dir, file) */
  svn_node_kind_t kind;

  /** commit URL for this item */
  const char *url;

  /** revision of textbase */
  svn_revnum_t revision;

  /** copyfrom-url or NULL if not a copied item */
  const char *copyfrom_url;

  /** copyfrom-rev, valid when copyfrom_url != NULL */
  svn_revnum_t copyfrom_rev;

  /** state flags */
  apr_byte_t state_flags;

  /** Analogous to the #svn_client_commit_item3_t.incoming_prop_changes
   * field.
   */
  apr_array_header_t *wcprop_changes;
} svn_client_commit_item2_t;

/** The commit candidate structure.
 *
 * @deprecated Provided for backward compatibility with the 1.2 API.
 */
typedef struct svn_client_commit_item_t
{
  /** absolute working-copy path of item */
  const char *path;

  /** node kind (dir, file) */
  svn_node_kind_t kind;

  /** commit URL for this item */
  const char *url;

  /** revision (copyfrom-rev if _IS_COPY) */
  svn_revnum_t revision;

  /** copyfrom-url */
  const char *copyfrom_url;

  /** state flags */
  apr_byte_t state_flags;

  /** Analogous to the #svn_client_commit_item3_t.incoming_prop_changes
   * field.
   */
  apr_array_header_t *wcprop_changes;

} svn_client_commit_item_t;

/** Return a new commit item object, allocated in @a pool.
 *
 * In order to avoid backwards compatibility problems, this function
 * is used to initialize and allocate the #svn_client_commit_item3_t
 * structure rather than doing so explicitly, as the size of this
 * structure may change in the future.
 *
 * @since New in 1.6.
 */
svn_client_commit_item3_t *
svn_client_commit_item3_create(apr_pool_t *pool);

/** Like svn_client_commit_item3_create() but with a stupid "const"
 * qualifier on the returned structure, and it returns an error that
 * will never happen.
 *
 * @deprecated Provided for backward compatibility with the 1.5 API.
 */
svn_error_t *
svn_client_commit_item_create(const svn_client_commit_item3_t **item,
                              apr_pool_t *pool);

/**
 * Return a duplicate of @a item, allocated in @a pool. No part of the
 * new structure will be shared with @a item, except for the adm_access
 * member.
 *
 * @since New in 1.5.
 */
svn_client_commit_item3_t *
svn_client_commit_item3_dup(const svn_client_commit_item3_t *item,
                            apr_pool_t *pool);

/**
 * Return a duplicate of @a item, allocated in @a pool. No part of the new
 * structure will be shared with @a item.
 *
 * @deprecated Provided for backward compatibility with the 1.4 API.
 */
SVN_DEPRECATED
svn_client_commit_item2_t *
svn_client_commit_item2_dup(const svn_client_commit_item2_t *item,
                            apr_pool_t *pool);

/** Callback type used by commit-y operations to get a commit log message
 * from the caller.
 *
 * Set @a *log_msg to the log message for the commit, allocated in @a
 * pool, or @c NULL if wish to abort the commit process.  Set @a *tmp_file
 * to the path of any temporary file which might be holding that log
 * message, or @c NULL if no such file exists (though, if @a *log_msg is
 * @c NULL, this value is undefined).  The log message MUST be a UTF8
 * string with LF line separators.
 *
 * @a commit_items is a read-only array of #svn_client_commit_item3_t
 * structures, which may be fully or only partially filled-in,
 * depending on the type of commit operation.
 *
 * @a baton is provided along with the callback for use by the handler.
 *
 * All allocations should be performed in @a pool.
 *
 * @since New in 1.5.
 */
typedef svn_error_t *(*svn_client_get_commit_log3_t)(
  const char **log_msg,
  const char **tmp_file,
  const apr_array_header_t *commit_items,
  void *baton,
  apr_pool_t *pool);

/** Callback type used by commit-y operations to get a commit log message
 * from the caller.
 *
 * Set @a *log_msg to the log message for the commit, allocated in @a
 * pool, or @c NULL if wish to abort the commit process.  Set @a *tmp_file
 * to the path of any temporary file which might be holding that log
 * message, or @c NULL if no such file exists (though, if @a *log_msg is
 * @c NULL, this value is undefined).  The log message MUST be a UTF8
 * string with LF line separators.
 *
 * @a commit_items is a read-only array of #svn_client_commit_item2_t
 * structures, which may be fully or only partially filled-in,
 * depending on the type of commit operation.
 *
 * @a baton is provided along with the callback for use by the handler.
 *
 * All allocations should be performed in @a pool.
 *
 * @deprecated Provided for backward compatibility with the 1.3 API.
 */
typedef svn_error_t *(*svn_client_get_commit_log2_t)(
  const char **log_msg,
  const char **tmp_file,
  const apr_array_header_t *commit_items,
  void *baton,
  apr_pool_t *pool);

/** Callback type used by commit-y operations to get a commit log message
 * from the caller.
 *
 * Set @a *log_msg to the log message for the commit, allocated in @a
 * pool, or @c NULL if wish to abort the commit process.  Set @a *tmp_file
 * to the path of any temporary file which might be holding that log
 * message, or @c NULL if no such file exists (though, if @a *log_msg is
 * @c NULL, this value is undefined).  The log message MUST be a UTF8
 * string with LF line separators.
 *
 * @a commit_items is a read-only array of #svn_client_commit_item_t
 * structures, which may be fully or only partially filled-in,
 * depending on the type of commit operation.
 *
 * @a baton is provided along with the callback for use by the handler.
 *
 * All allocations should be performed in @a pool.
 *
 * @deprecated Provided for backward compatibility with the 1.2 API.
 */
typedef svn_error_t *(*svn_client_get_commit_log_t)(
  const char **log_msg,
  const char **tmp_file,
  apr_array_header_t *commit_items,
  void *baton,
  apr_pool_t *pool);

/** @} */

/**
 * Client blame
 *
 * @defgroup clnt_blame Client blame functionality
 *
 * @{
 */

/** Callback type used by svn_client_blame5() to notify the caller
 * that line @a line_no of the blamed file was last changed in @a revision
 * which has the revision properties @a rev_props, and that the contents were
 * @a line.
 *
 * @a start_revnum and @a end_revnum contain the start and end revision 
 * number of the entire blame operation, as determined from the repository
 * inside svn_client_blame5(). This can be useful for the blame receiver 
 * to format the blame output.
 *
 * If svn_client_blame5() was called with @a include_merged_revisions set to
 * TRUE, @a merged_revision, @a merged_rev_props and @a merged_path will be
 * set, otherwise they will be NULL. @a merged_path will be set to the
 * absolute repository path.
 *
 * All allocations should be performed in @a pool.
 *
 * @note If there is no blame information for this line, @a revision will be
 * invalid and @a rev_props will be NULL. In this case @a local_change
 * will be true if the reason there is no blame information is that the line
 * was modified locally. In all other cases @a local_change will be false.
 *
 * @since New in 1.7.
 */
typedef svn_error_t *(*svn_client_blame_receiver3_t)(
  void *baton,
  svn_revnum_t start_revnum,
  svn_revnum_t end_revnum,
  apr_int64_t line_no,
  svn_revnum_t revision,
  apr_hash_t *rev_props,
  svn_revnum_t merged_revision,
  apr_hash_t *merged_rev_props,
  const char *merged_path,
  const char *line,
  svn_boolean_t local_change,
  apr_pool_t *pool);

/**
 * Similar to #svn_client_blame_receiver3_t, but with separate author and
 * date revision properties instead of all revision properties, and without
 * information about local changes.
 *
 * @deprecated Provided for backward compatibility with the 1.6 API.
 *
 * @since New in 1.5.
 */
typedef svn_error_t *(*svn_client_blame_receiver2_t)(
  void *baton,
  apr_int64_t line_no,
  svn_revnum_t revision,
  const char *author,
  const char *date,
  svn_revnum_t merged_revision,
  const char *merged_author,
  const char *merged_date,
  const char *merged_path,
  const char *line,
  apr_pool_t *pool);

/**
 * Similar to #svn_client_blame_receiver2_t, but without @a merged_revision,
 * @a merged_author, @a merged_date, or @a merged_path members.
 *
 * @note New in 1.4 is that the line is defined to contain only the line
 * content (and no [partial] EOLs; which was undefined in older versions).
 * Using this callback with svn_client_blame() or svn_client_blame2()
 * will still give you the old behaviour.
 *
 * @deprecated Provided for backward compatibility with the 1.4 API.
 */
typedef svn_error_t *(*svn_client_blame_receiver_t)(
  void *baton,
  apr_int64_t line_no,
  svn_revnum_t revision,
  const char *author,
  const char *date,
  const char *line,
  apr_pool_t *pool);


/** @} */

/**
 * Client diff
 *
 * @defgroup clnt_diff Client diff functionality
 *
 * @{
 */
/** The difference type in an svn_diff_summarize_t structure.
 *
 * @since New in 1.4.
 */
typedef enum svn_client_diff_summarize_kind_t
{
  /** An item with no text modifications */
  svn_client_diff_summarize_kind_normal,

  /** An added item */
  svn_client_diff_summarize_kind_added,

  /** An item with text modifications */
  svn_client_diff_summarize_kind_modified,

  /** A deleted item */
  svn_client_diff_summarize_kind_deleted
} svn_client_diff_summarize_kind_t;


/** A struct that describes the diff of an item. Passed to
 * #svn_client_diff_summarize_func_t.
 *
 * @note Fields may be added to the end of this structure in future
 * versions.  Therefore, users shouldn't allocate structures of this
 * type, to preserve binary compatibility.
 *
 * @since New in 1.4.
 */
typedef struct svn_client_diff_summarize_t
{
  /** Path relative to the target.  If the target is a file, path is
   * the empty string. */
  const char *path;

  /** Change kind */
  svn_client_diff_summarize_kind_t summarize_kind;

  /** Properties changed?  For consistency with 'svn status' output,
   * this should be false if summarize_kind is _added or _deleted. */
  svn_boolean_t prop_changed;

  /** File or dir */
  svn_node_kind_t node_kind;
} svn_client_diff_summarize_t;

/**
 * Return a duplicate of @a diff, allocated in @a pool. No part of the new
 * structure will be shared with @a diff.
 *
 * @since New in 1.4.
 */
svn_client_diff_summarize_t *
svn_client_diff_summarize_dup(const svn_client_diff_summarize_t *diff,
                              apr_pool_t *pool);


/** A callback used in svn_client_diff_summarize3() and
 * svn_client_diff_summarize_peg3() for reporting a @a diff summary.
 *
 * All allocations should be performed in @a pool.
 *
 * @a baton is a closure object; it should be provided by the implementation,
 * and passed by the caller.
 *
 * @since New in 1.4.
 */
typedef svn_error_t *(*svn_client_diff_summarize_func_t)(
  const svn_client_diff_summarize_t *diff,
  void *baton,
  apr_pool_t *pool);



/** @} */


/**
 * Client context
 *
 * @defgroup clnt_ctx Client context management
 *
 * @{
 */

/** A client context structure, which holds client specific callbacks,
 * batons, serves as a cache for configuration options, and other various
 * and sundry things.  In order to avoid backwards compatibility problems
 * clients should use svn_client_create_context() to allocate and
 * initialize this structure instead of doing so themselves.
 */
typedef struct svn_client_ctx_t
{
  /** main authentication baton. */
  svn_auth_baton_t *auth_baton;

  /** notification callback function.
   * This will be called by notify_func2() by default.
   * @deprecated Provided for backward compatibility with the 1.1 API.
   * Use @c notify_func2 instead. */
  svn_wc_notify_func_t notify_func;

  /** notification callback baton for notify_func()
   * @deprecated Provided for backward compatibility with the 1.1 API.
   * Use @c notify_baton2 instead */
  void *notify_baton;

  /** Log message callback function.  NULL means that Subversion
    * should try not attempt to fetch a log message.
    * @deprecated Provided for backward compatibility with the 1.2 API.
    * Use @c log_msg_func2 instead. */
  svn_client_get_commit_log_t log_msg_func;

  /** log message callback baton
    * @deprecated Provided for backward compatibility with the 1.2 API.
    * Use @c log_msg_baton2 instead. */
  void *log_msg_baton;

  /** a hash mapping of <tt>const char *</tt> configuration file names to
   * #svn_config_t *'s. For example, the '~/.subversion/config' file's
   * contents should have the key "config".  May be left unset (or set to
   * NULL) to use the built-in default settings and not use any configuration.
   */
  apr_hash_t *config;

  /** a callback to be used to see if the client wishes to cancel the running
   * operation. */
  svn_cancel_func_t cancel_func;

  /** a baton to pass to the cancellation callback. */
  void *cancel_baton;

  /** notification function, defaulting to a function that forwards
   * to notify_func().  If @a NULL, it will not be invoked.
   * @since New in 1.2. */
  svn_wc_notify_func2_t notify_func2;

  /** notification baton for notify_func2().
   * @since New in 1.2. */
  void *notify_baton2;

  /** Log message callback function. NULL means that Subversion
   *   should try log_msg_func.
   * @since New in 1.3. */
  svn_client_get_commit_log2_t log_msg_func2;

  /** callback baton for log_msg_func2
   * @since New in 1.3. */
  void *log_msg_baton2;

  /** Notification callback for network progress information.
   * May be NULL if not used.
   * @since New in 1.3. */
  svn_ra_progress_notify_func_t progress_func;

  /** Callback baton for progress_func.
   * @since New in 1.3. */
  void *progress_baton;

  /** Log message callback function. NULL means that Subversion
   *   should try @c log_msg_func2, then @c log_msg_func.
   * @since New in 1.5. */
  svn_client_get_commit_log3_t log_msg_func3;

  /** The callback baton for @c log_msg_func3.
   * @since New in 1.5. */
  void *log_msg_baton3;

  /** MIME types map.
   * @since New in 1.5. */
  apr_hash_t *mimetypes_map;

  /** Conflict resolution callback and baton, if available.
   * @since New in 1.5. */
  svn_wc_conflict_resolver_func_t conflict_func;
  void *conflict_baton;

  /** Custom client name string, or @c NULL.
   * @since New in 1.5. */
  const char *client_name;

  /** A working copy context for the client operation to use.
   * This is initialized by svn_client_create_context() and should never
   * be @c NULL.
   *
   * @since New in 1.7.  */
  svn_wc_context_t *wc_ctx;

} svn_client_ctx_t;

/** Initialize a client context.
 * Set @a *ctx to a client context object, allocated in @a pool, that
 * represents a particular instance of an svn client.
 *
 * In order to avoid backwards compatibility problems, clients must
 * use this function to initialize and allocate the
 * #svn_client_ctx_t structure rather than doing so themselves, as
 * the size of this structure may change in the future.
 *
 * The current implementation never returns error, but callers should
 * still check for error, for compatibility with future versions.
 */
svn_error_t *
svn_client_create_context(svn_client_ctx_t **ctx,
                          apr_pool_t *pool);

/** @} end group: Client context management */

/**
 * @name Authentication information file names
 *
 * Names of files that contain authentication information.
 *
 * These filenames are decided by libsvn_client, since this library
 * implements all the auth-protocols;  libsvn_wc does nothing but
 * blindly store and retrieve these files from protected areas.
 *
 * @defgroup clnt_auth_filenames Client authentication file names
 * @{
 */
#define SVN_CLIENT_AUTH_USERNAME            "username"
#define SVN_CLIENT_AUTH_PASSWORD            "password"
/** @} group end: Authentication information file names */

/** Client argument processing
 *
 * @defgroup clnt_cmdline Client command-line processing
 *
 * @{
 */

/**
 * Pull remaining target arguments from @a os into @a *targets_p,
 * converting them to UTF-8, followed by targets from @a known_targets
 * (which might come from, for example, the "--targets" command line option).
 *
 * Process each target in one of the following ways.  For a repository-
 * relative URL: resolve to a full URL, contacting the repository if
 * necessary to do so, and then treat as a full URL.  For a URL: do some
 * IRI-to-URI encoding and some auto-escaping, and canonicalize.  For a
 * local path: canonicalize case and path separators.
 *
 * Allocate @a *targets_p and its elements in @a pool.
 *
 * @a ctx is required for possible repository authentication.
 *
 * If a path has the same name as a Subversion working copy
 * administrative directory, return #SVN_ERR_RESERVED_FILENAME_SPECIFIED;
 * if multiple reserved paths are encountered, return a chain of
 * errors, all of which are #SVN_ERR_RESERVED_FILENAME_SPECIFIED.  Do
 * not return this type of error in a chain with any other type of
 * error, and if this is the only type of error encountered, complete
 * the operation before returning the error(s).
 *
 * @since New in 1.6
 */
svn_error_t *
svn_client_args_to_target_array(apr_array_header_t **targets_p,
                                apr_getopt_t *os,
                                const apr_array_header_t *known_targets,
                                svn_client_ctx_t *ctx,
                                apr_pool_t *pool);

/** @} group end: Client command-line processing */

/** @} */

/**
 * Client working copy management functions
 *
 * @defgroup clnt_wc Client working copy management
 *
 * @{
 */

/**
 * @defgroup clnt_wc_checkout Checkout
 *
 * @{
 */


/**
 * Checkout a working copy from a repository.
 *
 * @param[out] result_rev   If non-NULL, the value of the revision checked
 *              out form the repository.
 * @param[in] URL       The repository URL of the checkout source.
 * @param[in] path      The root of the new working copy.
 * @param[in] peg_revision  The peg revision.
 * @param[in] revision  The operative revision.
 * @param[in] depth     The depth of the operation.  If #svn_depth_unknown,
 *              then behave as if for #svn_depth_infinity, except in the case
 *              of resuming a previous checkout of @a path (i.e., updating),
 *              in which case use the depth of the existing working copy.
 * @param[in] ignore_externals  If @c TRUE, don't process externals
 *              definitions as part of this operation.
 * @param[in] allow_unver_obstructions  If @c TRUE, then tolerate existing
 *              unversioned items that obstruct incoming paths.  Only
 *              obstructions of the same type (file or dir) as the added
 *              item are tolerated.  The text of obstructing files is left
 *              as-is, effectively treating it as a user modification after
 *              the checkout.  Working properties of obstructing items are
 *              set equal to the base properties. <br>
 *              If @c FALSE, then abort if there are any unversioned
 *              obstructing items.
 * @param[in] ctx   The standard client context, used for authentication and
 *              notification.
 * @param[in] pool  Used for any temporary allocation.
 *
 * @return A pointer to an #svn_error_t of the type (this list is not
 *         exhaustive): <br>
 *         #SVN_ERR_UNSUPPORTED_FEATURE if @a URL refers to a file rather
 *         than a directory; <br>
 *         #SVN_ERR_RA_ILLEGAL_URL if @a URL does not exist; <br>
 *         #SVN_ERR_CLIENT_BAD_REVISION if @a revision is not one of
 *         #svn_opt_revision_number, #svn_opt_revision_head, or
 *         #svn_opt_revision_date. <br>
 *         If no error occurred, return #SVN_NO_ERROR.
 *
 * @since New in 1.5.
 *
 * @see #svn_depth_t <br> #svn_client_ctx_t <br> @ref clnt_revisions for
 *      a discussion of operative and peg revisions.
 */
svn_error_t *
svn_client_checkout3(svn_revnum_t *result_rev,
                     const char *URL,
                     const char *path,
                     const svn_opt_revision_t *peg_revision,
                     const svn_opt_revision_t *revision,
                     svn_depth_t depth,
                     svn_boolean_t ignore_externals,
                     svn_boolean_t allow_unver_obstructions,
                     svn_client_ctx_t *ctx,
                     apr_pool_t *pool);


/**
 * Similar to svn_client_checkout3() but with @a allow_unver_obstructions
 * always set to FALSE, and @a depth set according to @a recurse: if
 * @a recurse is TRUE, @a depth is #svn_depth_infinity, if @a recurse
 * is FALSE, @a depth is #svn_depth_files.
 *
 * @deprecated Provided for backward compatibility with the 1.4 API.
 */
SVN_DEPRECATED
svn_error_t *
svn_client_checkout2(svn_revnum_t *result_rev,
                     const char *URL,
                     const char *path,
                     const svn_opt_revision_t *peg_revision,
                     const svn_opt_revision_t *revision,
                     svn_boolean_t recurse,
                     svn_boolean_t ignore_externals,
                     svn_client_ctx_t *ctx,
                     apr_pool_t *pool);


/**
 * Similar to svn_client_checkout2(), but with @a peg_revision
 * always set to #svn_opt_revision_unspecified and
 * @a ignore_externals always set to FALSE.
 *
 * @deprecated Provided for backward compatibility with the 1.1 API.
 */
SVN_DEPRECATED
svn_error_t *
svn_client_checkout(svn_revnum_t *result_rev,
                    const char *URL,
                    const char *path,
                    const svn_opt_revision_t *revision,
                    svn_boolean_t recurse,
                    svn_client_ctx_t *ctx,
                    apr_pool_t *pool);
/** @} */

/**
 * @defgroup Update Bring a working copy up-to-date with a repository
 *
 * @{
 *
 */

/**
 * Update working trees @a paths to @a revision, authenticating with the
 * authentication baton cached in @a ctx.  @a paths is an array of const
 * char * paths to be updated.  Unversioned paths that are direct children
 * of a versioned path will cause an update that attempts to add that path;
 * other unversioned paths are skipped.  If @a result_revs is not NULL,
 * @a *result_revs will be set to an array of svn_revnum_t with each
 * element set to the revision to which @a revision was resolved for the
 * corresponding element of @a paths.
 *
 * @a revision must be of kind #svn_opt_revision_number,
 * #svn_opt_revision_head, or #svn_opt_revision_date.  If @a
 * revision does not meet these requirements, return the error
 * #SVN_ERR_CLIENT_BAD_REVISION.
 *
 * The paths in @a paths can be from multiple working copies from multiple
 * repositories, but even if they all come from the same repository there
 * is no guarantee that revision represented by #svn_opt_revision_head
 * will remain the same as each path is updated.
 *
 * If @a ignore_externals is set, don't process externals definitions
 * as part of this operation.
 *
 * If @a depth is #svn_depth_infinity, update fully recursively.
 * Else if it is #svn_depth_immediates or #svn_depth_files, update
 * each target and its file entries, but not its subdirectories.  Else
 * if #svn_depth_empty, update exactly each target, nonrecursively
 * (essentially, update the target's properties).
 *
 * If @a depth is #svn_depth_unknown, take the working depth from
 * @a paths and then behave as described above.
 *
 * If @a depth_is_sticky is set and @a depth is not
 * #svn_depth_unknown, then in addition to updating PATHS, also set
 * their sticky ambient depth value to @a depth.
 *
 * If @a allow_unver_obstructions is TRUE then the update tolerates
 * existing unversioned items that obstruct added paths.  Only
 * obstructions of the same type (file or dir) as the added item are
 * tolerated.  The text of obstructing files is left as-is, effectively
 * treating it as a user modification after the update.  Working
 * properties of obstructing items are set equal to the base properties.
 * If @a allow_unver_obstructions is FALSE then the update will abort
 * if there are any unversioned obstructing items.
 *
 * If @a make_parents is TRUE, create any non-existent parent
 * directories also by checking them out at depth=empty.
 *
 * If @a ctx->notify_func2 is non-NULL, invoke @a ctx->notify_func2 with
 * @a ctx->notify_baton2 for each item handled by the update, and also for
 * files restored from text-base.  If @a ctx->cancel_func is non-NULL, invoke
 * it passing @a ctx->cancel_baton at various places during the update.
 *
 * Use @a pool for any temporary allocation.
 *
 *  @todo  Multiple Targets
 *  - Up for debate:  an update on multiple targets is *not* atomic.
 *  Right now, svn_client_update only takes one path.  What's
 *  debatable is whether this should ever change.  On the one hand,
 *  it's kind of losing to have the client application loop over
 *  targets and call svn_client_update() on each one;  each call to
 *  update initializes a whole new repository session (network
 *  overhead, etc.)  On the other hand, it's a very simple
 *  implementation, and allows for the possibility that different
 *  targets may come from different repositories.
 *
 * @since New in 1.7.
 */
svn_error_t *
svn_client_update4(apr_array_header_t **result_revs,
                   const apr_array_header_t *paths,
                   const svn_opt_revision_t *revision,
                   svn_depth_t depth,
                   svn_boolean_t depth_is_sticky,
                   svn_boolean_t ignore_externals,
                   svn_boolean_t allow_unver_obstructions,
                   svn_boolean_t make_parents,
                   svn_client_ctx_t *ctx,
                   apr_pool_t *pool);

/**
 * Similar to svn_client_update4() but with @a make_parents always set
 * to FALSE.
 *
 * @deprecated Provided for backward compatibility with the 1.6 API.
 * @since New in 1.5.
 */
SVN_DEPRECATED
svn_error_t *
svn_client_update3(apr_array_header_t **result_revs,
                   const apr_array_header_t *paths,
                   const svn_opt_revision_t *revision,
                   svn_depth_t depth,
                   svn_boolean_t depth_is_sticky,
                   svn_boolean_t ignore_externals,
                   svn_boolean_t allow_unver_obstructions,
                   svn_client_ctx_t *ctx,
                   apr_pool_t *pool);

/**
 * Similar to svn_client_update3() but with @a allow_unver_obstructions
 * always set to FALSE, @a depth_is_sticky to FALSE, and @a depth set
 * according to @a recurse: if @a recurse is TRUE, set @a depth to
 * #svn_depth_infinity, if @a recurse is FALSE, set @a depth to
 * #svn_depth_files.
 *
 * @deprecated Provided for backward compatibility with the 1.4 API.
 */
SVN_DEPRECATED
svn_error_t *
svn_client_update2(apr_array_header_t **result_revs,
                   const apr_array_header_t *paths,
                   const svn_opt_revision_t *revision,
                   svn_boolean_t recurse,
                   svn_boolean_t ignore_externals,
                   svn_client_ctx_t *ctx,
                   apr_pool_t *pool);

/**
 * Similar to svn_client_update2() except that it accepts only a single
 * target in @a path, returns a single revision if @a result_rev is
 * not NULL, and @a ignore_externals is always set to FALSE.
 *
 * @deprecated Provided for backward compatibility with the 1.1 API.
 */
SVN_DEPRECATED
svn_error_t *
svn_client_update(svn_revnum_t *result_rev,
                  const char *path,
                  const svn_opt_revision_t *revision,
                  svn_boolean_t recurse,
                  svn_client_ctx_t *ctx,
                  apr_pool_t *pool);
/** @} */

/**
 * @defgroup Switch Switch a working copy to another location.
 *
 * @{
 */

/** Switch working tree @a path to @a url\@peg_revision at @a revision,
 * authenticating with the authentication baton cached in @a ctx.  If
 * @a result_rev is not @c NULL, set @a *result_rev to the value of
 * the revision to which the working copy was actually switched.
 *
 * Summary of purpose: this is normally used to switch a working
 * directory over to another line of development, such as a branch or
 * a tag.  Switching an existing working directory is more efficient
 * than checking out @a url from scratch.
 *
 * @a revision must be of kind #svn_opt_revision_number,
 * #svn_opt_revision_head, or #svn_opt_revision_date; otherwise,
 * return #SVN_ERR_CLIENT_BAD_REVISION.
 *
 * If @a depth is #svn_depth_infinity, switch fully recursively.
 * Else if it is #svn_depth_immediates, switch @a path and its file
 * children (if any), and switch subdirectories but do not update
 * them.  Else if #svn_depth_files, switch just file children,
 * ignoring subdirectories completely.  Else if #svn_depth_empty,
 * switch just @a path and touch nothing underneath it.
 *
 * If @a depth_is_sticky is set and @a depth is not
 * #svn_depth_unknown, then in addition to switching PATH, also set
 * its sticky ambient depth value to @a depth.
 *
 * If @a ignore_externals is set, don't process externals definitions
 * as part of this operation.
 *
 * If @a allow_unver_obstructions is TRUE then the switch tolerates
 * existing unversioned items that obstruct added paths.  Only
 * obstructions of the same type (file or dir) as the added item are
 * tolerated.  The text of obstructing files is left as-is, effectively
 * treating it as a user modification after the switch.  Working
 * properties of obstructing items are set equal to the base properties.
 * If @a allow_unver_obstructions is FALSE then the switch will abort
 * if there are any unversioned obstructing items.
 *
 * If @a ctx->notify_func2 is non-NULL, invoke it with @a ctx->notify_baton2
 * on paths affected by the switch.  Also invoke it for files may be restored
 * from the text-base because they were removed from the working copy.
 *
 * Use @a pool for any temporary allocation.
 *
 * @since New in 1.5.
 */
svn_error_t *
svn_client_switch2(svn_revnum_t *result_rev,
                   const char *path,
                   const char *url,
                   const svn_opt_revision_t *peg_revision,
                   const svn_opt_revision_t *revision,
                   svn_depth_t depth,
                   svn_boolean_t depth_is_sticky,
                   svn_boolean_t ignore_externals,
                   svn_boolean_t allow_unver_obstructions,
                   svn_client_ctx_t *ctx,
                   apr_pool_t *pool);


/**
 * Similar to svn_client_switch2() but with @a allow_unver_obstructions,
 * @a ignore_externals, and @a depth_is_sticky always set to FALSE,
 * and @a depth set according to @a recurse: if @a recurse is TRUE,
 * set @a depth to #svn_depth_infinity, if @a recurse is FALSE, set
 * @a depth to #svn_depth_files.
 *
 * @deprecated Provided for backward compatibility with the 1.4 API.
 */
SVN_DEPRECATED
svn_error_t *
svn_client_switch(svn_revnum_t *result_rev,
                  const char *path,
                  const char *url,
                  const svn_opt_revision_t *revision,
                  svn_boolean_t recurse,
                  svn_client_ctx_t *ctx,
                  apr_pool_t *pool);

/** @} */

/**
 * @defgroup Add Begin versioning files/directories in a working copy.
 *
 * @{
 */

/**
 * Schedule a working copy @a path for addition to the repository.
 *
 * If @a depth is  svn_depth_empty, add just @a path and nothing
 * below it.  If #svn_depth_files, add @a path and any file
 * children of @a path.  If #svn_depth_immediates, add @a path, any
 * file children, and any immediate subdirectories (but nothing
 * underneath those subdirectories).  If #svn_depth_infinity, add
 * @a path and everything under it fully recursively.
 *
 * @a path's parent must be under revision control already (unless
 * @a add_parents is TRUE), but @a path is not.  If @a recursive is
 * set, then assuming @a path is a directory, all of its contents will
 * be scheduled for addition as well.
 *
 * If @a force is not set and @a path is already under version
 * control, return the error #SVN_ERR_ENTRY_EXISTS.  If @a force is
 * set, do not error on already-versioned items.  When used on a
 * directory in conjunction with the @a recursive flag, this has the
 * effect of scheduling for addition unversioned files and directories
 * scattered deep within a versioned tree.
 *
 * If @a ctx->notify_func2 is non-NULL, then for each added item, call
 * @a ctx->notify_func2 with @a ctx->notify_baton2 and the path of the
 * added item.
 *
 * If @a no_ignore is FALSE, don't add any file or directory (or recurse
 * into any directory) that is unversioned and found by recursion (as
 * opposed to being the explicit target @a path) and whose name matches the
 * svn:ignore property on its parent directory or the global-ignores list in
 * @a ctx->config. If @a no_ignore is TRUE, do include such files and
 * directories. (Note that an svn:ignore property can influence this
 * behaviour only when recursing into an already versioned directory with @a
 * force.)
 *
 * If @a add_parents is TRUE, recurse up @a path's directory and look for
 * a versioned directory.  If found, add all intermediate paths between it
 * and @a path.  If not found, return #SVN_ERR_CLIENT_NO_VERSIONED_PARENTS. (### What?)
 *
 * @par Important:
 * This is a *scheduling* operation.  No changes will
 * happen to the repository until a commit occurs.  This scheduling
 * can be removed with svn_client_revert2().
 *
 * @since New in 1.5.
 */
svn_error_t *
svn_client_add4(const char *path,
                svn_depth_t depth,
                svn_boolean_t force,
                svn_boolean_t no_ignore,
                svn_boolean_t add_parents,
                svn_client_ctx_t *ctx,
                apr_pool_t *pool);

/**
 * Similar to svn_client_add4(), but with @a add_parents always set to
 * FALSE and @a depth set according to @a recursive: if TRUE, then
 * @a depth is #svn_depth_infinity, if FALSE, then #svn_depth_empty.
 *
 * @deprecated Provided for backward compatibility with the 1.4 API.
 */
SVN_DEPRECATED
svn_error_t *
svn_client_add3(const char *path,
                svn_boolean_t recursive,
                svn_boolean_t force,
                svn_boolean_t no_ignore,
                svn_client_ctx_t *ctx,
                apr_pool_t *pool);

/**
 * Similar to svn_client_add3(), but with @a no_ignore always set to
 * FALSE.
 *
 * @deprecated Provided for backward compatibility with the 1.2 API.
 */
SVN_DEPRECATED
svn_error_t *
svn_client_add2(const char *path,
                svn_boolean_t recursive,
                svn_boolean_t force,
                svn_client_ctx_t *ctx,
                apr_pool_t *pool);

/**
 * Similar to svn_client_add2(), but with @a force always set to FALSE.
 *
 * @deprecated Provided for backward compatibility with the 1.0 API.
 */
SVN_DEPRECATED
svn_error_t *
svn_client_add(const char *path,
               svn_boolean_t recursive,
               svn_client_ctx_t *ctx,
               apr_pool_t *pool);

/** @} */

/**
 * @defgroup Mkdir Create directories in a working copy or repository.
 *
 * @{
 */

/** Create a directory, either in a repository or a working copy.
 *
 * If @a paths contains URLs, use the authentication baton in @a ctx
 * and @a message to immediately attempt to commit the creation of the
 * directories in @a paths in the repository.
 *
 * Else, create the directories on disk, and attempt to schedule them
 * for addition (using svn_client_add(), whose docstring you should
 * read).
 *
 * If @a make_parents is TRUE, create any non-existent parent directories
 * also.
 *
 * If non-NULL, @a revprop_table is a hash table holding additional,
 * custom revision properties (<tt>const char *</tt> names mapped to
 * <tt>svn_string_t *</tt> values) to be set on the new revision in
 * the event that this is a committing operation.  This table cannot
 * contain any standard Subversion properties.
 *
 * @a ctx->log_msg_func3/@a ctx->log_msg_baton3 are a callback/baton
 * combo that this function can use to query for a commit log message
 * when one is needed.
 *
 * If @a ctx->notify_func2 is non-NULL, when the directory has been created
 * (successfully) in the working copy, call @a ctx->notify_func2 with
 * @a ctx->notify_baton2 and the path of the new directory.  Note that this is
 * only called for items added to the working copy.
 *
 * If @a commit_callback is non-NULL, then for each successful commit, call
 * @a commit_callback with @a commit_baton and a #svn_commit_info_t for
 * the commit.
 *
 * @since New in 1.7.
 */
svn_error_t *
svn_client_mkdir4(const apr_array_header_t *paths,
                  svn_boolean_t make_parents,
                  const apr_hash_t *revprop_table,
                  svn_commit_callback2_t commit_callback,
                  void *commit_baton,
                  svn_client_ctx_t *ctx,
                  apr_pool_t *pool);

/**
 * Similar to svn_client_mkdir4(), but returns the @a commit_info_p directly,
 * rather than through @a commit_callback.
 *
 * @since New in 1.5.
 * @deprecated Provided for backward compatibility with the 1.6 API.
 */
SVN_DEPRECATED
svn_error_t *
svn_client_mkdir3(svn_commit_info_t **commit_info_p,
                  const apr_array_header_t *paths,
                  svn_boolean_t make_parents,
                  const apr_hash_t *revprop_table,
                  svn_client_ctx_t *ctx,
                  apr_pool_t *pool);


/**
 * Same as svn_client_mkdir3(), but with @a make_parents always FALSE,
 * and @a revprop_table always NULL.
 *
 * @since New in 1.3.
 * @deprecated Provided for backward compatibility with the 1.4 API.
 */
SVN_DEPRECATED
svn_error_t *
svn_client_mkdir2(svn_commit_info_t **commit_info_p,
                  const apr_array_header_t *paths,
                  svn_client_ctx_t *ctx,
                  apr_pool_t *pool);

/**
 * Same as svn_client_mkdir2(), but takes the #svn_client_commit_info_t
 * type for @a commit_info_p.
 *
 * @deprecated Provided for backward compatibility with the 1.2 API.
 */
SVN_DEPRECATED
svn_error_t *
svn_client_mkdir(svn_client_commit_info_t **commit_info_p,
                 const apr_array_header_t *paths,
                 svn_client_ctx_t *ctx,
                 apr_pool_t *pool);

/** @} */

/**
 * @defgroup Delete Remove files/directories from a working copy or repository.
 *
 * @{
 */

/** Delete items from a repository or working copy.
 *
 * If the paths in @a paths are URLs, use the authentication baton in
 * @a ctx and @a ctx->log_msg_func3/@a ctx->log_msg_baton3 to
 * immediately attempt to commit a deletion of the URLs from the
 * repository.  Every path must belong to the same repository.
 *
 * Else, schedule the working copy paths in @a paths for removal from
 * the repository.  Each path's parent must be under revision control.
 * This is just a *scheduling* operation.  No changes will happen to
 * the repository until a commit occurs.  This scheduling can be
 * removed with svn_client_revert2(). If a path is a file it is
 * immediately removed from the working copy. If the path is a
 * directory it will remain in the working copy but all the files, and
 * all unversioned items, it contains will be removed. If @a force is
 * not set then this operation will fail if any path contains locally
 * modified and/or unversioned items. If @a force is set such items
 * will be deleted.
 *
 * If the paths are working copy paths and @a keep_local is TRUE then
 * the paths will not be removed from the working copy, only scheduled
 * for removal from the repository.  Once the scheduled deletion is
 * committed, they will appear as unversioned paths in the working copy.
 *
 * If non-NULL, @a revprop_table is a hash table holding additional,
 * custom revision properties (<tt>const char *</tt> names mapped to
 * <tt>svn_string_t *</tt> values) to be set on the new revision in
 * the event that this is a committing operation.  This table cannot
 * contain any standard Subversion properties.
 *
 * @a ctx->log_msg_func3/@a ctx->log_msg_baton3 are a callback/baton
 * combo that this function can use to query for a commit log message
 * when one is needed.
 *
 * If @a ctx->notify_func2 is non-NULL, then for each item deleted, call
 * @a ctx->notify_func2 with @a ctx->notify_baton2 and the path of the deleted
 * item.
 *
 * If @a commit_callback is non-NULL, then for each successful commit, call
 * @a commit_callback with @a commit_baton and a #svn_commit_info_t for
 * the commit.
 *
 * @since New in 1.7.
 */
svn_error_t *
svn_client_delete4(const apr_array_header_t *paths,
                   svn_boolean_t force,
                   svn_boolean_t keep_local,
                   const apr_hash_t *revprop_table,
                   svn_commit_callback2_t commit_callback,
                   void *commit_baton,
                   svn_client_ctx_t *ctx,
                   apr_pool_t *pool);

/**
 * Similar to svn_client_delete4(), but returns the @a commit_info_p directly,
 * rather than through @a commit_callback.
 *
 * @since New in 1.5.
 * @deprecated Provided for backward compatibility with the 1.6 API.
 */
SVN_DEPRECATED
svn_error_t *
svn_client_delete3(svn_commit_info_t **commit_info_p,
                   const apr_array_header_t *paths,
                   svn_boolean_t force,
                   svn_boolean_t keep_local,
                   const apr_hash_t *revprop_table,
                   svn_client_ctx_t *ctx,
                   apr_pool_t *pool);

/**
 * Similar to svn_client_delete3(), but with @a keep_local always set
 * to FALSE, and @a revprop_table passed as NULL.
 *
 * @deprecated Provided for backward compatibility with the 1.4 API.
 */
SVN_DEPRECATED
svn_error_t *
svn_client_delete2(svn_commit_info_t **commit_info_p,
                   const apr_array_header_t *paths,
                   svn_boolean_t force,
                   svn_client_ctx_t *ctx,
                   apr_pool_t *pool);

/**
 * Similar to svn_client_delete2(), but takes the #svn_client_commit_info_t
 * type for @a commit_info_p.
 *
 * @deprecated Provided for backward compatibility with the 1.2 API.
 */
SVN_DEPRECATED
svn_error_t *
svn_client_delete(svn_client_commit_info_t **commit_info_p,
                  const apr_array_header_t *paths,
                  svn_boolean_t force,
                  svn_client_ctx_t *ctx,
                  apr_pool_t *pool);


/** @} */

/**
 * @defgroup Import Import files into the repository.
 *
 * @{
 */

/** Import file or directory @a path into repository directory @a url at
 * head, authenticating with the authentication baton cached in @a ctx,
 * and using @a ctx->log_msg_func3/@a ctx->log_msg_baton3 to get a log message
 * for the (implied) commit.  If some components of @a url do not exist
 * then create parent directories as necessary.
 *
 * This function reads an unversioned tree from disk and skips any ".svn"
 * directories. Even if a file or directory being imported is part of an
 * existing WC, this function sees it as unversioned and does not notice any
 * existing Subversion properties in it.
 *
 * If @a path is a directory, the contents of that directory are
 * imported directly into the directory identified by @a url.  Note that the
 * directory @a path itself is not imported -- that is, the basename of
 * @a path is not part of the import.
 *
 * If @a path is a file, then the dirname of @a url is the directory
 * receiving the import.  The basename of @a url is the filename in the
 * repository.  In this case if @a url already exists, return error.
 *
 * If @a ctx->notify_func2 is non-NULL, then call @a ctx->notify_func2 with
 * @a ctx->notify_baton2 as the import progresses, with any of the following
 * actions: #svn_wc_notify_commit_added,
 * #svn_wc_notify_commit_postfix_txdelta.
 *
 * Use @a pool for any temporary allocation.
 *
 * If non-NULL, @a revprop_table is a hash table holding additional,
 * custom revision properties (<tt>const char *</tt> names mapped to
 * <tt>svn_string_t *</tt> values) to be set on the new revision.
 * This table cannot contain any standard Subversion properties.
 *
 * @a ctx->log_msg_func3/@a ctx->log_msg_baton3 are a callback/baton
 * combo that this function can use to query for a commit log message
 * when one is needed.
 *
 * If @a depth is #svn_depth_empty, import just @a path and nothing
 * below it.  If #svn_depth_files, import @a path and any file
 * children of @a path.  If #svn_depth_immediates, import @a path, any
 * file children, and any immediate subdirectories (but nothing
 * underneath those subdirectories).  If #svn_depth_infinity, import
 * @a path and everything under it fully recursively.
 *
 * If @a no_ignore is @c FALSE, don't import any file or directory (or
 * recurse into any directory) that is found by recursion (as opposed to
 * being the explicit target @a path) and whose name matches the
 * global-ignores list in @a ctx->config. If @a no_ignore is @c TRUE, do
 * include such files and directories. (Note that svn:ignore properties are
 * not involved, as auto-props cannot set properties on directories and even
 * if the target is part of a WC the import ignores any existing
 * properties.)
 *
 * If @a ignore_unknown_node_types is @c FALSE, ignore files of which the
 * node type is unknown, such as device files and pipes.
 *
 * If @a commit_callback is non-NULL, then for each successful commit, call
 * @a commit_callback with @a commit_baton and a #svn_commit_info_t for
 * the commit.
 *
 * @since New in 1.7.
 */
svn_error_t *
svn_client_import4(const char *path,
                   const char *url,
                   svn_depth_t depth,
                   svn_boolean_t no_ignore,
                   svn_boolean_t ignore_unknown_node_types,
                   const apr_hash_t *revprop_table,
                   svn_commit_callback2_t commit_callback,
                   void *commit_baton,
                   svn_client_ctx_t *ctx,
                   apr_pool_t *pool);

/**
 * Similar to svn_client_import4(), but returns the @a commit_info_p directly,
 * rather than through @a commit_callback.
 *
 * @since New in 1.5.
 * @deprecated Provided for backward compatibility with the 1.6 API.
 */
SVN_DEPRECATED
svn_error_t *
svn_client_import3(svn_commit_info_t **commit_info_p,
                   const char *path,
                   const char *url,
                   svn_depth_t depth,
                   svn_boolean_t no_ignore,
                   svn_boolean_t ignore_unknown_node_types,
                   const apr_hash_t *revprop_table,
                   svn_client_ctx_t *ctx,
                   apr_pool_t *pool);

/**
 * Similar to svn_client_import3(), but with @a ignore_unknown_node_types
 * always set to @c FALSE, @a revprop_table passed as NULL, and @a
 * depth set according to @a nonrecursive: if TRUE, then @a depth is
 * #svn_depth_files, else #svn_depth_infinity.
 *
 * @since New in 1.3.
 *
 * @deprecated Provided for backward compatibility with the 1.4 API
 */
SVN_DEPRECATED
svn_error_t *
svn_client_import2(svn_commit_info_t **commit_info_p,
                   const char *path,
                   const char *url,
                   svn_boolean_t nonrecursive,
                   svn_boolean_t no_ignore,
                   svn_client_ctx_t *ctx,
                   apr_pool_t *pool);

/**
 * Similar to svn_client_import2(), but with @a no_ignore always set
 * to FALSE and using the #svn_client_commit_info_t type for
 * @a commit_info_p.
 *
 * @deprecated Provided for backward compatibility with the 1.2 API.
 */
SVN_DEPRECATED
svn_error_t *
svn_client_import(svn_client_commit_info_t **commit_info_p,
                  const char *path,
                  const char *url,
                  svn_boolean_t nonrecursive,
                  svn_client_ctx_t *ctx,
                  apr_pool_t *pool);

/** @} */

/**
 * @defgroup Commit Commit local modifications to the repository.
 *
 * @{
 */

/**
 * Commit files or directories into repository, authenticating with
 * the authentication baton cached in @a ctx, and using
 * @a ctx->log_msg_func3/@a ctx->log_msg_baton3 to obtain the log message.
 * Set @a *commit_info_p to the results of the commit, allocated in @a pool.
 *
 * @a targets is an array of <tt>const char *</tt> paths to commit.  They
 * need not be canonicalized nor condensed; this function will take care of
 * that.  If @a targets has zero elements, then do nothing and return
 * immediately without error.
 *
 * If non-NULL, @a revprop_table is a hash table holding additional,
 * custom revision properties (<tt>const char *</tt> names mapped to
 * <tt>svn_string_t *</tt> values) to be set on the new revision.
 * This table cannot contain any standard Subversion properties.
 *
 * If @a ctx->notify_func2 is non-NULL, then call @a ctx->notify_func2 with
 * @a ctx->notify_baton2 as the commit progresses, with any of the following
 * actions: #svn_wc_notify_commit_modified, #svn_wc_notify_commit_added,
 * #svn_wc_notify_commit_deleted, #svn_wc_notify_commit_replaced,
 * #svn_wc_notify_commit_postfix_txdelta.
 *
 * If @a depth is #svn_depth_infinity, commit all changes to and
 * below named targets.  If @a depth is #svn_depth_empty, commit
 * only named targets (that is, only property changes on named
 * directory targets, and property and content changes for named file
 * targets).  If @a depth is #svn_depth_files, behave as above for
 * named file targets, and for named directory targets, commit
 * property changes on a named directory and all changes to files
 * directly inside that directory.  If #svn_depth_immediates, behave
 * as for #svn_depth_files, and for subdirectories of any named
 * directory target commit as though for #svn_depth_empty.
 *
 * Unlock paths in the repository, unless @a keep_locks is TRUE.
 *
 * @a changelists is an array of <tt>const char *</tt> changelist
 * names, used as a restrictive filter on items that are committed;
 * that is, don't commit anything unless it's a member of one of those
 * changelists.  After the commit completes successfully, remove
 * changelist associations from the targets, unless @a
 * keep_changelists is set.  If @a changelists is
 * empty (or altogether @c NULL), no changelist filtering occurs.
 *
 * Use @a pool for any temporary allocations.
 *
 * If @a commit_callback is non-NULL, then for each successful commit, call
 * @a commit_callback with @a commit_baton and a #svn_commit_info_t for
 * the commit.
 *
 * @since New in 1.7.
 */
svn_error_t *
svn_client_commit5(const apr_array_header_t *targets,
                   svn_depth_t depth,
                   svn_boolean_t keep_locks,
                   svn_boolean_t keep_changelists,
                   const apr_array_header_t *changelists,
                   const apr_hash_t *revprop_table,
                   svn_commit_callback2_t commit_callback,
                   void *commit_baton,
                   svn_client_ctx_t *ctx,
                   apr_pool_t *pool);

/**
 * Similar to svn_client_commit5(), but returns the @a commit_info_p directly,
 * rather than through @a commit_callback.
 *
 * Also, if no error is returned and @a (*commit_info_p)->revision is set to
 * #SVN_INVALID_REVNUM, then the commit was a no-op; nothing needed to
 * be committed.
 *
 * @since New in 1.5.
 * @deprecated Provided for backward compatibility with the 1.6 API.
 */
SVN_DEPRECATED
svn_error_t *
svn_client_commit4(svn_commit_info_t **commit_info_p,
                   const apr_array_header_t *targets,
                   svn_depth_t depth,
                   svn_boolean_t keep_locks,
                   svn_boolean_t keep_changelists,
                   const apr_array_header_t *changelists,
                   const apr_hash_t *revprop_table,
                   svn_client_ctx_t *ctx,
                   apr_pool_t *pool);

/**
 * Similar to svn_client_commit4(), but always with NULL for
 * @a changelist_name, FALSE for @a keep_changelist, NULL for @a
 * revprop_table, and @a depth set according to @a recurse: if @a
 * recurse is TRUE, use #svn_depth_infinity, else #svn_depth_empty.
 *
 * @deprecated Provided for backward compatibility with the 1.4 API.
 *
 * @since New in 1.3.
 */
SVN_DEPRECATED
svn_error_t *
svn_client_commit3(svn_commit_info_t **commit_info_p,
                   const apr_array_header_t *targets,
                   svn_boolean_t recurse,
                   svn_boolean_t keep_locks,
                   svn_client_ctx_t *ctx,
                   apr_pool_t *pool);

/**
 * Similar to svn_client_commit3(), but uses #svn_client_commit_info_t
 * for @a commit_info_p.
 *
 * @deprecated Provided for backward compatibility with the 1.2 API.
 *
 * @since New in 1.2.
 */
SVN_DEPRECATED
svn_error_t *
svn_client_commit2(svn_client_commit_info_t **commit_info_p,
                   const apr_array_header_t *targets,
                   svn_boolean_t recurse,
                   svn_boolean_t keep_locks,
                   svn_client_ctx_t *ctx,
                   apr_pool_t *pool);

/**
 * Similar to svn_client_commit2(), but with @a keep_locks set to
 * TRUE and @a nonrecursive instead of @a recurse.
 *
 * @deprecated Provided for backward compatibility with the 1.1 API.
 */
SVN_DEPRECATED
svn_error_t *
svn_client_commit(svn_client_commit_info_t **commit_info_p,
                  const apr_array_header_t *targets,
                  svn_boolean_t nonrecursive,
                  svn_client_ctx_t *ctx,
                  apr_pool_t *pool);

/** @} */

/**
 * @defgroup Status Report interesting information about paths in the \
 *                  working copy.
 *
 * @{
 */

/**
 * Structure for holding the "status" of a working copy item.
 *
 * The item's entry data is in @a entry, augmented and possibly shadowed
 * by the other fields.  @a entry is @c NULL if this item is not under
 * version control.
 *
 * @note Fields may be added to the end of this structure in future
 * versions.  Therefore, to preserve binary compatibility, users
 * should not directly allocate structures of this type.
 *
 * @since New in 1.7.
 */
typedef struct svn_client_status_t
{
  /** The kind of node as recorded in the working copy */
  svn_node_kind_t kind;

  /** The absolute path to the node */
  const char *local_abspath;

  /** If the path is under version control, versioned is TRUE, otherwise
   * FALSE. */
  svn_boolean_t versioned;

  /** Set to TRUE if the node is the victim of some kind of conflict. */
  svn_boolean_t conflicted;

  /** The status of the node, based on the restructuring changes and if the
   * node has no restructuring changes the text and prop status. */
  enum svn_wc_status_kind node_status;

  /** The status of the text of the node, not including restructuring changes.
   * Valid values are: svn_wc_status_none, svn_wc_status_normal,
   * svn_wc_status_modified and svn_wc_status_conflicted. */
  enum svn_wc_status_kind text_status;

  /** The status of the entry's properties.
   * Valid values are: svn_wc_status_none, svn_wc_status_normal,
   * svn_wc_status_modified and svn_wc_status_conflicted. */
  enum svn_wc_status_kind prop_status;

  /** a node can be 'locked' if a working copy update is in progress or
   * was interrupted. */
  svn_boolean_t locked;

  /** a file or directory can be 'copied' if it's scheduled for
   * addition-with-history (or part of a subtree that is scheduled as such.).
   */
  svn_boolean_t copied;

  /** Base revision. */
  svn_revnum_t revision;

  /** Last revision this was changed */
  svn_revnum_t changed_rev;

  /** Date of last commit. */
  apr_time_t changed_date;

  /** Last commit author of this item */
  const char *changed_author;

  /** The URL of the repository */
  const char *repos_root_url;

  /** The in-repository path relative to the repository root. 
   * Use svn_path_url_component2() to join this value to the
   * repos_root_url to get the full URL.
   */
  const char *repos_relpath;

    /** a file or directory can be 'switched' if the switch command has been
   * used.  If this is TRUE, then file_external will be FALSE.
   */
  svn_boolean_t switched;

  /** If the item is a file that was added to the working copy with an
   * svn:externals; if file_external is TRUE, then switched is always
   * FALSE.
   */
  svn_boolean_t file_external;

  /** The locally present lock. (Values of path, token, owner, comment and
   * are available if a lock is present) */
  const svn_lock_t *lock;

  /** Which changelist this item is part of, or NULL if not part of any. */
  const char *changelist;

  /** The depth of the node as recorded in the working copy
   * (#svn_depth_unknown for files or when no depth is recorded) */
  svn_depth_t depth;

  /**
   * @defgroup svn_wc_status_ood WC out-of-date info from the repository
   * @{
   *
   * When the working copy item is out-of-date compared to the
   * repository, the following fields represent the state of the
   * youngest revision of the item in the repository.  If the working
   * copy is not out of date, the fields are initialized as described
   * below.
   */

  /** Set to the node kind of the youngest commit, or #svn_node_none
   * if not out of date. */
  svn_node_kind_t ood_kind;

  /** The status of the node, based on the text status if the node has no
   * restructuring changes */
  enum svn_wc_status_kind repos_node_status;

  /** The entry's text status in the repository. */
  enum svn_wc_status_kind repos_text_status;

  /** The entry's property status in the repository. */
  enum svn_wc_status_kind repos_prop_status;

  /** The entry's lock in the repository, if any. */
  const svn_lock_t *repos_lock;

  /** Set to the youngest committed revision, or #SVN_INVALID_REVNUM
   * if not out of date. */
  svn_revnum_t ood_changed_rev;

  /** Set to the most recent commit date, or @c 0 if not out of date. */
  apr_time_t ood_changed_date;

  /** Set to the user name of the youngest commit, or @c NULL if not
   * out of date or non-existent.  Because a non-existent @c
   * svn:author property has the same behavior as an out-of-date
   * working copy, examine @c ood_last_cmt_rev to determine whether
   * the working copy is out of date. */
  const char *ood_changed_author;

  /** @} */

  /** Reserved for libsvn_clients internal use; this value is only to be used for
   * libsvn_client backwards compatibility wrappers, This value may be NULL or
   * to other data in future versions. */
  const void *backwards_compatibility_baton;

  /* NOTE! Please update svn_client_status_dup() when adding new fields here. */
} svn_client_status_t;

/**
 * Return a duplicate of @a status, allocated in @a result_pool. No part of the new
 * structure will be shared with @a status.
 *
 * @since New in 1.7.
 */
svn_client_status_t *
svn_client_status_dup(const svn_client_status_t *status,
                      apr_pool_t *result_pool);

/**
 * A callback for reporting a @a status about @a local_abspath.
 *
 * @a baton is a closure object; it should be provided by the
 * implementation, and passed by the caller.
 *
 * @a scratch_pool will be cleared between invocations to the callback.
 *
 * ### we might be revamping the status infrastructure, and this callback
 * ### could totally disappear by the end of 1.7 development. however, we
 * ### need to mark the STATUS parameter as "const" so that it is easier
 * ### to reason about who/what can modify those structures.
 *
 * @since New in 1.7.
 */
typedef svn_error_t *(*svn_client_status_func_t)(
                                            void *baton,
                                            const char *path,
                                            const svn_client_status_t *status,
                                            apr_pool_t *scratch_pool);

/**
 * Given @a path to a working copy directory (or single file), call
 * @a status_func/status_baton with a set of #svn_wc_status_t *
 * structures which describe the status of @a path, and its children
 * (recursing according to @a depth).
 *
 *    - If @a get_all is set, retrieve all entries; otherwise,
 *      retrieve only "interesting" entries (local mods and/or
 *      out of date).
 *
 *    - If @a update is set, contact the repository and augment the
 *      status structures with information about out-of-dateness (with
 *      respect to @a revision).  Also, if @a result_rev is not @c NULL,
 *      set @a *result_rev to the actual revision against which the
 *      working copy was compared (@a *result_rev is not meaningful unless
 *      @a update is set).
 *
 * If @a no_ignore is @c FALSE, don't report any file or directory (or
 * recurse into any directory) that is found by recursion (as opposed to
 * being the explicit target @a path) and whose name matches the
 * svn:ignore property on its parent directory or the global-ignores
 * list in @a ctx->config. If @a no_ignore is @c TRUE, report each such
 * file or directory with the status code #svn_wc_status_ignored.
 *
 * If @a ignore_externals is not set, then recurse into externals
 * definitions (if any exist) after handling the main target.  This
 * calls the client notification function (in @a ctx) with the
 * #svn_wc_notify_status_external action before handling each externals
 * definition, and with #svn_wc_notify_status_completed
 * after each.
 *
 * If @a depth_as_sticky is set and @a depth is not
 * #svn_depth_unknown, then the status is calculated as if depth_is_sticky
 * was passed to an equivalent update command.
 *
 * @a changelists is an array of <tt>const char *</tt> changelist
 * names, used as a restrictive filter on items whose statuses are
 * reported; that is, don't report status about any item unless
 * it's a member of one of those changelists.  If @a changelists is
 * empty (or altogether @c NULL), no changelist filtering occurs.
 *
 * If @a ignore_mergeinfo is set, don't include any changes to
 * svn:mergeinfo.
 *
 * All temporary allocations are performed in @a scratch_pool.
 *
 * @since New in 1.7.
 */
svn_error_t *
svn_client_status5(svn_revnum_t *result_rev,
                   svn_client_ctx_t *ctx,
                   const char *path,
                   const svn_opt_revision_t *revision,
                   svn_depth_t depth,
                   svn_boolean_t get_all,
                   svn_boolean_t update,
                   svn_boolean_t no_ignore,
                   svn_boolean_t ignore_externals,
                   svn_boolean_t depth_as_sticky,
                   svn_boolean_t ignore_mergeinfo,
                   const apr_array_header_t *changelists,
                   svn_client_status_func_t status_func,
                   void *status_baton,
                   apr_pool_t *scratch_pool);

/**
 * Same as svn_client_status5(), but using #svn_wc_status_func3_t
<<<<<<< HEAD
 * instead of #svn_wc_status_func4_t, and passing @c TRUE for
 * @a depth_as_sticky and @c FALSE for @a ignore_mergeinfo.
=======
 * instead of #svn_client_status_func_t and depth_as_sticky set to TRUE.
>>>>>>> 9ec5f842
 *
 * @since New in 1.6.
 * @deprecated Provided for backward compatibility with the 1.6 API.
 */
SVN_DEPRECATED
svn_error_t *
svn_client_status4(svn_revnum_t *result_rev,
                   const char *path,
                   const svn_opt_revision_t *revision,
                   svn_wc_status_func3_t status_func,
                   void *status_baton,
                   svn_depth_t depth,
                   svn_boolean_t get_all,
                   svn_boolean_t update,
                   svn_boolean_t no_ignore,
                   svn_boolean_t ignore_externals,
                   const apr_array_header_t *changelists,
                   svn_client_ctx_t *ctx,
                   apr_pool_t *pool);

/**
 * Same as svn_client_status4(), but using an #svn_wc_status_func2_t
 * instead of an #svn_wc_status_func3_t, and without the ability to
 * ignore svn:mergeinfo property modifications.
 *
 * @since New in 1.5.
 * @deprecated Provided for backward compatibility with the 1.5 API.
 */
SVN_DEPRECATED
svn_error_t *
svn_client_status3(svn_revnum_t *result_rev,
                   const char *path,
                   const svn_opt_revision_t *revision,
                   svn_wc_status_func2_t status_func,
                   void *status_baton,
                   svn_depth_t depth,
                   svn_boolean_t get_all,
                   svn_boolean_t update,
                   svn_boolean_t no_ignore,
                   svn_boolean_t ignore_externals,
                   const apr_array_header_t *changelists,
                   svn_client_ctx_t *ctx,
                   apr_pool_t *pool);

/**
 * Like svn_client_status3(), except with @a changelists passed as @c
 * NULL, and with @a recurse instead of @a depth.  If @a recurse is
 * TRUE, behave as if for #svn_depth_infinity; else if @a recurse is
 * FALSE, behave as if for #svn_depth_immediates.
 *
 * @since New in 1.2.
 * @deprecated Provided for backward compatibility with the 1.4 API.
 */
SVN_DEPRECATED
svn_error_t *
svn_client_status2(svn_revnum_t *result_rev,
                   const char *path,
                   const svn_opt_revision_t *revision,
                   svn_wc_status_func2_t status_func,
                   void *status_baton,
                   svn_boolean_t recurse,
                   svn_boolean_t get_all,
                   svn_boolean_t update,
                   svn_boolean_t no_ignore,
                   svn_boolean_t ignore_externals,
                   svn_client_ctx_t *ctx,
                   apr_pool_t *pool);


/**
 * Similar to svn_client_status2(), but with @a ignore_externals
 * always set to FALSE, taking the #svn_wc_status_func_t type
 * instead of the #svn_wc_status_func2_t type for @a status_func,
 * and requiring @a *revision to be non-const even though it is
 * treated as constant.
 *
 * @deprecated Provided for backward compatibility with the 1.1 API.
 */
SVN_DEPRECATED
svn_error_t *
svn_client_status(svn_revnum_t *result_rev,
                  const char *path,
                  svn_opt_revision_t *revision,
                  svn_wc_status_func_t status_func,
                  void *status_baton,
                  svn_boolean_t recurse,
                  svn_boolean_t get_all,
                  svn_boolean_t update,
                  svn_boolean_t no_ignore,
                  svn_client_ctx_t *ctx,
                  apr_pool_t *pool);

/** @} */

/**
 * @defgroup Log View information about previous revisions of an object.
 *
 * @{
 */

/**
 * Invoke @a receiver with @a receiver_baton on each log message from
 * each (#svn_opt_revision_range_t *) range in @a revision_ranges in turn,
 * inclusive (but never invoke @a receiver on a given log message more
 * than once).
 *
 * @a targets contains either a URL followed by zero or more relative
 * paths, or 1 working copy path, as <tt>const char *</tt>, for which log
 * messages are desired.  @a receiver is invoked only on messages whose
 * revisions involved a change to some path in @a targets.  @a peg_revision
 * indicates in which revision @a targets are valid.  If @a peg_revision is
 * #svn_opt_revision_unspecified, it defaults to #svn_opt_revision_head
 * for URLs or #svn_opt_revision_working for WC paths.
 *
 * If @a limit is non-zero only invoke @a receiver on the first @a limit
 * logs.
 *
 * If @a discover_changed_paths is set, then the `@a changed_paths' argument
 * to @a receiver will be passed on each invocation.
 *
 * If @a strict_node_history is set, copy history (if any exists) will
 * not be traversed while harvesting revision logs for each target.
 *
 * If @a include_merged_revisions is set, log information for revisions
 * which have been merged to @a targets will also be returned.
 *
 * If @a revprops is NULL, retrieve all revprops; else, retrieve only the
 * revprops named in the array (i.e. retrieve none if the array is empty).
 *
 * Use @a pool for any temporary allocation.
 *
 * @par Important:
 * A special case for the revision range HEAD:1, which was present
 * in svn_client_log(), has been removed from svn_client_log2().  Instead, it
 * is expected that callers will specify the range HEAD:0, to avoid a
 * #SVN_ERR_FS_NO_SUCH_REVISION error when invoked against an empty repository
 * (i.e. one not containing a revision 1).
 *
 * If @a ctx->notify_func2 is non-NULL, then call @a ctx->notify_func2/baton2
 * with a 'skip' signal on any unversioned targets.
 *
 * @since New in 1.6.
 */
svn_error_t *
svn_client_log5(const apr_array_header_t *targets,
                const svn_opt_revision_t *peg_revision,
                const apr_array_header_t *revision_ranges,
                int limit,
                svn_boolean_t discover_changed_paths,
                svn_boolean_t strict_node_history,
                svn_boolean_t include_merged_revisions,
                const apr_array_header_t *revprops,
                svn_log_entry_receiver_t receiver,
                void *receiver_baton,
                svn_client_ctx_t *ctx,
                apr_pool_t *pool);

/**
 * Similar to svn_client_log5(), but takes explicit start and end parameters
 * instead of an array of revision ranges.
 *
 * @deprecated Provided for compatibility with the 1.5 API.
 * @since New in 1.5.
 */
SVN_DEPRECATED
svn_error_t *
svn_client_log4(const apr_array_header_t *targets,
                const svn_opt_revision_t *peg_revision,
                const svn_opt_revision_t *start,
                const svn_opt_revision_t *end,
                int limit,
                svn_boolean_t discover_changed_paths,
                svn_boolean_t strict_node_history,
                svn_boolean_t include_merged_revisions,
                const apr_array_header_t *revprops,
                svn_log_entry_receiver_t receiver,
                void *receiver_baton,
                svn_client_ctx_t *ctx,
                apr_pool_t *pool);

/**
 * Similar to svn_client_log4(), but using #svn_log_message_receiver_t
 * instead of #svn_log_entry_receiver_t.  Also, @a
 * include_merged_revisions is set to @c FALSE and @a revprops is
 * svn:author, svn:date, and svn:log.
 *
 * @deprecated Provided for compatibility with the 1.4 API.
 * @since New in 1.4.
 */
SVN_DEPRECATED
svn_error_t *
svn_client_log3(const apr_array_header_t *targets,
                const svn_opt_revision_t *peg_revision,
                const svn_opt_revision_t *start,
                const svn_opt_revision_t *end,
                int limit,
                svn_boolean_t discover_changed_paths,
                svn_boolean_t strict_node_history,
                svn_log_message_receiver_t receiver,
                void *receiver_baton,
                svn_client_ctx_t *ctx,
                apr_pool_t *pool);


/**
 * Similar to svn_client_log3(), but with the @c kind field of
 * @a peg_revision set to #svn_opt_revision_unspecified.
 *
 * @deprecated Provided for compatibility with the 1.3 API.
 * @since New in 1.2.
 */
SVN_DEPRECATED
svn_error_t *
svn_client_log2(const apr_array_header_t *targets,
                const svn_opt_revision_t *start,
                const svn_opt_revision_t *end,
                int limit,
                svn_boolean_t discover_changed_paths,
                svn_boolean_t strict_node_history,
                svn_log_message_receiver_t receiver,
                void *receiver_baton,
                svn_client_ctx_t *ctx,
                apr_pool_t *pool);


/**
 * Similar to svn_client_log2(), but with @a limit set to 0, and the
 * following special case:
 *
 * Special case for repositories at revision 0:
 *
 * If @a start->kind is #svn_opt_revision_head, and @a end->kind is
 * #svn_opt_revision_number && @a end->number is @c 1, then handle an
 * empty (no revisions) repository specially: instead of erroring
 * because requested revision 1 when the highest revision is 0, just
 * invoke @a receiver on revision 0, passing @c NULL for changed paths and
 * empty strings for the author and date.  This is because that
 * particular combination of @a start and @a end usually indicates the
 * common case of log invocation -- the user wants to see all log
 * messages from youngest to oldest, where the oldest commit is
 * revision 1.  That works fine, except when there are no commits in
 * the repository, hence this special case.
 *
 * @deprecated Provided for backward compatibility with the 1.1 API.
 */
SVN_DEPRECATED
svn_error_t *
svn_client_log(const apr_array_header_t *targets,
               const svn_opt_revision_t *start,
               const svn_opt_revision_t *end,
               svn_boolean_t discover_changed_paths,
               svn_boolean_t strict_node_history,
               svn_log_message_receiver_t receiver,
               void *receiver_baton,
               svn_client_ctx_t *ctx,
               apr_pool_t *pool);

/** @} */

/**
 * @defgroup Blame Show modification information about lines in a file.
 *
 * @{
 */

/**
 * Invoke @a receiver with @a receiver_baton on each line-blame item
 * associated with revision @a end of @a path_or_url, using @a start
 * as the default source of all blame.  @a peg_revision indicates in
 * which revision @a path_or_url is valid.  If @a peg_revision->kind
 * is #svn_opt_revision_unspecified, then it defaults to
 * #svn_opt_revision_head for URLs or #svn_opt_revision_working for
 * WC targets.
 *
 * If @a start->kind or @a end->kind is #svn_opt_revision_unspecified,
 * return the error #SVN_ERR_CLIENT_BAD_REVISION.  If either are
 * #svn_opt_revision_working, return the error
 * #SVN_ERR_UNSUPPORTED_FEATURE.  If any of the revisions of @a
 * path_or_url have a binary mime-type, return the error
 * #SVN_ERR_CLIENT_IS_BINARY_FILE, unless @a ignore_mime_type is TRUE,
 * in which case blame information will be generated regardless of the
 * MIME types of the revisions.
 *
 * Use @a diff_options to determine how to compare different revisions of the
 * target.
 *
 * If @a include_merged_revisions is TRUE, also return data based upon
 * revisions which have been merged to @a path_or_url.
 *
 * Use @a pool for any temporary allocation.
 *
 * @since New in 1.7.
 */
svn_error_t *
svn_client_blame5(const char *path_or_url,
                  const svn_opt_revision_t *peg_revision,
                  const svn_opt_revision_t *start,
                  const svn_opt_revision_t *end,
                  const svn_diff_file_options_t *diff_options,
                  svn_boolean_t ignore_mime_type,
                  svn_boolean_t include_merged_revisions,
                  svn_client_blame_receiver3_t receiver,
                  void *receiver_baton,
                  svn_client_ctx_t *ctx,
                  apr_pool_t *pool);


/**
 * Similar to svn_client_blame5(), but with #svn_client_blame_receiver3_t
 * as the receiver.
 *
 * @deprecated Provided for backwards compatibility with the 1.6 API.
 *
 * @since New in 1.5.
 */
SVN_DEPRECATED
svn_error_t *
svn_client_blame4(const char *path_or_url,
                  const svn_opt_revision_t *peg_revision,
                  const svn_opt_revision_t *start,
                  const svn_opt_revision_t *end,
                  const svn_diff_file_options_t *diff_options,
                  svn_boolean_t ignore_mime_type,
                  svn_boolean_t include_merged_revisions,
                  svn_client_blame_receiver2_t receiver,
                  void *receiver_baton,
                  svn_client_ctx_t *ctx,
                  apr_pool_t *pool);

/**
 * Similar to svn_client_blame4(), but with @a include_merged_revisions set
 * to FALSE, and using a #svn_client_blame_receiver2_t as the receiver.
 *
 * @deprecated Provided for backwards compatibility with the 1.4 API.
 *
 * @since New in 1.4.
 */
SVN_DEPRECATED
svn_error_t *
svn_client_blame3(const char *path_or_url,
                  const svn_opt_revision_t *peg_revision,
                  const svn_opt_revision_t *start,
                  const svn_opt_revision_t *end,
                  const svn_diff_file_options_t *diff_options,
                  svn_boolean_t ignore_mime_type,
                  svn_client_blame_receiver_t receiver,
                  void *receiver_baton,
                  svn_client_ctx_t *ctx,
                  apr_pool_t *pool);

/**
 * Similar to svn_client_blame3(), but with @a diff_options set to
 * default options as returned by svn_diff_file_options_parse() and
 * @a ignore_mime_type set to FALSE.
 *
 * @deprecated Provided for backwards compatibility with the 1.3 API.
 *
 * @since New in 1.2.
 */
SVN_DEPRECATED
svn_error_t *
svn_client_blame2(const char *path_or_url,
                  const svn_opt_revision_t *peg_revision,
                  const svn_opt_revision_t *start,
                  const svn_opt_revision_t *end,
                  svn_client_blame_receiver_t receiver,
                  void *receiver_baton,
                  svn_client_ctx_t *ctx,
                  apr_pool_t *pool);

/**
 * Similar to svn_client_blame2() except that @a peg_revision is always
 * the same as @a end.
 *
 * @deprecated Provided for backward compatibility with the 1.1 API.
 */
SVN_DEPRECATED
svn_error_t *
svn_client_blame(const char *path_or_url,
                 const svn_opt_revision_t *start,
                 const svn_opt_revision_t *end,
                 svn_client_blame_receiver_t receiver,
                 void *receiver_baton,
                 svn_client_ctx_t *ctx,
                 apr_pool_t *pool);

/** @} */

/**
 * @defgroup Diff Generate differences between paths.
 *
 * @{
 */

/**
 * Produce diff output which describes the delta between
 * @a path1/@a revision1 and @a path2/@a revision2.  Print the output
 * of the diff to @a outfile, and any errors to @a errfile.  @a path1
 * and @a path2 can be either working-copy paths or URLs.
 *
 * If @a relative_to_dir is not @c NULL, the @a original_path and
 * @a modified_path will have the @a relative_to_dir stripped from the
 * front of the respective paths.  If @a relative_to_dir is @c NULL,
 * paths will not be modified.  If @a relative_to_dir is not
 * @c NULL but @a relative_to_dir is not a parent path of the target,
 * an error is returned. Finally, if @a relative_to_dir is a URL, an
 * error will be returned.
 *
 * If either @a revision1 or @a revision2 has an `unspecified' or
 * unrecognized `kind', return #SVN_ERR_CLIENT_BAD_REVISION.
 *
 * @a path1 and @a path2 must both represent the same node kind -- that
 * is, if @a path1 is a directory, @a path2 must also be, and if @a path1
 * is a file, @a path2 must also be.
 *
 * If @a depth is #svn_depth_infinity, diff fully recursively.
 * Else if it is #svn_depth_immediates, diff the named paths and
 * their file children (if any), and diff properties of
 * subdirectories, but do not descend further into the subdirectories.
 * Else if #svn_depth_files, behave as if for #svn_depth_immediates
 * except don't diff properties of subdirectories.  If
 * #svn_depth_empty, diff exactly the named paths but nothing
 * underneath them.
 *
 * Use @a ignore_ancestry to control whether or not items being
 * diffed will be checked for relatedness first.  Unrelated items
 * are typically transmitted to the editor as a deletion of one thing
 * and the addition of another, but if this flag is TRUE, unrelated
 * items will be diffed as if they were related.
 *
 * If @a no_diff_deleted is TRUE, then no diff output will be
 * generated on deleted files.
 *
 * If @a show_copies_as_adds is TRUE, then copied files will not be diffed
 * against their copyfrom source, and will appear in the diff output
 * in their entirety, as if they were newly added.
 *
 * If @a use_git_diff_format is TRUE, then the git's extended diff format
 * will be used.
 * ### Do we need to say more about the format? A reference perhaps?
 *
 * Generated headers are encoded using @a header_encoding.
 *
 * Diff output will not be generated for binary files, unless @a
 * ignore_content_type is TRUE, in which case diffs will be shown
 * regardless of the content types.
 *
 * @a diff_options (an array of <tt>const char *</tt>) is used to pass
 * additional command line options to the diff processes invoked to compare
 * files. @a diff_options is allowed to be @c NULL, in which case a value
 * for this option might still be obtained from the Subversion configuration
 * file via client context @a ctx.
 *
 * The authentication baton cached in @a ctx is used to communicate with
 * the repository.
 *
 * @a changelists is an array of <tt>const char *</tt> changelist
 * names, used as a restrictive filter on items whose differences are
 * reported; that is, don't generate diffs about any item unless
 * it's a member of one of those changelists.  If @a changelists is
 * empty (or altogether @c NULL), no changelist filtering occurs.
 *
 * If @a ignore_mergeinfo is set, don't include any changes to
 * svn:mergeinfo.
 *
 * @note Changelist filtering only applies to diffs in which at least
 * one side of the diff represents working copy data.
 *
 * @note @a header_encoding doesn't affect headers generated by external
 * diff programs.
 *
 * @note @a relative_to_dir doesn't affect the path index generated by
 * external diff programs.
 *
 * @since New in 1.7.
 */
svn_error_t *
svn_client_diff5(const apr_array_header_t *diff_options,
                 const char *path1,
                 const svn_opt_revision_t *revision1,
                 const char *path2,
                 const svn_opt_revision_t *revision2,
                 const char *relative_to_dir,
                 svn_depth_t depth,
                 svn_boolean_t ignore_ancestry,
                 svn_boolean_t no_diff_deleted,
                 svn_boolean_t show_copies_as_adds,
                 svn_boolean_t ignore_content_type,
                 svn_boolean_t use_git_diff_format,
                 svn_boolean_t ignore_mergeinfo,
                 const char *header_encoding,
                 apr_file_t *outfile,
                 apr_file_t *errfile,
                 const apr_array_header_t *changelists,
                 svn_client_ctx_t *ctx,
                 apr_pool_t *pool);


/**
 * Similar to svn_client_diff5(), but with  @a ignore_mergeinfo passed as
 * @c FALSE, @a show_copies_as_adds set to @c FALSE and @a use_git_diff_format
 * set to @c FALSE.
 *
 * @deprecated Provided for backward compatibility with the 1.6 API.
 * @since New in 1.5.
 */
SVN_DEPRECATED
svn_error_t *
svn_client_diff4(const apr_array_header_t *diff_options,
                 const char *path1,
                 const svn_opt_revision_t *revision1,
                 const char *path2,
                 const svn_opt_revision_t *revision2,
                 const char *relative_to_dir,
                 svn_depth_t depth,
                 svn_boolean_t ignore_ancestry,
                 svn_boolean_t no_diff_deleted,
                 svn_boolean_t ignore_content_type,
                 const char *header_encoding,
                 apr_file_t *outfile,
                 apr_file_t *errfile,
                 const apr_array_header_t *changelists,
                 svn_client_ctx_t *ctx,
                 apr_pool_t *pool);

/**
 * Similar to svn_client_diff4(), but with @a changelists passed as @c
 * NULL, and @a depth set according to @a recurse: if @a recurse is
 * TRUE, set @a depth to #svn_depth_infinity, if @a recurse is
 * FALSE, set @a depth to #svn_depth_empty.
 *
 * @deprecated Provided for backward compatibility with the 1.4 API.
 * @since New in 1.3.
 */
SVN_DEPRECATED
svn_error_t *
svn_client_diff3(const apr_array_header_t *diff_options,
                 const char *path1,
                 const svn_opt_revision_t *revision1,
                 const char *path2,
                 const svn_opt_revision_t *revision2,
                 svn_boolean_t recurse,
                 svn_boolean_t ignore_ancestry,
                 svn_boolean_t no_diff_deleted,
                 svn_boolean_t ignore_content_type,
                 const char *header_encoding,
                 apr_file_t *outfile,
                 apr_file_t *errfile,
                 svn_client_ctx_t *ctx,
                 apr_pool_t *pool);


/**
 * Similar to svn_client_diff3(), but with @a header_encoding set to
 * @c APR_LOCALE_CHARSET.
 *
 * @deprecated Provided for backward compatibility with the 1.2 API.
 * @since New in 1.2.
 */
SVN_DEPRECATED
svn_error_t *
svn_client_diff2(const apr_array_header_t *diff_options,
                 const char *path1,
                 const svn_opt_revision_t *revision1,
                 const char *path2,
                 const svn_opt_revision_t *revision2,
                 svn_boolean_t recurse,
                 svn_boolean_t ignore_ancestry,
                 svn_boolean_t no_diff_deleted,
                 svn_boolean_t ignore_content_type,
                 apr_file_t *outfile,
                 apr_file_t *errfile,
                 svn_client_ctx_t *ctx,
                 apr_pool_t *pool);

/**
 * Similar to svn_client_diff2(), but with @a ignore_content_type
 * always set to FALSE.
 *
 * @deprecated Provided for backward compatibility with the 1.1 API.
 */
SVN_DEPRECATED
svn_error_t *
svn_client_diff(const apr_array_header_t *diff_options,
                const char *path1,
                const svn_opt_revision_t *revision1,
                const char *path2,
                const svn_opt_revision_t *revision2,
                svn_boolean_t recurse,
                svn_boolean_t ignore_ancestry,
                svn_boolean_t no_diff_deleted,
                apr_file_t *outfile,
                apr_file_t *errfile,
                svn_client_ctx_t *ctx,
                apr_pool_t *pool);

/**
 * Produce diff output which describes the delta between the
 * filesystem object @a path in peg revision @a peg_revision, as it
 * changed between @a start_revision and @a end_revision.  @a path can
 * be either a working-copy path or URL.
 *
 * If @a peg_revision is #svn_opt_revision_unspecified, behave
 * identically to svn_client_diff5(), using @a path for both of that
 * function's @a path1 and @a path2 argments.
 *
 * All other options are handled identically to svn_client_diff5().
 *
 * @since New in 1.7.
 */
svn_error_t *
svn_client_diff_peg5(const apr_array_header_t *diff_options,
                     const char *path,
                     const svn_opt_revision_t *peg_revision,
                     const svn_opt_revision_t *start_revision,
                     const svn_opt_revision_t *end_revision,
                     const char *relative_to_dir,
                     svn_depth_t depth,
                     svn_boolean_t ignore_ancestry,
                     svn_boolean_t no_diff_deleted,
                     svn_boolean_t ignore_content_type,
                     svn_boolean_t show_copies_as_adds,
                     svn_boolean_t use_git_diff_format,
                     svn_boolean_t ignore_mergeinfo,
                     const char *header_encoding,
                     apr_file_t *outfile,
                     apr_file_t *errfile,
                     const apr_array_header_t *changelists,
                     svn_client_ctx_t *ctx,
                     apr_pool_t *pool);


/**
 * Similar to svn_client_diff_peg5(), but with @a ignore_mergeinfo passed
 * as @a FALSE,  @a show_copies_as_adds set to @c FALSE and
 * @a use_git_diff_format set to @c FALSE.
 *
 * @deprecated Provided for backward compatibility with the 1.6 API.
 *
 * @since New in 1.5.
 * @deprecated Provided for backward compatibility with the 1.6 API.
 */
SVN_DEPRECATED
svn_error_t *
svn_client_diff_peg4(const apr_array_header_t *diff_options,
                     const char *path,
                     const svn_opt_revision_t *peg_revision,
                     const svn_opt_revision_t *start_revision,
                     const svn_opt_revision_t *end_revision,
                     const char *relative_to_dir,
                     svn_depth_t depth,
                     svn_boolean_t ignore_ancestry,
                     svn_boolean_t no_diff_deleted,
                     svn_boolean_t ignore_content_type,
                     const char *header_encoding,
                     apr_file_t *outfile,
                     apr_file_t *errfile,
                     const apr_array_header_t *changelists,
                     svn_client_ctx_t *ctx,
                     apr_pool_t *pool);

/**
 * Similar to svn_client_diff_peg4(), but with @a changelists passed
 * as @c NULL, and @a depth set according to @a recurse: if @a recurse
 * is TRUE, set @a depth to #svn_depth_infinity, if @a recurse is
 * FALSE, set @a depth to #svn_depth_files.
 *
 * @deprecated Provided for backward compatibility with the 1.4 API.
 * @since New in 1.3.
 */
SVN_DEPRECATED
svn_error_t *
svn_client_diff_peg3(const apr_array_header_t *diff_options,
                     const char *path,
                     const svn_opt_revision_t *peg_revision,
                     const svn_opt_revision_t *start_revision,
                     const svn_opt_revision_t *end_revision,
                     svn_boolean_t recurse,
                     svn_boolean_t ignore_ancestry,
                     svn_boolean_t no_diff_deleted,
                     svn_boolean_t ignore_content_type,
                     const char *header_encoding,
                     apr_file_t *outfile,
                     apr_file_t *errfile,
                     svn_client_ctx_t *ctx,
                     apr_pool_t *pool);

/**
 * Similar to svn_client_diff_peg3(), but with @a header_encoding set to
 * @c APR_LOCALE_CHARSET.
 *
 * @deprecated Provided for backward compatibility with the 1.2 API.
 * @since New in 1.2.
 */
SVN_DEPRECATED
svn_error_t *
svn_client_diff_peg2(const apr_array_header_t *diff_options,
                     const char *path,
                     const svn_opt_revision_t *peg_revision,
                     const svn_opt_revision_t *start_revision,
                     const svn_opt_revision_t *end_revision,
                     svn_boolean_t recurse,
                     svn_boolean_t ignore_ancestry,
                     svn_boolean_t no_diff_deleted,
                     svn_boolean_t ignore_content_type,
                     apr_file_t *outfile,
                     apr_file_t *errfile,
                     svn_client_ctx_t *ctx,
                     apr_pool_t *pool);

/**
 * Similar to svn_client_diff_peg2(), but with @a ignore_content_type
 * always set to FALSE.
 *
 * @since New in 1.1.
 * @deprecated Provided for backward compatibility with the 1.1 API.
 */
SVN_DEPRECATED
svn_error_t *
svn_client_diff_peg(const apr_array_header_t *diff_options,
                    const char *path,
                    const svn_opt_revision_t *peg_revision,
                    const svn_opt_revision_t *start_revision,
                    const svn_opt_revision_t *end_revision,
                    svn_boolean_t recurse,
                    svn_boolean_t ignore_ancestry,
                    svn_boolean_t no_diff_deleted,
                    apr_file_t *outfile,
                    apr_file_t *errfile,
                    svn_client_ctx_t *ctx,
                    apr_pool_t *pool);

/**
 * Produce a diff summary which lists the changed items between
 * @a path1/@a revision1 and @a path2/@a revision2 without creating text
 * deltas. @a path1 and @a path2 can be either working-copy paths or URLs.
 *
 * The function may report false positives if @a ignore_ancestry is false,
 * since a file might have been modified between two revisions, but still
 * have the same contents.
 *
 * Calls @a summarize_func with @a summarize_baton for each difference
 * with a #svn_client_diff_summarize_t structure describing the difference.
 *
 * See svn_client_diff5() for a description of the other parameters.
 *
 * @since New in 1.7.
 */
svn_error_t *
svn_client_diff_summarize3(const char *path1,
                           const svn_opt_revision_t *revision1,
                           const char *path2,
                           const svn_opt_revision_t *revision2,
                           svn_depth_t depth,
                           svn_boolean_t ignore_ancestry,
                           svn_boolean_t ignore_mergeinfo,
                           const apr_array_header_t *changelists,
                           svn_client_diff_summarize_func_t summarize_func,
                           void *summarize_baton,
                           svn_client_ctx_t *ctx,
                           apr_pool_t *pool);

/**
 * Similar to svn_client_diff_summarize3(), but with @a ignore_mergeinfo
 * always @c FALSE.
 *
 * @deprecated Provided for backward compatibility with the 1.6 API.
 *
 * @since New in 1.5.
 */
SVN_DEPRECATED
svn_error_t *
svn_client_diff_summarize2(const char *path1,
                           const svn_opt_revision_t *revision1,
                           const char *path2,
                           const svn_opt_revision_t *revision2,
                           svn_depth_t depth,
                           svn_boolean_t ignore_ancestry,
                           const apr_array_header_t *changelists,
                           svn_client_diff_summarize_func_t summarize_func,
                           void *summarize_baton,
                           svn_client_ctx_t *ctx,
                           apr_pool_t *pool);

/**
 * Similar to svn_client_diff_summarize2(), but with @a changelists
 * passed as @c NULL, and @a depth set according to @a recurse: if @a
 * recurse is TRUE, set @a depth to #svn_depth_infinity, if @a
 * recurse is FALSE, set @a depth to #svn_depth_files.
 *
 * @deprecated Provided for backward compatibility with the 1.4 API.
 *
 * @since New in 1.4.
 */
SVN_DEPRECATED
svn_error_t *
svn_client_diff_summarize(const char *path1,
                          const svn_opt_revision_t *revision1,
                          const char *path2,
                          const svn_opt_revision_t *revision2,
                          svn_boolean_t recurse,
                          svn_boolean_t ignore_ancestry,
                          svn_client_diff_summarize_func_t summarize_func,
                          void *summarize_baton,
                          svn_client_ctx_t *ctx,
                          apr_pool_t *pool);

/**
 * Produce a diff summary which lists the changed items between the
 * filesystem object @a path in peg revision @a peg_revision, as it
 * changed between @a start_revision and @a end_revision. @a path can
 * be either a working-copy path or URL.
 *
 * If @a peg_revision is #svn_opt_revision_unspecified, behave
 * identically to svn_client_diff_summarize2(), using @a path for both
 * of that function's @a path1 and @a path2 argments.
 *
 * The function may report false positives if @a ignore_ancestry is false,
 * as described in the documentation for svn_client_diff_summarize2().
 *
 * Call @a summarize_func with @a summarize_baton for each difference
 * with a #svn_client_diff_summarize_t structure describing the difference.
 *
 * See svn_client_diff_peg5() for a description of the other parameters.
 *
 * @since New in 1.6.
 */
svn_error_t *
svn_client_diff_summarize_peg3(const char *path,
                               const svn_opt_revision_t *peg_revision,
                               const svn_opt_revision_t *start_revision,
                               const svn_opt_revision_t *end_revision,
                               svn_depth_t depth,
                               svn_boolean_t ignore_ancestry,
                               svn_boolean_t ignore_mergeinfo,
                               const apr_array_header_t *changelists,
                               svn_client_diff_summarize_func_t summarize_func,
                               void *summarize_baton,
                               svn_client_ctx_t *ctx,
                               apr_pool_t *pool);

/**
 * Similar to svn_client_diff_summarize3(), but with @a ignore_mergeinfo
 * passed as @c FALSE.
 *
 * @deprecated Provided for backward compatibility with the 1.5 API.
 *
 * @since New in 1.5.
 */
SVN_DEPRECATED
svn_error_t *
svn_client_diff_summarize_peg2(const char *path,
                               const svn_opt_revision_t *peg_revision,
                               const svn_opt_revision_t *start_revision,
                               const svn_opt_revision_t *end_revision,
                               svn_depth_t depth,
                               svn_boolean_t ignore_ancestry,
                               const apr_array_header_t *changelists,
                               svn_client_diff_summarize_func_t summarize_func,
                               void *summarize_baton,
                               svn_client_ctx_t *ctx,
                               apr_pool_t *pool);

/**
 * Similar to svn_client_diff_summarize_peg2(), but with @a
 * changelists passed as @c NULL, and @a depth set according to @a
 * recurse: if @a recurse is TRUE, set @a depth to
 * #svn_depth_infinity, if @a recurse is FALSE, set @a depth to
 * #svn_depth_files.
 *
 * @deprecated Provided for backward compatibility with the 1.4 API.
 *
 * @since New in 1.4.
 */
SVN_DEPRECATED
svn_error_t *
svn_client_diff_summarize_peg(const char *path,
                              const svn_opt_revision_t *peg_revision,
                              const svn_opt_revision_t *start_revision,
                              const svn_opt_revision_t *end_revision,
                              svn_boolean_t recurse,
                              svn_boolean_t ignore_ancestry,
                              svn_client_diff_summarize_func_t summarize_func,
                              void *summarize_baton,
                              svn_client_ctx_t *ctx,
                              apr_pool_t *pool);

/** @} */

/**
 * @defgroup Merge Merge changes between branches.
 *
 * @{
 */

/** Merge changes from @a source1/@a revision1 to @a source2/@a revision2 into
 * the working-copy path @a target_wcpath.
 *
 * @a source1 and @a source2 are either URLs that refer to entries in the
 * repository, or paths to entries in the working copy.
 *
 * By "merging", we mean:  apply file differences using
 * svn_wc_merge(), and schedule additions & deletions when appropriate.
 *
 * @a source1 and @a source2 must both represent the same node kind -- that
 * is, if @a source1 is a directory, @a source2 must also be, and if @a source1
 * is a file, @a source2 must also be.
 *
 * If either @a revision1 or @a revision2 has an `unspecified' or
 * unrecognized `kind', return #SVN_ERR_CLIENT_BAD_REVISION.
 *
 * If @a depth is #svn_depth_infinity, merge fully recursively.
 * Else if #svn_depth_immediates, merge changes at most to files
 * that are immediate children of @a target_wcpath and to directory
 * properties of @a target_wcpath and its immediate subdirectory children.
 * Else if #svn_depth_files, merge at most to immediate file
 * children of @a target_wcpath and to @a target_wcpath itself.
 * Else if #svn_depth_empty, apply changes only to @a target_wcpath
 * (i.e., directory property changes only)
 *
 * If @a depth is #svn_depth_unknown, use the depth of @a target_wcpath.
 *
 * Use @a ignore_ancestry to control whether or not items being
 * diffed will be checked for relatedness first.  Unrelated items
 * are typically transmitted to the editor as a deletion of one thing
 * and the addition of another, but if this flag is TRUE, unrelated
 * items will be diffed as if they were related.
 *
 * If @a force is false and the merge involves deleting a file whose
 * content differs from the source-left version, or a locally modified
 * directory, or an unversioned item, then the operation will fail.  If
 * @a force is true then all such items will be deleted.
 *
 * @a merge_options (an array of <tt>const char *</tt>), if non-NULL,
 * is used to pass additional command line arguments to the merge
 * processes (internal or external).  @see
 * svn_diff_file_options_parse().
 *
 * If @a ctx->notify_func2 is non-NULL, then call @a ctx->notify_func2 with @a
 * ctx->notify_baton2 once for each merged target, passing the target's local
 * path.
 *
 * If @a record_only is TRUE, the merge is performed, but is limited only to
 * mergeinfo property changes on existing paths in @a target_wcpath.
 *
 * If @a dry_run is TRUE, the merge is carried out, and full notification
 * feedback is provided, but the working copy is not modified.
 *
 * If allow_mixed_rev is @c FALSE, and @a merge_target is a mixed-revision
 * working copy, raise @c SVN_ERR_CLIENT_NOT_READY_TO_MERGE.
 * Because users rarely intend to merge into mixed-revision working copies,
 * it is recommended to set this parameter to FALSE by default unless the
 * user has explicitly requested a merge into a mixed-revision working copy.
 *
 * The authentication baton cached in @a ctx is used to communicate with the
 * repository.
 *
 * @since New in 1.7.
 */
svn_error_t *
svn_client_merge4(const char *source1,
                  const svn_opt_revision_t *revision1,
                  const char *source2,
                  const svn_opt_revision_t *revision2,
                  const char *target_wcpath,
                  svn_depth_t depth,
                  svn_boolean_t ignore_ancestry,
                  svn_boolean_t force,
                  svn_boolean_t record_only,
                  svn_boolean_t dry_run,
                  svn_boolean_t allow_mixed_rev,
                  const apr_array_header_t *merge_options,
                  svn_client_ctx_t *ctx,
                  apr_pool_t *pool);

/**
 * Similar to svn_client_merge4(), but with @a allow_mixed_rev set to
 * @c TRUE.
 *
 * @deprecated Provided for backward compatibility with the 1.6 API.
 *
 * @since New in 1.5.
 */
svn_error_t *
svn_client_merge3(const char *source1,
                  const svn_opt_revision_t *revision1,
                  const char *source2,
                  const svn_opt_revision_t *revision2,
                  const char *target_wcpath,
                  svn_depth_t depth,
                  svn_boolean_t ignore_ancestry,
                  svn_boolean_t force,
                  svn_boolean_t record_only,
                  svn_boolean_t dry_run,
                  const apr_array_header_t *merge_options,
                  svn_client_ctx_t *ctx,
                  apr_pool_t *pool);

/**
 * Similar to svn_client_merge3(), but with @a record_only set to @c
 * FALSE, and @a depth set according to @a recurse: if @a recurse is
 * TRUE, set @a depth to #svn_depth_infinity, if @a recurse is
 * FALSE, set @a depth to #svn_depth_files.
 *
 * @deprecated Provided for backward compatibility with the 1.4 API.
 *
 * @since New in 1.4.
 */
SVN_DEPRECATED
svn_error_t *
svn_client_merge2(const char *source1,
                  const svn_opt_revision_t *revision1,
                  const char *source2,
                  const svn_opt_revision_t *revision2,
                  const char *target_wcpath,
                  svn_boolean_t recurse,
                  svn_boolean_t ignore_ancestry,
                  svn_boolean_t force,
                  svn_boolean_t dry_run,
                  const apr_array_header_t *merge_options,
                  svn_client_ctx_t *ctx,
                  apr_pool_t *pool);


/**
 * Similar to svn_client_merge2(), but with @a merge_options set to NULL.
 *
 * @deprecated Provided for backwards compatibility with the 1.3 API.
 */
SVN_DEPRECATED
svn_error_t *
svn_client_merge(const char *source1,
                 const svn_opt_revision_t *revision1,
                 const char *source2,
                 const svn_opt_revision_t *revision2,
                 const char *target_wcpath,
                 svn_boolean_t recurse,
                 svn_boolean_t ignore_ancestry,
                 svn_boolean_t force,
                 svn_boolean_t dry_run,
                 svn_client_ctx_t *ctx,
                 apr_pool_t *pool);



/**
 * Perform a reintegration merge of @a source at @a peg_revision
 * into @a target_wcpath.
 * @a target_wcpath must be a single-revision, #svn_depth_infinity,
 * pristine, unswitched working copy -- in other words, it must
 * reflect a single revision tree, the "target".  The mergeinfo on @a
 * source must reflect that all of the target has been merged into it.
 * Then this behaves like a merge with svn_client_merge3() from the
 * target's URL to the source.
 *
 * All other options are handled identically to svn_client_merge3().
 * The depth of the merge is always #svn_depth_infinity.
 *
 * @since New in 1.5.
 */
svn_error_t *
svn_client_merge_reintegrate(const char *source,
                             const svn_opt_revision_t *peg_revision,
                             const char *target_wcpath,
                             svn_boolean_t dry_run,
                             const apr_array_header_t *merge_options,
                             svn_client_ctx_t *ctx,
                             apr_pool_t *pool);

/**
 * Merge the changes between the filesystem object @a source in peg
 * revision @a peg_revision, as it changed between the ranges described
 * in @a ranges_to_merge.
 *
 * @a ranges_to_merge is an array of <tt>svn_opt_revision_range_t
 * *</tt> ranges.  These ranges may describe additive and/or
 * subtractive merge ranges, they may overlap fully or partially,
 * and/or they may partially or fully negate each other.  This
 * rangelist is not required to be sorted.  If any revision in the
 * list of provided ranges has an `unspecified' or unrecognized
 * `kind', return #SVN_ERR_CLIENT_BAD_REVISION.
 *
 * All other options are handled identically to svn_client_merge4().
 *
 * @since New in 1.7.
 */
svn_error_t *
svn_client_merge_peg4(const char *source,
                      const apr_array_header_t *ranges_to_merge,
                      const svn_opt_revision_t *peg_revision,
                      const char *target_wcpath,
                      svn_depth_t depth,
                      svn_boolean_t ignore_ancestry,
                      svn_boolean_t force,
                      svn_boolean_t record_only,
                      svn_boolean_t dry_run,
                      svn_boolean_t allow_mixed_rev,
                      const apr_array_header_t *merge_options,
                      svn_client_ctx_t *ctx,
                      apr_pool_t *pool);

/**
 * Similar to svn_client_merge_peg4(), but with @a allow_mixed_rev set to
 * @c TRUE.
 *
 * @deprecated Provided for backward compatibility with the 1.6 API.
 *
 * @since New in 1.5.
 */
svn_error_t *
svn_client_merge_peg3(const char *source,
                      const apr_array_header_t *ranges_to_merge,
                      const svn_opt_revision_t *peg_revision,
                      const char *target_wcpath,
                      svn_depth_t depth,
                      svn_boolean_t ignore_ancestry,
                      svn_boolean_t force,
                      svn_boolean_t record_only,
                      svn_boolean_t dry_run,
                      const apr_array_header_t *merge_options,
                      svn_client_ctx_t *ctx,
                      apr_pool_t *pool);

/**
 * Similar to svn_client_merge_peg3(), but with @a record_only set to
 * @c FALSE, and @a depth set according to @a recurse: if @a recurse
 * is TRUE, set @a depth to #svn_depth_infinity, if @a recurse is
 * FALSE, set @a depth to #svn_depth_files.
 *
 * @deprecated Provided for backwards compatibility with the 1.4 API.
 *
 * @since New in 1.4.
 */
SVN_DEPRECATED
svn_error_t *
svn_client_merge_peg2(const char *source,
                      const svn_opt_revision_t *revision1,
                      const svn_opt_revision_t *revision2,
                      const svn_opt_revision_t *peg_revision,
                      const char *target_wcpath,
                      svn_boolean_t recurse,
                      svn_boolean_t ignore_ancestry,
                      svn_boolean_t force,
                      svn_boolean_t dry_run,
                      const apr_array_header_t *merge_options,
                      svn_client_ctx_t *ctx,
                      apr_pool_t *pool);

/**
 * Similar to svn_client_merge_peg2(), but with @a merge_options set to
 * NULL.
 *
 * @deprecated Provided for backwards compatibility with the 1.3 API.
 *
 * @since New in 1.1.
 */
SVN_DEPRECATED
svn_error_t *
svn_client_merge_peg(const char *source,
                     const svn_opt_revision_t *revision1,
                     const svn_opt_revision_t *revision2,
                     const svn_opt_revision_t *peg_revision,
                     const char *target_wcpath,
                     svn_boolean_t recurse,
                     svn_boolean_t ignore_ancestry,
                     svn_boolean_t force,
                     svn_boolean_t dry_run,
                     svn_client_ctx_t *ctx,
                     apr_pool_t *pool);


/** Set @a suggestions to an ordered array of @c const char *
 * potential merge sources (expressed as full repository URLs) for @a
 * path_or_url at @a peg_revision.  @a path_or_url is a working copy
 * path or repository URL.  @a ctx is a context used for
 * authentication in the repository case.  Use @a pool for all
 * allocations.
 *
 * @since New in 1.5.
 */
svn_error_t *
svn_client_suggest_merge_sources(apr_array_header_t **suggestions,
                                 const char *path_or_url,
                                 const svn_opt_revision_t *peg_revision,
                                 svn_client_ctx_t *ctx,
                                 apr_pool_t *pool);


/**
 * Set @a *mergeinfo to a hash mapping <tt>const char *</tt> merge
 * source URLs to <tt>apr_array_header_t *</tt> rangelists (arrays of
 * <tt>svn_merge_range_t *</tt> ranges) describing the ranges which
 * have been merged into @a path_or_url as of @a peg_revision, per
 * @a path_or_url's explicit mergeinfo or inherited mergeinfo if no
 * explicit mergeinfo if found.  If no explicit or inherited mergeinfo
 * is found, then set @a *mergeinfo to NULL.
 *
 * Use @a pool for all necessary allocations.
 *
 * If the server doesn't support retrieval of mergeinfo (which will
 * never happen for file:// URLs), return an
 * #SVN_ERR_UNSUPPORTED_FEATURE error.
 *
 * @note Unlike most APIs which deal with mergeinfo, this one returns
 * data where the keys of the hash are absolute repository URLs rather
 * than repository filesystem paths.
 *
 * @since New in 1.5.
 */
svn_error_t *
svn_client_mergeinfo_get_merged(apr_hash_t **mergeinfo,
                                const char *path_or_url,
                                const svn_opt_revision_t *peg_revision,
                                svn_client_ctx_t *ctx,
                                apr_pool_t *pool);


/**
 * If @a finding_merged is TRUE, then drive log entry callbacks
 * @a receiver / @a receiver_baton with the revisions merged from
 * @a merge_source_path_or_url (as of @a src_peg_revision) into
 * @a path_or_url (as of @a peg_revision).  If @a finding_merged is FALSE
 * then find the revisions eligible for merging.
 *
 * If @a depth is #svn_depth_empty consider only the explicit or
 * inherited mergeinfo on @a path_or_url when calculating merged revisions
 * from @a merge_source_path_or_url.  If @a depth is #svn_depth_infinity
 * then also consider the explicit subtree mergeinfo under @a path_or_url.
 * If a depth other than #svn_depth_empty or #svn_depth_infinity is
 * requested then return a #SVN_ERR_UNSUPPORTED_FEATURE error.
 *
 * @a discover_changed_paths and @a revprops are the same as for
 * svn_client_log5().  Use @a scratch_pool for all temporary allocations.
 *
 * @a ctx is a context used for authentication.
 *
 * If the server doesn't support retrieval of mergeinfo, return an
 * #SVN_ERR_UNSUPPORTED_FEATURE error.
 *
 * @since New in 1.7.
 */
svn_error_t *
svn_client_mergeinfo_log(svn_boolean_t finding_merged,
                         const char *path_or_url,
                         const svn_opt_revision_t *peg_revision,
                         const char *merge_source_path_or_url,
                         const svn_opt_revision_t *src_peg_revision,
                         svn_log_entry_receiver_t receiver,
                         void *receiver_baton,
                         svn_boolean_t discover_changed_paths,
                         svn_depth_t depth,
                         const apr_array_header_t *revprops,
                         svn_client_ctx_t *ctx,
                         apr_pool_t *scratch_pool);

/**
 * Similar to svn_client_mergeinfo_log(), but finds only merged revisions
 * and always operates at @a depth #svn_depth_empty.
 *
 * @deprecated Provided for backwards compatibility with the 1.6 API.
 *
 * @since New in 1.5.
 */
SVN_DEPRECATED
svn_error_t *
svn_client_mergeinfo_log_merged(const char *path_or_url,
                                const svn_opt_revision_t *peg_revision,
                                const char *merge_source_path_or_url,
                                const svn_opt_revision_t *src_peg_revision,
                                svn_log_entry_receiver_t receiver,
                                void *receiver_baton,
                                svn_boolean_t discover_changed_paths,
                                const apr_array_header_t *revprops,
                                svn_client_ctx_t *ctx,
                                apr_pool_t *pool);

/**
 * Similar to svn_client_mergeinfo_log(), but finds only eligible revisions
 * and always operates at @a depth #svn_depth_empty.
 *
 * @deprecated Provided for backwards compatibility with the 1.6 API.
 *
 * @since New in 1.5.
 */
SVN_DEPRECATED
svn_error_t *
svn_client_mergeinfo_log_eligible(const char *path_or_url,
                                  const svn_opt_revision_t *peg_revision,
                                  const char *merge_source_path_or_url,
                                  const svn_opt_revision_t *src_peg_revision,
                                  svn_log_entry_receiver_t receiver,
                                  void *receiver_baton,
                                  svn_boolean_t discover_changed_paths,
                                  const apr_array_header_t *revprops,
                                  svn_client_ctx_t *ctx,
                                  apr_pool_t *pool);

/** @} */

/**
 * @defgroup Cleanup Cleanup an abnormally terminated working copy.
 *
 * @{
 */

/** Recursively cleanup a working copy directory @a dir, finishing any
 * incomplete operations, removing lockfiles, etc.
 *
 * If @a ctx->cancel_func is non-NULL, invoke it with @a
 * ctx->cancel_baton at various points during the operation.  If it
 * returns an error (typically #SVN_ERR_CANCELLED), return that error
 * immediately.
 *
 * Use @a scratch_pool for any temporary allocations.
 */
svn_error_t *
svn_client_cleanup(const char *dir,
                   svn_client_ctx_t *ctx,
                   apr_pool_t *scratch_pool);


/** @} */

/**
 * @defgroup Upgrade Upgrade a working copy.
 *
 * @{
 */

/** Recursively upgrade a working copy to a new metadata storage format.
 *
 * Use @a scratch_pool for any temporary allocations.
 *
 * @since New in 1.7.
 */
svn_error_t *
svn_client_upgrade(const char *dir,
                   svn_client_ctx_t *ctx,
                   apr_pool_t *scratch_pool);


/** @} */

/**
 * @defgroup Relocate Switch a working copy to a different repository.
 *
 * @{
 */

/**
 * Recursively modify a working copy rooted at @a wcroot_dir, changing
 * any repository URLs that begin with @a from_prefix to begin with @a
 * to_prefix instead.
 *
 * @param wcroot_dir Working copy root directory
 * @param from_prefix Original URL
 * @param to_prefix New URL
 * @param ignore_externals If not set, recurse into external working
 *        copies after relocating the primary working copy
 * @param ctx svn_client_ctx_t
 * @param pool The pool from which to perform memory allocations
 *
 * @since New in 1.7
 */
svn_error_t *
svn_client_relocate2(const char *wcroot_dir,
                     const char *from_prefix,
                     const char *to_prefix,
                     svn_boolean_t ignore_externals,
                     svn_client_ctx_t *ctx,
                     apr_pool_t *pool);

/**
 * Similar to svn_client_relocate2(), but with @a ignore_externals
 * always TRUE.
 *
 * @note As of the 1.7 API, @a dir is required to be a working copy
 * root directory, and @a recurse is required to be TRUE.
 *
 * @deprecated Provided for limited backwards compatibility with the
 * 1.6 API.
 */
SVN_DEPRECATED
svn_error_t *
svn_client_relocate(const char *dir,
                    const char *from_prefix,
                    const char *to_prefix,
                    svn_boolean_t recurse,
                    svn_client_ctx_t *ctx,
                    apr_pool_t *pool);

/** @} */

/**
 * @defgroup Revert Remove local changes in a repository.
 *
 * @{
 */

/**
 * Restore the pristine version of a working copy @a paths,
 * effectively undoing any local mods.  For each path in @a paths,
 * revert it if it is a file.  Else if it is a directory, revert
 * according to @a depth:
 *
 * If @a depth is #svn_depth_empty, revert just the properties on
 * the directory; else if #svn_depth_files, revert the properties
 * and any files immediately under the directory; else if
 * #svn_depth_immediates, revert all of the preceding plus
 * properties on immediate subdirectories; else if #svn_depth_infinity,
 * revert path and everything under it fully recursively.
 *
 * @a changelists is an array of <tt>const char *</tt> changelist
 * names, used as a restrictive filter on items reverted; that is,
 * don't revert any item unless it's a member of one of those
 * changelists.  If @a changelists is empty (or altogether @c NULL),
 * no changelist filtering occurs.
 *
 * If @a ctx->notify_func2 is non-NULL, then for each item reverted,
 * call @a ctx->notify_func2 with @a ctx->notify_baton2 and the path of
 * the reverted item.
 *
 * If an item specified for reversion is not under version control,
 * then do not error, just invoke @a ctx->notify_func2 with @a
 * ctx->notify_baton2, using notification code #svn_wc_notify_skip.
 *
 * @since New in 1.5.
 */
svn_error_t *
svn_client_revert2(const apr_array_header_t *paths,
                   svn_depth_t depth,
                   const apr_array_header_t *changelists,
                   svn_client_ctx_t *ctx,
                   apr_pool_t *pool);


/**
 * Similar to svn_client_revert2(), but with @a changelists passed as
 * @c NULL, and @a depth set according to @a recurse: if @a recurse is
 * TRUE, @a depth is #svn_depth_infinity, else if @a recurse is
 * FALSE, @a depth is #svn_depth_empty.
 *
 * @note Most APIs map @a recurse==FALSE to @a depth==svn_depth_files;
 * revert is deliberately different.
 *
 * @deprecated Provided for backwards compatibility with the 1.0 API.
 */
SVN_DEPRECATED
svn_error_t *
svn_client_revert(const apr_array_header_t *paths,
                  svn_boolean_t recursive,
                  svn_client_ctx_t *ctx,
                  apr_pool_t *pool);


/** @} */

/**
 * @defgroup Resolved Mark conflicted paths as resolved.
 *
 * @{
 */

/**
 * Similar to svn_client_resolve(), but without automatic conflict
 * resolution support.
 *
 * @deprecated Provided for backward compatibility with the 1.4 API.
 * Use svn_client_resolve() with @a conflict_choice == @c
 * svn_wc_conflict_choose_merged instead.
 */
SVN_DEPRECATED
svn_error_t *
svn_client_resolved(const char *path,
                    svn_boolean_t recursive,
                    svn_client_ctx_t *ctx,
                    apr_pool_t *pool);

/** Perform automatic conflict resolution on a working copy @a path.
 *
 * If @a depth is #svn_depth_empty, act only on @a path; if
 * #svn_depth_files, resolve @a path and its conflicted file
 * children (if any); if #svn_depth_immediates, resolve @a path and
 * all its immediate conflicted children (both files and directories,
 * if any); if #svn_depth_infinity, resolve @a path and every
 * conflicted file or directory anywhere beneath it.
 * Note that this operation will try to lock the parent directory of
 * @a path in order to be able to resolve tree-conflicts on @a path.
 *
 * If @a conflict_choice is #svn_wc_conflict_choose_base, resolve the
 * conflict with the old file contents; if
 * #svn_wc_conflict_choose_mine_full, use the original working contents;
 * if #svn_wc_conflict_choose_theirs_full, the new contents; and if
 * #svn_wc_conflict_choose_merged, don't change the contents at all,
 * just remove the conflict status, which is the pre-1.5 behavior.
 *
 * #svn_wc_conflict_choose_theirs_conflict and
 * #svn_wc_conflict_choose_mine_conflict are not legal for binary
 * files or properties.
 *
 * If @a path is not in a state of conflict to begin with, do nothing.
 * If @a path's conflict state is removed and @a ctx->notify_func2 is non-NULL,
 * call @a ctx->notify_func2 with @a ctx->notify_baton2 and @a path.
 *
 * @since New in 1.5.
 */
svn_error_t *
svn_client_resolve(const char *path,
                   svn_depth_t depth,
                   svn_wc_conflict_choice_t conflict_choice,
                   svn_client_ctx_t *ctx,
                   apr_pool_t *pool);


/** @} */

/**
 * @defgroup Copy Copy paths in the working copy and repository.
 *
 * @{
 */

/**
 * A structure which describes the source of a copy operation--its path,
 * revision, and peg revision.
 *
 * @since New in 1.5.
 */
typedef struct svn_client_copy_source_t
{
    /** The source path or URL. */
    const char *path;

    /** The source operational revision. */
    const svn_opt_revision_t *revision;

    /** The source peg revision. */
    const svn_opt_revision_t *peg_revision;
} svn_client_copy_source_t;

/** Copy each @a src in @a sources to @a dst_path.
 *
 * If multiple @a sources are given, @a dst_path must be a directory,
 * and @a sources will be copied as children of @a dst_path.
 *
 * @a sources must be an array of elements of type
 * <tt>svn_client_copy_source_t *</tt>.
 *
 * Each @a src in @a sources must be files or directories under version control,
 * or URLs of a versioned item in the repository.  If @a sources has multiple
 * items, the @a src members must be all repository URLs or all working copy
 * paths.
 *
 * The parent of @a dst_path must already exist.
 *
 * If @a sources has only one item, attempt to copy it to @a dst_path.  If
 * @a copy_as_child is TRUE and @a dst_path already exists, attempt to copy the
 * item as a child of @a dst_path.  If @a copy_as_child is FALSE and
 * @a dst_path already exists, fail with #SVN_ERR_ENTRY_EXISTS if @a dst_path
 * is a working copy path and #SVN_ERR_FS_ALREADY_EXISTS if @a dst_path is a
 * URL.
 *
 * If @a sources has multiple items, and @a copy_as_child is TRUE, all
 * @a sources are copied as children of @a dst_path.  If any child of
 * @a dst_path already exists with the same name any item in @a sources,
 * fail with #SVN_ERR_ENTRY_EXISTS if @a dst_path is a working copy path and
 * #SVN_ERR_FS_ALREADY_EXISTS if @a dst_path is a URL.
 *
 * If @a sources has multiple items, and @a copy_as_child is FALSE, fail
 * with #SVN_ERR_CLIENT_MULTIPLE_SOURCES_DISALLOWED.
 *
 * If @a dst_path is a URL, use the authentication baton
 * in @a ctx and @a ctx->log_msg_func3/@a ctx->log_msg_baton3 to immediately
 * attempt to commit the copy action in the repository.
 *
 * If @a dst_path is not a URL, then this is just a variant of
 * svn_client_add(), where the @a sources are scheduled for addition
 * as copies.  No changes will happen to the repository until a commit occurs.
 * This scheduling can be removed with svn_client_revert2().
 *
 * If @a make_parents is TRUE, create any non-existent parent directories
 * also.
 *
 * If @a ignore_externals is set, don't process externals definitions
 * as part of this operation.
 *
 * If non-NULL, @a revprop_table is a hash table holding additional,
 * custom revision properties (<tt>const char *</tt> names mapped to
 * <tt>svn_string_t *</tt> values) to be set on the new revision in
 * the event that this is a committing operation.  This table cannot
 * contain any standard Subversion properties.
 *
 * @a ctx->log_msg_func3/@a ctx->log_msg_baton3 are a callback/baton combo
 * that this function can use to query for a commit log message when one is
 * needed.
 *
 * If @a ctx->notify_func2 is non-NULL, invoke it with @a ctx->notify_baton2
 * for each item added at the new location, passing the new, relative path of
 * the added item.
 *
 * If @a commit_callback is non-NULL, then for each successful commit, call
 * @a commit_callback with @a commit_baton and a #svn_commit_info_t for
 * the commit.
 *
 * @since New in 1.7.
 */
svn_error_t *
svn_client_copy6(const apr_array_header_t *sources,
                 const char *dst_path,
                 svn_boolean_t copy_as_child,
                 svn_boolean_t make_parents,
                 svn_boolean_t ignore_externals,
                 const apr_hash_t *revprop_table,
                 svn_commit_callback2_t commit_callback,
                 void *commit_baton,
                 svn_client_ctx_t *ctx,
                 apr_pool_t *pool);

/**
 * Similar to svn_client_copy6(), but returns the @a commit_info_p directly,
 * rather than through @a commit_callback.
 *
 * @since New in 1.6.
 * @deprecated Provided for backward compatibility with the 1.6 API.
 */
SVN_DEPRECATED
svn_error_t *
svn_client_copy5(svn_commit_info_t **commit_info_p,
                 const apr_array_header_t *sources,
                 const char *dst_path,
                 svn_boolean_t copy_as_child,
                 svn_boolean_t make_parents,
                 svn_boolean_t ignore_externals,
                 const apr_hash_t *revprop_table,
                 svn_client_ctx_t *ctx,
                 apr_pool_t *pool);

/**
 * Similar to svn_client_copy5(), with @a ignore_externals set to @c FALSE.
 *
 * @since New in 1.5.
 *
 * @deprecated Provided for backward compatibility with the 1.5 API.
 */
SVN_DEPRECATED
svn_error_t *
svn_client_copy4(svn_commit_info_t **commit_info_p,
                 const apr_array_header_t *sources,
                 const char *dst_path,
                 svn_boolean_t copy_as_child,
                 svn_boolean_t make_parents,
                 const apr_hash_t *revprop_table,
                 svn_client_ctx_t *ctx,
                 apr_pool_t *pool);

/**
 * Similar to svn_client_copy4(), with only one @a src_path, @a
 * copy_as_child set to @c FALSE, @a revprop_table passed as NULL, and
 * @a make_parents set to @c FALSE.  Also, use @a src_revision as both
 * the operational and peg revision.
 *
 * @since New in 1.4.
 *
 * @deprecated Provided for backward compatibility with the 1.4 API.
 */
SVN_DEPRECATED
svn_error_t *
svn_client_copy3(svn_commit_info_t **commit_info_p,
                 const char *src_path,
                 const svn_opt_revision_t *src_revision,
                 const char *dst_path,
                 svn_client_ctx_t *ctx,
                 apr_pool_t *pool);


/**
 * Similar to svn_client_copy3(), with the difference that if @a dst_path
 * already exists and is a directory, copy the item into that directory,
 * keeping its name (the last component of @a src_path).
 *
 * @since New in 1.3.
 *
 * @deprecated Provided for backward compatibility with the 1.3 API.
 */
SVN_DEPRECATED
svn_error_t *
svn_client_copy2(svn_commit_info_t **commit_info_p,
                 const char *src_path,
                 const svn_opt_revision_t *src_revision,
                 const char *dst_path,
                 svn_client_ctx_t *ctx,
                 apr_pool_t *pool);


/**
 * Similar to svn_client_copy2(), but uses #svn_client_commit_info_t
 * for @a commit_info_p.
 *
 * @deprecated Provided for backward compatibility with the 1.2 API.
 */
SVN_DEPRECATED
svn_error_t *
svn_client_copy(svn_client_commit_info_t **commit_info_p,
                const char *src_path,
                const svn_opt_revision_t *src_revision,
                const char *dst_path,
                svn_client_ctx_t *ctx,
                apr_pool_t *pool);


/** @} */

/**
 * @defgroup Move Move paths in the working copy or repository.
 *
 * @{
 */

/**
 * Move @a src_paths to @a dst_path.
 *
 * @a src_paths must be files or directories under version control, or
 * URLs of versioned items in the repository.  All @a src_paths must be of
 * the same type.  If multiple @a src_paths are given, @a dst_path must be
 * a directory and @a src_paths will be moved as children of @a dst_path.
 *
 * If @a src_paths are repository URLs:
 *
 *   - @a dst_path must also be a repository URL.
 *
 *   - The authentication baton in @a ctx and @a ctx->log_msg_func/@a
 *     ctx->log_msg_baton are used to commit the move.
 *
 *   - The move operation will be immediately committed.
 *
 * If @a src_paths are working copy paths:
 *
 *   - @a dst_path must also be a working copy path.
 *
 *   - @a ctx->log_msg_func3 and @a ctx->log_msg_baton3 are ignored.
 *
 *   - This is a scheduling operation.  No changes will happen to the
 *     repository until a commit occurs.  This scheduling can be removed
 *     with svn_client_revert2().  If one of @a src_paths is a file it is
 *     removed from the working copy immediately.  If one of @a src_path
 *     is a directory it will remain in the working copy but all the files,
 *     and unversioned items, it contains will be removed.
 *
 * The parent of @a dst_path must already exist.
 *
 * If @a src_paths has only one item, attempt to move it to @a dst_path.  If
 * @a move_as_child is TRUE and @a dst_path already exists, attempt to move the
 * item as a child of @a dst_path.  If @a move_as_child is FALSE and
 * @a dst_path already exists, fail with #SVN_ERR_ENTRY_EXISTS if @a dst_path
 * is a working copy path and #SVN_ERR_FS_ALREADY_EXISTS if @a dst_path is a
 * URL.
 *
 * If @a src_paths has multiple items, and @a move_as_child is TRUE, all
 * @a src_paths are moved as children of @a dst_path.  If any child of
 * @a dst_path already exists with the same name any item in @a src_paths,
 * fail with #SVN_ERR_ENTRY_EXISTS if @a dst_path is a working copy path and
 * #SVN_ERR_FS_ALREADY_EXISTS if @a dst_path is a URL.
 *
 * If @a src_paths has multiple items, and @a move_as_child is FALSE, fail
 * with #SVN_ERR_CLIENT_MULTIPLE_SOURCES_DISALLOWED.
 *
 * If @a make_parents is TRUE, create any non-existent parent directories
 * also.
 *
 * If non-NULL, @a revprop_table is a hash table holding additional,
 * custom revision properties (<tt>const char *</tt> names mapped to
 * <tt>svn_string_t *</tt> values) to be set on the new revision in
 * the event that this is a committing operation.  This table cannot
 * contain any standard Subversion properties.
 *
 * @a ctx->log_msg_func3/@a ctx->log_msg_baton3 are a callback/baton combo that
 * this function can use to query for a commit log message when one is needed.
 *
 * If @a ctx->notify_func2 is non-NULL, then for each item moved, call
 * @a ctx->notify_func2 with the @a ctx->notify_baton2 twice, once to indicate
 * the deletion of the moved thing, and once to indicate the addition of
 * the new location of the thing.
 *
 * ### Is this really true?  What about svn_wc_notify_commit_replaced()? ###
 *
 * If @a commit_callback is non-NULL, then for each successful commit, call
 * @a commit_callback with @a commit_baton and a #svn_commit_info_t for
 * the commit.
 *
 * @since New in 1.7.
 */
svn_error_t *
svn_client_move6(const apr_array_header_t *src_paths,
                 const char *dst_path,
                 svn_boolean_t move_as_child,
                 svn_boolean_t make_parents,
                 const apr_hash_t *revprop_table,
                 svn_commit_callback2_t commit_callback,
                 void *commit_baton,
                 svn_client_ctx_t *ctx,
                 apr_pool_t *pool);

/**
 * Similar to svn_client_move6(), but returns the @a commit_info_p directly,
 * rather than through @a commit_callback.
 *
 * A WC-to-WC move will include any modified and/or unversioned children.
 * @a force is ignored.
 *
 * @since New in 1.5.
 * @deprecated Provided for backward compatibility with the 1.6 API.
 */
SVN_DEPRECATED
svn_error_t *
svn_client_move5(svn_commit_info_t **commit_info_p,
                 const apr_array_header_t *src_paths,
                 const char *dst_path,
                 svn_boolean_t force,
                 svn_boolean_t move_as_child,
                 svn_boolean_t make_parents,
                 const apr_hash_t *revprop_table,
                 svn_client_ctx_t *ctx,
                 apr_pool_t *pool);

/**
 * Similar to svn_client_move5(), with only one @a src_path, @a
 * move_as_child set to @c FALSE, @a revprop_table passed as NULL, and
 * @a make_parents set to @c FALSE.
 *
 * Note: The behaviour of @a force changed in 1.5 (r860885 and r861421), when
 * the 'move' semantics were improved to just move the source including any
 * modified and/or unversioned items in it.  Before that, @a force
 * controlled what happened to such items, but now @a force is ignored.
 *
 * @since New in 1.4.
 *
 * @deprecated Provided for backward compatibility with the 1.4 API.
 */
SVN_DEPRECATED
svn_error_t *
svn_client_move4(svn_commit_info_t **commit_info_p,
                 const char *src_path,
                 const char *dst_path,
                 svn_boolean_t force,
                 svn_client_ctx_t *ctx,
                 apr_pool_t *pool);

/**
 * Similar to svn_client_move4(), with the difference that if @a dst_path
 * already exists and is a directory, move the item into that directory,
 * keeping its name (the last component of @a src_path).
 *
 * @since New in 1.3.
 *
 * @deprecated Provided for backward compatibility with the 1.3 API.
 */
SVN_DEPRECATED
svn_error_t *
svn_client_move3(svn_commit_info_t **commit_info_p,
                 const char *src_path,
                 const char *dst_path,
                 svn_boolean_t force,
                 svn_client_ctx_t *ctx,
                 apr_pool_t *pool);

/**
 * Similar to svn_client_move3(), but uses #svn_client_commit_info_t
 * for @a commit_info_p.
 *
 * @deprecated Provided for backward compatibility with the 1.2 API.
 *
 * @since New in 1.2.
 */
SVN_DEPRECATED
svn_error_t *
svn_client_move2(svn_client_commit_info_t **commit_info_p,
                 const char *src_path,
                 const char *dst_path,
                 svn_boolean_t force,
                 svn_client_ctx_t *ctx,
                 apr_pool_t *pool);

/**
 * Similar to svn_client_move2(), but an extra argument @a src_revision
 * must be passed.  This has no effect, but must be of kind
 * #svn_opt_revision_unspecified or #svn_opt_revision_head,
 * otherwise error #SVN_ERR_UNSUPPORTED_FEATURE is returned.
 *
 * @deprecated Provided for backward compatibility with the 1.1 API.
 */
SVN_DEPRECATED
svn_error_t *
svn_client_move(svn_client_commit_info_t **commit_info_p,
                const char *src_path,
                const svn_opt_revision_t *src_revision,
                const char *dst_path,
                svn_boolean_t force,
                svn_client_ctx_t *ctx,
                apr_pool_t *pool);

/** @} */


/** Properties
 *
 * Note that certain svn-controlled properties must always have their
 * values set and stored in UTF8 with LF line endings.  When
 * retrieving these properties, callers must convert the values back
 * to native locale and native line-endings before displaying them to
 * the user.  For help with this task, see
 * svn_prop_needs_translation(), svn_subst_translate_string(),  and
 * svn_subst_detranslate_string().
 *
 * @defgroup svn_client_prop_funcs Property functions
 * @{
 */


/**
 * Set @a propname to @a propval on @a target.
 * A @a propval of @c NULL will delete the property.
 *
 * If @a depth is #svn_depth_empty, set the property on @a target
 * only; if #svn_depth_files, set it on @a target and its file
 * children (if any); if #svn_depth_immediates, on @a target and all
 * of its immediate children (both files and directories); if
 * #svn_depth_infinity, on @a target and everything beneath it.
 *
 * The @a target may only be an URL if @a base_revision_for_url is not
 * #SVN_INVALID_REVNUM; in this case, the property will only be set
 * if it has not changed since revision @a base_revision_for_url.
 * @a base_revision_for_url must be #SVN_INVALID_REVNUM if @a target
 * is not an URL.  @a depth deeper than #svn_depth_empty is not
 * supported on URLs.  The authentication baton in @a ctx and @a
 * ctx->log_msg_func3/@a ctx->log_msg_baton3 will be used to
 * immediately attempt to commit the property change in the
 * repository.
 *
 * If @a propname is an svn-controlled property (i.e. prefixed with
 * #SVN_PROP_PREFIX), then the caller is responsible for ensuring that
 * the value is UTF8-encoded and uses LF line-endings.
 *
 * If @a skip_checks is TRUE, do no validity checking.  But if @a
 * skip_checks is FALSE, and @a propname is not a valid property for @a
 * target, return an error, either #SVN_ERR_ILLEGAL_TARGET (if the
 * property is not appropriate for @a target), or
 * #SVN_ERR_BAD_MIME_TYPE (if @a propname is "svn:mime-type", but @a
 * propval is not a valid mime-type).
 *
 * @a changelists is an array of <tt>const char *</tt> changelist
 * names, used as a restrictive filter on items whose properties are
 * set; that is, don't set properties on any item unless it's a member
 * of one of those changelists.  If @a changelists is empty (or
 * altogether @c NULL), no changelist filtering occurs.
 *
 * If non-NULL, @a revprop_table is a hash table holding additional,
 * custom revision properties (<tt>const char *</tt> names mapped to
 * <tt>svn_string_t *</tt> values) to be set on the new revision in
 * the event that this is a committing operation.  This table cannot
 * contain any standard Subversion properties.
 *
 * If @a ctx->cancel_func is non-NULL, invoke it passing @a
 * ctx->cancel_baton at various places during the operation.
 *
 * If @a commit_callback is non-NULL, then for each successful commit, call
 * @a commit_callback with @a commit_baton and a #svn_commit_info_t for
 * the commit.
 *
 * Use @a pool for all memory allocation.
 *
 * @since New in 1.7.
 */
svn_error_t *
svn_client_propset4(const char *propname,
                    const svn_string_t *propval,
                    const char *target,
                    svn_depth_t depth,
                    svn_boolean_t skip_checks,
                    svn_revnum_t base_revision_for_url,
                    const apr_array_header_t *changelists,
                    const apr_hash_t *revprop_table,
                    svn_commit_callback2_t commit_callback,
                    void *commit_baton, 
                    svn_client_ctx_t *ctx,
                    apr_pool_t *pool);

/**
 * Similar to svn_client_propset4(), but returns the @a commit_info_p directly,
 * rather than through @a commit_callback.
 *
 * @since New in 1.5.
 * @deprecated Provided for backward compatibility with the 1.6 API.
 */
SVN_DEPRECATED
svn_error_t *
svn_client_propset3(svn_commit_info_t **commit_info_p,
                    const char *propname,
                    const svn_string_t *propval,
                    const char *target,
                    svn_depth_t depth,
                    svn_boolean_t skip_checks,
                    svn_revnum_t base_revision_for_url,
                    const apr_array_header_t *changelists,
                    const apr_hash_t *revprop_table,
                    svn_client_ctx_t *ctx,
                    apr_pool_t *pool);
/**
 * Like svn_client_propset3(), but with @a base_revision_for_url
 * always #SVN_INVALID_REVNUM; @a commit_info_p always @c NULL; @a
 * changelists always @c NULL; @a revprop_table always @c NULL; and @a
 * depth set according to @a recurse: if @a recurse is TRUE, @a depth
 * is #svn_depth_infinity, else #svn_depth_empty.
 *
 * @deprecated Provided for backward compatibility with the 1.4 API.
 */
SVN_DEPRECATED
svn_error_t *
svn_client_propset2(const char *propname,
                    const svn_string_t *propval,
                    const char *target,
                    svn_boolean_t recurse,
                    svn_boolean_t skip_checks,
                    svn_client_ctx_t *ctx,
                    apr_pool_t *pool);

/**
 * Like svn_client_propset2(), but with @a skip_checks always FALSE and a
 * newly created @a ctx.
 *
 * @deprecated Provided for backward compatibility with the 1.1 API.
 */
SVN_DEPRECATED
svn_error_t *
svn_client_propset(const char *propname,
                   const svn_string_t *propval,
                   const char *target,
                   svn_boolean_t recurse,
                   apr_pool_t *pool);

/** Set @a propname to @a propval on revision @a revision in the repository
 * represented by @a URL.  Use the authentication baton in @a ctx for
 * authentication, and @a pool for all memory allocation.  Return the actual
 * rev affected in @a *set_rev.  A @a propval of @c NULL will delete the
 * property.
 *
 * If @a original_propval is non-NULL, then just before setting the
 * new value, check that the old value matches @a original_propval;
 * if they do not match, return the error #SVN_ERR_RA_OUT_OF_DATE.
 * This is to help clients support interactive editing of revprops:
 * without this check, the window during which the property may change
 * underneath the user is as wide as the amount of time the user
 * spends editing the property.  With this check, the window is
 * reduced to a small, constant amount of time right before we set the
 * new value.  (To check that an old value is still non-existent, set
 * @a original_propval->data to NULL, and @a original_propval->len is
 * ignored.)
 * If the server advertises #SVN_RA_CAPABILITY_ATOMIC_REVPROPS, the
 * check of @a original_propval is done atomically.
 *
 * Note: the representation of "property is not set" in @a
 * original_propval differs from the representation in other APIs
 * (such as svn_fs_change_rev_prop2() and svn_ra_change_rev_prop2()).
 *
 * If @a force is TRUE, allow newlines in the author property.
 *
 * If @a propname is an svn-controlled property (i.e. prefixed with
 * #SVN_PROP_PREFIX), then the caller is responsible for ensuring that
 * the value UTF8-encoded and uses LF line-endings.
 *
 * Note that unlike its cousin svn_client_propset3(), this routine
 * doesn't affect the working copy at all;  it's a pure network
 * operation that changes an *unversioned* property attached to a
 * revision.  This can be used to tweak log messages, dates, authors,
 * and the like.  Be careful:  it's a lossy operation.

 * @a ctx->notify_func2 and @a ctx->notify_baton2 are the notification
 * functions and baton which are called upon successful setting of the
 * property.
 *
 * Also note that unless the administrator creates a
 * pre-revprop-change hook in the repository, this feature will fail.
 *
 * @since New in 1.6.
 */
svn_error_t *
svn_client_revprop_set2(const char *propname,
                        const svn_string_t *propval,
                        const svn_string_t *original_propval,
                        const char *URL,
                        const svn_opt_revision_t *revision,
                        svn_revnum_t *set_rev,
                        svn_boolean_t force,
                        svn_client_ctx_t *ctx,
                        apr_pool_t *pool);

/**
 * Similar to svn_client_revprop_set2(), but with @a original_propval
 * always @c NULL.
 *
 * @deprecated Provided for backward compatibility with the 1.5 API.
 */
SVN_DEPRECATED
svn_error_t *
svn_client_revprop_set(const char *propname,
                       const svn_string_t *propval,
                       const char *URL,
                       const svn_opt_revision_t *revision,
                       svn_revnum_t *set_rev,
                       svn_boolean_t force,
                       svn_client_ctx_t *ctx,
                       apr_pool_t *pool);

/**
 * Set @a *props to a hash table whose keys are `<tt>char *</tt>' paths,
 * prefixed by @a target (a working copy path or a URL), of items on
 * which property @a propname is set, and whose values are `#svn_string_t
 * *' representing the property value for @a propname at that path.
 *
 * Allocate @a *props, its keys, and its values in @a pool.
 *
 * Don't store any path, not even @a target, if it does not have a
 * property named @a propname.
 *
 * If @a revision->kind is #svn_opt_revision_unspecified, then: get
 * properties from the working copy if @a target is a working copy
 * path, or from the repository head if @a target is a URL.  Else get
 * the properties as of @a revision.  The actual node revision
 * selected is determined by the path as it exists in @a peg_revision.
 * If @a peg_revision->kind is #svn_opt_revision_unspecified, then
 * it defaults to #svn_opt_revision_head for URLs or
 * #svn_opt_revision_working for WC targets.  Use the authentication
 * baton in @a ctx for authentication if contacting the repository.
 * If @a actual_revnum is not @c NULL, the actual revision number used
 * for the fetch is stored in @a *actual_revnum.
 *
 * If @a depth is #svn_depth_empty, fetch the property from
 * @a target only; if #svn_depth_files, fetch from @a target and its
 * file children (if any); if #svn_depth_immediates, from @a target
 * and all of its immediate children (both files and directories); if
 * #svn_depth_infinity, from @a target and everything beneath it.
 *
 * @a changelists is an array of <tt>const char *</tt> changelist
 * names, used as a restrictive filter on items whose properties are
 * set; that is, don't set properties on any item unless it's a member
 * of one of those changelists.  If @a changelists is empty (or
 * altogether @c NULL), no changelist filtering occurs.
 *
 * If error, don't touch @a *props, otherwise @a *props is a hash table
 * even if empty.
 *
 * @since New in 1.5.
 */
svn_error_t *
svn_client_propget3(apr_hash_t **props,
                    const char *propname,
                    const char *target,
                    const svn_opt_revision_t *peg_revision,
                    const svn_opt_revision_t *revision,
                    svn_revnum_t *actual_revnum,
                    svn_depth_t depth,
                    const apr_array_header_t *changelists,
                    svn_client_ctx_t *ctx,
                    apr_pool_t *pool);

/**
 * Similar to svn_client_propget3(), except that @a actual_revnum and
 * @a changelists are always @c NULL, and @a depth is set according to
 * @a recurse: if @a recurse is TRUE, then @a depth is
 * #svn_depth_infinity, else #svn_depth_empty.
 *
 * @deprecated Provided for backward compatibility with the 1.4 API.
 */
SVN_DEPRECATED
svn_error_t *
svn_client_propget2(apr_hash_t **props,
                    const char *propname,
                    const char *target,
                    const svn_opt_revision_t *peg_revision,
                    const svn_opt_revision_t *revision,
                    svn_boolean_t recurse,
                    svn_client_ctx_t *ctx,
                    apr_pool_t *pool);

/**
 * Similar to svn_client_propget2(), except that @a peg_revision is
 * always the same as @a revision.
 *
 * @deprecated Provided for backward compatibility with the 1.1 API.
 */
SVN_DEPRECATED
svn_error_t *
svn_client_propget(apr_hash_t **props,
                   const char *propname,
                   const char *target,
                   const svn_opt_revision_t *revision,
                   svn_boolean_t recurse,
                   svn_client_ctx_t *ctx,
                   apr_pool_t *pool);

/** Set @a *propval to the value of @a propname on revision @a revision
 * in the repository represented by @a URL.  Use the authentication baton
 * in @a ctx for authentication, and @a pool for all memory allocation.
 * Return the actual rev queried in @a *set_rev.
 *
 * Note that unlike its cousin svn_client_propget(), this routine
 * doesn't affect the working copy at all; it's a pure network
 * operation that queries an *unversioned* property attached to a
 * revision.  This can query log messages, dates, authors, and the
 * like.
 */
svn_error_t *
svn_client_revprop_get(const char *propname,
                       svn_string_t **propval,
                       const char *URL,
                       const svn_opt_revision_t *revision,
                       svn_revnum_t *set_rev,
                       svn_client_ctx_t *ctx,
                       apr_pool_t *pool);

/**
 * Invoke @a receiver with @a receiver_baton to return the regular properies
 * of @a target, a URL or working copy path.  @a receiver will be called
 * for each path encountered.
 *
 * If @a revision->kind is #svn_opt_revision_unspecified, then get
 * properties from the working copy, if @a target is a working copy
 * path, or from the repository head if @a target is a URL.  Else get
 * the properties as of @a revision.  The actual node revision
 * selected is determined by the path as it exists in @a peg_revision.
 * If @a peg_revision->kind is #svn_opt_revision_unspecified, then it
 * defaults to #svn_opt_revision_head for URLs or
 * #svn_opt_revision_working for WC targets.  Use the authentication
 * baton cached in @a ctx for authentication if contacting the
 * repository.
 *
 * If @a depth is #svn_depth_empty, list only the properties of
 * @a target itself.  If @a depth is #svn_depth_files, and
 * @a target is a directory, list the properties of @a target
 * and its file entries.  If #svn_depth_immediates, list the properties
 * of its immediate file and directory entries.  If #svn_depth_infinity,
 * list the properties of its file entries and recurse (with
 * #svn_depth_infinity) on directory entries.  #svn_depth_unknown is
 * equivalent to #svn_depth_empty.  All other values produce undefined
 * results.
 *
 * @a changelists is an array of <tt>const char *</tt> changelist
 * names, used as a restrictive filter on items whose properties are
 * set; that is, don't set properties on any item unless it's a member
 * of one of those changelists.  If @a changelists is empty (or
 * altogether @c NULL), no changelist filtering occurs.
 *
 * If @a target is not found, return the error #SVN_ERR_ENTRY_NOT_FOUND.
 *
 * @since New in 1.5.
 */
svn_error_t *
svn_client_proplist3(const char *target,
                     const svn_opt_revision_t *peg_revision,
                     const svn_opt_revision_t *revision,
                     svn_depth_t depth,
                     const apr_array_header_t *changelists,
                     svn_proplist_receiver_t receiver,
                     void *receiver_baton,
                     svn_client_ctx_t *ctx,
                     apr_pool_t *pool);

/**
 * Similar to svn_client_proplist3(), except the properties are
 * returned as an array of #svn_client_proplist_item_t * structures
 * instead of by invoking the receiver function, there's no support
 * for @a changelists filtering, and @a recurse is used instead of a
 * #svn_depth_t parameter (FALSE corresponds to #svn_depth_empty,
 * and TRUE to #svn_depth_infinity).
 *
 * @since New in 1.2.
 *
 * @deprecated Provided for backward compatiblility with the 1.4 API.
 */
SVN_DEPRECATED
svn_error_t *
svn_client_proplist2(apr_array_header_t **props,
                     const char *target,
                     const svn_opt_revision_t *peg_revision,
                     const svn_opt_revision_t *revision,
                     svn_boolean_t recurse,
                     svn_client_ctx_t *ctx,
                     apr_pool_t *pool);

/**
 * Similar to svn_client_proplist2(), except that @a peg_revision is
 * always the same as @a revision.
 *
 * @deprecated Provided for backward compatibility with the 1.1 API.
 */
SVN_DEPRECATED
svn_error_t *
svn_client_proplist(apr_array_header_t **props,
                    const char *target,
                    const svn_opt_revision_t *revision,
                    svn_boolean_t recurse,
                    svn_client_ctx_t *ctx,
                    apr_pool_t *pool);

/** Set @a *props to a hash of the revision props attached to @a revision in
 * the repository represented by @a URL.  Use the authentication baton cached
 * in @a ctx for authentication, and @a pool for all memory allocation.
 * Return the actual rev queried in @a *set_rev.
 *
 * The allocated hash maps (<tt>const char *</tt>) property names to
 * (#svn_string_t *) property values.
 *
 * Note that unlike its cousin svn_client_proplist(), this routine
 * doesn't read a working copy at all; it's a pure network operation
 * that reads *unversioned* properties attached to a revision.
 */
svn_error_t *
svn_client_revprop_list(apr_hash_t **props,
                        const char *URL,
                        const svn_opt_revision_t *revision,
                        svn_revnum_t *set_rev,
                        svn_client_ctx_t *ctx,
                        apr_pool_t *pool);
/** @} */


/**
 * @defgroup Export Export a tree from version control.
 *
 * @{
 */

/**
 * Export the contents of either a subversion repository or a
 * subversion working copy into a 'clean' directory (meaning a
 * directory with no administrative directories).  If @a result_rev
 * is not @c NULL and the path being exported is a repository URL, set
 * @a *result_rev to the value of the revision actually exported (set
 * it to #SVN_INVALID_REVNUM for local exports).
 *
 * @a from_path_or_url is either the path the working copy on disk, or
 * a URL to the repository you wish to export.
 *
 * When exporting a directory, @a to_path is the path to the directory
 * where you wish to create the exported tree; when exporting a file, it
 * is the path of the file that will be created.  If @a to_path is the
 * empty path, then the basename of the export file/directory in the repository
 * will be used.  If @a to_path represents an existing directory, and a
 * file is being exported, then a file with the that basename will be
 * created under that directory (as with 'copy' operations).
 *
 * @a peg_revision is the revision where the path is first looked up
 * when exporting from a repository.  If @a peg_revision->kind is
 * #svn_opt_revision_unspecified, then it defaults to #svn_opt_revision_head
 * for URLs or #svn_opt_revision_working for WC targets.
 *
 * @a revision is the revision that should be exported, which is only used
 * when exporting from a repository.
 *
 * @a peg_revision and @a revision must not be @c NULL.
 *
 * @a ctx->notify_func2 and @a ctx->notify_baton2 are the notification
 * functions and baton which are passed to svn_client_checkout() when
 * exporting from a repository.
 *
 * @a ctx is a context used for authentication in the repository case.
 *
 * @a overwrite if TRUE will cause the export to overwrite files or
 * directories.
 *
 * If @a ignore_externals is set, don't process externals definitions
 * as part of this operation.
 *
 * If @a ignore_keywords is set, don't expand keywords as part of this
 * operation.
 *
 * @a native_eol allows you to override the standard eol marker on the
 * platform you are running on.  Can be either "LF", "CR" or "CRLF" or
 * NULL.  If NULL will use the standard eol marker.  Any other value
 * will cause the #SVN_ERR_IO_UNKNOWN_EOL error to be returned.
 *
 * If @a depth is #svn_depth_infinity, export fully recursively.  Else
 * if it is #svn_depth_immediates, export @a from_path_or_url and its
 * immediate children (if any), but with subdirectories empty and at
 * #svn_depth_empty.  Else if #svn_depth_files, export @a
 * from_path_or_url and its immediate file children (if any) only.  If
 * @a depth is #svn_depth_empty, then export exactly @a
 * from_path_or_url and none of its children.
 *
 * All allocations are done in @a pool.
 *
 * @since New in 1.7.
 */
svn_error_t *
svn_client_export5(svn_revnum_t *result_rev,
                   const char *from_path_or_url,
                   const char *to_path,
                   const svn_opt_revision_t *peg_revision,
                   const svn_opt_revision_t *revision,
                   svn_boolean_t overwrite,
                   svn_boolean_t ignore_externals,
                   svn_boolean_t ignore_keywords,
                   svn_depth_t depth,
                   const char *native_eol,
                   svn_client_ctx_t *ctx,
                   apr_pool_t *pool);

/**
 * Similar to svn_client_export5(), but with @a ignore_keywords set
 * to FALSE.
 *
 * @deprecated Provided for backward compatibility with the 1.5 API.
 *
 * @since New in 1.5.
 */
svn_error_t *
svn_client_export4(svn_revnum_t *result_rev,
                   const char *from_path_or_url,
                   const char *to_path,
                   const svn_opt_revision_t *peg_revision,
                   const svn_opt_revision_t *revision,
                   svn_boolean_t overwrite,
                   svn_boolean_t ignore_externals,
                   svn_depth_t depth,
                   const char *native_eol,
                   svn_client_ctx_t *ctx,
                   apr_pool_t *pool);


/**
 * Similar to svn_client_export4(), but with @a depth set according to
 * @a recurse: if @a recurse is TRUE, set @a depth to
 * #svn_depth_infinity, if @a recurse is FALSE, set @a depth to
 * #svn_depth_files.
 *
 * @deprecated Provided for backward compatibility with the 1.4 API.
 *
 * @since New in 1.2.
 */
SVN_DEPRECATED
svn_error_t *
svn_client_export3(svn_revnum_t *result_rev,
                   const char *from_path_or_url,
                   const char *to_path,
                   const svn_opt_revision_t *peg_revision,
                   const svn_opt_revision_t *revision,
                   svn_boolean_t overwrite,
                   svn_boolean_t ignore_externals,
                   svn_boolean_t recurse,
                   const char *native_eol,
                   svn_client_ctx_t *ctx,
                   apr_pool_t *pool);


/**
 * Similar to svn_client_export3(), but with @a peg_revision
 * always set to #svn_opt_revision_unspecified, @a overwrite set to
 * the value of @a force, @a ignore_externals always FALSE, and
 * @a recurse always TRUE.
 *
 * @since New in 1.1.
 * @deprecated Provided for backward compatibility with the 1.1 API.
 */
SVN_DEPRECATED
svn_error_t *
svn_client_export2(svn_revnum_t *result_rev,
                   const char *from_path_or_url,
                   const char *to_path,
                   svn_opt_revision_t *revision,
                   svn_boolean_t force,
                   const char *native_eol,
                   svn_client_ctx_t *ctx,
                   apr_pool_t *pool);


/**
 * Similar to svn_client_export2(), but with @a native_eol always set
 * to NULL.
 *
 * @deprecated Provided for backward compatibility with the 1.0 API.
 */
SVN_DEPRECATED
svn_error_t *
svn_client_export(svn_revnum_t *result_rev,
                  const char *from_path_or_url,
                  const char *to_path,
                  svn_opt_revision_t *revision,
                  svn_boolean_t force,
                  svn_client_ctx_t *ctx,
                  apr_pool_t *pool);

/** @} */

/**
 * @defgroup List List / ls
 *
 * @{
 */

/** The type of function invoked by svn_client_list2() to report the details
 * of each directory entry being listed.
 *
 * @a baton is the baton that was passed to the caller.  @a path is the
 * entry's path relative to @a abs_path; it is the empty path when reporting
 * the top node of the list operation.  @a dirent contains some or all of
 * the directory entry's details, as determined by the caller.  @a lock is
 * the entry's lock, if it is locked and if lock information is being
 * reported by the caller; otherwise @a lock is NULL.  @a abs_path is the
 * repository path of the top node of the list operation; it is relative to
 * the repository root and begins with "/".  @a pool may be used for
 * temporary allocations.
 *
 * @since New in 1.4.
 */
typedef svn_error_t *(*svn_client_list_func_t)(void *baton,
                                               const char *path,
                                               const svn_dirent_t *dirent,
                                               const svn_lock_t *lock,
                                               const char *abs_path,
                                               apr_pool_t *pool);

/**
 * Report the directory entry, and possibly children, for @a
 * path_or_url at @a revision.  The actual node revision selected is
 * determined by the path as it exists in @a peg_revision.  If @a
 * peg_revision->kind is #svn_opt_revision_unspecified, then it defaults
 * to #svn_opt_revision_head for URLs or #svn_opt_revision_working
 * for WC targets.
 *
 * Report directory entries by invoking @a list_func/@a baton with @a path
 * relative to @a path_or_url.  The dirent for @a path_or_url is reported
 * using an empty @a path.  If @a path_or_url is a directory, also report
 * its children.  If @a path_or_url is non-existent, return
 * #SVN_ERR_FS_NOT_FOUND.
 *
 * If @a fetch_locks is TRUE, include locks when reporting directory entries.
 *
 * Use @a pool for temporary allocations.
 *
 * Use authentication baton cached in @a ctx to authenticate against the
 * repository.
 *
 * If @a depth is #svn_depth_empty, list just @a path_or_url itself.
 * If @a depth is #svn_depth_files, list @a path_or_url and its file
 * entries.  If #svn_depth_immediates, list its immediate file and
 * directory entries.  If #svn_depth_infinity, list file entries and
 * recurse (with #svn_depth_infinity) on directory entries.
 *
 * @a dirent_fields controls which fields in the #svn_dirent_t's are
 * filled in.  To have them totally filled in use #SVN_DIRENT_ALL,
 * otherwise simply bitwise OR together the combination of @c SVN_DIRENT_
 * fields you care about.
 *
 * @since New in 1.5.
 */
svn_error_t *
svn_client_list2(const char *path_or_url,
                 const svn_opt_revision_t *peg_revision,
                 const svn_opt_revision_t *revision,
                 svn_depth_t depth,
                 apr_uint32_t dirent_fields,
                 svn_boolean_t fetch_locks,
                 svn_client_list_func_t list_func,
                 void *baton,
                 svn_client_ctx_t *ctx,
                 apr_pool_t *pool);

/**
 * Similar to svn_client_list2(), but with @a recurse instead of @a depth.
 * If @a recurse is TRUE, pass #svn_depth_files for @a depth; else
 * pass #svn_depth_infinity.
 *
 * @since New in 1.4.
 *
 * @deprecated Provided for backward compatibility with the 1.4 API.
 */
SVN_DEPRECATED
svn_error_t *
svn_client_list(const char *path_or_url,
                const svn_opt_revision_t *peg_revision,
                const svn_opt_revision_t *revision,
                svn_boolean_t recurse,
                apr_uint32_t dirent_fields,
                svn_boolean_t fetch_locks,
                svn_client_list_func_t list_func,
                void *baton,
                svn_client_ctx_t *ctx,
                apr_pool_t *pool);

/**
 * Same as svn_client_list(), but always passes #SVN_DIRENT_ALL for
 * the @a dirent_fields argument and returns all information in two
 * hash tables instead of invoking a callback.
 *
 * Set @a *dirents to a newly allocated hash of directory entries.
 * The @a dirents hash maps entry names (<tt>const char *</tt>) to
 * #svn_dirent_t *'s.
 *
 * If @a locks is not @c NULL, set @a *locks to a hash table mapping
 * entry names (<tt>const char *</tt>) to #svn_lock_t *'s.
 *
 * @since New in 1.3.
 *
 * @deprecated Provided for backward compatibility with the 1.3 API.
 * Use svn_client_list2() instead.
 */
SVN_DEPRECATED
svn_error_t *
svn_client_ls3(apr_hash_t **dirents,
               apr_hash_t **locks,
               const char *path_or_url,
               const svn_opt_revision_t *peg_revision,
               const svn_opt_revision_t *revision,
               svn_boolean_t recurse,
               svn_client_ctx_t *ctx,
               apr_pool_t *pool);

/**
 * Same as svn_client_ls3(), but without the ability to get locks.
 *
 * @since New in 1.2.
 *
 * @deprecated Provided for backward compatibility with the 1.2 API.
 * Use svn_client_list2() instead.
 */
SVN_DEPRECATED
svn_error_t *
svn_client_ls2(apr_hash_t **dirents,
               const char *path_or_url,
               const svn_opt_revision_t *peg_revision,
               const svn_opt_revision_t *revision,
               svn_boolean_t recurse,
               svn_client_ctx_t *ctx,
               apr_pool_t *pool);

/**
 * Similar to svn_client_ls2() except that @a peg_revision is always
 * the same as @a revision.
 *
 * @deprecated Provided for backward compatibility with the 1.1 API.
 * Use svn_client_list2() instead.
 */
SVN_DEPRECATED
svn_error_t *
svn_client_ls(apr_hash_t **dirents,
              const char *path_or_url,
              svn_opt_revision_t *revision,
              svn_boolean_t recurse,
              svn_client_ctx_t *ctx,
              apr_pool_t *pool);


/** @} */

/**
 * @defgroup Cat View the contents of a file in the repository.
 *
 * @{
 */

/**
 * Output the content of a file.
 *
 * @param[in] out           The stream to which the content will be written.
 * @param[in] path_or_url   The path or URL of the file.
 * @param[in] peg_revision  The peg revision.
 * @param[in] revision  The operative revision.
 * @param[in] ctx   The standard client context, used for possible
 *                  authentication.
 * @param[in] pool  Used for any temporary allocation.
 *
 * @todo Add an expansion/translation flag?
 *
 * @return A pointer to an #svn_error_t of the type (this list is not
 *         exhaustive): <br>
 *         An unspecified error if @a revision is of kind
 *         #svn_opt_revision_previous (or some other kind that requires
 *         a local path), because the desired revision cannot be
 *         determined. <br>
 *         If no error occurred, return #SVN_NO_ERROR.
 *
 * @since New in 1.2.
 *
 * @see #svn_client_ctx_t <br> @ref clnt_revisions for
 *      a discussion of operative and peg revisions.
 */
svn_error_t *
svn_client_cat2(svn_stream_t *out,
                const char *path_or_url,
                const svn_opt_revision_t *peg_revision,
                const svn_opt_revision_t *revision,
                svn_client_ctx_t *ctx,
                apr_pool_t *pool);


/**
 * Similar to svn_client_cat2() except that the peg revision is always
 * the same as @a revision.
 *
 * @deprecated Provided for backward compatibility with the 1.1 API.
 */
SVN_DEPRECATED
svn_error_t *
svn_client_cat(svn_stream_t *out,
               const char *path_or_url,
               const svn_opt_revision_t *revision,
               svn_client_ctx_t *ctx,
               apr_pool_t *pool);

/** @} end group: cat */



/** Changelist commands
 *
 * @defgroup svn_client_changelist_funcs Client Changelist Functions
 * @{
 */

/** Implementation note:
 *
 *  For now, changelists are implemented by scattering the
 *  associations across multiple .svn/entries files in a working copy.
 *  However, this client API was written so that we have the option of
 *  changing the underlying implementation -- we may someday want to
 *  store changelist definitions in a centralized database.
 */

/**
 * Add each path in @a paths (recursing to @a depth as necessary) to
 * @a changelist.  If a path is already a member of another
 * changelist, then remove it from the other changelist and add it to
 * @a changelist.  (For now, a path cannot belong to two changelists
 * at once.)
 *
 * @a changelists is an array of <tt>const char *</tt> changelist
 * names, used as a restrictive filter on items whose changelist
 * assignments are adjusted; that is, don't tweak the changeset of any
 * item unless it's currently a member of one of those changelists.
 * If @a changelists is empty (or altogether @c NULL), no changelist
 * filtering occurs.
 *
 * @note This metadata is purely a client-side "bookkeeping"
 * convenience, and is entirely managed by the working copy.
 *
 * @since New in 1.5.
 */
svn_error_t *
svn_client_add_to_changelist(const apr_array_header_t *paths,
                             const char *changelist,
                             svn_depth_t depth,
                             const apr_array_header_t *changelists,
                             svn_client_ctx_t *ctx,
                             apr_pool_t *pool);

/**
 * Remove each path in @a paths (recursing to @a depth as necessary)
 * from changelists to which they are currently assigned.
 *
 * @a changelists is an array of <tt>const char *</tt> changelist
 * names, used as a restrictive filter on items whose changelist
 * assignments are removed; that is, don't remove from a changeset any
 * item unless it's currently a member of one of those changelists.
 * If @a changelists is empty (or altogether @c NULL), all changelist
 * assignments in and under each path in @a paths (to @a depth) will
 * be removed.
 *
 * @note This metadata is purely a client-side "bookkeeping"
 * convenience, and is entirely managed by the working copy.
 *
 * @since New in 1.5.
 */
svn_error_t *
svn_client_remove_from_changelists(const apr_array_header_t *paths,
                                   svn_depth_t depth,
                                   const apr_array_header_t *changelists,
                                   svn_client_ctx_t *ctx,
                                   apr_pool_t *pool);

/**
 * The callback type used by svn_client_get_changelists().
 *
 * On each invocation, @a path is a newly discovered member of the
 * changelist, and @a baton is a private function closure.
 *
 * @since New in 1.5.
 */
typedef svn_error_t *(*svn_changelist_receiver_t) (void *baton,
                                                   const char *path,
                                                   const char *changelist,
                                                   apr_pool_t *pool);

/**
 * Beginning at @a path, crawl to @a depth to discover every path in
 * or under @a path which belongs to one of the changelists in @a
 * changelists (an array of <tt>const char *</tt> changelist names).
 * If @a changelists is @c NULL, discover paths with any changelist.
 * Call @a callback_func (with @a callback_baton) each time a
 * changelist-having path is discovered.
 *
 * If @a ctx->cancel_func is not @c NULL, invoke it passing @a
 * ctx->cancel_baton during the recursive walk.
 *
 * @since New in 1.5.
 */
svn_error_t *
svn_client_get_changelists(const char *path,
                           const apr_array_header_t *changelists,
                           svn_depth_t depth,
                           svn_changelist_receiver_t callback_func,
                           void *callback_baton,
                           svn_client_ctx_t *ctx,
                           apr_pool_t *pool);

/** @} */



/** Locking commands
 *
 * @defgroup svn_client_locking_funcs Client Locking Functions
 * @{
 */

/**
 * Lock @a targets in the repository.  @a targets is an array of
 * <tt>const char *</tt> paths - either all working copy paths or URLs.  All
 * @a targets must be in the same repository.
 *
 * If a target is already locked in the repository, no lock will be
 * acquired unless @a steal_lock is TRUE, in which case the locks are
 * stolen.  @a comment, if non-NULL, is an xml-escapable description
 * stored with each lock in the repository.  Each acquired lock will
 * be stored in the working copy if the targets are WC paths.
 *
 * For each target @a ctx->notify_func2/notify_baton2 will be used to indicate
 * whether it was locked.  An action of #svn_wc_notify_state_locked (### what?)
 * means that the path was locked.  If the path was not locked because
 * it was out of date or there was already a lock in the repository,
 * the notification function will be called with @c
 * #svn_wc_notify_failed_lock, and the error passed in the notification
 * structure.
 *
 * Use @a pool for temporary allocations.
 *
 * @since New in 1.2.
 */
svn_error_t *
svn_client_lock(const apr_array_header_t *targets,
                const char *comment,
                svn_boolean_t steal_lock,
                svn_client_ctx_t *ctx,
                apr_pool_t *pool);

/**
 * Unlock @a targets in the repository.  @a targets is an array of
 * <tt>const char *</tt> paths - either all working copy paths or all URLs.
 * All @a targets must be in the same repository.
 *
 * If the targets are WC paths, and @a break_lock is FALSE, the working
 * copy must contain a locks for each target.
 * If this is not the case, or the working copy lock doesn't match the
 * lock token in the repository, an error will be signaled.
 *
 * If the targets are URLs, the locks may be broken even if @a break_lock
 * is FALSE, but only if the lock owner is the same as the
 * authenticated user.
 *
 * If @a break_lock is TRUE, the locks will be broken in the
 * repository.  In both cases, the locks, if any, will be removed from
 * the working copy if the targets are WC paths.
 *
 * The notification functions in @a ctx will be called for each
 * target.  If the target was successfully unlocked,
 * #svn_wc_notify_unlocked will be used.  Else, if the error is
 * directly related to unlocking the path (see
 * #SVN_ERR_IS_UNLOCK_ERROR), #svn_wc_notify_failed_unlock will be
 * used and the error will be passed in the notification structure.

 * Use @a pool for temporary allocations.
 *
 * @since New in 1.2.
 */
svn_error_t *
svn_client_unlock(const apr_array_header_t *targets,
                  svn_boolean_t break_lock,
                  svn_client_ctx_t *ctx,
                  apr_pool_t *pool);

/** @} */

/**
 * @defgroup Info Show repository information about a working copy.
 *
 * @{
 */

/** The size of the file is unknown.
 * Used as value in fields of type @c apr_size_t.
 *
 * @since New in 1.5
 */
#define SVN_INFO_SIZE_UNKNOWN ((apr_size_t) -1)

/**
 * A structure which describes various system-generated metadata about
 * a working-copy path or URL.
 *
 * @note Fields may be added to the end of this structure in future
 * versions.  Therefore, users shouldn't allocate structures of this
 * type, to preserve binary compatibility.
 *
 * @since New in 1.2.
 */
typedef struct svn_info_t
{
  /** Where the item lives in the repository. */
  const char *URL;

  /** The revision of the object.  If path_or_url is a working-copy
   * path, then this is its current working revnum.  If path_or_url
   * is a URL, then this is the repos revision that path_or_url lives in. */
  svn_revnum_t rev;

  /** The node's kind. */
  svn_node_kind_t kind;

  /** The root URL of the repository. */
  const char *repos_root_URL;

  /** The repository's UUID. */
  const char *repos_UUID;

  /** The last revision in which this object changed. */
  svn_revnum_t last_changed_rev;

  /** The date of the last_changed_rev. */
  apr_time_t last_changed_date;

  /** The author of the last_changed_rev. */
  const char *last_changed_author;

  /** An exclusive lock, if present.  Could be either local or remote. */
  svn_lock_t *lock;

  /** Whether or not to ignore the next 10 wc-specific fields. */
  svn_boolean_t has_wc_info;

  /**
   * @name Working-copy path fields
   * These things only apply to a working-copy path.
   * See svn_wc_entry_t for explanations.
   * @{
   */
  svn_wc_schedule_t schedule;
  const char *copyfrom_url;
  svn_revnum_t copyfrom_rev;
  apr_time_t text_time;
  apr_time_t prop_time;  /* will always be 0 for svn 1.4 and later */
  const char *checksum;
  const char *conflict_old;
  const char *conflict_new;
  const char *conflict_wrk;
  const char *prejfile;
  /** @since New in 1.5. */
  const char *changelist;
  /** @since New in 1.5. */
  svn_depth_t depth;

  /**
   * Similar to working_size64, but will be #SVN_INFO_SIZE_UNKNOWN when
   * its value would overflow apr_size_t (so when size >= 4 GB - 1 byte).
   *
   * @deprecated Provided for backward compatibility with the 1.5 API.
   */
  apr_size_t working_size;

  /** @} */

  /**
   * Similar to size64, but size will be #SVN_INFO_SIZE_UNKNOWN when
   * its value would overflow apr_size_t (so when size >= 4 GB - 1 byte).
   *
   * @deprecated Provided for backward compatibility with the 1.5 API.
   */
  apr_size_t size;

  /**
   * The size of the file in the repository (untranslated,
   * e.g. without adjustment of line endings and keyword
   * expansion). Only applicable for file -- not directory -- URLs.
   * For working copy paths, size64 will be #SVN_INVALID_FILESIZE.
   * @since New in 1.6.
   */
  svn_filesize_t size64;

  /**
   * The size of the file after being translated into its local
   * representation, or #SVN_INVALID_FILESIZE if unknown.
   * Not applicable for directories.
   * @since New in 1.6.
   * @name Working-copy path fields
   * @{
   */
  svn_filesize_t working_size64;

  /**
   * Info on any tree conflict of which this node is a victim. Otherwise NULL.
   * @since New in 1.6.
   */
  svn_wc_conflict_description_t *tree_conflict;

  /**
   * The local absolute path of the working copy root.
   * @since New in 1.7.
   */
  const char *wcroot_abspath;

  /** @} */

} svn_info_t;

/**
 * The callback invoked by svn_client_info3().  Each invocation
 * describes @a abspath_or_url with the information present in @a info.
 * Use @a scratch_pool for all temporary allocation.
 *
 * @since New in 1.7.
 */
/* ### Before 1.7: We might want to rev  svn_wc_info2_t* to update conflict
       information, remove schedule, etc. */
typedef svn_error_t *(*svn_info_receiver2_t)(void *baton,
                                             const char *abspath_or_url,
                                             const svn_info_t *info,
                                             apr_pool_t *scratch_pool);

/**
 * The callback invoked by svn_client_info2().  Each invocation
 * describes @a path with the information present in @a info.  Note
 * that any fields within @a info may be NULL if information is
 * unavailable.  Use @a pool for all temporary allocation.
 *
 * @since New in 1.2.
 * @deprecated Provided for backward compatibility with the 1.6 API.
 */
typedef svn_error_t *(*svn_info_receiver_t)(
  void *baton,
  const char *path,
  const svn_info_t *info,
  apr_pool_t *pool);

/**
 * Return a duplicate of @a info, allocated in @a pool. No part of the new
 * structure will be shared with @a info.
 *
 * @since New in 1.3.
 */
svn_info_t *
svn_info_dup(const svn_info_t *info,
             apr_pool_t *pool);

/**
 * Invoke @a receiver with @a receiver_baton to return information
 * about @a path_or_url in @a revision.  The information returned is
 * system-generated metadata, not the sort of "property" metadata
 * created by users.  See #svn_info_t.
 *
 * If both revision arguments are either #svn_opt_revision_unspecified
 * or @c NULL, then information will be pulled solely from the working copy;
 * no network connections will be made.
 *
 * Otherwise, information will be pulled from a repository.  The
 * actual node revision selected is determined by the @a path_or_url
 * as it exists in @a peg_revision.  If @a peg_revision->kind is
 * #svn_opt_revision_unspecified, then it defaults to
 * #svn_opt_revision_head for URLs or #svn_opt_revision_working for
 * WC targets.
 *
 * If @a path_or_url is not a local path, then if @a revision is of
 * kind #svn_opt_revision_previous (or some other kind that requires
 * a local path), an error will be returned, because the desired
 * revision cannot be determined.
 *
 * Use the authentication baton cached in @a ctx to authenticate
 * against the repository.
 *
 * If @a path_or_url is a file, just invoke @a receiver on it.  If it
 * is a directory, then descend according to @a depth.  If @a depth is
 * #svn_depth_empty, invoke @a receiver on @a path_or_url and
 * nothing else; if #svn_depth_files, on @a path_or_url and its
 * immediate file children; if #svn_depth_immediates, the preceding
 * plus on each immediate subdirectory; if #svn_depth_infinity, then
 * recurse fully, invoking @a receiver on @a path_or_url and
 * everything beneath it.
 *
 * @a changelists is an array of <tt>const char *</tt> changelist
 * names, used as a restrictive filter on items whose info is
 * reported; that is, don't report info about any item unless
 * it's a member of one of those changelists.  If @a changelists is
 * empty (or altogether @c NULL), no changelist filtering occurs.
 *
 * @since New in 1.7.
 */
svn_error_t *
svn_client_info3(const char *abspath_or_url,
                 const svn_opt_revision_t *peg_revision,
                 const svn_opt_revision_t *revision,
                 svn_info_receiver2_t receiver,
                 void *receiver_baton,
                 svn_depth_t depth,
                 const apr_array_header_t *changelists,
                 svn_client_ctx_t *ctx,
                 apr_pool_t *scratch_pool);

/** Similar to svn_client_info3, but uses an svn_info_receiver_t instead of
 * a svn_info_receiver2_t.
 *
 * @since New in 1.5.
 * @deprecated Provided for backward compatibility with the 1.6 API.
 */
SVN_DEPRECATED
svn_error_t *
svn_client_info2(const char *path_or_url,
                 const svn_opt_revision_t *peg_revision,
                 const svn_opt_revision_t *revision,
                 svn_info_receiver_t receiver,
                 void *receiver_baton,
                 svn_depth_t depth,
                 const apr_array_header_t *changelists,
                 svn_client_ctx_t *ctx,
                 apr_pool_t *pool);

/**
 * Similar to svn_client_info2() but with @a changelists passed as @c
 * NULL, and @a depth set according to @a recurse: if @a recurse is
 * TRUE, @a depth is #svn_depth_infinity, else #svn_depth_empty.
 *
 * @deprecated Provided for backward compatibility with the 1.4 API.
 */
SVN_DEPRECATED
svn_error_t *
svn_client_info(const char *path_or_url,
                const svn_opt_revision_t *peg_revision,
                const svn_opt_revision_t *revision,
                svn_info_receiver_t receiver,
                void *receiver_baton,
                svn_boolean_t recurse,
                svn_client_ctx_t *ctx,
                apr_pool_t *pool);

/** @} */


/**
 * @defgroup Patch Apply a patch to the working copy
 *
 * @{
 */

/**
 * The callback invoked by svn_client_patch() before attempting to patch
 * the target file at @a canon_path_from_patchfile (the path as parsed from
 * the patch file, but in canonicalized form). The callback can prevent
 * the file from being patched by setting @a filtered to @c TRUE.
 *
 * The callback is also provided with @a patch_abspath, the path of a
 * temporary file containing the patched result, and with @a reject_abspath,
 * the path to a temporary file containing the diff text of any hunks
 * which were rejected during patching.
 *
 * Because the callback is invoked before the patching attempt is made,
 * there is no guarantee that the target file will actually be patched
 * successfully. Client implementations must pay attention to notification
 * feedback provided by svn_client_patch() to find out which paths were
 * patched successfully.
 *
 * Note also that the files at @a patch_abspath and @a reject_abspath are
 * guaranteed to remain on disk after patching only if the
 * @a remove_tempfiles parameter for svn_client_patch() is @c FALSE.
 *
 * The const char * parameters may be allocated in @a scratch_pool which
 * will be cleared after each invocation.
 *
 * @since New in 1.7.
 */
typedef svn_error_t *(*svn_client_patch_func_t)(
  void *baton,
  svn_boolean_t *filtered,
  const char *canon_path_from_patchfile,
  const char *patch_abspath,
  const char *reject_abspath,
  apr_pool_t *scratch_pool);

/**
 * Apply a unidiff patch that's located at absolute path
 * @a patch_abspath to the working copy at @a local_abspath.
 *
 * This function makes a best-effort attempt at applying the patch.
 * It might skip patch targets which cannot be patched (e.g. targets
 * that are outside of the working copy). It will also reject hunks
 * which cannot be applied to a target in case the hunk's context
 * does not match anywhere in the patch target.
 *
 * If @a dry_run is TRUE, the patching process is carried out, and full
 * notification feedback is provided, but the working copy is not modified.
 *
 * @a strip_count specifies how many leading path components should be
 * stripped from paths obtained from the patch. It is an error if a
 * negative strip count is passed.
 *
 * If @a reverse is @c TRUE, apply patches in reverse, deleting lines
 * the patch would add and adding lines the patch would delete.
 * This is useful when applying a unidiff which was created with the
 * original and modified files swapped due to human error.
 *
 * If @a ignore_whitespace is TRUE, allow patches to be applied if they
 * only differ from the target by whitespace.
 *
 * If @a remove_tempfiles is TRUE, lifetimes of temporary files created
 * during patching will be managed internally. Otherwise, the caller should
 * take ownership of these files, the names of which can be obtained by
 * passing a @a patch_func callback.
 *
 * If @a patch_func is non-NULL, invoke @a patch_func with @a patch_baton
 * for each patch target processed.
 *
 * If @a ctx->notify_func2 is non-NULL, invoke @a ctx->notify_func2 with
 * @a ctx->notify_baton2 as patching progresses.
 *
 * If @a ctx->cancel_func is non-NULL, invoke it passing @a
 * ctx->cancel_baton at various places during the operation.
 *
 * Use @a scratch_pool for temporary allocations.
 *
 * @since New in 1.7.
 */
svn_error_t *
svn_client_patch(const char *patch_abspath,
                 const char *local_abspath,
                 svn_boolean_t dry_run,
                 int strip_count,
                 svn_boolean_t reverse,
                 svn_boolean_t ignore_whitespace,
                 svn_boolean_t remove_tempfiles,
                 svn_client_patch_func_t patch_func,
                 void *patch_baton,
                 svn_client_ctx_t *ctx,
                 apr_pool_t *result_pool,
                 apr_pool_t *scratch_pool);

/** @} */

/** @} end group: Client working copy management */

/**
 *
 * @defgroup clnt_sessions Client session related functions
 *
 * @{
 *
 */


/* Converting paths to URLs. */

/** Set @a *url to the URL for @a path_or_url allocated in result_pool.
 *
 * If @a path_or_url is already a URL, set @a *url to @a path_or_url.
 *
 * If @a path_or_url is a versioned item, set @a *url to @a
 * path_or_url's entry URL.  If @a path_or_url is unversioned (has
 * no entry), set @a *url to NULL.
 *
 * Use @a ctx->wc_ctx to retrieve the information. Use
 ** @a scratch_pool for temporary allocations.
 *
 * @since New in 1.7.
 */
svn_error_t *
svn_client_url_from_path2(const char **url,
                          const char *path_or_url,
                          svn_client_ctx_t *ctx,
                          apr_pool_t *result_pool,
                          apr_pool_t *scratch_pool);

/** Simlar to svn_client_url_from_path2(), but without a context argument.
 *
 * @since New in 1.5.
 * @deprecated Provided for backward compatilibity with the 1.6 API.
 */
SVN_DEPRECATED
svn_error_t *
svn_client_url_from_path(const char **url,
                         const char *path_or_url,
                         apr_pool_t *pool);


/** Set @a *url to the repository root URL of the repository in which
 * @a path_or_url is versioned (or scheduled to be versioned),
 * allocated in @a pool.  @a ctx is required for possible repository
 * authentication.
 *
 * @since New in 1.5.
 */
svn_error_t *
svn_client_root_url_from_path(const char **url,
                              const char *path_or_url,
                              svn_client_ctx_t *ctx,
                              apr_pool_t *pool);



/* Fetching repository UUIDs. */

/** Get repository @a uuid for @a url.
 *
 * Use a @a pool to open a temporary RA session to @a url, discover the
 * repository uuid, and free the session.  Return the uuid in @a uuid,
 * allocated in @a pool.  @a ctx is required for possible repository
 * authentication.
 */
svn_error_t *
svn_client_uuid_from_url(const char **uuid,
                         const char *url,
                         svn_client_ctx_t *ctx,
                         apr_pool_t *pool);


/** Return the repository @a uuid for working-copy @a local_abspath,
 * allocated in @a result_pool.  Use @a ctx->wc_ctx to retrieve the
 * information.
 *
 * Use @a scratch_pool for temporary allocations.
 *
 * @since New in 1.7.
 */
svn_error_t *
svn_client_uuid_from_path2(const char **uuid,
                           const char *local_abspath,
                           svn_client_ctx_t *ctx,
                           apr_pool_t *result_pool,
                           apr_pool_t *scratch_pool);

/** Similar to svn_client_uuid_from_path2(), but with a relative path and
 * an access baton.
 *
 * @deprecated Provided for backward compatilibity with the 1.6 API.
 */
SVN_DEPRECATED
svn_error_t *
svn_client_uuid_from_path(const char **uuid,
                          const char *path,
                          svn_wc_adm_access_t *adm_access,
                          svn_client_ctx_t *ctx,
                          apr_pool_t *pool);


/* Opening RA sessions. */

/** Open an RA session rooted at @a url, and return it in @a *session.
 *
 * Use the authentication baton stored in @a ctx for authentication.
 * @a *session is allocated in @a pool.
 *
 * @since New in 1.3.
 *
 * @note This function is similar to svn_ra_open3(), but the caller avoids
 * having to providing its own callback functions.
 */
svn_error_t *
svn_client_open_ra_session(svn_ra_session_t **session,
                           const char *url,
                           svn_client_ctx_t *ctx,
                           apr_pool_t *pool);


/** @} end group: Client session related functions */

/** @} */

#ifdef __cplusplus
}
#endif /* __cplusplus */

#endif  /* SVN_CLIENT_H */<|MERGE_RESOLUTION|>--- conflicted
+++ resolved
@@ -2210,12 +2210,8 @@
 
 /**
  * Same as svn_client_status5(), but using #svn_wc_status_func3_t
-<<<<<<< HEAD
- * instead of #svn_wc_status_func4_t, and passing @c TRUE for
+ * instead of #svn_client_status_func_t, and passing @c TRUE for
  * @a depth_as_sticky and @c FALSE for @a ignore_mergeinfo.
-=======
- * instead of #svn_client_status_func_t and depth_as_sticky set to TRUE.
->>>>>>> 9ec5f842
  *
  * @since New in 1.6.
  * @deprecated Provided for backward compatibility with the 1.6 API.
