/**
 * @copyright
 * ====================================================================
 * Copyright (c) 2000-2007 CollabNet.  All rights reserved.
 *
 * This software is licensed as described in the file COPYING, which
 * you should have received as part of this distribution.  The terms
 * are also available at http://subversion.tigris.org/license-1.html.
 * If newer versions of this license are posted there, you may use a
 * newer version instead, at your option.
 *
 * This software consists of voluntary contributions made by many
 * individuals.  For exact contribution history, see the revision
 * history and logs, available at http://subversion.tigris.org/.
 * ====================================================================
 * @endcopyright
 *
 * @file svn_client.h
 * @brief Public interface for libsvn_client.
 */



/*** Includes ***/

/* 
 * Requires:  The working copy library and repository access library.
 * Provides:  Broad wrappers around working copy library functionality.
 * Used By:   Client programs.
 */

#ifndef SVN_CLIENT_H
#define SVN_CLIENT_H

#include <apr_tables.h>

#include "svn_types.h"
#include "svn_wc.h"
#include "svn_string.h"
#include "svn_error.h"
#include "svn_opt.h"
#include "svn_version.h"
#include "svn_ra.h"
#include "svn_diff.h"


#ifdef __cplusplus
extern "C" {
#endif /* __cplusplus */


/* ### TODO:  Multiple Targets

    - Up for debate:  an update on multiple targets is *not* atomic.
    Right now, svn_client_update only takes one path.  What's
    debatable is whether this should ever change.  On the one hand,
    it's kind of losing to have the client application loop over
    targets and call svn_client_update() on each one;  each call to
    update initializes a whole new repository session (network
    overhead, etc.)  On the other hand, it's a very simple
    implementation, and allows for the possibility that different
    targets may come from different repositories.  */


/**
 * Get libsvn_client version information.
 *
 * @since New in 1.1.
 */
const svn_version_t *svn_client_version(void);



/*** Authentication stuff ***/

/*  The new authentication system allows the RA layer to "pull"
    information as needed from libsvn_client.  See svn_ra.h */

/** Create and return @a *provider, an authentication provider of type
 * svn_auth_cred_simple_t that gets information by prompting the user
 * with @a prompt_func and @a prompt_baton.  Allocate @a *provider in
 * @a pool.
 *
 * If both @c SVN_AUTH_PARAM_DEFAULT_USERNAME and
 * @c SVN_AUTH_PARAM_DEFAULT_PASSWORD are defined as runtime
 * parameters in the @c auth_baton, then @a *provider will return the
 * default arguments when svn_auth_first_credentials() is called.  If
 * svn_auth_first_credentials() fails, then @a *provider will
 * re-prompt @a retry_limit times (via svn_auth_next_credentials()).
 *
 * @deprecated Provided for backward compatibility with the 1.3 API.
 */
void svn_client_get_simple_prompt_provider
  (svn_auth_provider_object_t **provider,
   svn_auth_simple_prompt_func_t prompt_func,
   void *prompt_baton,
   int retry_limit,
   apr_pool_t *pool);


/** Create and return @a *provider, an authentication provider of type @c
 * svn_auth_cred_username_t that gets information by prompting the
 * user with @a prompt_func and @a prompt_baton.  Allocate @a *provider
 * in @a pool.
 *
 * If @c SVN_AUTH_PARAM_DEFAULT_USERNAME is defined as a runtime
 * parameter in the @c auth_baton, then @a *provider will return the
 * default argument when svn_auth_first_credentials() is called.  If
 * svn_auth_first_credentials() fails, then @a *provider will
 * re-prompt @a retry_limit times (via svn_auth_next_credentials()).
 *
 * @deprecated Provided for backward compatibility with the 1.3 API.
 */
void svn_client_get_username_prompt_provider
  (svn_auth_provider_object_t **provider,
   svn_auth_username_prompt_func_t prompt_func,
   void *prompt_baton,
   int retry_limit,
   apr_pool_t *pool);


/** Create and return @a *provider, an authentication provider of type @c
 * svn_auth_cred_simple_t that gets/sets information from the user's
 * ~/.subversion configuration directory.  Allocate @a *provider in
 * @a pool.
 *  
 * If a default username or password is available, @a *provider will
 * honor them as well, and return them when
 * svn_auth_first_credentials() is called.  (see @c
 * SVN_AUTH_PARAM_DEFAULT_USERNAME and @c
 * SVN_AUTH_PARAM_DEFAULT_PASSWORD). 
 *
 * @deprecated Provided for backward compatibility with the 1.3 API.
 */
void svn_client_get_simple_provider(svn_auth_provider_object_t **provider,
                                    apr_pool_t *pool);


#if (defined(WIN32) && !defined(__MINGW32__)) || defined(DOXYGEN)
/**
 * Create and return @a *provider, an authentication provider of type @c
 * svn_auth_cred_simple_t that gets/sets information from the user's
 * ~/.subversion configuration directory.  Allocate @a *provider in
 * @a pool.
 *
 * This is like svn_client_get_simple_provider(), except that, when
 * running on Window 2000 or newer (or any other Windows version that
 * includes the CryptoAPI), the provider encrypts the password before
 * storing it to disk. On earlier versions of Windows, the provider
 * does nothing.
 *
 * @since New in 1.2.
 * @note This function is only available on Windows.
 *
 * @note An administrative password reset may invalidate the account's
 * secret key. This function will detect that situation and behave as
 * if the password were not cached at all.
 *
 * @deprecated Provided for backward compatibility with the 1.3 API.
 */
void svn_client_get_windows_simple_provider
  (svn_auth_provider_object_t **provider,
   apr_pool_t *pool);
#endif /* WIN32 || DOXYGEN */

/** Create and return @a *provider, an authentication provider of type @c
 * svn_auth_cred_username_t that gets/sets information from a user's
 * ~/.subversion configuration directory.  Allocate @a *provider in
 * @a pool.
 *
 * If a default username is available, @a *provider will honor it,
 * and return it when svn_auth_first_credentials() is called.  (see
 * @c SVN_AUTH_PARAM_DEFAULT_USERNAME). 
 *
 * @deprecated Provided for backward compatibility with the 1.3 API.
 */
void svn_client_get_username_provider(svn_auth_provider_object_t **provider,
                                      apr_pool_t *pool);


/** Create and return @a *provider, an authentication provider of type @c
 * svn_auth_cred_ssl_server_trust_t, allocated in @a pool.
 *
 * @a *provider retrieves its credentials from the configuration
 * mechanism.  The returned credential is used to override SSL
 * security on an error.
 *
 * @deprecated Provided for backward compatibility with the 1.3 API.
 */
void svn_client_get_ssl_server_trust_file_provider
  (svn_auth_provider_object_t **provider,
   apr_pool_t *pool);


/** Create and return @a *provider, an authentication provider of type @c
 * svn_auth_cred_ssl_client_cert_t, allocated in @a pool.
 *
 * @a *provider retrieves its credentials from the configuration
 * mechanism.  The returned credential is used to load the appropriate
 * client certificate for authentication when requested by a server.
 *
 * @deprecated Provided for backward compatibility with the 1.3 API.
 */
void svn_client_get_ssl_client_cert_file_provider
  (svn_auth_provider_object_t **provider,
   apr_pool_t *pool);


/** Create and return @a *provider, an authentication provider of type @c
 * svn_auth_cred_ssl_client_cert_pw_t, allocated in @a pool.
 *
 * @a *provider retrieves its credentials from the configuration
 * mechanism.  The returned credential is used when a loaded client
 * certificate is protected by a passphrase.
 *
 * @deprecated Provided for backward compatibility with the 1.3 API.
 */
void svn_client_get_ssl_client_cert_pw_file_provider
  (svn_auth_provider_object_t **provider,
   apr_pool_t *pool);


/** Create and return @a *provider, an authentication provider of type @c
 * svn_auth_cred_ssl_server_trust_t, allocated in @a pool.  
 *
 * @a *provider retrieves its credentials by using the @a prompt_func
 * and @a prompt_baton.  The returned credential is used to override
 * SSL security on an error.
 *
 * @deprecated Provided for backward compatibility with the 1.3 API.
 */
void svn_client_get_ssl_server_trust_prompt_provider
  (svn_auth_provider_object_t **provider,
   svn_auth_ssl_server_trust_prompt_func_t prompt_func,
   void *prompt_baton,
   apr_pool_t *pool);


/** Create and return @a *provider, an authentication provider of type @c
 * svn_auth_cred_ssl_client_cert_t, allocated in @a pool.
 *
 * @a *provider retrieves its credentials by using the @a prompt_func
 * and @a prompt_baton.  The returned credential is used to load the
 * appropriate client certificate for authentication when requested by
 * a server.  The prompt will be retried @a retry_limit times.
 *
 * @deprecated Provided for backward compatibility with the 1.3 API.
 */
void svn_client_get_ssl_client_cert_prompt_provider
  (svn_auth_provider_object_t **provider,
   svn_auth_ssl_client_cert_prompt_func_t prompt_func,
   void *prompt_baton,
   int retry_limit,
   apr_pool_t *pool);


/** Create and return @a *provider, an authentication provider of type @c
 * svn_auth_cred_ssl_client_cert_pw_t, allocated in @a pool.
 *
 * @a *provider retrieves its credentials by using the @a prompt_func
 * and @a prompt_baton.  The returned credential is used when a loaded
 * client certificate is protected by a passphrase.  The prompt will
 * be retried @a retry_limit times.
 *
 * @deprecated Provided for backward compatibility with the 1.3 API.
 */
void svn_client_get_ssl_client_cert_pw_prompt_provider
  (svn_auth_provider_object_t **provider,
   svn_auth_ssl_client_cert_pw_prompt_func_t prompt_func,
   void *prompt_baton,
   int retry_limit,
   apr_pool_t *pool);


/** This is a structure which stores a filename and a hash of property
 * names and values.
 */
typedef struct svn_client_proplist_item_t
{
  /** The name of the node on which these properties are set. */
  svn_stringbuf_t *node_name;  

  /** A hash of (const char *) property names, and (svn_string_t *) property
   * values. */
  apr_hash_t *prop_hash;

} svn_client_proplist_item_t;

/**
 * The callback invoked by svn_client_proplist3().  Each invocation
 * describes the property specified by @a item.  Use @a pool for all
 * temporary allocation.
 */
typedef svn_error_t *(*svn_proplist_receiver_t)
  (void *baton,
   const svn_client_proplist_item_t *item,
   apr_pool_t *pool);

/** 
 * Return a duplicate of @a item, allocated in @a pool. No part of the new
 * structure will be shared with @a item.
 *
 * @since New in 1.3.
 */
svn_client_proplist_item_t *
svn_client_proplist_item_dup(const svn_client_proplist_item_t *item,
                             apr_pool_t *pool);

/** Information about commits passed back to client from this module.
 *
 * @deprecated Provided for backward compatibility with the 1.2 API.
 */
typedef struct svn_client_commit_info_t
{
  /** just-committed revision. */
  svn_revnum_t revision;

  /** server-side date of the commit. */
  const char *date;

  /** author of the commit. */
  const char *author;

} svn_client_commit_info_t;


/**
 * @name Commit state flags
 * @brief State flags for use with the @c svn_client_commit_item3_t structure
 * (see the note about the namespace for that structure, which also
 * applies to these flags).
 * @{
 */
#define SVN_CLIENT_COMMIT_ITEM_ADD         0x01
#define SVN_CLIENT_COMMIT_ITEM_DELETE      0x02
#define SVN_CLIENT_COMMIT_ITEM_TEXT_MODS   0x04
#define SVN_CLIENT_COMMIT_ITEM_PROP_MODS   0x08
#define SVN_CLIENT_COMMIT_ITEM_IS_COPY     0x10
/** @since New in 1.2. */
#define SVN_CLIENT_COMMIT_ITEM_LOCK_TOKEN  0x20
/** @} */

/** The commit candidate structure.  In order to avoid backwards
 * compatibility problems clients should use
 * svn_client_commit_item_create() to allocate and intialize this
 * structure instead of doing so themselves.
 *
 * @since New in 1.5.
 */
typedef struct svn_client_commit_item3_t
{
  /** absolute working-copy path of item */
  const char *path;

  /** node kind (dir, file) */
  svn_node_kind_t kind;

  /** commit URL for this item */
  const char *url;

  /** revision of textbase */
  svn_revnum_t revision;

  /** copyfrom-url or NULL if not a copied item */
  const char *copyfrom_url;
  
  /** copyfrom-rev, valid when copyfrom_url != NULL */
  svn_revnum_t copyfrom_rev;
  
  /** state flags */
  apr_byte_t state_flags;

  /** An array of @c svn_prop_t *'s, which are incoming changes from
   * the repository to WC properties.  These changes are applied
   * post-commit.
   *
   * When adding to this array, allocate the @c svn_prop_t and its
   * contents in @c incoming_prop_changes->pool, so that it has the
   * same lifetime as this data structure.
   *
   * See http://subversion.tigris.org/issues/show_bug.cgi?id=806 for a
   * description of what would happen if the post-commit process
   * didn't group these changes together with all other changes to the
   * item.
   */
  apr_array_header_t *incoming_prop_changes;

  /** An array of @c svn_prop_t *'s, which are outgoing changes to
   * make to properties in the repository.  These extra property
   * changes are declared pre-commit, and applied to the repository as
   * part of a commit.
   *
   * When adding to this array, allocate the @c svn_prop_t and its
   * contents in @c incoming_prop_changes->pool, so that it has the
   * same lifetime as this data structure.
   */
  apr_array_header_t *outgoing_prop_changes;
} svn_client_commit_item3_t;

/** The commit candidate structure.
 *
 * @deprecated Provided for backward compatibility with the 1.3 API.
 */
typedef struct svn_client_commit_item2_t
{
  /** absolute working-copy path of item */
  const char *path;

  /** node kind (dir, file) */
  svn_node_kind_t kind;

  /** commit URL for this item */
  const char *url;

  /** revision of textbase */
  svn_revnum_t revision;

  /** copyfrom-url or NULL if not a copied item */
  const char *copyfrom_url;
  
  /** copyfrom-rev, valid when copyfrom_url != NULL */
  svn_revnum_t copyfrom_rev;
  
  /** state flags */
  apr_byte_t state_flags;

  /** Analogous to the @c svn_client_commit_item3_t.incoming_prop_changes
   * field.
   */
  apr_array_header_t *wcprop_changes;
} svn_client_commit_item2_t;

/** The commit candidate structure.
 *
 * @deprecated Provided for backward compatibility with the 1.2 API.
 */
typedef struct svn_client_commit_item_t
{
  /** absolute working-copy path of item */
  const char *path;

  /** node kind (dir, file) */
  svn_node_kind_t kind;

  /** commit URL for this item */
  const char *url;

  /** revision (copyfrom-rev if _IS_COPY) */
  svn_revnum_t revision;

  /** copyfrom-url */
  const char *copyfrom_url;

  /** state flags */
  apr_byte_t state_flags;

  /** Analogous to the @c svn_client_commit_item3_t.incoming_prop_changes
   * field.
   */
  apr_array_header_t *wcprop_changes;

} svn_client_commit_item_t;

/** Initialize a commit item.
 * Set @a *item to a commit item object, allocated in @a pool.
 *
 * In order to avoid backwards compatibility problems, this function
 * is used to intialize and allocate the @c svn_client_commit_item3_t
 * structure rather than doing so explicitly, as the size of this
 * structure may change in the future.
 * 
 * The current implementation never returns error, but callers should
 * still check for error, for compatibility with future versions.
 *
 * @since New in 1.5.
 */
svn_error_t *
svn_client_commit_item_create(const svn_client_commit_item3_t **item,
                              apr_pool_t *pool);

/** 
 * Return a duplicate of @a item, allocated in @a pool. No part of the new
 * structure will be shared with @a item.
 *
 * @since New in 1.5.
 */
svn_client_commit_item3_t *
svn_client_commit_item3_dup(const svn_client_commit_item3_t *item,
                            apr_pool_t *pool);

/** 
 * Return a duplicate of @a item, allocated in @a pool. No part of the new
 * structure will be shared with @a item.
 *
 * @deprecated Provided for backward compatibility with the 1.3 API.
 */
svn_client_commit_item2_t *
svn_client_commit_item2_dup(const svn_client_commit_item2_t *item,
                            apr_pool_t *pool);

/** Callback type used by commit-y operations to get a commit log message
 * from the caller.
 *  
 * Set @a *log_msg to the log message for the commit, allocated in @a 
 * pool, or @c NULL if wish to abort the commit process.  Set @a *tmp_file 
 * to the path of any temporary file which might be holding that log 
 * message, or @c NULL if no such file exists (though, if @a *log_msg is 
 * @c NULL, this value is undefined).  The log message MUST be a UTF8 
 * string with LF line separators.
 *
 * @a commit_items is a read-only array of @c svn_client_commit_item3_t
 * structures, which may be fully or only partially filled-in,
 * depending on the type of commit operation.
 *
 * @a baton is provided along with the callback for use by the handler.
 *
 * All allocations should be performed in @a pool.
 *
 * @since New in 1.5.
 */
typedef svn_error_t *(*svn_client_get_commit_log3_t)
  (const char **log_msg,
   const char **tmp_file,
   const apr_array_header_t *commit_items,
   void *baton,
   apr_pool_t *pool);

/** Callback type used by commit-y operations to get a commit log message
 * from the caller.
 *  
 * Set @a *log_msg to the log message for the commit, allocated in @a 
 * pool, or @c NULL if wish to abort the commit process.  Set @a *tmp_file 
 * to the path of any temporary file which might be holding that log 
 * message, or @c NULL if no such file exists (though, if @a *log_msg is 
 * @c NULL, this value is undefined).  The log message MUST be a UTF8 
 * string with LF line separators.
 *
 * @a commit_items is a read-only array of @c svn_client_commit_item2_t
 * structures, which may be fully or only partially filled-in,
 * depending on the type of commit operation.
 *
 * @a baton is provided along with the callback for use by the handler.
 *
 * All allocations should be performed in @a pool.
 *
 * @deprecated Provided for backward compatibility with the 1.3 API.
 */
typedef svn_error_t *(*svn_client_get_commit_log2_t)
  (const char **log_msg,
   const char **tmp_file,
   const apr_array_header_t *commit_items,
   void *baton,
   apr_pool_t *pool);

/** Callback type used by commit-y operations to get a commit log message
 * from the caller.
 *
 * Set @a *log_msg to the log message for the commit, allocated in @a
 * pool, or @c NULL if wish to abort the commit process.  Set @a *tmp_file
 * to the path of any temporary file which might be holding that log
 * message, or @c NULL if no such file exists (though, if @a *log_msg is
 * @c NULL, this value is undefined).  The log message MUST be a UTF8
 * string with LF line separators.
 *
 * @a commit_items is a read-only array of @c svn_client_commit_item_t
 * structures, which may be fully or only partially filled-in,
 * depending on the type of commit operation.
 *
 * @a baton is provided along with the callback for use by the handler.
 *
 * All allocations should be performed in @a pool.
 *
 * @deprecated Provided for backward compatibility with the 1.2 API.
 */
typedef svn_error_t *(*svn_client_get_commit_log_t)
  (const char **log_msg,
   const char **tmp_file,
   apr_array_header_t *commit_items,
   void *baton,
   apr_pool_t *pool);

/** Callback type used by svn_client_blame() to notify the caller
 * that line @a line_no of the blamed file was last changed in
 * @a revision by @a author on @a date, and that the contents were
 * @a line.
 *  
 * All allocations should be performed in @a pool.
 *
 * @note If there is no blame information for this line, @a revision will be
 * invalid and @a author and @a date will be NULL.
 *
 * @note New in 1.4 is that the line is defined to contain only the line
 * content (and no [partial] EOLs; which was undefined in older versions).
 * Using this callback with svn_client_blame() or svn_client_blame2()
 * will still give you the old behaviour.
 */
typedef svn_error_t *(*svn_client_blame_receiver_t)
  (void *baton,
   apr_int64_t line_no,
   svn_revnum_t revision,
   const char *author,
   const char *date,
   const char *line,
   apr_pool_t *pool);


/** The difference type in an svn_diff_summarize_t structure.
 *
 * @since New in 1.4.
 */
typedef enum svn_client_diff_summarize_kind_t
{
  /** An item with no text modifications */
  svn_client_diff_summarize_kind_normal,

  /** An added item */
  svn_client_diff_summarize_kind_added,

  /** An item with text modifications */
  svn_client_diff_summarize_kind_modified,

  /** A deleted item */
  svn_client_diff_summarize_kind_deleted
} svn_client_diff_summarize_kind_t;


/** A struct that describes the diff of an item. Passed to
 * @c svn_diff_summarize_func_t.
 *
 * @note Fields may be added to the end of this structure in future
 * versions.  Therefore, users shouldn't allocate structures of this
 * type, to preserve binary compatibility.
 *
 * @since New in 1.4.
 */
typedef struct svn_client_diff_summarize_t
{
  /** Path relative to the target. */
  const char *path;

  /** Change kind */
  svn_client_diff_summarize_kind_t summarize_kind;

  /** Properties changed? */
  svn_boolean_t prop_changed;

  /** File or dir */
  svn_node_kind_t node_kind;
} svn_client_diff_summarize_t;  

/**
 * Return a duplicate of @a diff, allocated in @a pool. No part of the new
 * structure will be shared with @a diff.
 *
 * @since New in 1.4.
 */
svn_client_diff_summarize_t *
svn_client_diff_summarize_dup(const svn_client_diff_summarize_t *diff,
                              apr_pool_t *pool);


/** A callback used in svn_client_diff_summarize() and
 * svn_client_diff_summarize_peg() for reporting a @a diff summary.
 *
 * All allocations should be performed in @a pool.
 *
 * @a baton is a closure object; it should be provided by the implementation,
 * and passed by the caller.
 *
 * @since New in 1.4.
 */
typedef svn_error_t *(*svn_client_diff_summarize_func_t)
  (const svn_client_diff_summarize_t *diff,
   void *baton,
   apr_pool_t *pool);


/** A callback used in svn_client_merge3() for resolving merge
 * conflicts to content or properties during the application of a tree
 * delta.
 *
 * All allocations should be performed in @a pool.
 *
 * @a baton is a closure object; it should be provided by the implementation,
 * and passed by the caller.
 *
 * @since New in 1.5.
 */
typedef svn_error_t *(*svn_client_conflict_resolver_func_t)
  (const char *path,
   void *baton,
   apr_pool_t *pool);
 

/** A client context structure, which holds client specific callbacks, 
 * batons, serves as a cache for configuration options, and other various 
 * and sundry things.  In order to avoid backwards compatibility problems 
 * clients should use svn_client_create_context() to allocate and 
 * intialize this structure instead of doing so themselves.
 */
typedef struct svn_client_ctx_t
{
  /** main authentication baton. */
  svn_auth_baton_t *auth_baton;

  /** notification callback function.
   * This will be called by notify_func2() by default.
   * @deprecated Provided for backward compatibility with the 1.1 API. */
  svn_wc_notify_func_t notify_func;

  /** notification callback baton for notify_func()
   * @deprecated Provided for backward compatibility with the 1.1 API. */
  void *notify_baton;

  /** Log message callback function.  NULL means that Subversion
    * should try not attempt to fetch a log message.
    * @deprecated Provided for backward compatibility with the 1.2 API. */
  svn_client_get_commit_log_t log_msg_func;

  /** log message callback baton
    * @deprecated Provided for backward compatibility with the 1.2 API. */
  void *log_msg_baton;

  /** a hash mapping of <tt>const char *</tt> configuration file names to
   * @c svn_config_t *'s. For example, the '~/.subversion/config' file's
   * contents should have the key "config".  May be left unset (or set to
   * NULL) to use the built-in default settings and not use any configuration.
   */
  apr_hash_t *config;

  /** a callback to be used to see if the client wishes to cancel the running 
   * operation. */
  svn_cancel_func_t cancel_func;

  /** a baton to pass to the cancellation callback. */
  void *cancel_baton;

  /** notification function, defaulting to a function that forwards
   * to notify_func().
   * @since New in 1.2. */
  svn_wc_notify_func2_t notify_func2;

  /** notification baton for notify_func2().
   * @since New in 1.2. */
  void *notify_baton2;

  /** Log message callback function. NULL means that Subversion
   *   should try log_msg_func.
   * @since New in 1.3. */
  svn_client_get_commit_log2_t log_msg_func2;

  /** callback baton for log_msg_func2
   * @since New in 1.3. */
  void *log_msg_baton2;

  /** Log message callback function. NULL means that Subversion
   *   should try @c log_msg_func2, then @c log_msg_func.
   * @since New in 1.5. */
  svn_client_get_commit_log3_t log_msg_func3;

  /** The callback baton for @c log_msg_func3.
   * @since New in 1.5. */
  void *log_msg_baton3;

  /** Notification callback for network progress information.
   * May be NULL if not used.
   * @since New in 1.3. */
  svn_ra_progress_notify_func_t progress_func;

  /** Callback baton for progress_func.
   * @since New in 1.3. */
  void *progress_baton;

<<<<<<< HEAD
  /* @since New in 1.5. */
  svn_client_conflict_resolver_func_t conflict_resolver_func;
=======
  /** MIME types map.
   * @since New in 1.5. */
  apr_hash_t *mimetypes_map;

>>>>>>> d1fc9354
} svn_client_ctx_t;


/**
 * @name Authentication information file names
 *
 * Names of files that contain authentication information.
 *
 * These filenames are decided by libsvn_client, since this library
 * implements all the auth-protocols;  libsvn_wc does nothing but
 * blindly store and retrieve these files from protected areas.
 * @{
 */
#define SVN_CLIENT_AUTH_USERNAME            "username"
#define SVN_CLIENT_AUTH_PASSWORD            "password"
/** @} */


/** Initialize a client context.
 * Set @a *ctx to a client context object, allocated in @a pool, that
 * represents a particular instance of an svn client.
 *
 * In order to avoid backwards compatibility problems, clients must 
 * use this function to intialize and allocate the 
 * @c svn_client_ctx_t structure rather than doing so themselves, as 
 * the size of this structure may change in the future. 
 * 
 * The current implementation never returns error, but callers should
 * still check for error, for compatibility with future versions.
 */ 
svn_error_t *
svn_client_create_context(svn_client_ctx_t **ctx,
                          apr_pool_t *pool);

/**
 * Checkout a working copy of @a URL at @a revision, looked up at @a
 * peg_revision, using @a path as the root directory of the newly
 * checked out working copy, and authenticating with the
 * authentication baton cached in @a ctx.  If @a result_rev is not @c
 * NULL, set @a *result_rev to the value of the revision actually
 * checked out from the repository.
 *
 * If @a peg_revision->kind is @c svn_opt_revision_unspecified, then it
 * defaults to @c svn_opt_revision_head.
 *
 * @a revision must be of kind @c svn_opt_revision_number,
 * @c svn_opt_revision_head, or @c svn_opt_revision_date.  If
 * @a revision does not meet these requirements, return the error
 * @c SVN_ERR_CLIENT_BAD_REVISION.
 *
 * If @a ignore_externals is set, don't process externals definitions
 * as part of this operation.
 *
 * If @a ctx->notify_func2 is non-null, invoke @a ctx->notify_func2 with
 * @a ctx->notify_baton2 as the checkout progresses.
 *
 * If @a recurse is true, check out recursively.  Otherwise, check out
 * just the directory represented by @a URL and its immediate
 * non-directory children, but none of its child directories (if any).
 *
 * If @a allow_unver_obstructions is true then the checkout tolerates
 * existing unversioned items that obstruct added paths from @a URL.  Only
 * obstructions of the same type (file or dir) as the added item are
 * tolerated.  The text of obstructing files is left as-is, effectively
 * treating it as a user modification after the checkout.  Working
 * properties of obstructing items are set equal to the base properties.
 * If @a allow_unver_obstructions is false then the checkout will abort
 * if there are any unversioned obstructing items.
 *
 * If @a URL refers to a file rather than a directory, return the
 * error @c SVN_ERR_UNSUPPORTED_FEATURE.  If @a URL does not exist,
 * return the error @c SVN_ERR_RA_ILLEGAL_URL.
 *
 * Use @a pool for any temporary allocation.
 *
 * @since New in 1.5.
 */
svn_error_t *
svn_client_checkout3(svn_revnum_t *result_rev,
                     const char *URL,
                     const char *path,
                     const svn_opt_revision_t *peg_revision,
                     const svn_opt_revision_t *revision,
                     svn_boolean_t recurse,
                     svn_boolean_t ignore_externals,
                     svn_boolean_t allow_unver_obstructions,
                     svn_client_ctx_t *ctx,
                     apr_pool_t *pool);


/**
 * Similar to svn_client_checkout3() but with @a allow_unver_obstructions
 * always set to false.
 *
 * @deprecated Provided for backward compatibility with the 1.4 API.
 */
svn_error_t *
svn_client_checkout2(svn_revnum_t *result_rev,
                     const char *URL,
                     const char *path,
                     const svn_opt_revision_t *peg_revision,
                     const svn_opt_revision_t *revision,
                     svn_boolean_t recurse,
                     svn_boolean_t ignore_externals,
                     svn_client_ctx_t *ctx,
                     apr_pool_t *pool);


/**
 * Similar to svn_client_checkout3(), but with @a allow_unver_obstructions
 * always set to false, @a peg_revision always set to
 * @c svn_opt_revision_unspecified, and @a ignore_externals always set
 * to false.
 *
 * @deprecated Provided for backward compatibility with the 1.1 API.
 */
svn_error_t *
svn_client_checkout(svn_revnum_t *result_rev,
                    const char *URL,
                    const char *path,
                    const svn_opt_revision_t *revision,
                    svn_boolean_t recurse,
                    svn_client_ctx_t *ctx,
                    apr_pool_t *pool);


/**
 * Update working trees @a paths to @a revision, authenticating with the
 * authentication baton cached in @a ctx.  @a paths is an array of const
 * char * paths to be updated.  Unversioned paths that are direct children
 * of a versioned path will cause an update that attempts to add that path,
 * other unversioned paths are skipped.  If @a result_revs is not
 * @c NULL an array of svn_revnum_t will be returned with each element set
 * to the revision to which @a revision was resolved.
 *
 * @a revision must be of kind @c svn_opt_revision_number,
 * @c svn_opt_revision_head, or @c svn_opt_revision_date.  If @a 
 * revision does not meet these requirements, return the error
 * @c SVN_ERR_CLIENT_BAD_REVISION.
 *
 * The paths in @a paths can be from multiple working copies from multiple
 * repositories, but even if they all come from the same repository there
 * is no guarantee that revision represented by @c svn_opt_revision_head
 * will remain the same as each path is updated.
 *
 * If @a ignore_externals is set, don't process externals definitions
 * as part of this operation.
 *
 * If @a recurse is true, update directories recursively; otherwise,
 * update just their immediate entries, but not their child
 * directories (if any).
 *
 * If @a allow_unver_obstructions is true then the update tolerates
 * existing unversioned items that obstruct added paths from @a URL.  Only
 * obstructions of the same type (file or dir) as the added item are
 * tolerated.  The text of obstructing files is left as-is, effectively
 * treating it as a user modification after the update.  Working
 * properties of obstructing items are set equal to the base properties.
 * If @a allow_unver_obstructions is false then the update will abort
 * if there are any unversioned obstructing items.
 *
 * If @a ctx->notify_func2 is non-null, invoke @a ctx->notify_func2 with
 * @a ctx->notify_baton2 for each item handled by the update, and also for
 * files restored from text-base.  If @a ctx->cancel_func is non-null, invoke
 * it passing @a ctx->cancel_baton at various places during the update.
 *
 * Use @a pool for any temporary allocation.
 *
 * @since New in 1.5.
 */
svn_error_t *
svn_client_update3(apr_array_header_t **result_revs,
                   const apr_array_header_t *paths,
                   const svn_opt_revision_t *revision,
                   svn_boolean_t recurse,
                   svn_boolean_t ignore_externals,
                   svn_boolean_t allow_unver_obstructions,
                   svn_client_ctx_t *ctx,
                   apr_pool_t *pool);

/**
 * Similar to svn_client_update3() but with @a allow_unver_obstructions
 * always set to false.
 *
 * @deprecated Provided for backward compatibility with the 1.4 API.
 */
svn_error_t *
svn_client_update2(apr_array_header_t **result_revs,
                   const apr_array_header_t *paths,
                   const svn_opt_revision_t *revision,
                   svn_boolean_t recurse,
                   svn_boolean_t ignore_externals,
                   svn_client_ctx_t *ctx,
                   apr_pool_t *pool);

/**
 * Similar to svn_client_update3() except @a allow_unver_obstructions
 * is always set to false, accepts only a single target in @a path,
 * returns a single revision if @a result_rev is not NULL, and
 * @a ignore_externals is always set to false.
 *
 * @deprecated Provided for backward compatibility with the 1.1 API.
 */
svn_error_t *
svn_client_update(svn_revnum_t *result_rev,
                  const char *path,
                  const svn_opt_revision_t *revision,
                  svn_boolean_t recurse,
                  svn_client_ctx_t *ctx,
                  apr_pool_t *pool);


/** Switch working tree @a path to @a url at @a revision,
 * authenticating with the authentication baton cached in @a ctx.  If
 * @a result_rev is not @c NULL, set @a *result_rev to the value of
 * the revision to which the working copy was actually switched.
 *
 * Summary of purpose: this is normally used to switch a working
 * directory over to another line of development, such as a branch or
 * a tag.  Switching an existing working directory is more efficient
 * than checking out @a url from scratch.
 *
 * @a revision must be of kind @c svn_opt_revision_number,
 * @c svn_opt_revision_head, or @c svn_opt_revision_date; otherwise,
 * return @c SVN_ERR_CLIENT_BAD_REVISION.
 *
 * If @a recurse is true, and @a path is a directory, switch it
 * recursively; otherwise, switch just @a path and its immediate
 * entries, but not its child directories (if any).
 *
 * If @a allow_unver_obstructions is true then the switch tolerates
 * existing unversioned items that obstruct added paths from @a URL.  Only
 * obstructions of the same type (file or dir) as the added item are
 * tolerated.  The text of obstructing files is left as-is, effectively
 * treating it as a user modification after the switch.  Working
 * properties of obstructing items are set equal to the base properties.
 * If @a allow_unver_obstructions is false then the switch will abort
 * if there are any unversioned obstructing items.
 *
 * If @a ctx->notify_func2 is non-null, invoke it with @a ctx->notify_baton2
 * on paths affected by the switch.  Also invoke it for files may be restored
 * from the text-base because they were removed from the working copy.
 *
 * Use @a pool for any temporary allocation.
 *
 * @since New in 1.5.
 */
svn_error_t *
svn_client_switch2(svn_revnum_t *result_rev,
                   const char *path,
                   const char *url,
                   const svn_opt_revision_t *revision,
                   svn_boolean_t recurse,
                   svn_boolean_t allow_unver_obstructions,
                   svn_client_ctx_t *ctx,
                   apr_pool_t *pool);


/**
 * Similar to svn_client_switch2() but with @a allow_unver_obstructions
 * always set to false.
 *
 * @deprecated Provided for backward compatibility with the 1.4 API.
 */
svn_error_t *
svn_client_switch(svn_revnum_t *result_rev,
                  const char *path,
                  const char *url,
                  const svn_opt_revision_t *revision,
                  svn_boolean_t recurse,
                  svn_client_ctx_t *ctx,
                  apr_pool_t *pool);


/**
 * Schedule a working copy @a path for addition to the repository.
 *
 * @a path's parent must be under revision control already, but @a 
 * path is not.  If @a recursive is set, then assuming @a path is a 
 * directory, all of its contents will be scheduled for addition as 
 * well.
 *
 * If @a force is not set and @a path is already under version
 * control, return the error @c SVN_ERR_ENTRY_EXISTS.  If @a force is
 * set, do not error on already-versioned items.  When used on a
 * directory in conjunction with the @a recursive flag, this has the
 * effect of scheduling for addition unversioned files and directories
 * scattered deep within a versioned tree.
 *
 * If @a ctx->notify_func2 is non-null, then for each added item, call
 * @a ctx->notify_func2 with @a ctx->notify_baton2 and the path of the 
 * added item.
 *
 * If @a no_ignore is false, don't add files or directories that match
 * ignore patterns.
 *
 * @par Important:
 * This is a *scheduling* operation.  No changes will
 * happen to the repository until a commit occurs.  This scheduling
 * can be removed with svn_client_revert().
 *
 * @since New in 1.3.
 */
svn_error_t *
svn_client_add3(const char *path,
                svn_boolean_t recursive,
                svn_boolean_t force,
                svn_boolean_t no_ignore,
                svn_client_ctx_t *ctx,
                apr_pool_t *pool);

/**
 * Similar to svn_client_add3(), but with @a no_ignore always set to
 * false. 
 *
 * @deprecated Provided for backward compatibility with the 1.2 API.
 */
svn_error_t *
svn_client_add2(const char *path,
                svn_boolean_t recursive,
                svn_boolean_t force,
                svn_client_ctx_t *ctx,
                apr_pool_t *pool);

/**
 * Similar to svn_client_add3(), but with @a no_ignore always set to
 * false, and @a force always set to false.
 *
 * @deprecated Provided for backward compatibility with the 1.0 API.
 */
svn_error_t *
svn_client_add(const char *path,
               svn_boolean_t recursive,
               svn_client_ctx_t *ctx,
               apr_pool_t *pool);

/** Create a directory, either in a repository or a working copy.
 *
 * If @a paths contains URLs, use the authentication baton in @a ctx
 * and @a message to immediately attempt to commit the creation of the
 * directories in @a paths in the repository.  If the commit succeeds,
 * allocate (in @a pool) and populate @a *commit_info_p.
 *
 * Else, create the directories on disk, and attempt to schedule them
 * for addition (using svn_client_add(), whose docstring you should
 * read).
 *
 * @a ctx->log_msg_func3/@a ctx->log_msg_baton3 are a callback/baton
 * combo that this function can use to query for a commit log message
 * when one is needed.
 *
 * If @a ctx->notify_func2 is non-null, when the directory has been created
 * (successfully) in the working copy, call @a ctx->notify_func2 with
 * @a ctx->notify_baton2 and the path of the new directory.  Note that this is
 * only called for items added to the working copy.
 *
 * @since New in 1.3.
 */
svn_error_t *
svn_client_mkdir2(svn_commit_info_t **commit_info_p,
                  const apr_array_header_t *paths,
                  svn_client_ctx_t *ctx,
                  apr_pool_t *pool);


/**
 * Same as svn_client_mkdir2(), but takes the @c svn_client_commit_info_t
 * type for @a commit_info_p.
 *
 * @deprecated Provided for backward compatibility with the 1.2 API.
 */
svn_error_t *
svn_client_mkdir(svn_client_commit_info_t **commit_info_p,
                 const apr_array_header_t *paths,
                 svn_client_ctx_t *ctx,
                 apr_pool_t *pool);
                  

/** Delete items from a repository or working copy.
 *
 * If the paths in @a paths are URLs, use the authentication baton in
 * @a ctx and @a ctx->log_msg_func3/@a ctx->log_msg_baton3 to
 * immediately attempt to commit a deletion of the URLs from the
 * repository.  If the commit succeeds, allocate (in @a pool) and
 * populate @a *commit_info_p.  Every path must belong to the same
 * repository.
 *
 * Else, schedule the working copy paths in @a paths for removal from
 * the repository.  Each path's parent must be under revision control.
 * This is just a *scheduling* operation.  No changes will happen to
 * the repository until a commit occurs.  This scheduling can be
 * removed with svn_client_revert(). If a path is a file it is
 * immediately removed from the working copy. If the path is a
 * directory it will remain in the working copy but all the files, and
 * all unversioned items, it contains will be removed. If @a force is
 * not set then this operation will fail if any path contains locally
 * modified and/or unversioned items. If @a force is set such items
 * will be deleted.
 *
 * If the paths are working copy paths and @a keep_local is true then
 * the paths will not be removed from the working copy, only scheduled
 * for removal from the repository.  Once the scheduled deletion is
 * committed, they will appear as unversioned paths in the working copy.
 *
 * @a ctx->log_msg_func3/@a ctx->log_msg_baton3 are a callback/baton
 * combo that this function can use to query for a commit log message
 * when one is needed.
 *
 * If @a ctx->notify_func2 is non-null, then for each item deleted, call
 * @a ctx->notify_func2 with @a ctx->notify_baton2 and the path of the deleted
 * item.
 *
 * @since New in 1.5.
 */
svn_error_t *
svn_client_delete3(svn_commit_info_t **commit_info_p,
                   const apr_array_header_t *paths,
                   svn_boolean_t force,
                   svn_boolean_t keep_local,
                   svn_client_ctx_t *ctx,
                   apr_pool_t *pool);

/**
 * Similar to svn_client_delete3(), but with @a keep_local always set
 * to false.
 *
 * @deprecated Provided for backward compatibility with the 1.4 API.
 */
svn_error_t *
svn_client_delete2(svn_commit_info_t **commit_info_p,
                   const apr_array_header_t *paths,
                   svn_boolean_t force,
                   svn_client_ctx_t *ctx,
                   apr_pool_t *pool);

/**
 * Similar to svn_client_delete2(), but takes the @c svn_client_commit_info_t
 * type for @a commit_info_p.
 *
 * @deprecated Provided for backward compatibility with the 1.2 API.
 */
svn_error_t *
svn_client_delete(svn_client_commit_info_t **commit_info_p,
                  const apr_array_header_t *paths,
                  svn_boolean_t force,
                  svn_client_ctx_t *ctx,
                  apr_pool_t *pool);



/** Import file or directory @a path into repository directory @a url at
 * head, authenticating with the authentication baton cached in @a ctx, 
 * and using @a ctx->log_msg_func3/@a ctx->log_msg_baton3 to get a log message 
 * for the (implied) commit.  Set @a *commit_info_p to the results of the 
 * commit, allocated in @a pool.  If some components of @a url do not exist
 * then create parent directories as necessary.
 *
 * If @a path is a directory, the contents of that directory are
 * imported directly into the directory identified by @a url.  Note that the
 * directory @a path itself is not imported -- that is, the basename of 
 * @a path is not part of the import.
 *
 * If @a path is a file, then the dirname of @a url is the directory
 * receiving the import.  The basename of @a url is the filename in the
 * repository.  In this case if @a url already exists, return error.
 *
 * If @a ctx->notify_func2 is non-null, then call @a ctx->notify_func2 with 
 * @a ctx->notify_baton2 as the import progresses, with any of the following 
 * actions: @c svn_wc_notify_commit_added,
 * @c svn_wc_notify_commit_postfix_txdelta.
 *
 * Use @a pool for any temporary allocation.  
 * 
 * @a ctx->log_msg_func3/@a ctx->log_msg_baton3 are a callback/baton
 * combo that this function can use to query for a commit log message
 * when one is needed.
 *
 * Use @a nonrecursive to indicate that imported directories should not
 * recurse into any subdirectories they may have.
 *
 * If @a no_ignore is false, don't add files or directories that match
 * ignore patterns.
 *
 * ### kff todo: This import is similar to cvs import, in that it does
 * not change the source tree into a working copy.  However, this
 * behavior confuses most people, and I think eventually svn _should_
 * turn the tree into a working copy, or at least should offer the
 * option. However, doing so is a bit involved, and we don't need it
 * right now.
 *
 * @since New in 1.3.
 */
svn_error_t *svn_client_import2(svn_commit_info_t **commit_info_p,
                                const char *path,
                                const char *url,
                                svn_boolean_t nonrecursive,
                                svn_boolean_t no_ignore,
                                svn_client_ctx_t *ctx,
                                apr_pool_t *pool);

/**
 * Similar to svn_client_import2(), but with @a no_ignore always set
 * to false and using the @c svn_client_commit_info_t type for
 * @a commit_info_p.
 * 
 * @deprecated Provided for backward compatibility with the 1.2 API.
 */
svn_error_t *svn_client_import(svn_client_commit_info_t **commit_info_p,
                               const char *path,
                               const char *url,
                               svn_boolean_t nonrecursive,
                               svn_client_ctx_t *ctx,
                               apr_pool_t *pool);


/**
 * Commit files or directories into repository, authenticating with
 * the authentication baton cached in @a ctx, and using 
 * @a ctx->log_msg_func3/@a ctx->log_msg_baton3 to obtain the log message. 
 * Set @a *commit_info_p to the results of the commit, allocated in @a pool.
 *
 * @a targets is an array of <tt>const char *</tt> paths to commit.  They 
 * need not be canonicalized nor condensed; this function will take care of
 * that.  If @a targets has zero elements, then do nothing and return
 * immediately without error.
 *
 * If @a ctx->notify_func2 is non-null, then call @a ctx->notify_func2 with 
 * @a ctx->notify_baton2 as the commit progresses, with any of the following 
 * actions: @c svn_wc_notify_commit_modified, @c svn_wc_notify_commit_added,
 * @c svn_wc_notify_commit_deleted, @c svn_wc_notify_commit_replaced,
 * @c svn_wc_notify_commit_postfix_txdelta.
 *
 * If @a recurse is false, subdirectories of directories in @a targets
 * will be ignored.
 *
 * Unlock paths in the repository, unless @a keep_locks is true.
 *
 * If @a changelist_name is non-NULL, then use it as a restrictive filter
 * on items that are committed;  that is, don't commit anything unless
 * it's a member of changelist @a changelist_name.  After the commit
 * completes successfully, remove changelist associations from the
 * targets, unless @a keep_changelist is set.
 *
 *fl Use @a pool for any temporary allocations.
 *
 * If no error is returned and @a (*commit_info_p)->revision is set to
 * @c SVN_INVALID_REVNUM, then the commit was a no-op; nothing needed to
 * be committed.
 *
 * @since New in 1.5.
 */
svn_error_t *
svn_client_commit4(svn_commit_info_t **commit_info_p,
                   const apr_array_header_t *targets,
                   svn_boolean_t recurse,
                   svn_boolean_t keep_locks,
                   svn_boolean_t keep_changelist,
                   const char *changelist_name,
                   svn_client_ctx_t *ctx,
                   apr_pool_t *pool);

/**
 * Similar to svn_client_commit4(), but always with NULL for
 * @a changelist_name and false for @a keep_changelist.
 *
 * @deprecated Provided for backward compatibility with the 1.4 API.
 *
 * @since New in 1.3.
 */
svn_error_t *
svn_client_commit3(svn_commit_info_t **commit_info_p,
                   const apr_array_header_t *targets,
                   svn_boolean_t recurse,
                   svn_boolean_t keep_locks,
                   svn_client_ctx_t *ctx,
                   apr_pool_t *pool);

/**
 * Similar to svn_client_commit4(), but always with NULL for
 * @a changelist_name and false for @a keep_changelist, and
 * uses the @c svn_client_commit_info_t type for @a commit_info_p.
 *
 * @deprecated Provided for backward compatibility with the 1.2 API.
 *
 * @since New in 1.2.
 */
svn_error_t *
svn_client_commit2(svn_client_commit_info_t **commit_info_p,
                   const apr_array_header_t *targets,
                   svn_boolean_t recurse,
                   svn_boolean_t keep_locks,
                   svn_client_ctx_t *ctx,
                   apr_pool_t *pool);

/**
 * Similar to svn_client_commit4(), but always with NULL for
 * @a changelist_name, false for @a keep_changelist, true for
 * @a keep_locks, a @a nonrecursive argument instead of @a recurse,
 * and using the @c svn_client_commit_info_t type for
 * @a commit_info_p.
 *
 * @deprecated Provided for backward compatibility with the 1.1 API.
 */
svn_error_t *
svn_client_commit(svn_client_commit_info_t **commit_info_p,
                  const apr_array_header_t *targets,
                  svn_boolean_t nonrecursive,
                  svn_client_ctx_t *ctx,
                  apr_pool_t *pool);

/**
 * Given @a path to a working copy directory (or single file), call
 * @a status_func/status_baton with a set of @c svn_wc_status_t *
 * structures which describe the status of @a path and its children.
 *
 *    - If @a recurse is non-zero, recurse fully, else do only
 *      immediate children.
 *
 *    - If @a get_all is set, retrieve all entries; otherwise,
 *      retrieve only "interesting" entries (local mods and/or
 *      out-of-date).
 *
 *    - If @a update is set, contact the repository and augment the
 *      status structures with information about out-of-dateness (with
 *      respect to @a revision).  Also, if @a result_rev is not @c NULL,
 *      set @a *result_rev to the actual revision against which the
 *      working copy was compared (@a *result_rev is not meaningful unless
 *      @a update is set).
 *
 * If @a ignore_externals is not set, then recurse into externals
 * definitions (if any exist) after handling the main target.  This
 * calls the client notification function (in @a ctx) with the @c
 * svn_wc_notify_status_external action before handling each externals
 * definition, and with @c svn_wc_notify_status_completed
 * after each.
 * 
 * @since New in 1.2.
 */
svn_error_t *
svn_client_status2(svn_revnum_t *result_rev,
                   const char *path,
                   const svn_opt_revision_t *revision,
                   svn_wc_status_func2_t status_func,
                   void *status_baton,
                   svn_boolean_t recurse,
                   svn_boolean_t get_all,
                   svn_boolean_t update,
                   svn_boolean_t no_ignore,
                   svn_boolean_t ignore_externals,
                   svn_client_ctx_t *ctx,
                   apr_pool_t *pool);


/**
 * Similar to svn_client_status2(), but with @a ignore_externals
 * always set to false, taking the @c svn_wc_status_func_t type
 * instead of the @c svn_wc_status_func2_t type for @a status_func,
 * and requiring @a *revision to be non-const even though it is
 * treated as constant.
 *
 * @deprecated Provided for backward compatibility with the 1.1 API.
 */
svn_error_t *
svn_client_status(svn_revnum_t *result_rev,
                  const char *path,
                  svn_opt_revision_t *revision,
                  svn_wc_status_func_t status_func,
                  void *status_baton,
                  svn_boolean_t recurse,
                  svn_boolean_t get_all,
                  svn_boolean_t update,
                  svn_boolean_t no_ignore,
                  svn_client_ctx_t *ctx,
                  apr_pool_t *pool);

/** 
 * Invoke @a receiver with @a receiver_baton on each log message from @a 
 * start to @a end in turn, inclusive (but never invoke @a receiver on a 
 * given log message more than once).
 *
 * @a targets contains either a URL followed by zero or more relative
 * paths, or a list of working copy paths, as <tt>const char *</tt>,
 * for which log messages are desired.  The repository info is
 * determined by taking the common prefix of the target entries' URLs.
 * @a receiver is invoked only on messages whose revisions involved a
 * change to some path in @a targets.  @a peg_revision indicates in
 * which revision @a targets are valid.  If @a peg_revision is @c
 * svn_opt_revision_unspecified, it defaults to @c
 * svn_opt_revision_head for URLs or @c svn_opt_revision_working for
 * WC paths.
 *
 * If @a limit is non-zero only invoke @a receiver on the first @a limit
 * logs.
 *
 * If @a discover_changed_paths is set, then the `@a changed_paths' argument
 * to @a receiver will be passed on each invocation.
 *
 * If @a strict_node_history is set, copy history (if any exists) will
 * not be traversed while harvesting revision logs for each target.
 *
 * If @a start->kind or @a end->kind is @c svn_opt_revision_unspecified,
 * return the error @c SVN_ERR_CLIENT_BAD_REVISION.
 *
 * Use @a pool for any temporary allocation.
 *
 * @par Important:
 * A special case for the revision range HEAD:1, which was present
 * in svn_client_log(), has been removed from svn_client_log2().  Instead, it
 * is expected that callers will specify the range HEAD:0, to avoid a 
 * SVN_ERR_FS_NO_SUCH_REVISION error when invoked against an empty repository
 * (i.e. one not containing a revision 1).
 *
 * If @a ctx->notify_func2 is non-null, then call @a ctx->notify_func2/baton2
 * with a 'skip' signal on any unversioned targets.
 *
 * @since New in 1.4.
 */
svn_error_t *
svn_client_log3(const apr_array_header_t *targets,
                const svn_opt_revision_t *peg_revision,
                const svn_opt_revision_t *start,
                const svn_opt_revision_t *end,
                int limit,
                svn_boolean_t discover_changed_paths,
                svn_boolean_t strict_node_history,
                svn_log_message_receiver_t receiver,
                void *receiver_baton,
                svn_client_ctx_t *ctx,
                apr_pool_t *pool);


/**
 * Similar to svn_client_log3(), but with the @c kind field of
 * @a peg_revision set to @c svn_opt_revision_unspecified.
 *
 * @deprecated Provided for compatibility with the 1.3 API.
 * @since New in 1.2.
 */
svn_error_t *
svn_client_log2(const apr_array_header_t *targets,
                const svn_opt_revision_t *start,
                const svn_opt_revision_t *end,
                int limit,
                svn_boolean_t discover_changed_paths,
                svn_boolean_t strict_node_history,
                svn_log_message_receiver_t receiver,
                void *receiver_baton,
                svn_client_ctx_t *ctx,
                apr_pool_t *pool);


/**
 * Similar to svn_client_log3(), but with the @c kind field of
 * @a peg_revision set to @c svn_opt_revision_unspecified,
 * @a limit set to 0, and the following special case:
 *
 * Special case for repositories at revision 0:
 *
 * If @a start->kind is @c svn_opt_revision_head, and @a end->kind is
 * @c svn_opt_revision_number && @a end->number is @c 1, then handle an
 * empty (no revisions) repository specially: instead of erroring
 * because requested revision 1 when the highest revision is 0, just
 * invoke @a receiver on revision 0, passing @c NULL for changed paths and
 * empty strings for the author and date.  This is because that
 * particular combination of @a start and @a end usually indicates the
 * common case of log invocation -- the user wants to see all log
 * messages from youngest to oldest, where the oldest commit is
 * revision 1.  That works fine, except when there are no commits in
 * the repository, hence this special case.
 *
 * @deprecated Provided for backward compatibility with the 1.0 API.
 */
svn_error_t *
svn_client_log(const apr_array_header_t *targets,
               const svn_opt_revision_t *start,
               const svn_opt_revision_t *end,
               svn_boolean_t discover_changed_paths,
               svn_boolean_t strict_node_history,
               svn_log_message_receiver_t receiver,
               void *receiver_baton,
               svn_client_ctx_t *ctx,
               apr_pool_t *pool);

/**
 * Invoke @a receiver with @a receiver_baton on each line-blame item
 * associated with revision @a end of @a path_or_url, using @a start
 * as the default source of all blame.  @a peg_revision indicates in
 * which revision @a path_or_url is valid.  If @a peg_revision->kind
 * is @c svn_opt_revision_unspecified, then it defaults to @c
 * svn_opt_revision_head for URLs or @c svn_opt_revision_working for
 * WC targets.
 *
 * If @a start->kind or @a end->kind is @c svn_opt_revision_unspecified,
 * return the error @c SVN_ERR_CLIENT_BAD_REVISION.  If either are @c
 * svn_opt_revision_working, return the error @c
 * SVN_ERR_UNSUPPORTED_FEATURE.  If any of the revisions of @a
 * path_or_url have a binary mime-type, return the error @c
 * SVN_ERR_CLIENT_IS_BINARY_FILE, unless @a ignore_mime_type is true,
 * in which case blame information will be generated regardless of the
 * MIME types of the revisions.
 *
 * Use @a diff_options to determine how to compare different revisions of the
 * target.
 *
 * Use @a pool for any temporary allocation.
 *
 * @since New in 1.4.
 */
svn_error_t *
svn_client_blame3(const char *path_or_url,
                  const svn_opt_revision_t *peg_revision,
                  const svn_opt_revision_t *start,
                  const svn_opt_revision_t *end,
                  const svn_diff_file_options_t *diff_options,
                  svn_boolean_t ignore_mime_type,
                  svn_client_blame_receiver_t receiver,
                  void *receiver_baton,
                  svn_client_ctx_t *ctx,
                  apr_pool_t *pool);

/**
 * Similar to svn_client_blame3(), but with @a diff_options set to
 * default options as returned by svn_diff_file_options_parse() and
 * @a ignore_mime_type set to false.
 *
 * @deprecated Provided for backwards compatibility with the 1.3 API.
 *
 * @since New in 1.2.
 */
svn_error_t *
svn_client_blame2(const char *path_or_url,
                  const svn_opt_revision_t *peg_revision,
                  const svn_opt_revision_t *start,
                  const svn_opt_revision_t *end,
                  svn_client_blame_receiver_t receiver,
                  void *receiver_baton,
                  svn_client_ctx_t *ctx,
                  apr_pool_t *pool);

/**
 * Similar to svn_client_blame3(), but with @a diff_options set to
 * default options as returned by svn_diff_file_options_parse(),
 * @a ignore_mime_type set to false, and @a peg_revision always
 * the same as @a end.
 *
 * @deprecated Provided for backward compatibility with the 1.1 API.
 */
svn_error_t *
svn_client_blame(const char *path_or_url,
                 const svn_opt_revision_t *start,
                 const svn_opt_revision_t *end,
                 svn_client_blame_receiver_t receiver,
                 void *receiver_baton,
                 svn_client_ctx_t *ctx,
                 apr_pool_t *pool);

/**
 * Produce diff output which describes the delta between
 * @a path1/@a revision1 and @a path2/@a revision2.  Print the output 
 * of the diff to @a outfile, and any errors to @a errfile.  @a path1 
 * and @a path2 can be either working-copy paths or URLs.
 *
 * If either @a revision1 or @a revision2 has an `unspecified' or
 * unrecognized `kind', return @c SVN_ERR_CLIENT_BAD_REVISION.
 *
 * @a path1 and @a path2 must both represent the same node kind -- that 
 * is, if @a path1 is a directory, @a path2 must also be, and if @a path1 
 * is a file, @a path2 must also be.
 *
 * If @a recurse is true (and the @a paths are directories) this will be a
 * recursive operation.
 *
 * Use @a ignore_ancestry to control whether or not items being
 * diffed will be checked for relatedness first.  Unrelated items
 * are typically transmitted to the editor as a deletion of one thing
 * and the addition of another, but if this flag is true, unrelated
 * items will be diffed as if they were related.
 *
 * If @a no_diff_deleted is true, then no diff output will be
 * generated on deleted files.
 *
 * Generated headers are encoded using @a header_encoding.
 *
 * Diff output will not be generated for binary files, unless @a
 * ignore_content_type is true, in which case diffs will be shown
 * regardless of the content types.
 * 
 * @a diff_options (an array of <tt>const char *</tt>) is used to pass 
 * additional command line options to the diff processes invoked to compare
 * files.
 *
 * The authentication baton cached in @a ctx is used to communicate with 
 * the repository.
 *
 * @note @a header_encoding doesn't affect headers generated by external
 * diff programs.
 *
 * @since New in 1.3.
 */
svn_error_t *svn_client_diff3(const apr_array_header_t *diff_options,
                              const char *path1,
                              const svn_opt_revision_t *revision1,
                              const char *path2,
                              const svn_opt_revision_t *revision2,
                              svn_boolean_t recurse,
                              svn_boolean_t ignore_ancestry,
                              svn_boolean_t no_diff_deleted,
                              svn_boolean_t ignore_content_type,
                              const char *header_encoding,
                              apr_file_t *outfile,
                              apr_file_t *errfile,
                              svn_client_ctx_t *ctx,
                              apr_pool_t *pool);

/**
 * Similar to svn_client_diff3(), but with @a header_encoding set to
 * @c APR_LOCALE_CHARSET.
 *
 * @deprecated Provided for backward compatibility with the 1.2 API.
 *
 * @since New in 1.2.
 */
svn_error_t *svn_client_diff2(const apr_array_header_t *diff_options,
                              const char *path1,
                              const svn_opt_revision_t *revision1,
                              const char *path2,
                              const svn_opt_revision_t *revision2,
                              svn_boolean_t recurse,
                              svn_boolean_t ignore_ancestry,
                              svn_boolean_t no_diff_deleted,
                              svn_boolean_t ignore_content_type,
                              apr_file_t *outfile,
                              apr_file_t *errfile,
                              svn_client_ctx_t *ctx,
                              apr_pool_t *pool);

/**
 * Similar to svn_client_diff3(), but with @a header_encoding set to
 * @c APR_LOCALE_CHARSET and @a ignore_content_type always set to false.
 *
 * @deprecated Provided for backward compatibility with the 1.0 API.
 */
svn_error_t *svn_client_diff(const apr_array_header_t *diff_options,
                             const char *path1,
                             const svn_opt_revision_t *revision1,
                             const char *path2,
                             const svn_opt_revision_t *revision2,
                             svn_boolean_t recurse,
                             svn_boolean_t ignore_ancestry,
                             svn_boolean_t no_diff_deleted,
                             apr_file_t *outfile,
                             apr_file_t *errfile,
                             svn_client_ctx_t *ctx,
                             apr_pool_t *pool);

/**
 * Produce diff output which describes the delta between the
 * filesystem object @a path in peg revision @a peg_revision, as it
 * changed between @a start_revision and @a end_revision.  @a path can
 * be either a working-copy path or URL.
 *
 * If @a peg_revision is @c svn_opt_revision_unspecified, behave
 * identically to svn_client_diff3(), using @a path for both of that
 * function's @a path1 and @a path2 argments.
 *
 * All other options are handled identically to svn_client_diff3().
 *
 * @since New in 1.3.
 */
svn_error_t *svn_client_diff_peg3(const apr_array_header_t *diff_options,
                                  const char *path,
                                  const svn_opt_revision_t *peg_revision,
                                  const svn_opt_revision_t *start_revision,
                                  const svn_opt_revision_t *end_revision,
                                  svn_boolean_t recurse,
                                  svn_boolean_t ignore_ancestry,
                                  svn_boolean_t no_diff_deleted,
                                  svn_boolean_t ignore_content_type,
                                  const char *header_encoding,
                                  apr_file_t *outfile,
                                  apr_file_t *errfile,
                                  svn_client_ctx_t *ctx,
                                  apr_pool_t *pool);

/**
 * Similar to svn_client_diff_peg3(), but with @a header_encoding set to
 * @c APR_LOCALE_CHARSET.
 *
 * @deprecated Provided for backward compatibility with the 1.2 API.
 *
 * @since New in 1.2.
 */
svn_error_t *svn_client_diff_peg2(const apr_array_header_t *diff_options,
                                  const char *path,
                                  const svn_opt_revision_t *peg_revision,
                                  const svn_opt_revision_t *start_revision,
                                  const svn_opt_revision_t *end_revision,
                                  svn_boolean_t recurse,
                                  svn_boolean_t ignore_ancestry,
                                  svn_boolean_t no_diff_deleted,
                                  svn_boolean_t ignore_content_type,
                                  apr_file_t *outfile,
                                  apr_file_t *errfile,
                                  svn_client_ctx_t *ctx,
                                  apr_pool_t *pool);

/**
 * Similar to svn_client_diff_peg3(), but with @a header_encoding set to
 * @c APR_LOCALE_CHARSET and @a ignore_content_type always set to false.
 *
 * @since New in 1.1.
 * @deprecated Provided for backward compatibility with the 1.1 API.
 */
svn_error_t *svn_client_diff_peg(const apr_array_header_t *diff_options,
                                 const char *path,
                                 const svn_opt_revision_t *peg_revision,
                                 const svn_opt_revision_t *start_revision,
                                 const svn_opt_revision_t *end_revision,
                                 svn_boolean_t recurse,
                                 svn_boolean_t ignore_ancestry,
                                 svn_boolean_t no_diff_deleted,
                                 apr_file_t *outfile,
                                 apr_file_t *errfile,
                                 svn_client_ctx_t *ctx,
                                 apr_pool_t *pool);

/**
 * Produce a diff summary which lists the changed items between
 * @a path1/@a revision1 and @a path2/@a revision2 without creating text
 * deltas. @a path1 and @a path2 can be either working-copy paths or URLs.
 *
 * The function may report false positives if @a ignore_ancestry is false,
 * since a file might have been modified between two revisions, but still
 * have the same contents.
 *
 * Calls @a summarize_func with @a summarize_baton for each difference
 * with a @c svn_client_diff_summarize_t structure describing the difference.
 *
 * See svn_client_diff3() for a description of the other parameters.
 *
 * @since New in 1.4.
 */
svn_error_t *
svn_client_diff_summarize(const char *path1,
                          const svn_opt_revision_t *revision1,
                          const char *path2,
                          const svn_opt_revision_t *revision2,
                          svn_boolean_t recurse,
                          svn_boolean_t ignore_ancestry,
                          svn_client_diff_summarize_func_t summarize_func,
                          void *summarize_baton,
                          svn_client_ctx_t *ctx,
                          apr_pool_t *pool);

/**
 * Produce a diff summary which lists the changed items between the
 * filesystem object @a path in peg revision @a peg_revision, as it
 * changed between @a start_revision and @a end_revision. @a path can
 * be either a working-copy path or URL.
 *
 * If @a peg_revision is @c svn_opt_revision_unspecified, behave
 * identically to svn_client_diff_summarize(), using @a path for both
 * of that function's @a path1 and @a path2 argments.
 *
 * The function may report false positives if @a ignore_ancestry is false,
 * as described in the documentation for svn_client_diff_summarize().
 *
 * Call @a summarize_func with @a summarize_baton for each difference
 * with a @c svn_client_diff_summarize_t structure describing the difference.
 *
 * See svn_client_diff_peg3() for a description of the other parameters.
 *
 * @since New in 1.4.
 */
svn_error_t *
svn_client_diff_summarize_peg(const char *path,
                              const svn_opt_revision_t *peg_revision,
                              const svn_opt_revision_t *start_revision,
                              const svn_opt_revision_t *end_revision,
                              svn_boolean_t recurse,
                              svn_boolean_t ignore_ancestry,
                              svn_client_diff_summarize_func_t summarize_func,
                              void *summarize_baton,
                              svn_client_ctx_t *ctx,
                              apr_pool_t *pool);

/** Merge changes from @a source1/@a revision1 to @a source2/@a revision2 into 
 * the working-copy path @a target_wcpath.
 *
 * @a source1 and @a source2 are either URLs that refer to entries in the 
 * repository, or paths to entries in the working copy.
 *
 * By "merging", we mean:  apply file differences using
 * svn_wc_merge(), and schedule additions & deletions when appropriate.
 *
 * @a source1 and @a source2 must both represent the same node kind -- that 
 * is, if @a source1 is a directory, @a source2 must also be, and if @a source1 
 * is a file, @a source2 must also be.
 *
 * If either @a revision1 or @a revision2 has an `unspecified' or
 * unrecognized `kind', return @c SVN_ERR_CLIENT_BAD_REVISION.
 *
 * If @a recurse is true (and the URLs are directories), apply changes
 * recursively; otherwise, only apply changes in the current
 * directory.
 *
 * Use @a ignore_ancestry to control whether or not items being
 * diffed will be checked for relatedness first.  Unrelated items
 * are typically transmitted to the editor as a deletion of one thing
 * and the addition of another, but if this flag is true, unrelated
 * items will be diffed as if they were related.
 *
 * If @a force is not set and the merge involves deleting locally modified or
 * unversioned items the operation will fail.  If @a force is set such items
 * will be deleted.
 *
 * @a merge_options (an array of <tt>const char *</tt>), if non-null,
 * is used to pass additional command line arguments to the merge
 * processes (internal or external).  @see
 * svn_diff_file_options_parse().
 *
 * If @a ctx->notify_func2 is non-null, then call @a ctx->notify_func2 with @a 
 * ctx->notify_baton2 once for each merged target, passing the target's local 
 * path.
 *
 * If @a record_only is true, the merge info for the revisions which
 * would've been merged is recorded, without the merge actually being
 * performed.
 *
 * If @a dry_run is true, the merge is carried out, and full notification
 * feedback is provided, but the working copy is not modified.
 *
 * The authentication baton cached in @a ctx is used to communicate with the 
 * repository.
 *
 * @since New in 1.5.
 */
svn_error_t *
svn_client_merge3(const char *source1,
                  const svn_opt_revision_t *revision1,
                  const char *source2,
                  const svn_opt_revision_t *revision2,
                  const char *target_wcpath,
                  svn_boolean_t recurse,
                  svn_boolean_t ignore_ancestry,
                  svn_boolean_t force,
                  svn_boolean_t dry_run,
                  svn_boolean_t record_only,
                  const apr_array_header_t *merge_options,
                  svn_client_ctx_t *ctx,
                  apr_pool_t *pool);

/** Similar to svn_client_merge3(), but with @a record_only set to @c FALSE.
 *
 * @deprecated Provided for backwards compatibility with the 1.4 API.
 */
svn_error_t *
svn_client_merge2(const char *source1,
                  const svn_opt_revision_t *revision1,
                  const char *source2,
                  const svn_opt_revision_t *revision2,
                  const char *target_wcpath,
                  svn_boolean_t recurse,
                  svn_boolean_t ignore_ancestry,
                  svn_boolean_t force,
                  svn_boolean_t dry_run,
                  const apr_array_header_t *merge_options,
                  svn_client_ctx_t *ctx,
                  apr_pool_t *pool);

/** Similar to svn_client_merge2(), but with @a merge_options set to @c NULL.
 *
 * @deprecated Provided for backwards compatibility with the 1.3 API.
 */
svn_error_t *
svn_client_merge(const char *source1,
                 const svn_opt_revision_t *revision1,
                 const char *source2,
                 const svn_opt_revision_t *revision2,
                 const char *target_wcpath,
                 svn_boolean_t recurse,
                 svn_boolean_t ignore_ancestry,
                 svn_boolean_t force,
                 svn_boolean_t dry_run,
                 svn_client_ctx_t *ctx,
                 apr_pool_t *pool);


/**
 * Merge the changes between the filesystem object @a source in peg
 * revision @a peg_revision, as it changed between @a revision1 and @a
 * revision2.  
 *
 * All other options are handled identically to svn_client_merge3().
 *
 * @since New in 1.5.
 */
svn_error_t *
svn_client_merge_peg3(const char *source,
                      const svn_opt_revision_t *revision1,
                      const svn_opt_revision_t *revision2,
                      const svn_opt_revision_t *peg_revision,
                      const char *target_wcpath,
                      svn_boolean_t recurse,
                      svn_boolean_t ignore_ancestry,
                      svn_boolean_t force,
                      svn_boolean_t record_only,
                      svn_boolean_t dry_run,
                      const apr_array_header_t *merge_options,
                      svn_client_ctx_t *ctx,
                      apr_pool_t *pool);

/** Similar to svn_client_merge_peg3(), but with @a record_only set to
 * @c FALSE.
 *
 * @deprecated Provided for backwards compatibility with the 1.4 API.
 */
svn_error_t *
svn_client_merge_peg2(const char *source,
                      const svn_opt_revision_t *revision1,
                      const svn_opt_revision_t *revision2,
                      const svn_opt_revision_t *peg_revision,
                      const char *target_wcpath,
                      svn_boolean_t recurse,
                      svn_boolean_t ignore_ancestry,
                      svn_boolean_t force,
                      svn_boolean_t dry_run,
                      const apr_array_header_t *merge_options,
                      svn_client_ctx_t *ctx,
                      apr_pool_t *pool);

/** Similar to svn_client_merge_peg2(), but with @a merge_options set to
 * @c NULL.
 *
 * @deprecated Provided for backwards compatibility with the 1.3 API.
 *
 * @since New in 1.1.
 */
svn_error_t *
svn_client_merge_peg(const char *source,
                     const svn_opt_revision_t *revision1,
                     const svn_opt_revision_t *revision2,
                     const svn_opt_revision_t *peg_revision,
                     const char *target_wcpath,
                     svn_boolean_t recurse,
                     svn_boolean_t ignore_ancestry,
                     svn_boolean_t force,
                     svn_boolean_t dry_run,
                     svn_client_ctx_t *ctx,
                     apr_pool_t *pool);


/** Recursively cleanup a working copy directory @a dir, finishing any
 * incomplete operations, removing lockfiles, etc.
 *
 * If @a ctx->cancel_func is non-null, invoke it with @a
 * ctx->cancel_baton at various points during the operation.  If it
 * returns an error (typically SVN_ERR_CANCELLED), return that error
 * immediately.
 */
svn_error_t *
svn_client_cleanup(const char *dir,
                   svn_client_ctx_t *ctx,
                   apr_pool_t *pool);


/**
 * Modify a working copy directory @a dir, changing any
 * repository URLs that begin with @a from to begin with @a to instead,
 * recursing into subdirectories if @a recurse is true.
 *
 * @param dir Working copy directory
 * @param from Original URL
 * @param to New URL
 * @param recurse Whether to recurse
 * @param ctx svn_client_ctx_t
 * @param pool The pool from which to perform memory allocations
 */
svn_error_t *
svn_client_relocate(const char *dir,
                    const char *from,
                    const char *to,
                    svn_boolean_t recurse,
                    svn_client_ctx_t *ctx,
                    apr_pool_t *pool);


/** Restore the pristine version of a working copy @a paths,
 * effectively undoing any local mods.  For each path in @a paths, if
 * it is a directory, and @a recursive is true, this will be a
 * recursive operation.
 *
 * If @a ctx->notify_func2 is non-null, then for each item reverted,
 * call @a ctx->notify_func2 with @a ctx->notify_baton2 and the path of
 * the reverted item.
 *
 * If an item specified for reversion is not under version control,
 * then do not error, just invoke @a ctx->notify_func2 with @a
 * ctx->notify_baton2, using notification code @c svn_wc_notify_skip.
 */
svn_error_t *
svn_client_revert(const apr_array_header_t *paths,
                  svn_boolean_t recursive,
                  svn_client_ctx_t *ctx,
                  apr_pool_t *pool);


/** Remove the 'conflicted' state on a working copy @a path.  This will
 * not semantically resolve conflicts;  it just allows @a path to be
 * committed in the future.  The implementation details are opaque.
 * If @a recursive is set, recurse below @a path, looking for conflicts 
 * to resolve.
 *
 * If @a path is not in a state of conflict to begin with, do nothing.
 * If @a path's conflict state is removed and @a ctx->notify_func2 is non-null,
 * call @a ctx->notify_func2 with @a ctx->notify_baton2 and @a path.
 */
svn_error_t *
svn_client_resolved(const char *path,
                    svn_boolean_t recursive,
                    svn_client_ctx_t *ctx,
                    apr_pool_t *pool);


/**
 * A structure which describes the source of a copy operation--its path, 
 * revision, and peg revision.
 *
 * @since New in 1.5.
 */
typedef struct svn_client_copy_source_t
{
    /** The source path or URL. */
    const char *path;

    /** The source operational revision. */
    const svn_opt_revision_t *revision;

    /** The source peg revision. */
    const svn_opt_revision_t *peg_revision;
} svn_client_copy_source_t;

/** Copy each @a src in @a sources to @a dst_path.
 *
 * If multiple @a sources are given, @a dst_path must be a directory,
 * and @a sources will be copied as children of @a dst_path.
 *
 * @a sources must be an array of elements of type
 * <tt>svn_client_copy_item_t *</tt>.
 *
 * Each @a src in @a sources must be files or directories under version control,
 * or URLs of a versioned item in the repository.  If @a sources has multiple
 * items, the @a src members must be all repository URLs or all working copy
 * paths.
 *
 * The parent of @a dst_path must already exist.
 *
 * If @a sources has only one item, attempt to copy it to @a dst_path.  If
 * @a copy_as_child is TRUE and @a dst_path already exists, attempt to copy the
 * item as a child of @a dst_path.  If @a copy_as_child is FALSE and
 * @a dst_path already exists, fail with @c SVN_ERR_ENTRY_EXISTS if @a dst_path
 * is a working copy path and @c SVN_ERR_FS_ALREADY_EXISTS if @a dst_path is a
 * URL.
 *
 * If @a sources has multiple items, and @a copy_as_child is TRUE, all
 * @a sources are copied as children of @a dst_path.  If any child of
 * @a dst_path already exists with the same name any item in @a sources,
 * fail with @c SVN_ERR_ENTRY_EXISTS if @a dst_path is a working copy path and
 * @c SVN_ERR_FS_ALREADY_EXISTS if @a dst_path is a URL.
 *
 * If @a src_paths has multiple items, and @a copy_as_child is FALSE, fail
 * with @c SVN_ERR_CLIENT_MULTIPLE_SOURCES_DISALLOWED.
 *
 * If @a dst_path is a URL, use the authentication baton 
 * in @a ctx and @a ctx->log_msg_func3/@a ctx->log_msg_baton3 to immediately 
 * attempt to commit the copy action in the repository.  If the commit 
 * succeeds, allocate (in @a pool) and populate @a *commit_info_p.  If
 * @a dst_path is not a URL, and the copy succeeds, set @a
 * *commit_info_p to @c NULL.
 *
 * If @a dst_path is not a URL, then this is just a variant of 
 * svn_client_add(), where the @a sources are scheduled for addition
 * as copies.  No changes will happen to the repository until a commit occurs.
 * This scheduling can be removed with svn_client_revert().
 *
 * @a ctx->log_msg_func3/@a ctx->log_msg_baton3 are a callback/baton combo
 * that this function can use to query for a commit log message when one is
 * needed.
 *
 * If @a ctx->notify_func2 is non-null, invoke it with @a ctx->notify_baton2
 * for each item added at the new location, passing the new, relative path of
 * the added item.
 *
 * @since New in 1.5.
 */
svn_error_t *
svn_client_copy4(svn_commit_info_t **commit_info_p,
                 apr_array_header_t *sources,
                 const char *dst_path,
                 svn_boolean_t copy_as_child,
                 svn_client_ctx_t *ctx,
                 apr_pool_t *pool);

/**
 * Similar to svn_client_copy4(), with only one @a src_path and
 * @a copy_as_child set to FALSE.  Also, use @a src_revision as both 
 * the operational and peg revision.
 *
 * @since New in 1.4.
 *
 * @deprecated Provided for backward compatibility with the 1.4 API.
 */
svn_error_t *
svn_client_copy3(svn_commit_info_t **commit_info_p,
                 const char *src_path,
                 const svn_opt_revision_t *src_revision,
                 const char *dst_path,
                 svn_client_ctx_t *ctx,
                 apr_pool_t *pool);


/**
 * Similar to svn_client_copy3(), with the difference that if @a dst_path
 * already exists and is a directory, copy the item into that directory,
 * keeping its name (the last component of @a src_path).
 *
 * @since New in 1.3.
 *
 * @deprecated Provided for backward compatibility with the 1.3 API.
 */
svn_error_t *
svn_client_copy2(svn_commit_info_t **commit_info_p,
                 const char *src_path,
                 const svn_opt_revision_t *src_revision,
                 const char *dst_path,
                 svn_client_ctx_t *ctx,
                 apr_pool_t *pool);


/** 
 * Similar to svn_client_copy3(), but with the difference that if
 * @a dst_path already exists and is a directory, copy the item into
 * that directory, keeping its name (the last component of @a src_path);
 * and using the @c svn_client_commit_info_t type for @a commit_info_p.
 *
 * @deprecated Provided for backward compatibility with the 1.2 API.
 */
svn_error_t *
svn_client_copy(svn_client_commit_info_t **commit_info_p,
                const char *src_path,
                const svn_opt_revision_t *src_revision,
                const char *dst_path,
                svn_client_ctx_t *ctx,
                apr_pool_t *pool);



/**
 * Move @a src_paths to @a dst_path.
 *
 * @a src_paths must be files or directories under version control, or
 * URLs of versioned items in the repository.  All @a src_paths must be of
 * the same type.  If multiple @a src_paths are given, @a dst_path must be
 * a directory and @a src_paths will be moved as children of @a dst_path.
 *
 * If @a src_paths are repository URLs:
 *
 *   - @a dst_path must also be a repository URL.
 *
 *   - The authentication baton in @a ctx and @a ctx->log_msg_func/@a 
 *     ctx->log_msg_baton are used to commit the move.
 *
 *   - The move operation will be immediately committed.  If the
 *     commit succeeds, allocate (in @a pool) and populate @a *commit_info_p.
 *
 * If @a src_paths are working copy paths:
 *
 *   - @a dst_path must also be a working copy path.
 *
 *   - @a ctx->log_msg_func3 and @a ctx->log_msg_baton3 are ignored.
 *
 *   - This is a scheduling operation.  No changes will happen to the
 *     repository until a commit occurs.  This scheduling can be removed
 *     with svn_client_revert().  If one of @a src_paths is a file it is
 *     removed from the working copy immediately.  If one of @a src_path
 *     is a directory it will remain in the working copy but all the files,
 *     and unversioned items, it contains will be removed.
 *
 *   - If one of @a src_paths contains locally modified and/or unversioned
 *     items and @a force is not set, the move will fail. If @a force is set
 *     such items will be removed.
 *
 *   - If the move succeeds, set @a *commit_info_p to @c NULL.
 *
 * The parent of @a dst_path must already exist.
 *
 * If @a src_paths has only one item, attempt to move it to @a dst_path.  If
 * @a move_as_child is TRUE and @a dst_path already exists, attempt to move the
 * item as a child of @a dst_path.  If @a move_as_child is FALSE and
 * @a dst_path already exists, fail with @c SVN_ERR_ENTRY_EXISTS if @a dst_path
 * is a working copy path and @c SVN_ERR_FS_ALREADY_EXISTS if @a dst_path is a
 * URL.
 *
 * If @a src_paths has multiple items, and @a move_as_child is TRUE, all
 * @a src_paths are moved as children of @a dst_path.  If any child of
 * @a dst_path already exists with the same name any item in @a src_paths,
 * fail with @c SVN_ERR_ENTRY_EXISTS if @a dst_path is a working copy path and
 * @c SVN_ERR_FS_ALREADY_EXISTS if @a dst_path is a URL.
 *
 * If @a src_paths has multiple items, and @a move_as_child is FALSE, fail
 * with @c SVN_ERR_CLIENT_MULTIPLE_SOURCES_DISALLOWED.
 *
 * @a ctx->log_msg_func3/@a ctx->log_msg_baton3 are a callback/baton combo that
 * this function can use to query for a commit log message when one is needed.
 *
 * If @a ctx->notify_func2 is non-null, then for each item moved, call
 * @a ctx->notify_func2 with the @a ctx->notify_baton2 twice, once to indicate 
 * the deletion of the moved thing, and once to indicate the addition of
 * the new location of the thing.
 *
 * ### Is this really true?  What about svn_wc_notify_commit_replaced()? ###
 *
 * @since New in 1.5.
 */
svn_error_t *
svn_client_move5(svn_commit_info_t **commit_info_p,
                 apr_array_header_t *src_paths,
                 const char *dst_path,
                 svn_boolean_t force,
                 svn_boolean_t move_as_child,
                 svn_client_ctx_t *ctx,
                 apr_pool_t *pool);

/**
 * Similar to svn_client_move5(), with only one @a src_path and
 * @a move_as_child set to FALSE.
 *
 * @since New in 1.4.
 *
 * @deprecated Provided for backward compatibility with the 1.4 API.
 */ 
svn_error_t *
svn_client_move4(svn_commit_info_t **commit_info_p,
                 const char *src_path,
                 const char *dst_path,
                 svn_boolean_t force,
                 svn_client_ctx_t *ctx,
                 apr_pool_t *pool);

/**
 * Similar to svn_client_move4(), with the difference that if @a dst_path
 * already exists and is a directory, move the item into that directory,
 * keeping its name (the last component of @a src_path).
 *
 * @since New in 1.3.
 *
 * @deprecated Provided for backward compatibility with the 1.3 API.
 */
svn_error_t *
svn_client_move3(svn_commit_info_t **commit_info_p,
                 const char *src_path,
                 const char *dst_path,
                 svn_boolean_t force,
                 svn_client_ctx_t *ctx,
                 apr_pool_t *pool);

/** 
 * Similar to svn_client_move4(), with the difference that if
 * @a dst_path already exists and is a directory, move the item
 * into that directory, keeping its name (the last component of
 * @a src_path); and with the @c svn_client_commit_info_t type for
 * @a commit_info_p.
 *
 * @deprecated Provided for backward compatibility with the 1.2 API.
 *
 * @since New in 1.2.
 */
svn_error_t *
svn_client_move2(svn_client_commit_info_t **commit_info_p,
                 const char *src_path,
                 const char *dst_path,
                 svn_boolean_t force,
                 svn_client_ctx_t *ctx,
                 apr_pool_t *pool);

/**
 * Similar to svn_client_move4(), with the difference that if
 * @a dst_path already exists and is a directory, move the item
 * into that directory, keeping its name (the last component of
 * @a src_path); and with the @c svn_client_commit_info_t type for
 * @a commit_info_p; and with an extra argument @a src_revision.
 * The extra argument has no effect, but must be of kind
 * @c svn_opt_revision_unspecified or @c svn_opt_revision_head,
 * otherwise error @c SVN_ERR_UNSUPPORTED_FEATURE is returned.
 *
 * @deprecated Provided for backward compatibility with the 1.1 API.
 */ 
svn_error_t *
svn_client_move(svn_client_commit_info_t **commit_info_p,
                const char *src_path,
                const svn_opt_revision_t *src_revision,
                const char *dst_path,
                svn_boolean_t force,
                svn_client_ctx_t *ctx,
                apr_pool_t *pool);



/** Properties
 *
 * Note that certain svn-controlled properties must always have their
 * values set and stored in UTF8 with LF line endings.  When
 * retrieving these properties, callers must convert the values back
 * to native locale and native line-endings before displaying them to
 * the user.  For help with this task, see
 * svn_prop_needs_translation(), svn_subst_translate_string(),  and
 * svn_subst_detranslate_string().
 *
 * @defgroup svn_client_prop_funcs property functions
 * @{
 */


/**
 * Set @a propname to @a propval on @a target.  If @a recurse is true, 
 * then @a propname will be set on recursively on @a target and all 
 * children.  If @a recurse is false, and @a target is a directory, @a 
 * propname will be set on _only_ @a target.
 * 
 * A @a propval of @c NULL will delete the property.
 *
 * The @a target may only be an URL if @a base_revision_for_url is not
 * @c SVN_INVALID_REVNUM; in this case, the property will only be set
 * if it has not changed since revision @a base_revision_for_url.  @a
 * base_revision_for_url must be @c SVN_INVALID_REVNUM if @a target is
 * not an URL.  @a recurse is not supported on URLs.  The
 * authentication baton in @a ctx and @a ctx->log_msg_func3/@a
 * ctx->log_msg_baton3 will be used to immediately attempt to commit
 * the property change in the repository.  If the commit succeeds,
 * allocate (in @a pool) and populate @a *commit_info_p.
 *
 * If @a propname is an svn-controlled property (i.e. prefixed with
 * @c SVN_PROP_PREFIX), then the caller is responsible for ensuring that
 * the value is UTF8-encoded and uses LF line-endings.
 *
 * If @a skip_checks is true, do no validity checking.  But if @a
 * skip_checks is false, and @a propname is not a valid property for @a
 * target, return an error, either @c SVN_ERR_ILLEGAL_TARGET (if the
 * property is not appropriate for @a target), or @c
 * SVN_ERR_BAD_MIME_TYPE (if @a propname is "svn:mime-type", but @a
 * propval is not a valid mime-type).
 *
 * If @a ctx->cancel_func is non-null, invoke it passing @a
 * ctx->cancel_baton at various places during the operation.
 *
 * Use @a pool for all memory allocation.
 * 
 * @since New in 1.5.
 */
svn_error_t *
svn_client_propset3(svn_commit_info_t **commit_info_p,
                    const char *propname,
                    const svn_string_t *propval,
                    const char *target,
                    svn_boolean_t recurse,
                    svn_boolean_t skip_checks,
                    svn_revnum_t base_revision_for_url,
                    svn_client_ctx_t *ctx,
                    apr_pool_t *pool);

/**
 * Like svn_client_propset2(), but with @a base_revision_for_url
 * always @c SVN_INVALID_REVNUM, and @a commit_info_p always NULL.
 *
 * @deprecated Provided for backward compatibility with the 1.4 API.
 */
svn_error_t *
svn_client_propset2(const char *propname,
                    const svn_string_t *propval,
                    const char *target,
                    svn_boolean_t recurse,
                    svn_boolean_t skip_checks,
                    svn_client_ctx_t *ctx,
                    apr_pool_t *pool);

/** 
 * Like svn_client_propset2(), but with @a skip_checks always false and a
 * newly created @a ctx.
 *
 * @deprecated Provided for backward compatibility with the 1.1 API.
 */
svn_error_t *
svn_client_propset(const char *propname,
                   const svn_string_t *propval,
                   const char *target,
                   svn_boolean_t recurse,
                   apr_pool_t *pool);

/** Set @a propname to @a propval on revision @a revision in the repository
 * represented by @a URL.  Use the authentication baton in @a ctx for 
 * authentication, and @a pool for all memory allocation.  Return the actual 
 * rev affected in @a *set_rev.  A @a propval of @c NULL will delete the 
 * property.
 *
 * If @a force is true, allow newlines in the author property.
 *
 * If @a propname is an svn-controlled property (i.e. prefixed with
 * @c SVN_PROP_PREFIX), then the caller is responsible for ensuring that
 * the value UTF8-encoded and uses LF line-endings.
 *
 * Note that unlike its cousin svn_client_propset2(), this routine
 * doesn't affect the working copy at all;  it's a pure network
 * operation that changes an *unversioned* property attached to a
 * revision.  This can be used to tweak log messages, dates, authors,
 * and the like.  Be careful:  it's a lossy operation.
 *
 * Also note that unless the administrator creates a
 * pre-revprop-change hook in the repository, this feature will fail.
 */
svn_error_t *
svn_client_revprop_set(const char *propname,
                       const svn_string_t *propval,
                       const char *URL,
                       const svn_opt_revision_t *revision,
                       svn_revnum_t *set_rev,
                       svn_boolean_t force,
                       svn_client_ctx_t *ctx,
                       apr_pool_t *pool);
                        
/**
 * Set @a *props to a hash table whose keys are `<tt>char *</tt>' paths,
 * prefixed by @a target (a working copy path or a URL), of items on
 * which property @a propname is set, and whose values are `@c svn_string_t
 * *' representing the property value for @a propname at that path.
 *
 * Allocate @a *props, its keys, and its values in @a pool.
 *           
 * Don't store any path, not even @a target, if it does not have a
 * property named @a propname.
 *
 * If @a revision->kind is @c svn_opt_revision_unspecified, then: get
 * properties from the working copy if @a target is a working copy
 * path, or from the repository head if @a target is a URL.  Else get
 * the properties as of @a revision.  The actual node revision
 * selected is determined by the path as it exists in @a peg_revision.
 * If @a peg_revision->kind is @c svn_opt_revision_unspecified, then
 * it defaults to @c svn_opt_revision_head for URLs or @c
 * svn_opt_revision_working for WC targets.  Use the authentication
 * baton in @a ctx for authentication if contacting the repository.
 * If @a actual_revnum is not @c NULL, the actual revision number used
 * for the fetch is stored in @a *actual_revnum.
 *
 * If @a target is a file or @a recurse is false, @a *props will have
 * at most one element.
 *
 * If error, don't touch @a *props, otherwise @a *props is a hash table 
 * even if empty.
 *
 * @since New in 1.2.
 */
svn_error_t *
svn_client_propget3(apr_hash_t **props,
                    const char *propname,
                    const char *target,
                    const svn_opt_revision_t *peg_revision,
                    const svn_opt_revision_t *revision,
                    svn_revnum_t *actual_revnum,
                    svn_boolean_t recurse,
                    svn_client_ctx_t *ctx,
                    apr_pool_t *pool);

/**
 * Similar to svn_client_propget3(), except that @a actual_revnum is
 * always @c NULL.
 *
 * @deprecated Provided for backward compatibility with the 1.4 API.
 */
svn_error_t *
svn_client_propget2(apr_hash_t **props,
                    const char *propname,
                    const char *target,
                    const svn_opt_revision_t *peg_revision,
                    const svn_opt_revision_t *revision,
                    svn_boolean_t recurse,
                    svn_client_ctx_t *ctx,
                    apr_pool_t *pool);

/**
 * Similar to svn_client_propget2(), except that @a peg_revision is
 * always the same as @a revision.
 *
 * @deprecated Provided for backward compatibility with the 1.1 API.
 */
svn_error_t *
svn_client_propget(apr_hash_t **props,
                   const char *propname,
                   const char *target,
                   const svn_opt_revision_t *revision,
                   svn_boolean_t recurse,
                   svn_client_ctx_t *ctx,
                   apr_pool_t *pool);

/** Set @a *propval to the value of @a propname on revision @a revision 
 * in the repository represented by @a URL.  Use the authentication baton 
 * in @a ctx for authentication, and @a pool for all memory allocation.  
 * Return the actual rev queried in @a *set_rev.
 *
 * Note that unlike its cousin svn_client_propget(), this routine
 * doesn't affect the working copy at all; it's a pure network
 * operation that queries an *unversioned* property attached to a
 * revision.  This can query log messages, dates, authors, and the
 * like.
 */
svn_error_t *
svn_client_revprop_get(const char *propname,
                       svn_string_t **propval,
                       const char *URL,
                       const svn_opt_revision_t *revision,
                       svn_revnum_t *set_rev,
                       svn_client_ctx_t *ctx,
                       apr_pool_t *pool);

/**
 * Invoke @a receiver with @a receiver_baton to return the regular properies
 * of @a target, a URL or working copy path.  @a receiver will be called
 * for each path encountered.  See @c svn_client_proplist_item_t.
 *
 * If @a revision->kind is @c svn_opt_revision_unspecified, then get
 * properties from the working copy, if @a target is a working copy
 * path, or from the repository head if @a target is a URL.  Else get
 * the properties as of @a revision.  The actual node revision
 * selected is determined by the path as it exists in @a peg_revision.
 * If @a peg_revision->kind is @c svn_opt_revision_unspecified, then it
 * defaults to @c svn_opt_revision_head for URLs or @c
 * svn_opt_revision_working for WC targets.  Use the authentication
 * baton cached in @a ctx for authentication if contacting the
 * repository.
 *
 * If @a recurse is false, or @a target is a file, @a *props will contain 
 * only a single element.  Otherwise, it will contain one element for each
 * versioned entry below (and including) @a target.
 *
 * If @a target is not found, return the error @c SVN_ERR_ENTRY_NOT_FOUND.
 *
 * @since New in 1.5.
 */
svn_error_t *
svn_client_proplist3(const char *target,
                     const svn_opt_revision_t *peg_revision,
                     const svn_opt_revision_t *revision,
                     svn_boolean_t recurse,
                     svn_proplist_receiver_t receiver,
                     void *receiver_baton,
                     svn_client_ctx_t *ctx,
                     apr_pool_t *pool);

/**
 * Similar to svn_client_proplist3(), except the properties are returned 
 * as an array of @c svn_client_proplist_item_t * structures, instead of
 * by invoking the receiver function.
 *
 * @since New in 1.2.
 *
 * @deprecated Provided for backward compatiblility with the 1.2 API.
 */
svn_error_t *
svn_client_proplist2(apr_array_header_t **props,
                     const char *target,
                     const svn_opt_revision_t *peg_revision,
                     const svn_opt_revision_t *revision,
                     svn_boolean_t recurse,
                     svn_client_ctx_t *ctx,
                     apr_pool_t *pool);

/**
 * Similar to svn_client_proplist2(), except that @a peg_revision is
 * always the same as @a revision.
 *
 * @deprecated Provided for backward compatibility with the 1.1 API.
 */
svn_error_t *
svn_client_proplist(apr_array_header_t **props,
                    const char *target,
                    const svn_opt_revision_t *revision,
                    svn_boolean_t recurse,
                    svn_client_ctx_t *ctx,
                    apr_pool_t *pool);

/** Set @a *props to a hash of the revision props attached to @a revision in
 * the repository represented by @a URL.  Use the authentication baton cached 
 * in @a ctx for authentication, and @a pool for all memory allocation.  
 * Return the actual rev queried in @a *set_rev.
 *
 * The allocated hash maps (<tt>const char *</tt>) property names to
 * (@c svn_string_t *) property values.
 *
 * Note that unlike its cousin svn_client_proplist(), this routine
 * doesn't read a working copy at all; it's a pure network operation
 * that reads *unversioned* properties attached to a revision.
 */
svn_error_t *
svn_client_revprop_list(apr_hash_t **props,
                        const char *URL,
                        const svn_opt_revision_t *revision,
                        svn_revnum_t *set_rev,
                        svn_client_ctx_t *ctx,
                        apr_pool_t *pool);
/** @} */


/**
 * Export the contents of either a subversion repository or a
 * subversion working copy into a 'clean' directory (meaning a
 * directory with no administrative directories).  If @a result_rev
 * is not @c NULL and the path being exported is a repository URL, set
 * @a *result_rev to the value of the revision actually exported (set
 * it to @c SVN_INVALID_REVNUM for local exports).
 *
 * @a from is either the path the working copy on disk, or a URL to the
 * repository you wish to export.
 *
 * @a to is the path to the directory where you wish to create the exported
 * tree.
 *
 * @a peg_revision is the revision where the path is first looked up
 * when exporting from a repository.  If @a peg_revision->kind is @c
 * svn_opt_revision_unspecified, then it defaults to @c svn_opt_revision_head
 * for URLs or @c svn_opt_revision_working for WC targets.
 *
 * @a revision is the revision that should be exported, which is only used 
 * when exporting from a repository.
 *
 * @a ctx->notify_func2 and @a ctx->notify_baton2 are the notification
 * functions and baton which are passed to svn_client_checkout() when
 * exporting from a repository.
 *
 * @a ctx is a context used for authentication in the repository case.
 *
 * @a overwrite if true will cause the export to overwrite files or directories.
 *
 * If @a ignore_externals is set, don't process externals definitions
 * as part of this operation.
 *
 * @a native_eol allows you to override the standard eol marker on the platform
 * you are running on.  Can be either "LF", "CR" or "CRLF" or NULL.  If NULL
 * will use the standard eol marker.  Any other value will cause the
 * SVN_ERR_IO_UNKNOWN_EOL error to be returned.
 *
 * If @a recurse is true, export recursively.  Otherwise, export
 * just the directory represented by @a from and its immediate
 * non-directory children, but none of its child directories (if any).
 * Also, if @a recurse is false, the export will behave as if
 * @a ignore_externals is true.
 *
 * All allocations are done in @a pool.
 *
 * @since New in 1.2.
 */ 
svn_error_t *
svn_client_export3(svn_revnum_t *result_rev,
                   const char *from,
                   const char *to,
                   const svn_opt_revision_t *peg_revision,
                   const svn_opt_revision_t *revision,
                   svn_boolean_t overwrite, 
                   svn_boolean_t ignore_externals,
                   svn_boolean_t recurse,
                   const char *native_eol,
                   svn_client_ctx_t *ctx,
                   apr_pool_t *pool);


/**
 * Similar to svn_client_export3(), but with @a peg_revision always
 * set to @c svn_opt_revision_unspecified, @a overwrite set to the
 * value of @a force, @a ignore_externals always false, and @a recurse
 * always true.
 *
 * @since New in 1.1.
 * @deprecated Provided for backward compatibility with the 1.1 API.
 */
svn_error_t *
svn_client_export2(svn_revnum_t *result_rev,
                   const char *from,
                   const char *to,
                   svn_opt_revision_t *revision,
                   svn_boolean_t force, 
                   const char *native_eol,
                   svn_client_ctx_t *ctx,
                   apr_pool_t *pool);


/**
 * Similar to svn_client_export3(), but with @a peg_revision always
 * set to @c svn_opt_revision_unspecified, @a overwrite set to the
 * value of @a force, @a ignore_externals always false, @a recurse
 * always true, and @a native_eol always set to @c NULL.
 *
 * @deprecated Provided for backward compatibility with the 1.0 API.
 */
svn_error_t *
svn_client_export(svn_revnum_t *result_rev,
                  const char *from,
                  const char *to,
                  svn_opt_revision_t *revision,
                  svn_boolean_t force, 
                  svn_client_ctx_t *ctx,
                  apr_pool_t *pool);

/** Invoked by svn_client_list() for each @a path with its @a dirent and,
 * if @a path is locked, its @a lock.  @a abs_path is the filesystem path
 * to which @a path is relative.  @a baton is the baton passed to the
 * caller.  @a pool may be used for temporary allocations.
 *
 * @since New in 1.4.
 */
typedef svn_error_t *(*svn_client_list_func_t)(void *baton,
                                               const char *path,
                                               const svn_dirent_t *dirent,
                                               const svn_lock_t *lock,
                                               const char *abs_path,
                                               apr_pool_t *pool);

/**
 * Report the directory entry, and possibly children, for @a
 * path_or_url at @a revision.  The actual node revision selected is
 * determined by the path as it exists in @a peg_revision.  If @a
 * peg_revision->kind is @c svn_opt_revision_unspecified, then it defaults
 * to @c svn_opt_revision_head for URLs or @c svn_opt_revision_working
 * for WC targets.
 *
 * Report directory entries by invoking @a list_func/@a baton with @a path
 * relative to @a path_or_url.  The dirent for @a path_or_url is reported
 * using an empty @a path.  If @a path_or_url is a directory, also report
 * its children.  If @a path_or_url is non-existent, return
 * @c SVN_ERR_FS_NOT_FOUND.
 *
 * If @a fetch_locks is true, include locks when reporting directory entries.
 *
 * Use @a pool for temporary allocations.
 *
 * Use authentication baton cached in @a ctx to authenticate against the 
 * repository.
 *
 * If @a recurse is true (and @a path_or_url is a directory) this will
 * be a recursive operation.
 *
 * @a dirent_fields controls which fields in the @c svn_dirent_t's are
 * filled in.  To have them totally filled in use @c SVN_DIRENT_ALL, 
 * otherwise simply bitwise OR together the combination of @c SVN_DIRENT_
 * fields you care about.
 *
 * @since New in 1.4.
 */
svn_error_t *
svn_client_list(const char *path_or_url,
                const svn_opt_revision_t *peg_revision,
                const svn_opt_revision_t *revision,
                svn_boolean_t recurse,
                apr_uint32_t dirent_fields,
                svn_boolean_t fetch_locks,
                svn_client_list_func_t list_func,
                void *baton,
                svn_client_ctx_t *ctx,
                apr_pool_t *pool);

/**
 * Same as svn_client_list(), but always passes @c SVN_DIRENT_ALL for
 * the @a dirent_fields argument and returns all information in two
 * hash tables instead of invoking a callback.
 *
 * Set @a *dirents to a newly allocated hash of directory entries.
 * The @a dirents hash maps entry names (<tt>const char *</tt>) to
 * @c svn_dirent_t *'s.
 *
 * If @a locks is not @c NULL, set @a *locks to a hash table mapping
 * entry names (<tt>const char *</tt>) to @c svn_lock_t *'s.
 *
 * @since New in 1.3.
 *
 * @deprecated Provided for backward compatibility with the 1.3 API.
 */
svn_error_t *
svn_client_ls3(apr_hash_t **dirents,
               apr_hash_t **locks,
               const char *path_or_url,
               const svn_opt_revision_t *peg_revision,
               const svn_opt_revision_t *revision,
               svn_boolean_t recurse,
               svn_client_ctx_t *ctx,
               apr_pool_t *pool);

/**
 * Same as svn_client_ls3(), but without the ability to get locks.
 *
 * @since New in 1.2.
 *
 * @deprecated Provided for backward compatibility with the 1.2 API.
 */
svn_error_t *
svn_client_ls2(apr_hash_t **dirents,
               const char *path_or_url,
               const svn_opt_revision_t *peg_revision,
               const svn_opt_revision_t *revision,
               svn_boolean_t recurse,
               svn_client_ctx_t *ctx,
               apr_pool_t *pool);

/**
 * Similar to svn_client_ls3(), but without the ability to get locks,
 * and with @a peg_revision always the same as @a revision.
 *
 * @deprecated Provided for backward compatibility with the 1.1 API.
 */
svn_error_t *
svn_client_ls(apr_hash_t **dirents,
              const char *path_or_url,
              svn_opt_revision_t *revision,
              svn_boolean_t recurse,
              svn_client_ctx_t *ctx,
              apr_pool_t *pool);


/**
 * Output the content of file identified by @a path_or_url and @a
 * revision to the stream @a out.  The actual node revision selected
 * is determined by the path as it exists in @a peg_revision.  If @a
 * peg_revision->kind is @c svn_opt_revision_unspecified, then it defaults
 * to @c svn_opt_revision_head for URLs or @c svn_opt_revision_working
 * for WC targets.
 *
 * If @a path_or_url is not a local path, then if @a revision is of
 * kind @c svn_opt_revision_previous (or some other kind that requires
 * a local path), an error will be returned, because the desired
 * revision cannot be determined.
 *
 * Use the authentication baton cached in @a ctx to authenticate against the 
 * repository.
 *
 * Perform all allocations from @a pool.
 *
 * ### TODO: Add an expansion/translation flag?
 *
 * @since New in 1.2.
 */
svn_error_t *
svn_client_cat2(svn_stream_t *out,
                const char *path_or_url,
                const svn_opt_revision_t *peg_revision,
                const svn_opt_revision_t *revision,
                svn_client_ctx_t *ctx,
                apr_pool_t *pool);


/**
 * Similar to svn_client_cat2() except that the peg revision is always
 * the same as @a revision.
 *
 * @deprecated Provided for backward compatibility with the 1.1 API.
 */
svn_error_t *
svn_client_cat(svn_stream_t *out,
               const char *path_or_url,
               const svn_opt_revision_t *revision,
               svn_client_ctx_t *ctx,
               apr_pool_t *pool);


/**
 * Associate each item in @a paths with changelist @a changelist, overwriting
 * any existing changelist association.  (A path cannot be a member of
 * more than one changelist.)  If @a changelist is NULL, then
 * deassociate any existing changelist from each item in @a paths.
 *
 * @note This metadata is purely a client-side "bookkeeping"
 * convenience, and is entirely managed by the working copy.
 *
 * @since New in 1.5.
 */
svn_error_t *
svn_client_set_changelist(const apr_array_header_t *paths,
                          const char *changelist,
                          svn_client_ctx_t *ctx,
                          apr_pool_t *pool);


/**
 * Beginning at @a root_path, do a recursive walk of a working copy
 * and discover every path which belongs to @a changelist_name.
 * Return the list of paths in @a *paths.  If no matching paths are
 * found, return an empty array.
 *
 * @a cancel_func/cancel_baton are optional.  If non-NULL, poll them
 * for user cancellation during the recursive walk.
 *
 * @since New in 1.5.
 */
svn_error_t *
svn_client_retrieve_changelist(apr_array_header_t **paths,
                               const char *changelist_name,
                               const char *root_path,
                               svn_cancel_func_t cancel_func,
                               void *cancel_baton,
                               apr_pool_t *pool);


/** Locking commands
 *
 * @defgroup svn_client_locking_funcs Client Locking Functions
 * @{
 */

/**
 * Lock @a targets in the repository.  @a targets is an array of
 * <tt>const char *</tt> paths - either all working copy paths or URLs.  All
 * @a targets must be in the same repository.
 *
 * If a target is already locked in the repository, no lock will be
 * acquired unless @a steal_lock is true, in which case the locks are
 * stolen.  @a comment, if non-null, is an xml-escapable description
 * stored with each lock in the repository.  Each acquired lock will
 * be stored in the working copy if the targets are WC paths.
 *
 * For each target @a ctx->notify_func2/notify_baton2 will be used to indicate
 * whether it was locked.  An action of @c svn_wc_notify_state_locked
 * means that the path was locked.  If the path was not locked because
 * it was out-of-date or there was already a lock in the repository,
 * the notification function will be called with @c
 * svn_wc_notify_failed_lock, and the error passed in the notification
 * structure. 
 *
 * Use @a pool for temporary allocations.
 *
 * @since New in 1.2.
 */
svn_error_t *
svn_client_lock(const apr_array_header_t *targets,
                const char *comment,
                svn_boolean_t steal_lock,
                svn_client_ctx_t *ctx,
                apr_pool_t *pool);

/**
 * Unlock @a targets in the repository.  @a targets is an array of
 * <tt>const char *</tt> paths - either all working copy paths or all URLs.
 * All @a targets must be in the same repository.
 *
 * If the targets are WC paths, and @a break_lock is false, the working
 * copy must contain a locks for each target.
 * If this is not the case, or the working copy lock doesn't match the
 * lock token in the repository, an error will be signaled.
 *
 * If the targets are URLs, the locks may be broken even if @a break_lock
 * is false, but only if the lock owner is the same as the
 * authenticated user.
 *
 * If @a break_lock is true, the locks will be broken in the
 * repository.  In both cases, the locks, if any, will be removed from
 * the working copy if the targets are WC paths.
 *
 * The notification functions in @a ctx will be called for each
 * target.  If the target was successfully unlocked, @c
 * svn_wc_notify_unlocked will be used.  Else, if the error is
 * directly related to unlocking the path (see @c
 * SVN_ERR_IS_UNLOCK_ERROR), @c svn_wc_notify_failed_unlock will be
 * used and the error will be passed in the notification structure.

 * Use @a pool for temporary allocations.
 *
 * @since New in 1.2.
 */
svn_error_t *
svn_client_unlock(const apr_array_header_t *targets,
                  svn_boolean_t break_lock,
                  svn_client_ctx_t *ctx,
                  apr_pool_t *pool);

/** @} */

/**
 * A structure which describes various system-generated metadata about
 * a working-copy path or URL.
 *
 * @note Fields may be added to the end of this structure in future
 * versions.  Therefore, users shouldn't allocate structures of this
 * type, to preserve binary compatibility.
 *
 * @since New in 1.2.
 */
typedef struct svn_info_t
{
  /** Where the item lives in the repository. */
  const char *URL;

  /** The revision of the object.  If path_or_url is a working-copy
   * path, then this is its current working revnum.  If path_or_url
   * is a URL, then this is the repos revision that path_or_url lives in. */
  svn_revnum_t rev;

  /** The node's kind. */
  svn_node_kind_t kind;

  /** The root URL of the repository. */
  const char *repos_root_URL;
  
  /** The repository's UUID. */
  const char *repos_UUID;

  /** The last revision in which this object changed. */
  svn_revnum_t last_changed_rev;
  
  /** The date of the last_changed_rev. */
  apr_time_t last_changed_date;
  
  /** The author of the last_changed_rev. */
  const char *last_changed_author;

  /** An exclusive lock, if present.  Could be either local or remote. */
  svn_lock_t *lock;

  /** Whether or not to ignore the next 10 wc-specific fields. */
  svn_boolean_t has_wc_info;

  /**
   * @name Working-copy path fields
   * These things only apply to a working-copy path.
   * See svn_wc_entry_t for explanations.
   * @{
   */
  svn_wc_schedule_t schedule;
  const char *copyfrom_url;
  svn_revnum_t copyfrom_rev;
  apr_time_t text_time;
  apr_time_t prop_time;
  const char *checksum;
  const char *conflict_old;
  const char *conflict_new;
  const char *conflict_wrk;
  const char *prejfile;
  /* @since New in 1.5. */
  const char *changelist;
  /** @} */

} svn_info_t;


/**
 * The callback invoked by svn_client_info().  Each invocation
 * describes @a path with the information present in @a info.  Note
 * that any fields within @a info may be NULL if information is
 * unavailable.  Use @a pool for all temporary allocation.
 *
 * @since New in 1.2.
 */
typedef svn_error_t *(*svn_info_receiver_t)
  (void *baton,
   const char *path,
   const svn_info_t *info,
   apr_pool_t *pool);

/** 
 * Return a duplicate of @a info, allocated in @a pool. No part of the new
 * structure will be shared with @a info.
 *
 * @since New in 1.3.
 */
svn_info_t *
svn_info_dup(const svn_info_t *info, apr_pool_t *pool);

/**
 * Invoke @a receiver with @a receiver_baton to return information
 * about @a path_or_url in @a revision.  The information returned is
 * system-generated metadata, not the sort of "property" metadata
 * created by users.  See @c svn_info_t.
 *
 * If both revision arguments are either @c
 * svn_opt_revision_unspecified or NULL, then information will be
 * pulled solely from the working copy; no network connections will be
 * made.
 *
 * Otherwise, information will be pulled from a repository.  The
 * actual node revision selected is determined by the @a path_or_url
 * as it exists in @a peg_revision.  If @a peg_revision->kind is @c
 * svn_opt_revision_unspecified, then it defaults to @c
 * svn_opt_revision_head for URLs or @c svn_opt_revision_working for
 * WC targets.
 *
 * If @a path_or_url is not a local path, then if @a revision is of
 * kind @c svn_opt_revision_previous (or some other kind that requires
 * a local path), an error will be returned, because the desired
 * revision cannot be determined.
 *
 * Use the authentication baton cached in @a ctx to authenticate
 * against the repository.
 *
 * If @a recurse is true (and @a path_or_url is a directory) this will
 * be a recursive operation, invoking @a receiver on each child.
 *
 *
 * @since New in 1.2.
 */
svn_error_t *
svn_client_info(const char *path_or_url,
                const svn_opt_revision_t *peg_revision,
                const svn_opt_revision_t *revision,
                svn_info_receiver_t receiver,
                void *receiver_baton,
                svn_boolean_t recurse,
                svn_client_ctx_t *ctx,
                apr_pool_t *pool);




/* Converting paths to URLs. */

/** Set @a *url to the URL for @a path_or_url.
 *
 * If @a path_or_url is already a URL, set @a *url to @a path_or_url.
 *
 * If @a path_or_url is a versioned item, set @a *url to @a
 * path_or_url's entry URL.  If @a path_or_url is unversioned (has
 * no entry), set @a *url to null.
 */
svn_error_t *
svn_client_url_from_path(const char **url,
                         const char *path_or_url,
                         apr_pool_t *pool);




/* Fetching repository UUIDs. */

/** Get repository @a uuid for @a url.
 *
 * Use a @a pool to open a temporary RA session to @a url, discover the
 * repository uuid, and free the session.  Return the uuid in @a uuid,
 * allocated in @a pool.  @a ctx is required for possible repository
 * authentication.
 */
svn_error_t *
svn_client_uuid_from_url(const char **uuid,
                         const char *url,
                         svn_client_ctx_t *ctx,
                         apr_pool_t *pool);


/** Return the repository @a uuid for working-copy @a path, allocated
 * in @a pool.  Use @a adm_access to retrieve the uuid from @a path's
 * entry; if not present in the entry, then call
 * svn_client_uuid_from_url() to retrieve, using the entry's URL.  @a
 * ctx is required for possible repository authentication.
 *
 * @note The only reason this function falls back on
 * svn_client_uuid_from_url() is for compatibility purposes.  Old
 * working copies may not have uuids in the entries file.
 */
svn_error_t *
svn_client_uuid_from_path(const char **uuid,
                          const char *path,
                          svn_wc_adm_access_t *adm_access,
                          svn_client_ctx_t *ctx,
                          apr_pool_t *pool);


/* Opening RA sessions. */

/** Open an RA session rooted at @a url, and return it in @a *session.
 *
 * Use the authentication baton stored in @a ctx for authentication.
 * @a *session is allocated in @a pool.
 *
 * @since New in 1.3.
 *
 * @note This function is similar to svn_ra_open2(), but the caller avoids
 * having to providing its own callback functions.
 */
svn_error_t *
svn_client_open_ra_session(svn_ra_session_t **session,
                           const char *url,
                           svn_client_ctx_t *ctx,
                           apr_pool_t *pool);

#ifdef __cplusplus
}
#endif /* __cplusplus */

#endif  /* SVN_CLIENT_H */<|MERGE_RESOLUTION|>--- conflicted
+++ resolved
@@ -773,15 +773,13 @@
    * @since New in 1.3. */
   void *progress_baton;
 
-<<<<<<< HEAD
-  /* @since New in 1.5. */
-  svn_client_conflict_resolver_func_t conflict_resolver_func;
-=======
   /** MIME types map.
    * @since New in 1.5. */
   apr_hash_t *mimetypes_map;
 
->>>>>>> d1fc9354
+  /* @since New in 1.5. */
+  svn_client_conflict_resolver_func_t conflict_resolver_func;
+
 } svn_client_ctx_t;
 
 
