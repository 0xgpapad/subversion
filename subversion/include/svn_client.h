/**
 * @copyright
 * ====================================================================
 *    Licensed to the Apache Software Foundation (ASF) under one
 *    or more contributor license agreements.  See the NOTICE file
 *    distributed with this work for additional information
 *    regarding copyright ownership.  The ASF licenses this file
 *    to you under the Apache License, Version 2.0 (the
 *    "License"); you may not use this file except in compliance
 *    with the License.  You may obtain a copy of the License at
 *
 *      http://www.apache.org/licenses/LICENSE-2.0
 *
 *    Unless required by applicable law or agreed to in writing,
 *    software distributed under the License is distributed on an
 *    "AS IS" BASIS, WITHOUT WARRANTIES OR CONDITIONS OF ANY
 *    KIND, either express or implied.  See the License for the
 *    specific language governing permissions and limitations
 *    under the License.
 * ====================================================================
 * @endcopyright
 *
 * @file svn_client.h
 * @brief Subversion's client library
 *
 * Requires:  The working copy library and repository access library.
 * Provides:  Broad wrappers around working copy library functionality.
 * Used By:   Client programs.
 */

#ifndef SVN_CLIENT_H
#define SVN_CLIENT_H

#include <apr.h>
#include <apr_pools.h>
#include <apr_hash.h>
#include <apr_tables.h>
#include <apr_getopt.h>
#include <apr_file_io.h>
#include <apr_time.h>

#include "svn_types.h"
#include "svn_string.h"
#include "svn_wc.h"
#include "svn_opt.h"
#include "svn_ra.h"
#include "svn_diff.h"
#include "svn_auth.h"

#ifdef __cplusplus
extern "C" {
#endif /* __cplusplus */



/**
 * Get libsvn_client version information.
 *
 * @since New in 1.1.
 */
const svn_version_t *
svn_client_version(void);

/** Client supporting functions
 *
 * @defgroup clnt_support Client supporting subsystem
 *
 * @{
 */


/*** Authentication stuff ***/

/**  The new authentication system allows the RA layer to "pull"
 *   information as needed from libsvn_client.
 *
 *   @deprecated Replaced by the svn_auth_* functions.
 *   @see auth_fns
 *
 *   @defgroup auth_fns_depr (deprecated) AuthZ client subsystem
 *
 *   @{
 */

/** Create and return @a *provider, an authentication provider of type
 * svn_auth_cred_simple_t that gets information by prompting the user
 * with @a prompt_func and @a prompt_baton.  Allocate @a *provider in
 * @a pool.
 *
 * If both #SVN_AUTH_PARAM_DEFAULT_USERNAME and
 * #SVN_AUTH_PARAM_DEFAULT_PASSWORD are defined as runtime
 * parameters in the @c auth_baton, then @a *provider will return the
 * default arguments when svn_auth_first_credentials() is called.  If
 * svn_auth_first_credentials() fails, then @a *provider will
 * re-prompt @a retry_limit times (via svn_auth_next_credentials()).
 * For infinite retries, set @a retry_limit to value less than 0.
 *
 * @deprecated Provided for backward compatibility with the 1.3 API.
 * Use svn_auth_get_simple_prompt_provider() instead.
 */
SVN_DEPRECATED
void
svn_client_get_simple_prompt_provider(
  svn_auth_provider_object_t **provider,
  svn_auth_simple_prompt_func_t prompt_func,
  void *prompt_baton,
  int retry_limit,
  apr_pool_t *pool);


/** Create and return @a *provider, an authentication provider of type
 * #svn_auth_cred_username_t that gets information by prompting the
 * user with @a prompt_func and @a prompt_baton.  Allocate @a *provider
 * in @a pool.
 *
 * If #SVN_AUTH_PARAM_DEFAULT_USERNAME is defined as a runtime
 * parameter in the @c auth_baton, then @a *provider will return the
 * default argument when svn_auth_first_credentials() is called.  If
 * svn_auth_first_credentials() fails, then @a *provider will
 * re-prompt @a retry_limit times (via svn_auth_next_credentials()).
 * For infinite retries, set @a retry_limit to value less than 0.
 *
 * @deprecated Provided for backward compatibility with the 1.3 API.
 * Use svn_auth_get_username_prompt_provider() instead.
 */
SVN_DEPRECATED
void
svn_client_get_username_prompt_provider(
  svn_auth_provider_object_t **provider,
  svn_auth_username_prompt_func_t prompt_func,
  void *prompt_baton,
  int retry_limit,
  apr_pool_t *pool);


/** Create and return @a *provider, an authentication provider of type
 * #svn_auth_cred_simple_t that gets/sets information from the user's
 * ~/.subversion configuration directory.  Allocate @a *provider in
 * @a pool.
 *
 * If a default username or password is available, @a *provider will
 * honor them as well, and return them when
 * svn_auth_first_credentials() is called.  (see
 * #SVN_AUTH_PARAM_DEFAULT_USERNAME and #SVN_AUTH_PARAM_DEFAULT_PASSWORD).
 *
 * @deprecated Provided for backward compatibility with the 1.3 API.
 * Use svn_auth_get_simple_provider2() instead.
 */
SVN_DEPRECATED
void
svn_client_get_simple_provider(svn_auth_provider_object_t **provider,
                               apr_pool_t *pool);


#if (defined(WIN32) && !defined(__MINGW32__)) || defined(DOXYGEN) || defined(CTYPESGEN) || defined(SWIG)
/**
 * Create and return @a *provider, an authentication provider of type
 * #svn_auth_cred_simple_t that gets/sets information from the user's
 * ~/.subversion configuration directory.  Allocate @a *provider in
 * @a pool.
 *
 * This is like svn_client_get_simple_provider(), except that, when
 * running on Window 2000 or newer (or any other Windows version that
 * includes the CryptoAPI), the provider encrypts the password before
 * storing it to disk. On earlier versions of Windows, the provider
 * does nothing.
 *
 * @since New in 1.2.
 * @note This function is only available on Windows.
 *
 * @note An administrative password reset may invalidate the account's
 * secret key. This function will detect that situation and behave as
 * if the password were not cached at all.
 *
 * @deprecated Provided for backward compatibility with the 1.3 API.
 * Use svn_auth_get_windows_simple_provider() instead.
 */
SVN_DEPRECATED
void
svn_client_get_windows_simple_provider(svn_auth_provider_object_t **provider,
                                       apr_pool_t *pool);
#endif /* WIN32 && !__MINGW32__ || DOXYGEN || CTYPESGEN || SWIG */

/** Create and return @a *provider, an authentication provider of type
 * #svn_auth_cred_username_t that gets/sets information from a user's
 * ~/.subversion configuration directory.  Allocate @a *provider in
 * @a pool.
 *
 * If a default username is available, @a *provider will honor it,
 * and return it when svn_auth_first_credentials() is called.  (see
 * #SVN_AUTH_PARAM_DEFAULT_USERNAME).
 *
 * @deprecated Provided for backward compatibility with the 1.3 API.
 * Use svn_auth_get_username_provider() instead.
 */
SVN_DEPRECATED
void
svn_client_get_username_provider(svn_auth_provider_object_t **provider,
                                 apr_pool_t *pool);


/** Create and return @a *provider, an authentication provider of type
 * #svn_auth_cred_ssl_server_trust_t, allocated in @a pool.
 *
 * @a *provider retrieves its credentials from the configuration
 * mechanism.  The returned credential is used to override SSL
 * security on an error.
 *
 * @deprecated Provided for backward compatibility with the 1.3 API.
 * Use svn_auth_get_ssl_server_trust_file_provider() instead.
 */
SVN_DEPRECATED
void
svn_client_get_ssl_server_trust_file_provider(
  svn_auth_provider_object_t **provider,
  apr_pool_t *pool);


/** Create and return @a *provider, an authentication provider of type
 * #svn_auth_cred_ssl_client_cert_t, allocated in @a pool.
 *
 * @a *provider retrieves its credentials from the configuration
 * mechanism.  The returned credential is used to load the appropriate
 * client certificate for authentication when requested by a server.
 *
 * @deprecated Provided for backward compatibility with the 1.3 API.
 * Use svn_auth_get_ssl_client_cert_file_provider() instead.
 */
SVN_DEPRECATED
void
svn_client_get_ssl_client_cert_file_provider(
  svn_auth_provider_object_t **provider,
  apr_pool_t *pool);


/** Create and return @a *provider, an authentication provider of type
 * #svn_auth_cred_ssl_client_cert_pw_t, allocated in @a pool.
 *
 * @a *provider retrieves its credentials from the configuration
 * mechanism.  The returned credential is used when a loaded client
 * certificate is protected by a passphrase.
 *
 * @deprecated Provided for backward compatibility with the 1.3 API.
 * Use svn_auth_get_ssl_client_cert_pw_file_provider2() instead.
 */
SVN_DEPRECATED
void
svn_client_get_ssl_client_cert_pw_file_provider(
  svn_auth_provider_object_t **provider,
  apr_pool_t *pool);


/** Create and return @a *provider, an authentication provider of type
 * #svn_auth_cred_ssl_server_trust_t, allocated in @a pool.
 *
 * @a *provider retrieves its credentials by using the @a prompt_func
 * and @a prompt_baton.  The returned credential is used to override
 * SSL security on an error.
 *
 * @deprecated Provided for backward compatibility with the 1.3 API.
 * Use svn_auth_get_ssl_server_trust_prompt_provider() instead.
 */
SVN_DEPRECATED
void
svn_client_get_ssl_server_trust_prompt_provider(
  svn_auth_provider_object_t **provider,
  svn_auth_ssl_server_trust_prompt_func_t prompt_func,
  void *prompt_baton,
  apr_pool_t *pool);


/** Create and return @a *provider, an authentication provider of type
 * #svn_auth_cred_ssl_client_cert_t, allocated in @a pool.
 *
 * @a *provider retrieves its credentials by using the @a prompt_func
 * and @a prompt_baton.  The returned credential is used to load the
 * appropriate client certificate for authentication when requested by
 * a server.  The prompt will be retried @a retry_limit times.
 * For infinite retries, set @a retry_limit to value less than 0.
 *
 * @deprecated Provided for backward compatibility with the 1.3 API.
 * Use svn_auth_get_ssl_client_cert_prompt_provider() instead.
 */
SVN_DEPRECATED
void
svn_client_get_ssl_client_cert_prompt_provider(
  svn_auth_provider_object_t **provider,
  svn_auth_ssl_client_cert_prompt_func_t prompt_func,
  void *prompt_baton,
  int retry_limit,
  apr_pool_t *pool);


/** Create and return @a *provider, an authentication provider of type
 * #svn_auth_cred_ssl_client_cert_pw_t, allocated in @a pool.
 *
 * @a *provider retrieves its credentials by using the @a prompt_func
 * and @a prompt_baton.  The returned credential is used when a loaded
 * client certificate is protected by a passphrase.  The prompt will
 * be retried @a retry_limit times. For infinite retries, set @a retry_limit
 * to value less than 0.
 *
 * @deprecated Provided for backward compatibility with the 1.3 API.
 * Use svn_auth_get_ssl_client_cert_pw_prompt_provider() instead.
 */
SVN_DEPRECATED
void
svn_client_get_ssl_client_cert_pw_prompt_provider(
  svn_auth_provider_object_t **provider,
  svn_auth_ssl_client_cert_pw_prompt_func_t prompt_func,
  void *prompt_baton,
  int retry_limit,
  apr_pool_t *pool);

/** @} */

/**
 * Revisions and Peg Revisions
 *
 * @defgroup clnt_revisions Revisions and Peg Revisions
 *
 * A brief word on operative and peg revisions.
 *
 * If the kind of the peg revision is #svn_opt_revision_unspecified, then it
 * defaults to #svn_opt_revision_head for URLs and #svn_opt_revision_working
 * for local paths.
 *
 * For deeper insight, please see the
 * <a href="http://svnbook.red-bean.com/nightly/en/svn.advanced.pegrevs.html">
 * Peg and Operative Revisions</a> section of the Subversion Book.
 */

/**
 * Commit operations
 *
 * @defgroup clnt_commit Client commit subsystem
 *
 * @{
 */

/** This is a structure which stores a filename and a hash of property
 * names and values.
 *
 * @deprecated Provided for backward compatibility with the 1.4 API.
 */
typedef struct svn_client_proplist_item_t
{
  /** The name of the node on which these properties are set. */
  svn_stringbuf_t *node_name;

  /** A hash of (const char *) property names, and (svn_string_t *) property
   * values. */
  apr_hash_t *prop_hash;

} svn_client_proplist_item_t;

/**
 * The callback invoked by svn_client_proplist4().  Each invocation
 * provides the regular and/or inherited properties of @a path, which is
 * either a working copy path or a URL.  If @a prop_hash is not @c NULL, then
 * it maps explicit <tt>const char *</tt> property names to
 * <tt>svn_string_t *</tt> explicit property values.  If @a inherited_props
 * is not @c NULL, then it is a depth-first ordered array of
 * #svn_prop_inherited_item_t * structures representing the
 * properties inherited by @a path.  Use @a scratch_pool for all temporary
 * allocations.
 *
 * The #svn_prop_inherited_item_t->path_or_url members of the
 * #svn_prop_inherited_item_t * structures in @a inherited_props are
 * URLs if @a path is a URL or if @a path is a working copy path but the
 * property represented by the structure is above the working copy root (i.e.
 * the inherited property is from the cache).  In all other cases the
 * #svn_prop_inherited_item_t->path_or_url members are absolute working copy
 * paths.
 *
 * @since New in 1.8.
 */
typedef svn_error_t *(*svn_proplist_receiver2_t)(
  void *baton,
  const char *path,
  apr_hash_t *prop_hash,
  apr_array_header_t *inherited_props,
  apr_pool_t *scratch_pool);

/**
 * Similar to #svn_proplist_receiver2_t, but doesn't return inherited
 * properties.
 *
 * @deprecated Provided for backward compatibility with the 1.7 API.
 *
 * @since New in 1.5.
 */
typedef svn_error_t *(*svn_proplist_receiver_t)(
  void *baton,
  const char *path,
  apr_hash_t *prop_hash,
  apr_pool_t *pool);

/**
 * Return a duplicate of @a item, allocated in @a pool. No part of the new
 * structure will be shared with @a item.
 *
 * @since New in 1.3.
 *
 * @deprecated Provided for backward compatibility with the 1.4 API.
 */
SVN_DEPRECATED
svn_client_proplist_item_t *
svn_client_proplist_item_dup(const svn_client_proplist_item_t *item,
                             apr_pool_t *pool);

/** Information about commits passed back to client from this module.
 *
 * @deprecated Provided for backward compatibility with the 1.2 API.
 */
typedef struct svn_client_commit_info_t
{
  /** just-committed revision. */
  svn_revnum_t revision;

  /** server-side date of the commit. */
  const char *date;

  /** author of the commit. */
  const char *author;

} svn_client_commit_info_t;


/**
 * @name Commit state flags
 * @brief State flags for use with the #svn_client_commit_item3_t structure
 * (see the note about the namespace for that structure, which also
 * applies to these flags).
 * @{
 */
#define SVN_CLIENT_COMMIT_ITEM_ADD         0x01
#define SVN_CLIENT_COMMIT_ITEM_DELETE      0x02
#define SVN_CLIENT_COMMIT_ITEM_TEXT_MODS   0x04
#define SVN_CLIENT_COMMIT_ITEM_PROP_MODS   0x08
#define SVN_CLIENT_COMMIT_ITEM_IS_COPY     0x10
/** One of the flags for a commit item.  The node has a lock token that
 * should be released after a successful commit and, if the node is also
 * modified, transferred to the server as part of the commit process.
 *
 * @since New in 1.2. */
#define SVN_CLIENT_COMMIT_ITEM_LOCK_TOKEN  0x20
/** One of the flags for a commit item.  The node is the 'moved here'
 * side of a local move.  This is used to check and enforce that the
 * other side of the move is also included in the commit.
 *
 * @since New in 1.8. */
#define SVN_CLIENT_COMMIT_ITEM_MOVED_HERE  0x40
/** @} */

/** The commit candidate structure.
 *
 * In order to avoid backwards compatibility problems clients should use
 * svn_client_commit_item3_create() to allocate and initialize this
 * structure instead of doing so themselves.
 *
 * @since New in 1.5.
 */
typedef struct svn_client_commit_item3_t
{
  /* IMPORTANT: If you extend this structure, add new fields to the end. */

  /** absolute working-copy path of item */
  const char *path;

  /** node kind (dir, file) */
  svn_node_kind_t kind;

  /** commit URL for this item */
  const char *url;

  /** revision of textbase */
  svn_revnum_t revision;

  /** copyfrom-url or NULL if not a copied item */
  const char *copyfrom_url;

  /** copyfrom-rev, valid when copyfrom_url != NULL */
  svn_revnum_t copyfrom_rev;

  /** state flags */
  apr_byte_t state_flags;

  /** An array of #svn_prop_t *'s, which are incoming changes from
   * the repository to WC properties.  These changes are applied
   * post-commit.
   *
   * When adding to this array, allocate the #svn_prop_t and its
   * contents in @c incoming_prop_changes->pool, so that it has the
   * same lifetime as this data structure.
   *
   * See http://subversion.tigris.org/issues/show_bug.cgi?id=806 for a
   * description of what would happen if the post-commit process
   * didn't group these changes together with all other changes to the
   * item.
   */
  apr_array_header_t *incoming_prop_changes;

  /** An array of #svn_prop_t *'s, which are outgoing changes to
   * make to properties in the repository.  These extra property
   * changes are declared pre-commit, and applied to the repository as
   * part of a commit.
   *
   * When adding to this array, allocate the #svn_prop_t and its
   * contents in @c outgoing_prop_changes->pool, so that it has the
   * same lifetime as this data structure.
   */
  apr_array_header_t *outgoing_prop_changes;

  /**
   * When processing the commit this contains the relative path for
   * the commit session. #NULL until the commit item is preprocessed.
   * @since New in 1.7.
   */
  const char *session_relpath;

  /**
   * When committing a move, this contains the absolute path where
   * the node was directly moved from. (If an ancestor at the original
   * location was moved then it points to where the node itself was
   * moved from; not the original location.)
   * @since New in 1.8.
   */
  const char *moved_from_abspath;

} svn_client_commit_item3_t;

/** The commit candidate structure.
 *
 * @deprecated Provided for backward compatibility with the 1.4 API.
 */
typedef struct svn_client_commit_item2_t
{
  /** absolute working-copy path of item */
  const char *path;

  /** node kind (dir, file) */
  svn_node_kind_t kind;

  /** commit URL for this item */
  const char *url;

  /** revision of textbase */
  svn_revnum_t revision;

  /** copyfrom-url or NULL if not a copied item */
  const char *copyfrom_url;

  /** copyfrom-rev, valid when copyfrom_url != NULL */
  svn_revnum_t copyfrom_rev;

  /** state flags */
  apr_byte_t state_flags;

  /** Analogous to the #svn_client_commit_item3_t.incoming_prop_changes
   * field.
   */
  apr_array_header_t *wcprop_changes;
} svn_client_commit_item2_t;

/** The commit candidate structure.
 *
 * @deprecated Provided for backward compatibility with the 1.2 API.
 */
typedef struct svn_client_commit_item_t
{
  /** absolute working-copy path of item */
  const char *path;

  /** node kind (dir, file) */
  svn_node_kind_t kind;

  /** commit URL for this item */
  const char *url;

  /** revision (copyfrom-rev if _IS_COPY) */
  svn_revnum_t revision;

  /** copyfrom-url */
  const char *copyfrom_url;

  /** state flags */
  apr_byte_t state_flags;

  /** Analogous to the #svn_client_commit_item3_t.incoming_prop_changes
   * field.
   */
  apr_array_header_t *wcprop_changes;

} svn_client_commit_item_t;

/** Return a new commit item object, allocated in @a pool.
 *
 * In order to avoid backwards compatibility problems, this function
 * is used to initialize and allocate the #svn_client_commit_item3_t
 * structure rather than doing so explicitly, as the size of this
 * structure may change in the future.
 *
 * @since New in 1.6.
 */
svn_client_commit_item3_t *
svn_client_commit_item3_create(apr_pool_t *pool);

/** Like svn_client_commit_item3_create() but with a stupid "const"
 * qualifier on the returned structure, and it returns an error that
 * will never happen.
 *
 * @deprecated Provided for backward compatibility with the 1.5 API.
 */
SVN_DEPRECATED
svn_error_t *
svn_client_commit_item_create(const svn_client_commit_item3_t **item,
                              apr_pool_t *pool);

/**
 * Return a duplicate of @a item, allocated in @a pool. No part of the
 * new structure will be shared with @a item, except for the adm_access
 * member.
 *
 * @since New in 1.5.
 */
svn_client_commit_item3_t *
svn_client_commit_item3_dup(const svn_client_commit_item3_t *item,
                            apr_pool_t *pool);

/**
 * Return a duplicate of @a item, allocated in @a pool. No part of the new
 * structure will be shared with @a item.
 *
 * @deprecated Provided for backward compatibility with the 1.4 API.
 */
SVN_DEPRECATED
svn_client_commit_item2_t *
svn_client_commit_item2_dup(const svn_client_commit_item2_t *item,
                            apr_pool_t *pool);

/** Callback type used by commit-y operations to get a commit log message
 * from the caller.
 *
 * Set @a *log_msg to the log message for the commit, allocated in @a
 * pool, or @c NULL if wish to abort the commit process.  Set @a *tmp_file
 * to the path of any temporary file which might be holding that log
 * message, or @c NULL if no such file exists (though, if @a *log_msg is
 * @c NULL, this value is undefined).  The log message MUST be a UTF8
 * string with LF line separators.
 *
 * @a commit_items is a read-only array of #svn_client_commit_item3_t
 * structures, which may be fully or only partially filled-in,
 * depending on the type of commit operation.
 *
 * @a baton is provided along with the callback for use by the handler.
 *
 * All allocations should be performed in @a pool.
 *
 * @since New in 1.5.
 */
typedef svn_error_t *(*svn_client_get_commit_log3_t)(
  const char **log_msg,
  const char **tmp_file,
  const apr_array_header_t *commit_items,
  void *baton,
  apr_pool_t *pool);

/** Callback type used by commit-y operations to get a commit log message
 * from the caller.
 *
 * Set @a *log_msg to the log message for the commit, allocated in @a
 * pool, or @c NULL if wish to abort the commit process.  Set @a *tmp_file
 * to the path of any temporary file which might be holding that log
 * message, or @c NULL if no such file exists (though, if @a *log_msg is
 * @c NULL, this value is undefined).  The log message MUST be a UTF8
 * string with LF line separators.
 *
 * @a commit_items is a read-only array of #svn_client_commit_item2_t
 * structures, which may be fully or only partially filled-in,
 * depending on the type of commit operation.
 *
 * @a baton is provided along with the callback for use by the handler.
 *
 * All allocations should be performed in @a pool.
 *
 * @deprecated Provided for backward compatibility with the 1.3 API.
 */
typedef svn_error_t *(*svn_client_get_commit_log2_t)(
  const char **log_msg,
  const char **tmp_file,
  const apr_array_header_t *commit_items,
  void *baton,
  apr_pool_t *pool);

/** Callback type used by commit-y operations to get a commit log message
 * from the caller.
 *
 * Set @a *log_msg to the log message for the commit, allocated in @a
 * pool, or @c NULL if wish to abort the commit process.  Set @a *tmp_file
 * to the path of any temporary file which might be holding that log
 * message, or @c NULL if no such file exists (though, if @a *log_msg is
 * @c NULL, this value is undefined).  The log message MUST be a UTF8
 * string with LF line separators.
 *
 * @a commit_items is a read-only array of #svn_client_commit_item_t
 * structures, which may be fully or only partially filled-in,
 * depending on the type of commit operation.
 *
 * @a baton is provided along with the callback for use by the handler.
 *
 * All allocations should be performed in @a pool.
 *
 * @deprecated Provided for backward compatibility with the 1.2 API.
 */
typedef svn_error_t *(*svn_client_get_commit_log_t)(
  const char **log_msg,
  const char **tmp_file,
  apr_array_header_t *commit_items,
  void *baton,
  apr_pool_t *pool);

/** @} */

/**
 * Client blame
 *
 * @defgroup clnt_blame Client blame functionality
 *
 * @{
 */

/** Callback type used by svn_client_blame5() to notify the caller
 * that line @a line_no of the blamed file was last changed in @a revision
 * which has the revision properties @a rev_props, and that the contents were
 * @a line.
 *
 * @a start_revnum and @a end_revnum contain the start and end revision
 * number of the entire blame operation, as determined from the repository
 * inside svn_client_blame5(). This can be useful for the blame receiver
 * to format the blame output.
 *
 * If svn_client_blame5() was called with @a include_merged_revisions set to
 * TRUE, @a merged_revision, @a merged_rev_props and @a merged_path will be
 * set, otherwise they will be NULL. @a merged_path will be set to the
 * absolute repository path.
 *
 * All allocations should be performed in @a pool.
 *
 * @note If there is no blame information for this line, @a revision will be
 * invalid and @a rev_props will be NULL. In this case @a local_change
 * will be true if the reason there is no blame information is that the line
 * was modified locally. In all other cases @a local_change will be false.
 *
 * @since New in 1.7.
 */
typedef svn_error_t *(*svn_client_blame_receiver3_t)(
  void *baton,
  svn_revnum_t start_revnum,
  svn_revnum_t end_revnum,
  apr_int64_t line_no,
  svn_revnum_t revision,
  apr_hash_t *rev_props,
  svn_revnum_t merged_revision,
  apr_hash_t *merged_rev_props,
  const char *merged_path,
  const char *line,
  svn_boolean_t local_change,
  apr_pool_t *pool);

/**
 * Similar to #svn_client_blame_receiver3_t, but with separate author and
 * date revision properties instead of all revision properties, and without
 * information about local changes.
 *
 * @deprecated Provided for backward compatibility with the 1.6 API.
 *
 * @since New in 1.5.
 */
typedef svn_error_t *(*svn_client_blame_receiver2_t)(
  void *baton,
  apr_int64_t line_no,
  svn_revnum_t revision,
  const char *author,
  const char *date,
  svn_revnum_t merged_revision,
  const char *merged_author,
  const char *merged_date,
  const char *merged_path,
  const char *line,
  apr_pool_t *pool);

/**
 * Similar to #svn_client_blame_receiver2_t, but without @a merged_revision,
 * @a merged_author, @a merged_date, or @a merged_path members.
 *
 * @note New in 1.4 is that the line is defined to contain only the line
 * content (and no [partial] EOLs; which was undefined in older versions).
 * Using this callback with svn_client_blame() or svn_client_blame2()
 * will still give you the old behaviour.
 *
 * @deprecated Provided for backward compatibility with the 1.4 API.
 */
typedef svn_error_t *(*svn_client_blame_receiver_t)(
  void *baton,
  apr_int64_t line_no,
  svn_revnum_t revision,
  const char *author,
  const char *date,
  const char *line,
  apr_pool_t *pool);


/** @} */

/**
 * Client diff
 *
 * @defgroup clnt_diff Client diff functionality
 *
 * @{
 */
/** The difference type in an svn_diff_summarize_t structure.
 *
 * @since New in 1.4.
 */
typedef enum svn_client_diff_summarize_kind_t
{
  /** An item with no text modifications */
  svn_client_diff_summarize_kind_normal,

  /** An added item */
  svn_client_diff_summarize_kind_added,

  /** An item with text modifications */
  svn_client_diff_summarize_kind_modified,

  /** A deleted item */
  svn_client_diff_summarize_kind_deleted
} svn_client_diff_summarize_kind_t;


/** A struct that describes the diff of an item. Passed to
 * #svn_client_diff_summarize_func_t.
 *
 * @note Fields may be added to the end of this structure in future
 * versions.  Therefore, users shouldn't allocate structures of this
 * type, to preserve binary compatibility.
 *
 * @since New in 1.4.
 */
typedef struct svn_client_diff_summarize_t
{
  /** Path relative to the target.  If the target is a file, path is
   * the empty string. */
  const char *path;

  /** Change kind */
  svn_client_diff_summarize_kind_t summarize_kind;

  /** Properties changed?  For consistency with 'svn status' output,
   * this should be false if summarize_kind is _added or _deleted. */
  svn_boolean_t prop_changed;

  /** File or dir */
  svn_node_kind_t node_kind;
} svn_client_diff_summarize_t;

/**
 * Return a duplicate of @a diff, allocated in @a pool. No part of the new
 * structure will be shared with @a diff.
 *
 * @since New in 1.4.
 */
svn_client_diff_summarize_t *
svn_client_diff_summarize_dup(const svn_client_diff_summarize_t *diff,
                              apr_pool_t *pool);


/** A callback used in svn_client_diff_summarize2() and
 * svn_client_diff_summarize_peg2() for reporting a @a diff summary.
 *
 * All allocations should be performed in @a pool.
 *
 * @a baton is a closure object; it should be provided by the implementation,
 * and passed by the caller.
 *
 * @since New in 1.4.
 */
typedef svn_error_t *(*svn_client_diff_summarize_func_t)(
  const svn_client_diff_summarize_t *diff,
  void *baton,
  apr_pool_t *pool);



/** @} */


/**
 * Client context
 *
 * @defgroup clnt_ctx Client context management
 *
 * @{
 */

/** A client context structure, which holds client specific callbacks,
 * batons, serves as a cache for configuration options, and other various
 * and sundry things.  In order to avoid backwards compatibility problems
 * clients should use svn_client_create_context() to allocate and
 * initialize this structure instead of doing so themselves.
 */
typedef struct svn_client_ctx_t
{
  /** main authentication baton. */
  svn_auth_baton_t *auth_baton;

  /** notification callback function.
   * This will be called by notify_func2() by default.
   * @deprecated Provided for backward compatibility with the 1.1 API.
   * Use @c notify_func2 instead. */
  svn_wc_notify_func_t notify_func;

  /** notification callback baton for notify_func()
   * @deprecated Provided for backward compatibility with the 1.1 API.
   * Use @c notify_baton2 instead */
  void *notify_baton;

  /** Log message callback function.  NULL means that Subversion
    * should try not attempt to fetch a log message.
    * @deprecated Provided for backward compatibility with the 1.2 API.
    * Use @c log_msg_func2 instead. */
  svn_client_get_commit_log_t log_msg_func;

  /** log message callback baton
    * @deprecated Provided for backward compatibility with the 1.2 API.
    * Use @c log_msg_baton2 instead. */
  void *log_msg_baton;

  /** a hash mapping of <tt>const char *</tt> configuration file names to
   * #svn_config_t *'s. For example, the '~/.subversion/config' file's
   * contents should have the key "config".  May be left unset (or set to
   * NULL) to use the built-in default settings and not use any configuration.
   */
  apr_hash_t *config;

  /** a callback to be used to see if the client wishes to cancel the running
   * operation. */
  svn_cancel_func_t cancel_func;

  /** a baton to pass to the cancellation callback. */
  void *cancel_baton;

  /** notification function, defaulting to a function that forwards
   * to notify_func().  If @c NULL, it will not be invoked.
   * @since New in 1.2. */
  svn_wc_notify_func2_t notify_func2;

  /** notification baton for notify_func2().
   * @since New in 1.2. */
  void *notify_baton2;

  /** Log message callback function. NULL means that Subversion
   *   should try log_msg_func.
   * @since New in 1.3. */
  svn_client_get_commit_log2_t log_msg_func2;

  /** callback baton for log_msg_func2
   * @since New in 1.3. */
  void *log_msg_baton2;

  /** Notification callback for network progress information.
   * May be NULL if not used.
   * @since New in 1.3. */
  svn_ra_progress_notify_func_t progress_func;

  /** Callback baton for progress_func.
   * @since New in 1.3. */
  void *progress_baton;

  /** Log message callback function. NULL means that Subversion
   *   should try @c log_msg_func2, then @c log_msg_func.
   * @since New in 1.5. */
  svn_client_get_commit_log3_t log_msg_func3;

  /** The callback baton for @c log_msg_func3.
   * @since New in 1.5. */
  void *log_msg_baton3;

  /** MIME types map.
   * @since New in 1.5. */
  apr_hash_t *mimetypes_map;

  /** Conflict resolution callback and baton, if available.
   * @since New in 1.5. */
  svn_wc_conflict_resolver_func_t conflict_func;
  void *conflict_baton;

  /** Custom client name string, or @c NULL.
   * @since New in 1.5. */
  const char *client_name;

  /** Conflict resolution callback and baton, if available. NULL means that
   * subversion should try @c conflict_func.
   * @since New in 1.7. */
  svn_wc_conflict_resolver_func2_t conflict_func2;
  void *conflict_baton2;

  /** A working copy context for the client operation to use.
   * This is initialized by svn_client_create_context() and should never
   * be @c NULL.
   *
   * @since New in 1.7.  */
  svn_wc_context_t *wc_ctx;

<<<<<<< HEAD
  /** A RA session cache for the client operation to use.
   * This is initialized by svn_client_create_context() and should never
   * be directly used or changed.
   *
   * @since New in 1.9.  */
  void *ra_cache;
=======
  /** Total number of bytes transferred over network.
   *
   * @Since New in 1.9. */
  apr_off_t progress;
>>>>>>> 1cee7c8c
} svn_client_ctx_t;

/** Initialize a client context.
 * Set @a *ctx to a client context object, allocated in @a pool, that
 * represents a particular instance of an svn client. @a cfg_hash is used
 * to initialise the config member of the returned context object and should
 * remain valid for the lifetime of the object. @a cfg_hash may be @c NULL,
 * in which case it is ignored.
 *
 * In order to avoid backwards compatibility problems, clients must
 * use this function to initialize and allocate the
 * #svn_client_ctx_t structure rather than doing so themselves, as
 * the size of this structure may change in the future.
 *
 * The current implementation never returns error, but callers should
 * still check for error, for compatibility with future versions.
 *
 * @since New in 1.8.
 */
svn_error_t *
svn_client_create_context2(svn_client_ctx_t **ctx,
                           apr_hash_t *cfg_hash,
                           apr_pool_t *pool);


/** Similar to svn_client_create_context2 but passes a NULL @a cfg_hash.
 *
 * @deprecated Provided for backward compatibility with the 1.7 API.
 */
SVN_DEPRECATED
svn_error_t *
svn_client_create_context(svn_client_ctx_t **ctx,
                          apr_pool_t *pool);

/** @} end group: Client context management */

/**
 * @name Authentication information file names
 *
 * Names of files that contain authentication information.
 *
 * These filenames are decided by libsvn_client, since this library
 * implements all the auth-protocols;  libsvn_wc does nothing but
 * blindly store and retrieve these files from protected areas.
 *
 * @defgroup clnt_auth_filenames Client authentication file names
 * @{
 */
#define SVN_CLIENT_AUTH_USERNAME            "username"
#define SVN_CLIENT_AUTH_PASSWORD            "password"
/** @} group end: Authentication information file names */

/** Client argument processing
 *
 * @defgroup clnt_cmdline Client command-line processing
 *
 * @{
 */

/**
 * Pull remaining target arguments from @a os into @a *targets_p,
 * converting them to UTF-8, followed by targets from @a known_targets
 * (which might come from, for example, the "--targets" command line option).
 *
 * Process each target in one of the following ways.  For a repository-
 * relative URL: resolve to a full URL, contacting the repository if
 * necessary to do so, and then treat as a full URL.  For a URL: do some
 * IRI-to-URI encoding and some auto-escaping, and canonicalize.  For a
 * local path: canonicalize case and path separators.
 *
 * If @a keep_last_origpath_on_truepath_collision is TRUE, and there are
 * exactly two targets which both case-canonicalize to the same path, the last
 * target will be returned in the original non-case-canonicalized form.
 *
 * Allocate @a *targets_p and its elements in @a pool.
 *
 * @a ctx is required for possible repository authentication.
 *
 * If a path has the same name as a Subversion working copy
 * administrative directory, return #SVN_ERR_RESERVED_FILENAME_SPECIFIED;
 * if multiple reserved paths are encountered, return a chain of
 * errors, all of which are #SVN_ERR_RESERVED_FILENAME_SPECIFIED.  Do
 * not return this type of error in a chain with any other type of
 * error, and if this is the only type of error encountered, complete
 * the operation before returning the error(s).
 *
 * @since New in 1.7
 */
svn_error_t *
svn_client_args_to_target_array2(apr_array_header_t **targets_p,
                                 apr_getopt_t *os,
                                 const apr_array_header_t *known_targets,
                                 svn_client_ctx_t *ctx,
                                 svn_boolean_t keep_last_origpath_on_truepath_collision,
                                 apr_pool_t *pool);

/**
 * Similar to svn_client_args_to_target_array2() but with
 * @a keep_last_origpath_on_truepath_collision always set to FALSE.
 *
 * @deprecated Provided for backward compatibility with the 1.6 API.
 */
SVN_DEPRECATED
svn_error_t *
svn_client_args_to_target_array(apr_array_header_t **targets_p,
                                apr_getopt_t *os,
                                const apr_array_header_t *known_targets,
                                svn_client_ctx_t *ctx,
                                apr_pool_t *pool);

/** @} group end: Client command-line processing */

/** @} */


/**
 * Client working copy management functions
 *
 * @defgroup clnt_wc Client working copy management
 *
 * @{
 */

/**
 * @defgroup clnt_wc_checkout Checkout
 *
 * @{
 */


/**
 * Checkout a working copy from a repository.
 *
 * @param[out] result_rev   If non-NULL, the value of the revision checked
 *              out from the repository.
 * @param[in] URL       The repository URL of the checkout source.
 * @param[in] path      The root of the new working copy.
 * @param[in] peg_revision  The peg revision.
 * @param[in] revision  The operative revision.
 * @param[in] depth     The depth of the operation.  If #svn_depth_unknown,
 *              then behave as if for #svn_depth_infinity, except in the case
 *              of resuming a previous checkout of @a path (i.e., updating),
 *              in which case use the depth of the existing working copy.
 * @param[in] ignore_externals  If @c TRUE, don't process externals
 *              definitions as part of this operation.
 * @param[in] allow_unver_obstructions  If @c TRUE, then tolerate existing
 *              unversioned items that obstruct incoming paths.  Only
 *              obstructions of the same type (file or dir) as the added
 *              item are tolerated.  The text of obstructing files is left
 *              as-is, effectively treating it as a user modification after
 *              the checkout.  Working properties of obstructing items are
 *              set equal to the base properties. <br>
 *              If @c FALSE, then abort if there are any unversioned
 *              obstructing items.
 * @param[in] ctx   The standard client context, used for authentication and
 *              notification.
 * @param[in] pool  Used for any temporary allocation.
 *
 * @return A pointer to an #svn_error_t of the type (this list is not
 *         exhaustive): <br>
 *         #SVN_ERR_UNSUPPORTED_FEATURE if @a URL refers to a file rather
 *         than a directory; <br>
 *         #SVN_ERR_RA_ILLEGAL_URL if @a URL does not exist; <br>
 *         #SVN_ERR_CLIENT_BAD_REVISION if @a revision is not one of
 *         #svn_opt_revision_number, #svn_opt_revision_head, or
 *         #svn_opt_revision_date. <br>
 *         If no error occurred, return #SVN_NO_ERROR.
 *
 * @since New in 1.5.
 *
 * @see #svn_depth_t <br> #svn_client_ctx_t <br> @ref clnt_revisions for
 *      a discussion of operative and peg revisions.
 */
svn_error_t *
svn_client_checkout3(svn_revnum_t *result_rev,
                     const char *URL,
                     const char *path,
                     const svn_opt_revision_t *peg_revision,
                     const svn_opt_revision_t *revision,
                     svn_depth_t depth,
                     svn_boolean_t ignore_externals,
                     svn_boolean_t allow_unver_obstructions,
                     svn_client_ctx_t *ctx,
                     apr_pool_t *pool);


/**
 * Similar to svn_client_checkout3() but with @a allow_unver_obstructions
 * always set to FALSE, and @a depth set according to @a recurse: if
 * @a recurse is TRUE, @a depth is #svn_depth_infinity, if @a recurse
 * is FALSE, @a depth is #svn_depth_files.
 *
 * @deprecated Provided for backward compatibility with the 1.4 API.
 */
SVN_DEPRECATED
svn_error_t *
svn_client_checkout2(svn_revnum_t *result_rev,
                     const char *URL,
                     const char *path,
                     const svn_opt_revision_t *peg_revision,
                     const svn_opt_revision_t *revision,
                     svn_boolean_t recurse,
                     svn_boolean_t ignore_externals,
                     svn_client_ctx_t *ctx,
                     apr_pool_t *pool);


/**
 * Similar to svn_client_checkout2(), but with @a peg_revision
 * always set to #svn_opt_revision_unspecified and
 * @a ignore_externals always set to FALSE.
 *
 * @deprecated Provided for backward compatibility with the 1.1 API.
 */
SVN_DEPRECATED
svn_error_t *
svn_client_checkout(svn_revnum_t *result_rev,
                    const char *URL,
                    const char *path,
                    const svn_opt_revision_t *revision,
                    svn_boolean_t recurse,
                    svn_client_ctx_t *ctx,
                    apr_pool_t *pool);
/** @} */

/**
 * @defgroup Update Bring a working copy up-to-date with a repository
 *
 * @{
 *
 */

/**
 * Update working trees @a paths to @a revision, authenticating with the
 * authentication baton cached in @a ctx.  @a paths is an array of const
 * char * paths to be updated.  Unversioned paths that are direct children
 * of a versioned path will cause an update that attempts to add that path;
 * other unversioned paths are skipped.  If @a result_revs is not NULL,
 * @a *result_revs will be set to an array of svn_revnum_t with each
 * element set to the revision to which @a revision was resolved for the
 * corresponding element of @a paths.
 *
 * @a revision must be of kind #svn_opt_revision_number,
 * #svn_opt_revision_head, or #svn_opt_revision_date.  If @a
 * revision does not meet these requirements, return the error
 * #SVN_ERR_CLIENT_BAD_REVISION.
 *
 * The paths in @a paths can be from multiple working copies from multiple
 * repositories, but even if they all come from the same repository there
 * is no guarantee that revision represented by #svn_opt_revision_head
 * will remain the same as each path is updated.
 *
 * If @a ignore_externals is set, don't process externals definitions
 * as part of this operation.
 *
 * If @a depth is #svn_depth_infinity, update fully recursively.
 * Else if it is #svn_depth_immediates or #svn_depth_files, update
 * each target and its file entries, but not its subdirectories.  Else
 * if #svn_depth_empty, update exactly each target, nonrecursively
 * (essentially, update the target's properties).
 *
 * If @a depth is #svn_depth_unknown, take the working depth from
 * @a paths and then behave as described above.
 *
 * If @a depth_is_sticky is set and @a depth is not
 * #svn_depth_unknown, then in addition to updating PATHS, also set
 * their sticky ambient depth value to @a depth.
 *
 * If @a allow_unver_obstructions is TRUE then the update tolerates
 * existing unversioned items that obstruct added paths.  Only
 * obstructions of the same type (file or dir) as the added item are
 * tolerated.  The text of obstructing files is left as-is, effectively
 * treating it as a user modification after the update.  Working
 * properties of obstructing items are set equal to the base properties.
 * If @a allow_unver_obstructions is FALSE then the update will abort
 * if there are any unversioned obstructing items.
 *
 * If @a adds_as_modification is TRUE, a local addition at the same path
 * as an incoming addition of the same node kind results in a normal node
 * with a possible local modification, instead of a tree conflict.
 *
 * If @a make_parents is TRUE, create any non-existent parent
 * directories also by checking them out at depth=empty.
 *
 * If @a ctx->notify_func2 is non-NULL, invoke @a ctx->notify_func2 with
 * @a ctx->notify_baton2 for each item handled by the update, and also for
 * files restored from text-base.  If @a ctx->cancel_func is non-NULL, invoke
 * it passing @a ctx->cancel_baton at various places during the update.
 *
 * Use @a pool for any temporary allocation.
 *
 *  @todo  Multiple Targets
 *  - Up for debate:  an update on multiple targets is *not* atomic.
 *  Right now, svn_client_update only takes one path.  What's
 *  debatable is whether this should ever change.  On the one hand,
 *  it's kind of losing to have the client application loop over
 *  targets and call svn_client_update() on each one;  each call to
 *  update initializes a whole new repository session (network
 *  overhead, etc.)  On the other hand, it's a very simple
 *  implementation, and allows for the possibility that different
 *  targets may come from different repositories.
 *
 * @since New in 1.7.
 */
svn_error_t *
svn_client_update4(apr_array_header_t **result_revs,
                   const apr_array_header_t *paths,
                   const svn_opt_revision_t *revision,
                   svn_depth_t depth,
                   svn_boolean_t depth_is_sticky,
                   svn_boolean_t ignore_externals,
                   svn_boolean_t allow_unver_obstructions,
                   svn_boolean_t adds_as_modification,
                   svn_boolean_t make_parents,
                   svn_client_ctx_t *ctx,
                   apr_pool_t *pool);

/**
 * Similar to svn_client_update4() but with @a make_parents always set
 * to FALSE and @a adds_as_modification set to TRUE.
 *
 * @deprecated Provided for backward compatibility with the 1.6 API.
 * @since New in 1.5.
 */
SVN_DEPRECATED
svn_error_t *
svn_client_update3(apr_array_header_t **result_revs,
                   const apr_array_header_t *paths,
                   const svn_opt_revision_t *revision,
                   svn_depth_t depth,
                   svn_boolean_t depth_is_sticky,
                   svn_boolean_t ignore_externals,
                   svn_boolean_t allow_unver_obstructions,
                   svn_client_ctx_t *ctx,
                   apr_pool_t *pool);

/**
 * Similar to svn_client_update3() but with @a allow_unver_obstructions
 * always set to FALSE, @a depth_is_sticky to FALSE, and @a depth set
 * according to @a recurse: if @a recurse is TRUE, set @a depth to
 * #svn_depth_infinity, if @a recurse is FALSE, set @a depth to
 * #svn_depth_files.
 *
 * @deprecated Provided for backward compatibility with the 1.4 API.
 */
SVN_DEPRECATED
svn_error_t *
svn_client_update2(apr_array_header_t **result_revs,
                   const apr_array_header_t *paths,
                   const svn_opt_revision_t *revision,
                   svn_boolean_t recurse,
                   svn_boolean_t ignore_externals,
                   svn_client_ctx_t *ctx,
                   apr_pool_t *pool);

/**
 * Similar to svn_client_update2() except that it accepts only a single
 * target in @a path, returns a single revision if @a result_rev is
 * not NULL, and @a ignore_externals is always set to FALSE.
 *
 * @deprecated Provided for backward compatibility with the 1.1 API.
 */
SVN_DEPRECATED
svn_error_t *
svn_client_update(svn_revnum_t *result_rev,
                  const char *path,
                  const svn_opt_revision_t *revision,
                  svn_boolean_t recurse,
                  svn_client_ctx_t *ctx,
                  apr_pool_t *pool);
/** @} */

/**
 * @defgroup Switch Switch a working copy to another location.
 *
 * @{
 */

/**
 * Switch an existing working copy directory to a different repository
 * location.
 *
 * This is normally used to switch a working copy directory over to another
 * line of development, such as a branch or a tag.  Switching an existing
 * working copy directory is more efficient than checking out @a url from
 * scratch.
 *
 * @param[out] result_rev   If non-NULL, the value of the revision to which
 *                          the working copy was actually switched.
 * @param[in] path      The directory to be switched.  This need not be the
 *              root of a working copy.
 * @param[in] url       The repository URL to switch to.
 * @param[in] peg_revision  The peg revision.
 * @param[in] revision  The operative revision.
 * @param[in] depth     The depth of the operation.  If #svn_depth_infinity,
 *                      switch fully recursively.  Else if #svn_depth_immediates,
 *                      switch @a path and its file children (if any), and
 *                      switch subdirectories but do not update them.  Else if
 *                      #svn_depth_files, switch just file children, ignoring
 *                      subdirectories completely.  Else if #svn_depth_empty,
 *                      switch just @a path and touch nothing underneath it.
 * @param[in] depth_is_sticky   If @c TRUE, and @a depth is not
 *              #svn_depth_unknown, then in addition to switching @a path, also
 *              set its sticky ambient depth value to @a depth.
 * @param[in] ignore_externals  If @c TRUE, don't process externals
 *              definitions as part of this operation.
 * @param[in] allow_unver_obstructions  If @c TRUE, then tolerate existing
 *              unversioned items that obstruct incoming paths.  Only
 *              obstructions of the same type (file or dir) as the added
 *              item are tolerated.  The text of obstructing files is left
 *              as-is, effectively treating it as a user modification after
 *              the checkout.  Working properties of obstructing items are
 *              set equal to the base properties. <br>
 *              If @c FALSE, then abort if there are any unversioned
 *              obstructing items.
 * @param[in] ignore_ancestry  If @c FALSE, then verify that the file
 *              or directory at @a path shares some common version control
 *              ancestry with the switch URL location (represented by the
 *              combination of @a url, @a peg_revision, and @a revision),
 *              and returning #SVN_ERR_CLIENT_UNRELATED_RESOURCES if they
 *              do not. If @c TRUE, no such sanity checks are performed.
 *
 * @param[in] ctx   The standard client context, used for authentication and
 *              notification.  The notifier is invoked for paths affected by
 *              the switch, and also for files which may be restored from the
 *              pristine store after being previously removed from the working
 *              copy.
 * @param[in] pool  Used for any temporary allocation.
 *
 * @return A pointer to an #svn_error_t of the type (this list is not
 *         exhaustive): <br>
 *         #SVN_ERR_CLIENT_BAD_REVISION if @a revision is not one of
 *         #svn_opt_revision_number, #svn_opt_revision_head, or
 *         #svn_opt_revision_date. <br>
 *         If no error occurred, return #SVN_NO_ERROR.
 *
 * @since New in 1.7.
 *
 * @see #svn_depth_t <br> #svn_client_ctx_t <br> @ref clnt_revisions for
 *      a discussion of operative and peg revisions.
 */
svn_error_t *
svn_client_switch3(svn_revnum_t *result_rev,
                   const char *path,
                   const char *url,
                   const svn_opt_revision_t *peg_revision,
                   const svn_opt_revision_t *revision,
                   svn_depth_t depth,
                   svn_boolean_t depth_is_sticky,
                   svn_boolean_t ignore_externals,
                   svn_boolean_t allow_unver_obstructions,
                   svn_boolean_t ignore_ancestry,
                   svn_client_ctx_t *ctx,
                   apr_pool_t *pool);


/**
 * Similar to svn_client_switch3() but with @a ignore_ancestry always
 * set to TRUE.
 *
 * @since New in 1.5.
 * @deprecated Provided for backward compatibility with the 1.4 API.
 */
SVN_DEPRECATED
svn_error_t *
svn_client_switch2(svn_revnum_t *result_rev,
                   const char *path,
                   const char *url,
                   const svn_opt_revision_t *peg_revision,
                   const svn_opt_revision_t *revision,
                   svn_depth_t depth,
                   svn_boolean_t depth_is_sticky,
                   svn_boolean_t ignore_externals,
                   svn_boolean_t allow_unver_obstructions,
                   svn_client_ctx_t *ctx,
                   apr_pool_t *pool);


/**
 * Similar to svn_client_switch2() but with @a allow_unver_obstructions,
 * @a ignore_externals, and @a depth_is_sticky always set to FALSE,
 * and @a depth set according to @a recurse: if @a recurse is TRUE,
 * set @a depth to #svn_depth_infinity, if @a recurse is FALSE, set
 * @a depth to #svn_depth_files.
 *
 * @deprecated Provided for backward compatibility with the 1.4 API.
 */
SVN_DEPRECATED
svn_error_t *
svn_client_switch(svn_revnum_t *result_rev,
                  const char *path,
                  const char *url,
                  const svn_opt_revision_t *revision,
                  svn_boolean_t recurse,
                  svn_client_ctx_t *ctx,
                  apr_pool_t *pool);

/** @} */

/**
 * @defgroup Add Begin versioning files/directories in a working copy.
 *
 * @{
 */

/**
 * Schedule a working copy @a path for addition to the repository.
 *
 * If @a depth is #svn_depth_empty, add just @a path and nothing
 * below it.  If #svn_depth_files, add @a path and any file
 * children of @a path.  If #svn_depth_immediates, add @a path, any
 * file children, and any immediate subdirectories (but nothing
 * underneath those subdirectories).  If #svn_depth_infinity, add
 * @a path and everything under it fully recursively.
 *
 * @a path's parent must be under revision control already (unless
 * @a add_parents is TRUE), but @a path is not.
 *
 * If @a force is not set and @a path is already under version
 * control, return the error #SVN_ERR_ENTRY_EXISTS.  If @a force is
 * set, do not error on already-versioned items.  When used on a
 * directory in conjunction with a @a depth value greater than
 * #svn_depth_empty, this has the effect of scheduling for addition
 * any unversioned files and directories scattered within even a
 * versioned tree (up to @a depth).
 *
 * If @a ctx->notify_func2 is non-NULL, then for each added item, call
 * @a ctx->notify_func2 with @a ctx->notify_baton2 and the path of the
 * added item.
 *
 * If @a no_ignore is FALSE, don't add any file or directory (or recurse
 * into any directory) that is unversioned and found by recursion (as
 * opposed to being the explicit target @a path) and whose name matches the
 * svn:ignore property on its parent directory or the global-ignores list in
 * @a ctx->config. If @a no_ignore is TRUE, do include such files and
 * directories. (Note that an svn:ignore property can influence this
 * behaviour only when recursing into an already versioned directory with @a
 * force.)
 *
 * If @a no_autoprops is TRUE, don't set any autoprops on added files. If
 * @a no_autoprops is FALSE then all added files have autprops set as per
 * the auto-props list in @a ctx->config and the value of any
 * @c SVN_PROP_INHERITABLE_AUTO_PROPS properties inherited by the nearest
 * parents of @a path which are already under version control.
 *
 * If @a add_parents is TRUE, recurse up @a path's directory and look for
 * a versioned directory.  If found, add all intermediate paths between it
 * and @a path.  If not found, return #SVN_ERR_CLIENT_NO_VERSIONED_PARENT.
 *
 * @a scratch_pool is used for temporary allocations only.
 *
 * @par Important:
 * This is a *scheduling* operation.  No changes will
 * happen to the repository until a commit occurs.  This scheduling
 * can be removed with svn_client_revert2().
 *
 * @since New in 1.8.
 */
svn_error_t *
svn_client_add5(const char *path,
                svn_depth_t depth,
                svn_boolean_t force,
                svn_boolean_t no_ignore,
                svn_boolean_t no_autoprops,
                svn_boolean_t add_parents,
                svn_client_ctx_t *ctx,
                apr_pool_t *scratch_pool);

/**
 * Similar to svn_client_add5(), but with @a no_autoprops always set to
 * FALSE.
 *
 * @deprecated Provided for backward compatibility with the 1.7 API.
 */
SVN_DEPRECATED
svn_error_t *
svn_client_add4(const char *path,
                svn_depth_t depth,
                svn_boolean_t force,
                svn_boolean_t no_ignore,
                svn_boolean_t add_parents,
                svn_client_ctx_t *ctx,
                apr_pool_t *pool);

/**
 * Similar to svn_client_add4(), but with @a add_parents always set to
 * FALSE and @a depth set according to @a recursive: if TRUE, then
 * @a depth is #svn_depth_infinity, if FALSE, then #svn_depth_empty.
 *
 * @deprecated Provided for backward compatibility with the 1.4 API.
 */
SVN_DEPRECATED
svn_error_t *
svn_client_add3(const char *path,
                svn_boolean_t recursive,
                svn_boolean_t force,
                svn_boolean_t no_ignore,
                svn_client_ctx_t *ctx,
                apr_pool_t *pool);

/**
 * Similar to svn_client_add3(), but with @a no_ignore always set to
 * FALSE.
 *
 * @deprecated Provided for backward compatibility with the 1.2 API.
 */
SVN_DEPRECATED
svn_error_t *
svn_client_add2(const char *path,
                svn_boolean_t recursive,
                svn_boolean_t force,
                svn_client_ctx_t *ctx,
                apr_pool_t *pool);

/**
 * Similar to svn_client_add2(), but with @a force always set to FALSE.
 *
 * @deprecated Provided for backward compatibility with the 1.0 API.
 */
SVN_DEPRECATED
svn_error_t *
svn_client_add(const char *path,
               svn_boolean_t recursive,
               svn_client_ctx_t *ctx,
               apr_pool_t *pool);

/** @} */

/**
 * @defgroup Mkdir Create directories in a working copy or repository.
 *
 * @{
 */

/** Create a directory, either in a repository or a working copy.
 *
 * @a paths is an array of (const char *) paths, either all local WC paths
 * or all URLs.
 *
 * If @a paths contains URLs, use the authentication baton in @a ctx
 * and @a message to immediately attempt to commit the creation of the
 * directories in @a paths in the repository.
 *
 * Else, create the directories on disk, and attempt to schedule them
 * for addition (using svn_client_add(), whose docstring you should
 * read).
 *
 * If @a make_parents is TRUE, create any non-existent parent directories
 * also.
 *
 * If non-NULL, @a revprop_table is a hash table holding additional,
 * custom revision properties (<tt>const char *</tt> names mapped to
 * <tt>svn_string_t *</tt> values) to be set on the new revision in
 * the event that this is a committing operation.  This table cannot
 * contain any standard Subversion properties.
 *
 * @a ctx->log_msg_func3/@a ctx->log_msg_baton3 are a callback/baton
 * combo that this function can use to query for a commit log message
 * when one is needed.
 *
 * If @a ctx->notify_func2 is non-NULL, when the directory has been created
 * (successfully) in the working copy, call @a ctx->notify_func2 with
 * @a ctx->notify_baton2 and the path of the new directory.  Note that this is
 * only called for items added to the working copy.
 *
 * If @a commit_callback is non-NULL, then for each successful commit, call
 * @a commit_callback with @a commit_baton and a #svn_commit_info_t for
 * the commit.
 *
 * @since New in 1.7.
 */
svn_error_t *
svn_client_mkdir4(const apr_array_header_t *paths,
                  svn_boolean_t make_parents,
                  const apr_hash_t *revprop_table,
                  svn_commit_callback2_t commit_callback,
                  void *commit_baton,
                  svn_client_ctx_t *ctx,
                  apr_pool_t *pool);

/**
 * Similar to svn_client_mkdir4(), but returns the commit info in
 * @a *commit_info_p rather than through a callback function.
 *
 * @since New in 1.5.
 * @deprecated Provided for backward compatibility with the 1.6 API.
 */
SVN_DEPRECATED
svn_error_t *
svn_client_mkdir3(svn_commit_info_t **commit_info_p,
                  const apr_array_header_t *paths,
                  svn_boolean_t make_parents,
                  const apr_hash_t *revprop_table,
                  svn_client_ctx_t *ctx,
                  apr_pool_t *pool);


/**
 * Same as svn_client_mkdir3(), but with @a make_parents always FALSE,
 * and @a revprop_table always NULL.
 *
 * @since New in 1.3.
 * @deprecated Provided for backward compatibility with the 1.4 API.
 */
SVN_DEPRECATED
svn_error_t *
svn_client_mkdir2(svn_commit_info_t **commit_info_p,
                  const apr_array_header_t *paths,
                  svn_client_ctx_t *ctx,
                  apr_pool_t *pool);

/**
 * Same as svn_client_mkdir2(), but takes the #svn_client_commit_info_t
 * type for @a commit_info_p.
 *
 * @deprecated Provided for backward compatibility with the 1.2 API.
 */
SVN_DEPRECATED
svn_error_t *
svn_client_mkdir(svn_client_commit_info_t **commit_info_p,
                 const apr_array_header_t *paths,
                 svn_client_ctx_t *ctx,
                 apr_pool_t *pool);

/** @} */

/**
 * @defgroup Delete Remove files/directories from a working copy or repository.
 *
 * @{
 */

/** Delete items from a repository or working copy.
 *
 * @a paths is an array of (const char *) paths, either all local WC paths
 * or all URLs.
 *
 * If the paths in @a paths are URLs, use the authentication baton in
 * @a ctx and @a ctx->log_msg_func3/@a ctx->log_msg_baton3 to
 * immediately attempt to commit a deletion of the URLs from the
 * repository.  Every path must belong to the same repository.
 *
 * Else, schedule the working copy paths in @a paths for removal from
 * the repository.  Each path's parent must be under revision control.
 * This is just a *scheduling* operation.  No changes will happen to
 * the repository until a commit occurs.  This scheduling can be
 * removed with svn_client_revert2(). If a path is a file it is
 * immediately removed from the working copy. If the path is a
 * directory it will remain in the working copy but all the files, and
 * all unversioned items, it contains will be removed. If @a force is
 * not set then this operation will fail if any path contains locally
 * modified and/or unversioned items. If @a force is set such items
 * will be deleted.
 *
 * If the paths are working copy paths and @a keep_local is TRUE then
 * the paths will not be removed from the working copy, only scheduled
 * for removal from the repository.  Once the scheduled deletion is
 * committed, they will appear as unversioned paths in the working copy.
 *
 * If non-NULL, @a revprop_table is a hash table holding additional,
 * custom revision properties (<tt>const char *</tt> names mapped to
 * <tt>svn_string_t *</tt> values) to be set on the new revision in
 * the event that this is a committing operation.  This table cannot
 * contain any standard Subversion properties.
 *
 * @a ctx->log_msg_func3/@a ctx->log_msg_baton3 are a callback/baton
 * combo that this function can use to query for a commit log message
 * when one is needed.
 *
 * If @a ctx->notify_func2 is non-NULL, then for each item deleted, call
 * @a ctx->notify_func2 with @a ctx->notify_baton2 and the path of the deleted
 * item.
 *
 * If @a commit_callback is non-NULL, then for each successful commit, call
 * @a commit_callback with @a commit_baton and a #svn_commit_info_t for
 * the commit.
 *
 * @since New in 1.7.
 */
svn_error_t *
svn_client_delete4(const apr_array_header_t *paths,
                   svn_boolean_t force,
                   svn_boolean_t keep_local,
                   const apr_hash_t *revprop_table,
                   svn_commit_callback2_t commit_callback,
                   void *commit_baton,
                   svn_client_ctx_t *ctx,
                   apr_pool_t *pool);

/**
 * Similar to svn_client_delete4(), but returns the commit info in
 * @a *commit_info_p rather than through a callback function.
 *
 * @since New in 1.5.
 * @deprecated Provided for backward compatibility with the 1.6 API.
 */
SVN_DEPRECATED
svn_error_t *
svn_client_delete3(svn_commit_info_t **commit_info_p,
                   const apr_array_header_t *paths,
                   svn_boolean_t force,
                   svn_boolean_t keep_local,
                   const apr_hash_t *revprop_table,
                   svn_client_ctx_t *ctx,
                   apr_pool_t *pool);

/**
 * Similar to svn_client_delete3(), but with @a keep_local always set
 * to FALSE, and @a revprop_table passed as NULL.
 *
 * @deprecated Provided for backward compatibility with the 1.4 API.
 */
SVN_DEPRECATED
svn_error_t *
svn_client_delete2(svn_commit_info_t **commit_info_p,
                   const apr_array_header_t *paths,
                   svn_boolean_t force,
                   svn_client_ctx_t *ctx,
                   apr_pool_t *pool);

/**
 * Similar to svn_client_delete2(), but takes the #svn_client_commit_info_t
 * type for @a commit_info_p.
 *
 * @deprecated Provided for backward compatibility with the 1.2 API.
 */
SVN_DEPRECATED
svn_error_t *
svn_client_delete(svn_client_commit_info_t **commit_info_p,
                  const apr_array_header_t *paths,
                  svn_boolean_t force,
                  svn_client_ctx_t *ctx,
                  apr_pool_t *pool);


/** @} */

/**
 * @defgroup Import Import files into the repository.
 *
 * @{
 */

/**
 * The callback invoked by svn_client_import5() before adding a node to the
 * list of nodes to be imported.
 *
 * @a baton is the value passed to @a svn_client_import5 as filter_baton.
 *
 * The callback receives the @a local_abspath for each node and the @a dirent
 * for it when walking the directory tree. Only the kind of node, including
 * special status is available in @a dirent.
 *
 * Implementations can set @a *filtered to TRUE, to make the import
 * process omit the node and (if the node is a directory) all its
 * descendants.
 *
 * @a scratch_pool can be used for temporary allocations.
 *
 * @since New in 1.8.
 */
typedef svn_error_t *(*svn_client_import_filter_func_t)(
  void *baton,
  svn_boolean_t *filtered,
  const char *local_abspath,
  const svn_io_dirent2_t *dirent,
  apr_pool_t *scratch_pool);

/** Import file or directory @a path into repository directory @a url at
 * head, authenticating with the authentication baton cached in @a ctx,
 * and using @a ctx->log_msg_func3/@a ctx->log_msg_baton3 to get a log message
 * for the (implied) commit.  If some components of @a url do not exist
 * then create parent directories as necessary.
 *
 * This function reads an unversioned tree from disk and skips any ".svn"
 * directories. Even if a file or directory being imported is part of an
 * existing WC, this function sees it as unversioned and does not notice any
 * existing Subversion properties in it.
 *
 * If @a path is a directory, the contents of that directory are
 * imported directly into the directory identified by @a url.  Note that the
 * directory @a path itself is not imported -- that is, the basename of
 * @a path is not part of the import.
 *
 * If @a path is a file, then the dirname of @a url is the directory
 * receiving the import.  The basename of @a url is the filename in the
 * repository.  In this case if @a url already exists, return error.
 *
 * If @a ctx->notify_func2 is non-NULL, then call @a ctx->notify_func2 with
 * @a ctx->notify_baton2 as the import progresses, with any of the following
 * actions: #svn_wc_notify_commit_added,
 * #svn_wc_notify_commit_postfix_txdelta.
 *
 * Use @a scratch_pool for any temporary allocation.
 *
 * If non-NULL, @a revprop_table is a hash table holding additional,
 * custom revision properties (<tt>const char *</tt> names mapped to
 * <tt>svn_string_t *</tt> values) to be set on the new revision.
 * This table cannot contain any standard Subversion properties.
 *
 * @a ctx->log_msg_func3/@a ctx->log_msg_baton3 are a callback/baton
 * combo that this function can use to query for a commit log message
 * when one is needed.
 *
 * If @a depth is #svn_depth_empty, import just @a path and nothing
 * below it.  If #svn_depth_files, import @a path and any file
 * children of @a path.  If #svn_depth_immediates, import @a path, any
 * file children, and any immediate subdirectories (but nothing
 * underneath those subdirectories).  If #svn_depth_infinity, import
 * @a path and everything under it fully recursively.
 *
 * If @a no_ignore is @c FALSE, don't import any file or directory (or
 * recurse into any directory) that is found by recursion (as opposed to
 * being the explicit target @a path) and whose name matches the
 * global-ignores list in @a ctx->config. If @a no_ignore is @c TRUE, do
 * include such files and directories. (Note that svn:ignore properties are
 * not involved, as auto-props cannot set properties on directories and even
 * if the target is part of a WC the import ignores any existing
 * properties.)
 *
 * If @a no_autoprops is TRUE, don't set any autoprops on imported files. If
 * @a no_autoprops is FALSE then all imported files have autprops set as per
 * the auto-props list in @a ctx->config and the value of any
 * @c SVN_PROP_INHERITABLE_AUTO_PROPS properties inherited by and explicitly set
 * on @a url if @a url is already under versioned control, or the nearest parents
 * of @a path which are already under version control if not.
 *
 * If @a ignore_unknown_node_types is @c FALSE, ignore files of which the
 * node type is unknown, such as device files and pipes.
 *
 * If @a filter_callback is non-NULL, call it for each node that isn't ignored
 * for other reasons with @a filter_baton, to allow third party to ignore
 * specific nodes during importing.
 *
 * If @a commit_callback is non-NULL, then for each successful commit, call
 * @a commit_callback with @a commit_baton and a #svn_commit_info_t for
 * the commit.
 *
 * @since New in 1.8.
 */
svn_error_t *
svn_client_import5(const char *path,
                   const char *url,
                   svn_depth_t depth,
                   svn_boolean_t no_ignore,
                   svn_boolean_t no_autoprops,
                   svn_boolean_t ignore_unknown_node_types,
                   const apr_hash_t *revprop_table,
                   svn_client_import_filter_func_t filter_callback,
                   void *filter_baton,
                   svn_commit_callback2_t commit_callback,
                   void *commit_baton,
                   svn_client_ctx_t *ctx,
                   apr_pool_t *scratch_pool);

/**
 * Similar to svn_client_import5(), but without support for an optional
 * @a filter_callback and @a no_autoprops always set to FALSE.
 *
 * @since New in 1.7.
 * @deprecated Provided for backward compatibility with the 1.7 API.
 */
SVN_DEPRECATED
svn_error_t *
svn_client_import4(const char *path,
                   const char *url,
                   svn_depth_t depth,
                   svn_boolean_t no_ignore,
                   svn_boolean_t ignore_unknown_node_types,
                   const apr_hash_t *revprop_table,
                   svn_commit_callback2_t commit_callback,
                   void *commit_baton,
                   svn_client_ctx_t *ctx,
                   apr_pool_t *pool);

/**
 * Similar to svn_client_import4(), but returns the commit info in
 * @a *commit_info_p rather than through a callback function.
 *
 * @since New in 1.5.
 * @deprecated Provided for backward compatibility with the 1.6 API.
 */
SVN_DEPRECATED
svn_error_t *
svn_client_import3(svn_commit_info_t **commit_info_p,
                   const char *path,
                   const char *url,
                   svn_depth_t depth,
                   svn_boolean_t no_ignore,
                   svn_boolean_t ignore_unknown_node_types,
                   const apr_hash_t *revprop_table,
                   svn_client_ctx_t *ctx,
                   apr_pool_t *pool);

/**
 * Similar to svn_client_import3(), but with @a ignore_unknown_node_types
 * always set to @c FALSE, @a revprop_table passed as NULL, and @a
 * depth set according to @a nonrecursive: if TRUE, then @a depth is
 * #svn_depth_files, else #svn_depth_infinity.
 *
 * @since New in 1.3.
 *
 * @deprecated Provided for backward compatibility with the 1.4 API
 */
SVN_DEPRECATED
svn_error_t *
svn_client_import2(svn_commit_info_t **commit_info_p,
                   const char *path,
                   const char *url,
                   svn_boolean_t nonrecursive,
                   svn_boolean_t no_ignore,
                   svn_client_ctx_t *ctx,
                   apr_pool_t *pool);

/**
 * Similar to svn_client_import2(), but with @a no_ignore always set
 * to FALSE and using the #svn_client_commit_info_t type for
 * @a commit_info_p.
 *
 * @deprecated Provided for backward compatibility with the 1.2 API.
 */
SVN_DEPRECATED
svn_error_t *
svn_client_import(svn_client_commit_info_t **commit_info_p,
                  const char *path,
                  const char *url,
                  svn_boolean_t nonrecursive,
                  svn_client_ctx_t *ctx,
                  apr_pool_t *pool);

/** @} */

/**
 * @defgroup Commit Commit local modifications to the repository.
 *
 * @{
 */

/**
 * Commit files or directories into repository, authenticating with
 * the authentication baton cached in @a ctx, and using
 * @a ctx->log_msg_func3/@a ctx->log_msg_baton3 to obtain the log message.
 * Set @a *commit_info_p to the results of the commit, allocated in @a pool.
 *
 * @a targets is an array of <tt>const char *</tt> paths to commit.  They
 * need not be canonicalized nor condensed; this function will take care of
 * that.  If @a targets has zero elements, then do nothing and return
 * immediately without error.
 *
 * If non-NULL, @a revprop_table is a hash table holding additional,
 * custom revision properties (<tt>const char *</tt> names mapped to
 * <tt>svn_string_t *</tt> values) to be set on the new revision.
 * This table cannot contain any standard Subversion properties.
 *
 * If @a ctx->notify_func2 is non-NULL, then call @a ctx->notify_func2 with
 * @a ctx->notify_baton2 as the commit progresses, with any of the following
 * actions: #svn_wc_notify_commit_modified, #svn_wc_notify_commit_added,
 * #svn_wc_notify_commit_deleted, #svn_wc_notify_commit_replaced,
 * #svn_wc_notify_commit_copied, #svn_wc_notify_commit_copied_replaced,
 * #svn_wc_notify_commit_postfix_txdelta.
 *
 * If @a depth is #svn_depth_infinity, commit all changes to and
 * below named targets.  If @a depth is #svn_depth_empty, commit
 * only named targets (that is, only property changes on named
 * directory targets, and property and content changes for named file
 * targets).  If @a depth is #svn_depth_files, behave as above for
 * named file targets, and for named directory targets, commit
 * property changes on a named directory and all changes to files
 * directly inside that directory.  If #svn_depth_immediates, behave
 * as for #svn_depth_files, and for subdirectories of any named
 * directory target commit as though for #svn_depth_empty.
 *
 * Unlock paths in the repository, unless @a keep_locks is TRUE.
 *
 * @a changelists is an array of <tt>const char *</tt> changelist
 * names, used as a restrictive filter on items that are committed;
 * that is, don't commit anything unless it's a member of one of those
 * changelists.  After the commit completes successfully, remove
 * changelist associations from the targets, unless @a
 * keep_changelists is set.  If @a changelists is
 * empty (or altogether @c NULL), no changelist filtering occurs.
 *
 * If @a commit_as_operations is set to FALSE, when a copy is committed
 * all changes below the copy are always committed at the same time
 * (independent of the value of @a depth). If @a commit_as_operations is
 * #TRUE, changes to descendants are only committed if they are itself
 * included via @a depth and targets.
 *
 * If @a include_file_externals and/or @a include_dir_externals are #TRUE,
 * also commit all file and/or dir externals (respectively) that are reached
 * by recursion, except for those externals which:
 *     - have a fixed revision, or
 *     - come from a different repository root URL (dir externals).
 * These flags affect only recursion; externals that directly appear in @a
 * targets are always included in the commit.
 *
 * ### TODO: currently, file externals hidden inside an unversioned dir are
 *     skipped deliberately, because we can't commit those yet.
 *     See STMT_SELECT_COMMITTABLE_EXTERNALS_BELOW.
 *
 * ### TODO: With @c depth_immediates, this function acts as if
 *     @a include_dir_externals was passed #FALSE, but caller expects
 *     immediate child dir externals to be included @c depth_empty.
 *
 * When @a commit_as_operations is #TRUE it is possible to delete a node and
 * all its descendants by selecting just the root of the deletion. If it is
 * set to #FALSE this will raise an error.
 *
 * If @a commit_callback is non-NULL, then for each successful commit, call
 * @a commit_callback with @a commit_baton and a #svn_commit_info_t for
 * the commit.
 *
 * @note #svn_depth_unknown and #svn_depth_exclude must not be passed
 * for @a depth.
 *
 * Use @a pool for any temporary allocations.
 *
 * @since New in 1.8.
 */
svn_error_t *
svn_client_commit6(const apr_array_header_t *targets,
                   svn_depth_t depth,
                   svn_boolean_t keep_locks,
                   svn_boolean_t keep_changelists,
                   svn_boolean_t commit_as_operations,
                   svn_boolean_t include_file_externals,
                   svn_boolean_t include_dir_externals,
                   const apr_array_header_t *changelists,
                   const apr_hash_t *revprop_table,
                   svn_commit_callback2_t commit_callback,
                   void *commit_baton,
                   svn_client_ctx_t *ctx,
                   apr_pool_t *pool);

/**
 * Similar to svn_client_commit6(), but passes @a include_file_externals as
 * FALSE and @a include_dir_externals as FALSE.
 *
 * @since New in 1.7.
 * @deprecated Provided for backward compatibility with the 1.7 API.
 */
SVN_DEPRECATED
svn_error_t *
svn_client_commit5(const apr_array_header_t *targets,
                   svn_depth_t depth,
                   svn_boolean_t keep_locks,
                   svn_boolean_t keep_changelists,
                   svn_boolean_t commit_as_operations,
                   const apr_array_header_t *changelists,
                   const apr_hash_t *revprop_table,
                   svn_commit_callback2_t commit_callback,
                   void *commit_baton,
                   svn_client_ctx_t *ctx,
                   apr_pool_t *pool);

/**
 * Similar to svn_client_commit5(), but returns the commit info in
 * @a *commit_info_p rather than through a callback function.  Does not use
 * #svn_wc_notify_commit_copied or #svn_wc_notify_commit_copied_replaced
 * (preferring #svn_wc_notify_commit_added and
 * #svn_wc_notify_commit_replaced, respectively, instead).
 *
 * Also, if no error is returned and @a (*commit_info_p)->revision is set to
 * #SVN_INVALID_REVNUM, then the commit was a no-op; nothing needed to
 * be committed.
 *
 * Sets @a commit_as_operations to FALSE to match Subversion 1.6's behavior.
 *
 * @since New in 1.5.
 * @deprecated Provided for backward compatibility with the 1.6 API.
 */
SVN_DEPRECATED
svn_error_t *
svn_client_commit4(svn_commit_info_t **commit_info_p,
                   const apr_array_header_t *targets,
                   svn_depth_t depth,
                   svn_boolean_t keep_locks,
                   svn_boolean_t keep_changelists,
                   const apr_array_header_t *changelists,
                   const apr_hash_t *revprop_table,
                   svn_client_ctx_t *ctx,
                   apr_pool_t *pool);

/**
 * Similar to svn_client_commit4(), but always with NULL for
 * @a changelist_name, FALSE for @a keep_changelist, NULL for @a
 * revprop_table, and @a depth set according to @a recurse: if @a
 * recurse is TRUE, use #svn_depth_infinity, else #svn_depth_empty.
 *
 * @deprecated Provided for backward compatibility with the 1.4 API.
 *
 * @since New in 1.3.
 */
SVN_DEPRECATED
svn_error_t *
svn_client_commit3(svn_commit_info_t **commit_info_p,
                   const apr_array_header_t *targets,
                   svn_boolean_t recurse,
                   svn_boolean_t keep_locks,
                   svn_client_ctx_t *ctx,
                   apr_pool_t *pool);

/**
 * Similar to svn_client_commit3(), but uses #svn_client_commit_info_t
 * for @a commit_info_p.
 *
 * @deprecated Provided for backward compatibility with the 1.2 API.
 *
 * @since New in 1.2.
 */
SVN_DEPRECATED
svn_error_t *
svn_client_commit2(svn_client_commit_info_t **commit_info_p,
                   const apr_array_header_t *targets,
                   svn_boolean_t recurse,
                   svn_boolean_t keep_locks,
                   svn_client_ctx_t *ctx,
                   apr_pool_t *pool);

/**
 * Similar to svn_client_commit2(), but with @a keep_locks set to
 * TRUE and @a nonrecursive instead of @a recurse.
 *
 * @deprecated Provided for backward compatibility with the 1.1 API.
 */
SVN_DEPRECATED
svn_error_t *
svn_client_commit(svn_client_commit_info_t **commit_info_p,
                  const apr_array_header_t *targets,
                  svn_boolean_t nonrecursive,
                  svn_client_ctx_t *ctx,
                  apr_pool_t *pool);

/** @} */

/**
 * @defgroup Status Report interesting information about paths in the \
 *                  working copy.
 *
 * @{
 */

/**
 * Structure for holding the "status" of a working copy item.
 *
 * @note Fields may be added to the end of this structure in future
 * versions.  Therefore, to preserve binary compatibility, users
 * should not directly allocate structures of this type.
 *
 * @since New in 1.7.
 */
typedef struct svn_client_status_t
{
  /** The kind of node as recorded in the working copy */
  svn_node_kind_t kind;

  /** The absolute path to the node */
  const char *local_abspath;

  /** The actual size of the working file on disk, or SVN_INVALID_FILESIZE
   * if unknown (or if the item isn't a file at all). */
  svn_filesize_t filesize;

  /** If the path is under version control, versioned is TRUE, otherwise
   * FALSE. */
  svn_boolean_t versioned;

  /** Set to TRUE if the node is the victim of some kind of conflict. */
  svn_boolean_t conflicted;

  /** The status of the node, based on the restructuring changes and if the
   * node has no restructuring changes the text and prop status. */
  enum svn_wc_status_kind node_status;

  /** The status of the text of the node, not including restructuring changes.
   * Valid values are: svn_wc_status_none, svn_wc_status_normal,
   * svn_wc_status_modified and svn_wc_status_conflicted. */
  enum svn_wc_status_kind text_status;

  /** The status of the node's properties.
   * Valid values are: svn_wc_status_none, svn_wc_status_normal,
   * svn_wc_status_modified and svn_wc_status_conflicted. */
  enum svn_wc_status_kind prop_status;

  /** A node can be 'locked' if a working copy update is in progress or
   * was interrupted. */
  svn_boolean_t wc_is_locked;

  /** A file or directory can be 'copied' if it's scheduled for
   * addition-with-history (or part of a subtree that is scheduled as such.).
   */
  svn_boolean_t copied;

  /** The URL of the repository root. */
  const char *repos_root_url;

  /** The UUID of the repository */
  const char *repos_uuid;

  /** The in-repository path relative to the repository root. */
  const char *repos_relpath;

  /** Base revision. */
  svn_revnum_t revision;

  /** Last revision this was changed */
  svn_revnum_t changed_rev;

  /** Date of last commit. */
  apr_time_t changed_date;

  /** Last commit author of this item */
  const char *changed_author;

  /** A file or directory can be 'switched' if the switch command has been
   * used.  If this is TRUE, then file_external will be FALSE.
   */
  svn_boolean_t switched;

  /** If the item is a file that was added to the working copy with an
   * svn:externals; if file_external is TRUE, then switched is always
   * FALSE.
   */
  svn_boolean_t file_external;

  /** The locally present lock. (Values of path, token, owner, comment and
   * are available if a lock is present) */
  const svn_lock_t *lock;

  /** Which changelist this item is part of, or NULL if not part of any. */
  const char *changelist;

  /** The depth of the node as recorded in the working copy
   * (#svn_depth_unknown for files or when no depth is recorded) */
  svn_depth_t depth;

  /**
   * @defgroup svn_wc_status_ood WC out-of-date info from the repository
   * @{
   *
   * When the working copy item is out-of-date compared to the
   * repository, the following fields represent the state of the
   * youngest revision of the item in the repository.  If the working
   * copy is not out of date, the fields are initialized as described
   * below.
   */

  /** Set to the node kind of the youngest commit, or #svn_node_none
   * if not out of date. */
  svn_node_kind_t ood_kind;

  /** The status of the node, based on the text status if the node has no
   * restructuring changes */
  enum svn_wc_status_kind repos_node_status;

  /** The node's text status in the repository. */
  enum svn_wc_status_kind repos_text_status;

  /** The node's property status in the repository. */
  enum svn_wc_status_kind repos_prop_status;

  /** The node's lock in the repository, if any. */
  const svn_lock_t *repos_lock;

  /** Set to the youngest committed revision, or #SVN_INVALID_REVNUM
   * if not out of date. */
  svn_revnum_t ood_changed_rev;

  /** Set to the most recent commit date, or @c 0 if not out of date. */
  apr_time_t ood_changed_date;

  /** Set to the user name of the youngest commit, or @c NULL if not
   * out of date or non-existent.  Because a non-existent @c
   * svn:author property has the same behavior as an out-of-date
   * working copy, examine @c ood_changed_rev to determine whether
   * the working copy is out of date. */
  const char *ood_changed_author;

  /** @} */

  /** Reserved for libsvn_client's internal use; this value is only to be used
   * for libsvn_client backwards compatibility wrappers. This value may be NULL
   * or to other data in future versions. */
  const void *backwards_compatibility_baton;

  /** Set to the local absolute path that this node was moved from, if this
   * file or directory has been moved here locally and is the root of that
   * move. Otherwise set to NULL.
   *
   * This will be NULL for moved-here nodes that are just part of a subtree
   * that was moved along (and are not themselves a root of a different move
   * operation).
   *
   * @since New in 1.8. */
  const char *moved_from_abspath;

  /** Set to the local absolute path that this node was moved to, if this file
   * or directory has been moved away locally and corresponds to the root
   * of the destination side of the move. Otherwise set to NULL.
   *
   * Note: Saying just "root" here could be misleading. For example:
   *   svn mv A AA;
   *   svn mv AA/B BB;
   * creates a situation where A/B is moved-to BB, but one could argue that
   * the move source's root actually was AA/B. Note that, as far as the
   * working copy is concerned, above case is exactly identical to:
   *   svn mv A/B BB;
   *   svn mv A AA;
   * In both situations, @a moved_to_abspath would be set for nodes A (moved
   * to AA) and A/B (moved to BB), only.
   *
   * This will be NULL for moved-away nodes that were just part of a subtree
   * that was moved along (and are not themselves a root of a different move
   * operation).
   *
   * @since New in 1.8. */
  const char *moved_to_abspath;

  /* NOTE! Please update svn_client_status_dup() when adding new fields here. */
} svn_client_status_t;

/**
 * Return a duplicate of @a status, allocated in @a result_pool. No part of the new
 * structure will be shared with @a status.
 *
 * @since New in 1.7.
 */
svn_client_status_t *
svn_client_status_dup(const svn_client_status_t *status,
                      apr_pool_t *result_pool);

/**
 * A callback for reporting a @a status about @a path (which may be an
 * absolute or relative path).
 *
 * @a baton is a closure object; it should be provided by the
 * implementation, and passed by the caller.
 *
 * @a scratch_pool will be cleared between invocations to the callback.
 *
 * @since New in 1.7.
 */
typedef svn_error_t *(*svn_client_status_func_t)(
                                            void *baton,
                                            const char *path,
                                            const svn_client_status_t *status,
                                            apr_pool_t *scratch_pool);

/**
 * Given @a path to a working copy directory (or single file), call
 * @a status_func/status_baton with a set of #svn_wc_status_t *
 * structures which describe the status of @a path, and its children
 * (recursing according to @a depth).
 *
 *    - If @a get_all is set, retrieve all entries; otherwise,
 *      retrieve only "interesting" entries (local mods and/or
 *      out of date).
 *
 *    - If @a update is set, contact the repository and augment the
 *      status structures with information about out-of-dateness (with
 *      respect to @a revision).  Also, if @a result_rev is not @c NULL,
 *      set @a *result_rev to the actual revision against which the
 *      working copy was compared (@a *result_rev is not meaningful unless
 *      @a update is set).
 *
 * If @a no_ignore is @c FALSE, don't report any file or directory (or
 * recurse into any directory) that is found by recursion (as opposed to
 * being the explicit target @a path) and whose name matches the
 * svn:ignore property on its parent directory or the global-ignores
 * list in @a ctx->config. If @a no_ignore is @c TRUE, report each such
 * file or directory with the status code #svn_wc_status_ignored.
 *
 * If @a ignore_externals is not set, then recurse into externals
 * definitions (if any exist) after handling the main target.  This
 * calls the client notification function (in @a ctx) with the
 * #svn_wc_notify_status_external action before handling each externals
 * definition, and with #svn_wc_notify_status_completed
 * after each.
 *
 * If @a depth_as_sticky is set and @a depth is not
 * #svn_depth_unknown, then the status is calculated as if depth_is_sticky
 * was passed to an equivalent update command.
 *
 * @a changelists is an array of <tt>const char *</tt> changelist
 * names, used as a restrictive filter on items whose statuses are
 * reported; that is, don't report status about any item unless
 * it's a member of one of those changelists.  If @a changelists is
 * empty (or altogether @c NULL), no changelist filtering occurs.
 *
 * If @a path is an absolute path then the @c path parameter passed in each
 * call to @a status_func will be an absolute path.
 *
 * All temporary allocations are performed in @a scratch_pool.
 *
 * @since New in 1.7.
 */
svn_error_t *
svn_client_status5(svn_revnum_t *result_rev,
                   svn_client_ctx_t *ctx,
                   const char *path,
                   const svn_opt_revision_t *revision,
                   svn_depth_t depth,
                   svn_boolean_t get_all,
                   svn_boolean_t update,
                   svn_boolean_t no_ignore,
                   svn_boolean_t ignore_externals,
                   svn_boolean_t depth_as_sticky,
                   const apr_array_header_t *changelists,
                   svn_client_status_func_t status_func,
                   void *status_baton,
                   apr_pool_t *scratch_pool);

/**
 * Same as svn_client_status5(), but using #svn_wc_status_func3_t
 * instead of #svn_client_status_func_t and depth_as_sticky set to TRUE.
 *
 * @since New in 1.6.
 * @deprecated Provided for backward compatibility with the 1.6 API.
 */
SVN_DEPRECATED
svn_error_t *
svn_client_status4(svn_revnum_t *result_rev,
                   const char *path,
                   const svn_opt_revision_t *revision,
                   svn_wc_status_func3_t status_func,
                   void *status_baton,
                   svn_depth_t depth,
                   svn_boolean_t get_all,
                   svn_boolean_t update,
                   svn_boolean_t no_ignore,
                   svn_boolean_t ignore_externals,
                   const apr_array_header_t *changelists,
                   svn_client_ctx_t *ctx,
                   apr_pool_t *pool);

/**
 * Same as svn_client_status4(), but using an #svn_wc_status_func2_t
 * instead of an #svn_wc_status_func3_t.
 *
 * @since New in 1.5.
 * @deprecated Provided for backward compatibility with the 1.5 API.
 */
SVN_DEPRECATED
svn_error_t *
svn_client_status3(svn_revnum_t *result_rev,
                   const char *path,
                   const svn_opt_revision_t *revision,
                   svn_wc_status_func2_t status_func,
                   void *status_baton,
                   svn_depth_t depth,
                   svn_boolean_t get_all,
                   svn_boolean_t update,
                   svn_boolean_t no_ignore,
                   svn_boolean_t ignore_externals,
                   const apr_array_header_t *changelists,
                   svn_client_ctx_t *ctx,
                   apr_pool_t *pool);

/**
 * Like svn_client_status3(), except with @a changelists passed as @c
 * NULL, and with @a recurse instead of @a depth.  If @a recurse is
 * TRUE, behave as if for #svn_depth_infinity; else if @a recurse is
 * FALSE, behave as if for #svn_depth_immediates.
 *
 * @since New in 1.2.
 * @deprecated Provided for backward compatibility with the 1.4 API.
 */
SVN_DEPRECATED
svn_error_t *
svn_client_status2(svn_revnum_t *result_rev,
                   const char *path,
                   const svn_opt_revision_t *revision,
                   svn_wc_status_func2_t status_func,
                   void *status_baton,
                   svn_boolean_t recurse,
                   svn_boolean_t get_all,
                   svn_boolean_t update,
                   svn_boolean_t no_ignore,
                   svn_boolean_t ignore_externals,
                   svn_client_ctx_t *ctx,
                   apr_pool_t *pool);


/**
 * Similar to svn_client_status2(), but with @a ignore_externals
 * always set to FALSE, taking the #svn_wc_status_func_t type
 * instead of the #svn_wc_status_func2_t type for @a status_func,
 * and requiring @a *revision to be non-const even though it is
 * treated as constant.
 *
 * @deprecated Provided for backward compatibility with the 1.1 API.
 */
SVN_DEPRECATED
svn_error_t *
svn_client_status(svn_revnum_t *result_rev,
                  const char *path,
                  svn_opt_revision_t *revision,
                  svn_wc_status_func_t status_func,
                  void *status_baton,
                  svn_boolean_t recurse,
                  svn_boolean_t get_all,
                  svn_boolean_t update,
                  svn_boolean_t no_ignore,
                  svn_client_ctx_t *ctx,
                  apr_pool_t *pool);

/** @} */

/**
 * @defgroup Log View information about previous revisions of an object.
 *
 * @{
 */

/**
 * Invoke @a receiver with @a receiver_baton on each log message from
 * each (#svn_opt_revision_range_t *) range in @a revision_ranges in turn,
 * inclusive (but never invoke @a receiver on a given log message more
 * than once).
 *
 * @a targets contains either a URL followed by zero or more relative
 * paths, or 1 working copy path, as <tt>const char *</tt>, for which log
 * messages are desired.  @a receiver is invoked only on messages whose
 * revisions involved a change to some path in @a targets.  @a peg_revision
 * indicates in which revision @a targets are valid.  If @a peg_revision is
 * #svn_opt_revision_unspecified, it defaults to #svn_opt_revision_head
 * for URLs or #svn_opt_revision_working for WC paths.
 *
 * If @a limit is non-zero only invoke @a receiver on the first @a limit
 * logs.
 *
 * If @a discover_changed_paths is set, then the @c changed_paths and @c
 * changed_paths2 fields in the @c log_entry argument to @a receiver will be
 * populated on each invocation.  @note The @c text_modified and @c
 * props_modified fields of the changed paths structure may have the value
 * #svn_tristate_unknown if the repository does not report that information.
 *
 * If @a strict_node_history is set, copy history (if any exists) will
 * not be traversed while harvesting revision logs for each target.
 *
 * If @a include_merged_revisions is set, log information for revisions
 * which have been merged to @a targets will also be returned.
 *
 * If @a revprops is NULL, retrieve all revision properties; else, retrieve
 * only the revision properties named by the (const char *) array elements
 * (i.e. retrieve none if the array is empty).
 *
 * Use @a pool for any temporary allocation.
 *
 * If @a ctx->notify_func2 is non-NULL, then call @a ctx->notify_func2/baton2
 * with a 'skip' signal on any unversioned targets.
 *
 * @since New in 1.6.
 */
svn_error_t *
svn_client_log5(const apr_array_header_t *targets,
                const svn_opt_revision_t *peg_revision,
                const apr_array_header_t *revision_ranges,
                int limit,
                svn_boolean_t discover_changed_paths,
                svn_boolean_t strict_node_history,
                svn_boolean_t include_merged_revisions,
                const apr_array_header_t *revprops,
                svn_log_entry_receiver_t receiver,
                void *receiver_baton,
                svn_client_ctx_t *ctx,
                apr_pool_t *pool);

/**
 * Similar to svn_client_log5(), but takes explicit start and end parameters
 * instead of an array of revision ranges.
 *
 * @deprecated Provided for compatibility with the 1.5 API.
 * @since New in 1.5.
 */
SVN_DEPRECATED
svn_error_t *
svn_client_log4(const apr_array_header_t *targets,
                const svn_opt_revision_t *peg_revision,
                const svn_opt_revision_t *start,
                const svn_opt_revision_t *end,
                int limit,
                svn_boolean_t discover_changed_paths,
                svn_boolean_t strict_node_history,
                svn_boolean_t include_merged_revisions,
                const apr_array_header_t *revprops,
                svn_log_entry_receiver_t receiver,
                void *receiver_baton,
                svn_client_ctx_t *ctx,
                apr_pool_t *pool);

/**
 * Similar to svn_client_log4(), but using #svn_log_message_receiver_t
 * instead of #svn_log_entry_receiver_t.  Also, @a
 * include_merged_revisions is set to @c FALSE and @a revprops is
 * svn:author, svn:date, and svn:log.
 *
 * @deprecated Provided for compatibility with the 1.4 API.
 * @since New in 1.4.
 */
SVN_DEPRECATED
svn_error_t *
svn_client_log3(const apr_array_header_t *targets,
                const svn_opt_revision_t *peg_revision,
                const svn_opt_revision_t *start,
                const svn_opt_revision_t *end,
                int limit,
                svn_boolean_t discover_changed_paths,
                svn_boolean_t strict_node_history,
                svn_log_message_receiver_t receiver,
                void *receiver_baton,
                svn_client_ctx_t *ctx,
                apr_pool_t *pool);


/**
 * Similar to svn_client_log3(), but with the @c kind field of
 * @a peg_revision set to #svn_opt_revision_unspecified.
 *
 * @par Important:
 * A special case for the revision range HEAD:1, which was present
 * in svn_client_log(), has been removed from svn_client_log2().  Instead, it
 * is expected that callers will specify the range HEAD:0, to avoid a
 * #SVN_ERR_FS_NO_SUCH_REVISION error when invoked against an empty repository
 * (i.e. one not containing a revision 1).
 *
 * @deprecated Provided for compatibility with the 1.3 API.
 * @since New in 1.2.
 */
SVN_DEPRECATED
svn_error_t *
svn_client_log2(const apr_array_header_t *targets,
                const svn_opt_revision_t *start,
                const svn_opt_revision_t *end,
                int limit,
                svn_boolean_t discover_changed_paths,
                svn_boolean_t strict_node_history,
                svn_log_message_receiver_t receiver,
                void *receiver_baton,
                svn_client_ctx_t *ctx,
                apr_pool_t *pool);


/**
 * Similar to svn_client_log2(), but with @a limit set to 0, and the
 * following special case:
 *
 * Special case for repositories at revision 0:
 *
 * If @a start->kind is #svn_opt_revision_head, and @a end->kind is
 * #svn_opt_revision_number && @a end->number is @c 1, then handle an
 * empty (no revisions) repository specially: instead of erroring
 * because requested revision 1 when the highest revision is 0, just
 * invoke @a receiver on revision 0, passing @c NULL for changed paths and
 * empty strings for the author and date.  This is because that
 * particular combination of @a start and @a end usually indicates the
 * common case of log invocation -- the user wants to see all log
 * messages from youngest to oldest, where the oldest commit is
 * revision 1.  That works fine, except when there are no commits in
 * the repository, hence this special case.
 *
 * @deprecated Provided for backward compatibility with the 1.1 API.
 */
SVN_DEPRECATED
svn_error_t *
svn_client_log(const apr_array_header_t *targets,
               const svn_opt_revision_t *start,
               const svn_opt_revision_t *end,
               svn_boolean_t discover_changed_paths,
               svn_boolean_t strict_node_history,
               svn_log_message_receiver_t receiver,
               void *receiver_baton,
               svn_client_ctx_t *ctx,
               apr_pool_t *pool);

/** @} */

/**
 * @defgroup Blame Show modification information about lines in a file.
 *
 * @{
 */

/**
 * Invoke @a receiver with @a receiver_baton on each line-blame item
 * associated with revision @a end of @a path_or_url, using @a start
 * as the default source of all blame.  @a peg_revision indicates in
 * which revision @a path_or_url is valid.  If @a peg_revision->kind
 * is #svn_opt_revision_unspecified, then it defaults to
 * #svn_opt_revision_head for URLs or #svn_opt_revision_working for
 * WC targets.
 *
 * If @a start->kind or @a end->kind is #svn_opt_revision_unspecified,
 * return the error #SVN_ERR_CLIENT_BAD_REVISION.  If either are
 * #svn_opt_revision_working, return the error
 * #SVN_ERR_UNSUPPORTED_FEATURE.  If any of the revisions of @a
 * path_or_url have a binary mime-type, return the error
 * #SVN_ERR_CLIENT_IS_BINARY_FILE, unless @a ignore_mime_type is TRUE,
 * in which case blame information will be generated regardless of the
 * MIME types of the revisions.
 *
 * @a start may resolve to a revision number greater (younger) than @a end
 * only if the server is 1.8.0 or greater (supports
 * #SVN_RA_CAPABILITY_GET_FILE_REVS_REVERSE) and the client is 1.9.0 or
 * newer.
 *
 * Use @a diff_options to determine how to compare different revisions of the
 * target.
 *
 * If @a include_merged_revisions is TRUE, also return data based upon
 * revisions which have been merged to @a path_or_url.
 *
 * Use @a pool for any temporary allocation.
 *
 * @since New in 1.7.
 */
svn_error_t *
svn_client_blame5(const char *path_or_url,
                  const svn_opt_revision_t *peg_revision,
                  const svn_opt_revision_t *start,
                  const svn_opt_revision_t *end,
                  const svn_diff_file_options_t *diff_options,
                  svn_boolean_t ignore_mime_type,
                  svn_boolean_t include_merged_revisions,
                  svn_client_blame_receiver3_t receiver,
                  void *receiver_baton,
                  svn_client_ctx_t *ctx,
                  apr_pool_t *pool);


/**
 * Similar to svn_client_blame5(), but with #svn_client_blame_receiver3_t
 * as the receiver.
 *
 * @deprecated Provided for backwards compatibility with the 1.6 API.
 *
 * @since New in 1.5.
 */
SVN_DEPRECATED
svn_error_t *
svn_client_blame4(const char *path_or_url,
                  const svn_opt_revision_t *peg_revision,
                  const svn_opt_revision_t *start,
                  const svn_opt_revision_t *end,
                  const svn_diff_file_options_t *diff_options,
                  svn_boolean_t ignore_mime_type,
                  svn_boolean_t include_merged_revisions,
                  svn_client_blame_receiver2_t receiver,
                  void *receiver_baton,
                  svn_client_ctx_t *ctx,
                  apr_pool_t *pool);

/**
 * Similar to svn_client_blame4(), but with @a include_merged_revisions set
 * to FALSE, and using a #svn_client_blame_receiver2_t as the receiver.
 *
 * @deprecated Provided for backwards compatibility with the 1.4 API.
 *
 * @since New in 1.4.
 */
SVN_DEPRECATED
svn_error_t *
svn_client_blame3(const char *path_or_url,
                  const svn_opt_revision_t *peg_revision,
                  const svn_opt_revision_t *start,
                  const svn_opt_revision_t *end,
                  const svn_diff_file_options_t *diff_options,
                  svn_boolean_t ignore_mime_type,
                  svn_client_blame_receiver_t receiver,
                  void *receiver_baton,
                  svn_client_ctx_t *ctx,
                  apr_pool_t *pool);

/**
 * Similar to svn_client_blame3(), but with @a diff_options set to
 * default options as returned by svn_diff_file_options_parse() and
 * @a ignore_mime_type set to FALSE.
 *
 * @deprecated Provided for backwards compatibility with the 1.3 API.
 *
 * @since New in 1.2.
 */
SVN_DEPRECATED
svn_error_t *
svn_client_blame2(const char *path_or_url,
                  const svn_opt_revision_t *peg_revision,
                  const svn_opt_revision_t *start,
                  const svn_opt_revision_t *end,
                  svn_client_blame_receiver_t receiver,
                  void *receiver_baton,
                  svn_client_ctx_t *ctx,
                  apr_pool_t *pool);

/**
 * Similar to svn_client_blame2() except that @a peg_revision is always
 * the same as @a end.
 *
 * @deprecated Provided for backward compatibility with the 1.1 API.
 */
SVN_DEPRECATED
svn_error_t *
svn_client_blame(const char *path_or_url,
                 const svn_opt_revision_t *start,
                 const svn_opt_revision_t *end,
                 svn_client_blame_receiver_t receiver,
                 void *receiver_baton,
                 svn_client_ctx_t *ctx,
                 apr_pool_t *pool);

/** @} */

/**
 * @defgroup Diff Generate differences between paths.
 *
 * @{
 */

/**
 * Produce diff output which describes the delta between
 * @a path_or_url1/@a revision1 and @a path_or_url2/@a revision2.  Print
 * the output of the diff to @a outstream, and any errors to @a
 * errstream.  @a path_or_url1 and @a path_or_url2 can be either
 * working-copy paths or URLs.
 *
 * If @a relative_to_dir is not @c NULL, the original path and
 * modified path will have the @a relative_to_dir stripped from the
 * front of the respective paths.  If @a relative_to_dir is @c NULL,
 * paths will not be modified.  If @a relative_to_dir is not
 * @c NULL but @a relative_to_dir is not a parent path of the target,
 * an error is returned. Finally, if @a relative_to_dir is a URL, an
 * error will be returned.
 *
 * If either @a revision1 or @a revision2 has an `unspecified' or
 * unrecognized `kind', return #SVN_ERR_CLIENT_BAD_REVISION.
 *
 * @a path_or_url1 and @a path_or_url2 must both represent the same node
 * kind -- that is, if @a path_or_url1 is a directory, @a path_or_url2
 * must also be, and if @a path_or_url1 is a file, @a path_or_url2 must
 * also be.
 *
 * If @a depth is #svn_depth_infinity, diff fully recursively.
 * Else if it is #svn_depth_immediates, diff the named paths and
 * their file children (if any), and diff properties of
 * subdirectories, but do not descend further into the subdirectories.
 * Else if #svn_depth_files, behave as if for #svn_depth_immediates
 * except don't diff properties of subdirectories.  If
 * #svn_depth_empty, diff exactly the named paths but nothing
 * underneath them.
 *
 * Use @a ignore_ancestry to control whether or not items being
 * diffed will be checked for relatedness first.  Unrelated items
 * are typically transmitted to the editor as a deletion of one thing
 * and the addition of another, but if this flag is TRUE, unrelated
 * items will be diffed as if they were related.
 *
 * If @a no_diff_added is TRUE, then no diff output will be generated
 * on added files.
 *
 * If @a no_diff_deleted is TRUE, then no diff output will be
 * generated on deleted files.
 *
 * If @a show_copies_as_adds is TRUE, then copied files will not be diffed
 * against their copyfrom source, and will appear in the diff output
 * in their entirety, as if they were newly added.
 * ### BUGS: For a repos-repos diff, this is ignored. Instead, a file is
 *     diffed against its copyfrom source iff the file is the diff target
 *     and not if some parent directory is the diff target. For a repos-WC
 *     diff, this is ignored if the file is the diff target.
 *
 * If @a use_git_diff_format is TRUE, then the git's extended diff format
 * will be used.
 * ### Do we need to say more about the format? A reference perhaps?
 *
 * If @a ignore_properties is TRUE, do not show property differences.
 * If @a properties_only is TRUE, show only property changes.
 * The above two options are mutually exclusive. It is an error to set
 * both to TRUE.
 *
 * Generated headers are encoded using @a header_encoding.
 *
 * Diff output will not be generated for binary files, unless @a
 * ignore_content_type is TRUE, in which case diffs will be shown
 * regardless of the content types.
 *
 * @a diff_options (an array of <tt>const char *</tt>) is used to pass
 * additional command line options to the diff processes invoked to compare
 * files. @a diff_options is allowed to be @c NULL, in which case a value
 * for this option might still be obtained from the Subversion configuration
 * file via client context @a ctx.
 *
 * The authentication baton cached in @a ctx is used to communicate with
 * the repository.
 *
 * @a changelists is an array of <tt>const char *</tt> changelist
 * names, used as a restrictive filter on items whose differences are
 * reported; that is, don't generate diffs about any item unless
 * it's a member of one of those changelists.  If @a changelists is
 * empty (or altogether @c NULL), no changelist filtering occurs.
 *
 * @note Changelist filtering only applies to diffs in which at least
 * one side of the diff represents working copy data.
 *
 * @note @a header_encoding doesn't affect headers generated by external
 * diff programs.
 *
 * @note @a relative_to_dir doesn't affect the path index generated by
 * external diff programs.
 *
 * @since New in 1.8.
 */
svn_error_t *
svn_client_diff6(const apr_array_header_t *diff_options,
                 const char *path_or_url1,
                 const svn_opt_revision_t *revision1,
                 const char *path_or_url2,
                 const svn_opt_revision_t *revision2,
                 const char *relative_to_dir,
                 svn_depth_t depth,
                 svn_boolean_t ignore_ancestry,
                 svn_boolean_t no_diff_added,
                 svn_boolean_t no_diff_deleted,
                 svn_boolean_t show_copies_as_adds,
                 svn_boolean_t ignore_content_type,
                 svn_boolean_t ignore_properties,
                 svn_boolean_t properties_only,
                 svn_boolean_t use_git_diff_format,
                 const char *header_encoding,
                 svn_stream_t *outstream,
                 svn_stream_t *errstream,
                 const apr_array_header_t *changelists,
                 svn_client_ctx_t *ctx,
                 apr_pool_t *pool);

/** Similar to svn_client_diff6(), but with @a outfile and @a errfile,
 * instead of @a outstream and @a errstream, and with @a
 * no_diff_added, @a ignore_properties, and @a properties_only always
 * passed as @c FALSE (which means that additions and property changes
 * are always transmitted).
 *
 * @deprecated Provided for backward compatibility with the 1.7 API.
 * @since New in 1.7.
 */
SVN_DEPRECATED
svn_error_t *
svn_client_diff5(const apr_array_header_t *diff_options,
                 const char *path1,
                 const svn_opt_revision_t *revision1,
                 const char *path2,
                 const svn_opt_revision_t *revision2,
                 const char *relative_to_dir,
                 svn_depth_t depth,
                 svn_boolean_t ignore_ancestry,
                 svn_boolean_t no_diff_deleted,
                 svn_boolean_t show_copies_as_adds,
                 svn_boolean_t ignore_content_type,
                 svn_boolean_t use_git_diff_format,
                 const char *header_encoding,
                 apr_file_t *outfile,
                 apr_file_t *errfile,
                 const apr_array_header_t *changelists,
                 svn_client_ctx_t *ctx,
                 apr_pool_t *pool);

/**
 * Similar to svn_client_diff5(), but with @a show_copies_as_adds set to
 * @c FALSE and @a use_git_diff_format set to @c FALSE.
 *
 * @deprecated Provided for backward compatibility with the 1.6 API.
 * @since New in 1.5.
 */
SVN_DEPRECATED
svn_error_t *
svn_client_diff4(const apr_array_header_t *diff_options,
                 const char *path1,
                 const svn_opt_revision_t *revision1,
                 const char *path2,
                 const svn_opt_revision_t *revision2,
                 const char *relative_to_dir,
                 svn_depth_t depth,
                 svn_boolean_t ignore_ancestry,
                 svn_boolean_t no_diff_deleted,
                 svn_boolean_t ignore_content_type,
                 const char *header_encoding,
                 apr_file_t *outfile,
                 apr_file_t *errfile,
                 const apr_array_header_t *changelists,
                 svn_client_ctx_t *ctx,
                 apr_pool_t *pool);

/**
 * Similar to svn_client_diff4(), but with @a changelists passed as @c
 * NULL, and @a depth set according to @a recurse: if @a recurse is
 * TRUE, set @a depth to #svn_depth_infinity, if @a recurse is
 * FALSE, set @a depth to #svn_depth_empty.
 *
 * @deprecated Provided for backward compatibility with the 1.4 API.
 * @since New in 1.3.
 */
SVN_DEPRECATED
svn_error_t *
svn_client_diff3(const apr_array_header_t *diff_options,
                 const char *path1,
                 const svn_opt_revision_t *revision1,
                 const char *path2,
                 const svn_opt_revision_t *revision2,
                 svn_boolean_t recurse,
                 svn_boolean_t ignore_ancestry,
                 svn_boolean_t no_diff_deleted,
                 svn_boolean_t ignore_content_type,
                 const char *header_encoding,
                 apr_file_t *outfile,
                 apr_file_t *errfile,
                 svn_client_ctx_t *ctx,
                 apr_pool_t *pool);


/**
 * Similar to svn_client_diff3(), but with @a header_encoding set to
 * @c APR_LOCALE_CHARSET.
 *
 * @deprecated Provided for backward compatibility with the 1.2 API.
 * @since New in 1.2.
 */
SVN_DEPRECATED
svn_error_t *
svn_client_diff2(const apr_array_header_t *diff_options,
                 const char *path1,
                 const svn_opt_revision_t *revision1,
                 const char *path2,
                 const svn_opt_revision_t *revision2,
                 svn_boolean_t recurse,
                 svn_boolean_t ignore_ancestry,
                 svn_boolean_t no_diff_deleted,
                 svn_boolean_t ignore_content_type,
                 apr_file_t *outfile,
                 apr_file_t *errfile,
                 svn_client_ctx_t *ctx,
                 apr_pool_t *pool);

/**
 * Similar to svn_client_diff2(), but with @a ignore_content_type
 * always set to FALSE.
 *
 * @deprecated Provided for backward compatibility with the 1.1 API.
 */
SVN_DEPRECATED
svn_error_t *
svn_client_diff(const apr_array_header_t *diff_options,
                const char *path1,
                const svn_opt_revision_t *revision1,
                const char *path2,
                const svn_opt_revision_t *revision2,
                svn_boolean_t recurse,
                svn_boolean_t ignore_ancestry,
                svn_boolean_t no_diff_deleted,
                apr_file_t *outfile,
                apr_file_t *errfile,
                svn_client_ctx_t *ctx,
                apr_pool_t *pool);

/**
 * Produce diff output which describes the delta between the filesystem
 * object @a path_or_url in peg revision @a peg_revision, as it changed
 * between @a start_revision and @a end_revision.  @a path_or_url can
 * be either a working-copy path or URL.
 *
 * If @a peg_revision is #svn_opt_revision_unspecified, behave
 * identically to svn_client_diff6(), using @a path_or_url for both of that
 * function's @a path_or_url1 and @a path_or_url2 arguments.
 *
 * All other options are handled identically to svn_client_diff6().
 *
 * @since New in 1.8.
 */
svn_error_t *
svn_client_diff_peg6(const apr_array_header_t *diff_options,
                     const char *path_or_url,
                     const svn_opt_revision_t *peg_revision,
                     const svn_opt_revision_t *start_revision,
                     const svn_opt_revision_t *end_revision,
                     const char *relative_to_dir,
                     svn_depth_t depth,
                     svn_boolean_t ignore_ancestry,
                     svn_boolean_t no_diff_added,
                     svn_boolean_t no_diff_deleted,
                     svn_boolean_t show_copies_as_adds,
                     svn_boolean_t ignore_content_type,
                     svn_boolean_t ignore_properties,
                     svn_boolean_t properties_only,
                     svn_boolean_t use_git_diff_format,
                     const char *header_encoding,
                     svn_stream_t *outstream,
                     svn_stream_t *errstream,
                     const apr_array_header_t *changelists,
                     svn_client_ctx_t *ctx,
                     apr_pool_t *pool);

/** Similar to svn_client_diff6_peg6(), but with @a outfile and @a errfile,
 * instead of @a outstream and @a errstream, and with @a
 * no_diff_added, @a ignore_properties, and @a properties_only always
 * passed as @c FALSE (which means that additions and property changes
 * are always transmitted).
 *
 * @deprecated Provided for backward compatibility with the 1.7 API.
 * @since New in 1.7.
 */
SVN_DEPRECATED
svn_error_t *
svn_client_diff_peg5(const apr_array_header_t *diff_options,
                     const char *path,
                     const svn_opt_revision_t *peg_revision,
                     const svn_opt_revision_t *start_revision,
                     const svn_opt_revision_t *end_revision,
                     const char *relative_to_dir,
                     svn_depth_t depth,
                     svn_boolean_t ignore_ancestry,
                     svn_boolean_t no_diff_deleted,
                     svn_boolean_t show_copies_as_adds,
                     svn_boolean_t ignore_content_type,
                     svn_boolean_t use_git_diff_format,
                     const char *header_encoding,
                     apr_file_t *outfile,
                     apr_file_t *errfile,
                     const apr_array_header_t *changelists,
                     svn_client_ctx_t *ctx,
                     apr_pool_t *pool);

/**
 * Similar to svn_client_diff_peg5(), but with @a show_copies_as_adds set to
 * @c FALSE and @a use_git_diff_format set to @c FALSE.
 *
 * @since New in 1.5.
 * @deprecated Provided for backward compatibility with the 1.6 API.
 */
SVN_DEPRECATED
svn_error_t *
svn_client_diff_peg4(const apr_array_header_t *diff_options,
                     const char *path,
                     const svn_opt_revision_t *peg_revision,
                     const svn_opt_revision_t *start_revision,
                     const svn_opt_revision_t *end_revision,
                     const char *relative_to_dir,
                     svn_depth_t depth,
                     svn_boolean_t ignore_ancestry,
                     svn_boolean_t no_diff_deleted,
                     svn_boolean_t ignore_content_type,
                     const char *header_encoding,
                     apr_file_t *outfile,
                     apr_file_t *errfile,
                     const apr_array_header_t *changelists,
                     svn_client_ctx_t *ctx,
                     apr_pool_t *pool);

/**
 * Similar to svn_client_diff_peg4(), but with @a changelists passed
 * as @c NULL, and @a depth set according to @a recurse: if @a recurse
 * is TRUE, set @a depth to #svn_depth_infinity, if @a recurse is
 * FALSE, set @a depth to #svn_depth_files.
 *
 * @deprecated Provided for backward compatibility with the 1.4 API.
 * @since New in 1.3.
 */
SVN_DEPRECATED
svn_error_t *
svn_client_diff_peg3(const apr_array_header_t *diff_options,
                     const char *path,
                     const svn_opt_revision_t *peg_revision,
                     const svn_opt_revision_t *start_revision,
                     const svn_opt_revision_t *end_revision,
                     svn_boolean_t recurse,
                     svn_boolean_t ignore_ancestry,
                     svn_boolean_t no_diff_deleted,
                     svn_boolean_t ignore_content_type,
                     const char *header_encoding,
                     apr_file_t *outfile,
                     apr_file_t *errfile,
                     svn_client_ctx_t *ctx,
                     apr_pool_t *pool);

/**
 * Similar to svn_client_diff_peg3(), but with @a header_encoding set to
 * @c APR_LOCALE_CHARSET.
 *
 * @deprecated Provided for backward compatibility with the 1.2 API.
 * @since New in 1.2.
 */
SVN_DEPRECATED
svn_error_t *
svn_client_diff_peg2(const apr_array_header_t *diff_options,
                     const char *path,
                     const svn_opt_revision_t *peg_revision,
                     const svn_opt_revision_t *start_revision,
                     const svn_opt_revision_t *end_revision,
                     svn_boolean_t recurse,
                     svn_boolean_t ignore_ancestry,
                     svn_boolean_t no_diff_deleted,
                     svn_boolean_t ignore_content_type,
                     apr_file_t *outfile,
                     apr_file_t *errfile,
                     svn_client_ctx_t *ctx,
                     apr_pool_t *pool);

/**
 * Similar to svn_client_diff_peg2(), but with @a ignore_content_type
 * always set to FALSE.
 *
 * @since New in 1.1.
 * @deprecated Provided for backward compatibility with the 1.1 API.
 */
SVN_DEPRECATED
svn_error_t *
svn_client_diff_peg(const apr_array_header_t *diff_options,
                    const char *path,
                    const svn_opt_revision_t *peg_revision,
                    const svn_opt_revision_t *start_revision,
                    const svn_opt_revision_t *end_revision,
                    svn_boolean_t recurse,
                    svn_boolean_t ignore_ancestry,
                    svn_boolean_t no_diff_deleted,
                    apr_file_t *outfile,
                    apr_file_t *errfile,
                    svn_client_ctx_t *ctx,
                    apr_pool_t *pool);

/**
 * Produce a diff summary which lists the changed items between
 * @a path_or_url1/@a revision1 and @a path_or_url2/@a revision2 without
 * creating text deltas. @a path_or_url1 and @a path_or_url2 can be
 * either working-copy paths or URLs.
 *
 * The function may report false positives if @a ignore_ancestry is false,
 * since a file might have been modified between two revisions, but still
 * have the same contents.
 *
 * Calls @a summarize_func with @a summarize_baton for each difference
 * with a #svn_client_diff_summarize_t structure describing the difference.
 *
 * See svn_client_diff6() for a description of the other parameters.
 *
 * @since New in 1.5.
 */
svn_error_t *
svn_client_diff_summarize2(const char *path_or_url1,
                           const svn_opt_revision_t *revision1,
                           const char *path_or_url2,
                           const svn_opt_revision_t *revision2,
                           svn_depth_t depth,
                           svn_boolean_t ignore_ancestry,
                           const apr_array_header_t *changelists,
                           svn_client_diff_summarize_func_t summarize_func,
                           void *summarize_baton,
                           svn_client_ctx_t *ctx,
                           apr_pool_t *pool);

/**
 * Similar to svn_client_diff_summarize2(), but with @a changelists
 * passed as @c NULL, and @a depth set according to @a recurse: if @a
 * recurse is TRUE, set @a depth to #svn_depth_infinity, if @a
 * recurse is FALSE, set @a depth to #svn_depth_files.
 *
 * @deprecated Provided for backward compatibility with the 1.4 API.
 *
 * @since New in 1.4.
 */
SVN_DEPRECATED
svn_error_t *
svn_client_diff_summarize(const char *path1,
                          const svn_opt_revision_t *revision1,
                          const char *path2,
                          const svn_opt_revision_t *revision2,
                          svn_boolean_t recurse,
                          svn_boolean_t ignore_ancestry,
                          svn_client_diff_summarize_func_t summarize_func,
                          void *summarize_baton,
                          svn_client_ctx_t *ctx,
                          apr_pool_t *pool);

/**
 * Produce a diff summary which lists the changed items between the
 * filesystem object @a path_or_url in peg revision @a peg_revision, as it
 * changed between @a start_revision and @a end_revision. @a path_or_url can
 * be either a working-copy path or URL.
 *
 * If @a peg_revision is #svn_opt_revision_unspecified, behave
 * identically to svn_client_diff_summarize2(), using @a path_or_url for
 * both of that function's @a path_or_url1 and @a path_or_url2 arguments.
 *
 * The function may report false positives if @a ignore_ancestry is false,
 * as described in the documentation for svn_client_diff_summarize2().
 *
 * Call @a summarize_func with @a summarize_baton for each difference
 * with a #svn_client_diff_summarize_t structure describing the difference.
 *
 * See svn_client_diff_peg5() for a description of the other parameters.
 *
 * @since New in 1.5.
 */
svn_error_t *
svn_client_diff_summarize_peg2(const char *path_or_url,
                               const svn_opt_revision_t *peg_revision,
                               const svn_opt_revision_t *start_revision,
                               const svn_opt_revision_t *end_revision,
                               svn_depth_t depth,
                               svn_boolean_t ignore_ancestry,
                               const apr_array_header_t *changelists,
                               svn_client_diff_summarize_func_t summarize_func,
                               void *summarize_baton,
                               svn_client_ctx_t *ctx,
                               apr_pool_t *pool);

/**
 * Similar to svn_client_diff_summarize_peg2(), but with @a
 * changelists passed as @c NULL, and @a depth set according to @a
 * recurse: if @a recurse is TRUE, set @a depth to
 * #svn_depth_infinity, if @a recurse is FALSE, set @a depth to
 * #svn_depth_files.
 *
 * @deprecated Provided for backward compatibility with the 1.4 API.
 *
 * @since New in 1.4.
 */
SVN_DEPRECATED
svn_error_t *
svn_client_diff_summarize_peg(const char *path,
                              const svn_opt_revision_t *peg_revision,
                              const svn_opt_revision_t *start_revision,
                              const svn_opt_revision_t *end_revision,
                              svn_boolean_t recurse,
                              svn_boolean_t ignore_ancestry,
                              svn_client_diff_summarize_func_t summarize_func,
                              void *summarize_baton,
                              svn_client_ctx_t *ctx,
                              apr_pool_t *pool);

/** @} */

/**
 * @defgroup Merge Merge changes between branches.
 *
 * @{
 */

/** Get information about the state of merging between two branches.
 *
 * The source is specified by @a source_path_or_url at @a source_revision.
 * The target is specified by @a target_path_or_url at @a target_revision,
 * which refers to either a WC or a repository location.
 *
 * Set @a *needs_reintegration to true if an automatic merge from source
 * to target would be a reintegration merge: that is, if the last automatic
 * merge was in the opposite direction; or to false otherwise.
 *
 * Set @a *yca_url, @a *yca_rev, @a *base_url, @a *base_rev, @a *right_url,
 * @a *right_rev, @a *target_url, @a *target_rev to the repository locations
 * of, respectively: the youngest common ancestor of the branches, the base
 * chosen for 3-way merge, the right-hand side of the source diff, and the
 * target.
 *
 * Set @a repos_root_url to the URL of the repository root.  This is a
 * common prefix of all four URL outputs.
 *
 * Allocate the results in @a result_pool.  Any of the output pointers may
 * be NULL if not wanted.
 *
 * @since New in 1.8.
 */
svn_error_t *
svn_client_get_merging_summary(svn_boolean_t *needs_reintegration,
                               const char **yca_url, svn_revnum_t *yca_rev,
                               const char **base_url, svn_revnum_t *base_rev,
                               const char **right_url, svn_revnum_t *right_rev,
                               const char **target_url, svn_revnum_t *target_rev,
                               const char **repos_root_url,
                               const char *source_path_or_url,
                               const svn_opt_revision_t *source_revision,
                               const char *target_path_or_url,
                               const svn_opt_revision_t *target_revision,
                               svn_client_ctx_t *ctx,
                               apr_pool_t *result_pool,
                               apr_pool_t *scratch_pool);


/** Merge changes from @a source1/@a revision1 to @a source2/@a revision2 into
 * the working-copy path @a target_wcpath.
 *
 * @a source1 and @a source2 are either URLs that refer to entries in the
 * repository, or paths to entries in the working copy.
 *
 * By "merging", we mean:  apply file differences using
 * svn_wc_merge(), and schedule additions & deletions when appropriate.
 *
 * @a source1 and @a source2 must both represent the same node kind -- that
 * is, if @a source1 is a directory, @a source2 must also be, and if @a source1
 * is a file, @a source2 must also be.
 *
 * If either @a revision1 or @a revision2 has an `unspecified' or
 * unrecognized `kind', return #SVN_ERR_CLIENT_BAD_REVISION.
 *
 * If @a depth is #svn_depth_infinity, merge fully recursively.
 * Else if #svn_depth_immediates, merge changes at most to files
 * that are immediate children of @a target_wcpath and to directory
 * properties of @a target_wcpath and its immediate subdirectory children.
 * Else if #svn_depth_files, merge at most to immediate file
 * children of @a target_wcpath and to @a target_wcpath itself.
 * Else if #svn_depth_empty, apply changes only to @a target_wcpath
 * (i.e., directory property changes only)
 *
 * If @a depth is #svn_depth_unknown, use the depth of @a target_wcpath.
 *
 * If @a ignore_mergeinfo is true, disable merge tracking, by treating the
 * two sources as unrelated even if they actually have a common ancestor.
 *
 * If @a diff_ignore_ancestry is true, diff unrelated nodes as if related:
 * that is, diff the 'left' and 'right' versions of a node as if they were
 * related (if they are the same kind) even if they are not related.
 * Otherwise, diff unrelated items as a deletion of one thing and the
 * addition of another.
 *
 * If @a force_delete is false and the merge involves deleting a file whose
 * content differs from the source-left version, or a locally modified
 * directory, or an unversioned item, then the operation will fail.  If
 * @a force_delete is true then all such items will be deleted.
 *
 * @a merge_options (an array of <tt>const char *</tt>), if non-NULL,
 * is used to pass additional command line arguments to the merge
 * processes (internal or external).  @see
 * svn_diff_file_options_parse().
 *
 * If @a ctx->notify_func2 is non-NULL, then call @a ctx->notify_func2 with @a
 * ctx->notify_baton2 once for each merged target, passing the target's local
 * path.
 *
 * If @a record_only is TRUE, the merge is performed, but is limited only to
 * mergeinfo property changes on existing paths in @a target_wcpath.
 *
 * If @a dry_run is TRUE, the merge is carried out, and full notification
 * feedback is provided, but the working copy is not modified.
 *
 * If allow_mixed_rev is @c FALSE, and @a merge_target is a mixed-revision
 * working copy, raise @c SVN_ERR_CLIENT_MERGE_UPDATE_REQUIRED.
 * Because users rarely intend to merge into mixed-revision working copies,
 * it is recommended to set this parameter to FALSE by default unless the
 * user has explicitly requested a merge into a mixed-revision working copy.
 *
 * The authentication baton cached in @a ctx is used to communicate with the
 * repository.
 *
 * @since New in 1.8.
 */
svn_error_t *
svn_client_merge5(const char *source1,
                  const svn_opt_revision_t *revision1,
                  const char *source2,
                  const svn_opt_revision_t *revision2,
                  const char *target_wcpath,
                  svn_depth_t depth,
                  svn_boolean_t ignore_mergeinfo,
                  svn_boolean_t diff_ignore_ancestry,
                  svn_boolean_t force_delete,
                  svn_boolean_t record_only,
                  svn_boolean_t dry_run,
                  svn_boolean_t allow_mixed_rev,
                  const apr_array_header_t *merge_options,
                  svn_client_ctx_t *ctx,
                  apr_pool_t *pool);

/**
 * Similar to svn_client_merge5(), but the single @a ignore_ancestry
 * parameter maps to both @c ignore_mergeinfo and @c diff_ignore_ancestry.
 *
 * @deprecated Provided for backward compatibility with the 1.7 API.
 * @since New in 1.7.
 */
SVN_DEPRECATED
svn_error_t *
svn_client_merge4(const char *source1,
                  const svn_opt_revision_t *revision1,
                  const char *source2,
                  const svn_opt_revision_t *revision2,
                  const char *target_wcpath,
                  svn_depth_t depth,
                  svn_boolean_t ignore_ancestry,
                  svn_boolean_t force_delete,
                  svn_boolean_t record_only,
                  svn_boolean_t dry_run,
                  svn_boolean_t allow_mixed_rev,
                  const apr_array_header_t *merge_options,
                  svn_client_ctx_t *ctx,
                  apr_pool_t *pool);

/**
 * Similar to svn_client_merge4(), but with @a allow_mixed_rev set to
 * @c TRUE.  The @a force parameter maps to the @c force_delete parameter
 * of svn_client_merge4().
 *
 * @deprecated Provided for backward compatibility with the 1.6 API.
 *
 * @since New in 1.5.
 */
SVN_DEPRECATED
svn_error_t *
svn_client_merge3(const char *source1,
                  const svn_opt_revision_t *revision1,
                  const char *source2,
                  const svn_opt_revision_t *revision2,
                  const char *target_wcpath,
                  svn_depth_t depth,
                  svn_boolean_t ignore_ancestry,
                  svn_boolean_t force,
                  svn_boolean_t record_only,
                  svn_boolean_t dry_run,
                  const apr_array_header_t *merge_options,
                  svn_client_ctx_t *ctx,
                  apr_pool_t *pool);

/**
 * Similar to svn_client_merge3(), but with @a record_only set to @c
 * FALSE, and @a depth set according to @a recurse: if @a recurse is
 * TRUE, set @a depth to #svn_depth_infinity, if @a recurse is
 * FALSE, set @a depth to #svn_depth_files.
 *
 * @deprecated Provided for backward compatibility with the 1.4 API.
 *
 * @since New in 1.4.
 */
SVN_DEPRECATED
svn_error_t *
svn_client_merge2(const char *source1,
                  const svn_opt_revision_t *revision1,
                  const char *source2,
                  const svn_opt_revision_t *revision2,
                  const char *target_wcpath,
                  svn_boolean_t recurse,
                  svn_boolean_t ignore_ancestry,
                  svn_boolean_t force,
                  svn_boolean_t dry_run,
                  const apr_array_header_t *merge_options,
                  svn_client_ctx_t *ctx,
                  apr_pool_t *pool);


/**
 * Similar to svn_client_merge2(), but with @a merge_options set to NULL.
 *
 * @deprecated Provided for backwards compatibility with the 1.3 API.
 */
SVN_DEPRECATED
svn_error_t *
svn_client_merge(const char *source1,
                 const svn_opt_revision_t *revision1,
                 const char *source2,
                 const svn_opt_revision_t *revision2,
                 const char *target_wcpath,
                 svn_boolean_t recurse,
                 svn_boolean_t ignore_ancestry,
                 svn_boolean_t force,
                 svn_boolean_t dry_run,
                 svn_client_ctx_t *ctx,
                 apr_pool_t *pool);


/**
 * Perform a reintegration merge of @a source_path_or_url at @a source_peg_revision
 * into @a target_wcpath.
 * @a target_wcpath must be a single-revision, #svn_depth_infinity,
 * pristine, unswitched working copy -- in other words, it must
 * reflect a single revision tree, the "target".  The mergeinfo on @a
 * source_path_or_url must reflect that all of the target has been merged into it.
 * Then this behaves like a merge with svn_client_merge5() from the
 * target's URL to the source.
 *
 * All other options are handled identically to svn_client_merge5().
 * The depth of the merge is always #svn_depth_infinity.
 *
 * @since New in 1.5.
 * @deprecated Provided for backwards compatibility with the 1.7 API.
 */
SVN_DEPRECATED
svn_error_t *
svn_client_merge_reintegrate(const char *source_path_or_url,
                             const svn_opt_revision_t *source_peg_revision,
                             const char *target_wcpath,
                             svn_boolean_t dry_run,
                             const apr_array_header_t *merge_options,
                             svn_client_ctx_t *ctx,
                             apr_pool_t *pool);

/**
 * Merge changes from the source branch identified by
 * @a source_path_or_url in peg revision @a source_peg_revision,
 * into the target branch working copy at @a target_wcpath.
 *
 * If @a ranges_to_merge is NULL then perform an automatic merge of
 * all the eligible changes up to @a source_peg_revision.  If the merge
 * required is a reintegrate merge, then return an error if the WC has
 * mixed revisions, local modifications and/or switched subtrees; if
 * the merge is determined to be of the non-reintegrate kind, then
 * return an error if @a allow_mixed_rev is false and the WC contains
 * mixed revisions.
 *
 * If @a ranges_to_merge is not NULL then merge the changes specified
 * by the revision ranges in @a ranges_to_merge, or, when honouring
 * mergeinfo, only the eligible parts of those revision ranges.
 * @a ranges_to_merge is an array of <tt>svn_opt_revision_range_t
 * *</tt> ranges.  These ranges may describe additive and/or
 * subtractive merge ranges, they may overlap fully or partially,
 * and/or they may partially or fully negate each other.  This
 * rangelist is not required to be sorted.  If any revision in the
 * list of provided ranges has an `unspecified' or unrecognized
 * `kind', return #SVN_ERR_CLIENT_BAD_REVISION.
 *
 * If @a ranges_to_merge is an empty array, then do nothing.
 *
 * All other options are handled identically to svn_client_merge5().
 *
 * @since New in 1.8.
 */
svn_error_t *
svn_client_merge_peg5(const char *source_path_or_url,
                      const apr_array_header_t *ranges_to_merge,
                      const svn_opt_revision_t *source_peg_revision,
                      const char *target_wcpath,
                      svn_depth_t depth,
                      svn_boolean_t ignore_mergeinfo,
                      svn_boolean_t diff_ignore_ancestry,
                      svn_boolean_t force_delete,
                      svn_boolean_t record_only,
                      svn_boolean_t dry_run,
                      svn_boolean_t allow_mixed_rev,
                      const apr_array_header_t *merge_options,
                      svn_client_ctx_t *ctx,
                      apr_pool_t *pool);

/**
 * Similar to svn_client_merge_peg5(), but automatic merge is not available
 * (@a ranges_to_merge must not be NULL), and the single @a ignore_ancestry
 * parameter maps to both @c ignore_mergeinfo and @c diff_ignore_ancestry.
 *
 * @deprecated Provided for backward compatibility with the 1.7 API.
 * @since New in 1.7.
 */
SVN_DEPRECATED
svn_error_t *
svn_client_merge_peg4(const char *source_path_or_url,
                      const apr_array_header_t *ranges_to_merge,
                      const svn_opt_revision_t *source_peg_revision,
                      const char *target_wcpath,
                      svn_depth_t depth,
                      svn_boolean_t ignore_ancestry,
                      svn_boolean_t force_delete,
                      svn_boolean_t record_only,
                      svn_boolean_t dry_run,
                      svn_boolean_t allow_mixed_rev,
                      const apr_array_header_t *merge_options,
                      svn_client_ctx_t *ctx,
                      apr_pool_t *pool);

/**
 * Similar to svn_client_merge_peg4(), but with @a allow_mixed_rev set to
 * @c TRUE.  The @a force parameter maps to the @c force_delete parameter
 * of svn_client_merge_peg4().
 *
 * @deprecated Provided for backward compatibility with the 1.6 API.
 *
 * @since New in 1.5.
 */
SVN_DEPRECATED
svn_error_t *
svn_client_merge_peg3(const char *source,
                      const apr_array_header_t *ranges_to_merge,
                      const svn_opt_revision_t *peg_revision,
                      const char *target_wcpath,
                      svn_depth_t depth,
                      svn_boolean_t ignore_ancestry,
                      svn_boolean_t force,
                      svn_boolean_t record_only,
                      svn_boolean_t dry_run,
                      const apr_array_header_t *merge_options,
                      svn_client_ctx_t *ctx,
                      apr_pool_t *pool);

/**
 * Similar to svn_client_merge_peg3(), but with @a record_only set to
 * @c FALSE, and @a depth set according to @a recurse: if @a recurse
 * is TRUE, set @a depth to #svn_depth_infinity, if @a recurse is
 * FALSE, set @a depth to #svn_depth_files.
 *
 * @deprecated Provided for backwards compatibility with the 1.4 API.
 *
 * @since New in 1.4.
 */
SVN_DEPRECATED
svn_error_t *
svn_client_merge_peg2(const char *source,
                      const svn_opt_revision_t *revision1,
                      const svn_opt_revision_t *revision2,
                      const svn_opt_revision_t *peg_revision,
                      const char *target_wcpath,
                      svn_boolean_t recurse,
                      svn_boolean_t ignore_ancestry,
                      svn_boolean_t force,
                      svn_boolean_t dry_run,
                      const apr_array_header_t *merge_options,
                      svn_client_ctx_t *ctx,
                      apr_pool_t *pool);

/**
 * Similar to svn_client_merge_peg2(), but with @a merge_options set to
 * NULL.
 *
 * @deprecated Provided for backwards compatibility with the 1.3 API.
 *
 * @since New in 1.1.
 */
SVN_DEPRECATED
svn_error_t *
svn_client_merge_peg(const char *source,
                     const svn_opt_revision_t *revision1,
                     const svn_opt_revision_t *revision2,
                     const svn_opt_revision_t *peg_revision,
                     const char *target_wcpath,
                     svn_boolean_t recurse,
                     svn_boolean_t ignore_ancestry,
                     svn_boolean_t force,
                     svn_boolean_t dry_run,
                     svn_client_ctx_t *ctx,
                     apr_pool_t *pool);


/** Set @a suggestions to an ordered array of @c const char *
 * potential merge sources (expressed as full repository URLs) for @a
 * path_or_url at @a peg_revision.  @a path_or_url is a working copy
 * path or repository URL.  @a ctx is a context used for
 * authentication in the repository case.  Use @a pool for all
 * allocations.
 *
 * @since New in 1.5.
 */
svn_error_t *
svn_client_suggest_merge_sources(apr_array_header_t **suggestions,
                                 const char *path_or_url,
                                 const svn_opt_revision_t *peg_revision,
                                 svn_client_ctx_t *ctx,
                                 apr_pool_t *pool);


/**
 * Get the mergeinfo for a single target node (ignoring any subtrees).
 *
 * Set @a *mergeinfo to a hash mapping <tt>const char *</tt> merge source
 * URLs to <tt>svn_rangelist_t *</tt> rangelists describing the ranges which
 * have been merged into @a path_or_url as of @a peg_revision, per
 * @a path_or_url's explicit mergeinfo or inherited mergeinfo if no
 * explicit mergeinfo if found.  If no explicit or inherited mergeinfo
 * is found, then set @a *mergeinfo to NULL.
 *
 * Use @a pool for all necessary allocations.
 *
 * If the server doesn't support retrieval of mergeinfo (which will
 * never happen for file:// URLs), return an
 * #SVN_ERR_UNSUPPORTED_FEATURE error.
 *
 * @note Unlike most APIs which deal with mergeinfo, this one returns
 * data where the keys of the hash are absolute repository URLs rather
 * than repository filesystem paths.
 *
 * @since New in 1.5.
 */
svn_error_t *
svn_client_mergeinfo_get_merged(apr_hash_t **mergeinfo,
                                const char *path_or_url,
                                const svn_opt_revision_t *peg_revision,
                                svn_client_ctx_t *ctx,
                                apr_pool_t *pool);


/**
 * Describe the revisions that either have or have not been merged from
 * one source branch (or subtree) into another.
 *
 * If @a finding_merged is TRUE, then drive log entry callbacks
 * @a receiver / @a receiver_baton with the revisions merged from
 * @a source_path_or_url (as of @a source_peg_revision) into
 * @a target_path_or_url (as of @a target_peg_revision).  If @a
 * finding_merged is FALSE then find the revisions eligible for merging.
 *
 * If both @a source_start_revision and @a source_end_revision are
 * unspecified (that is, of kind @c svn_opt_revision_unspecified),
 * @a receiver will be called the requested revisions from 0 to
 * @a source_peg_revision and in that order (that is, oldest to
 * youngest).  Otherwise, both @a source_start_revision and
 * @a source_end_revision must be specified, which has two effects:
 *
 *   - @a receiver will be called only with revisions which fall
 *     within range of @a source_start_revision to
 *     @a source_end_revision, inclusive, and
 *
 *   - those revisions will be ordered in the same "direction" as the
 *     walk from @a source_start_revision to @a source_end_revision.
 *     (If @a source_start_revision is the younger of the two, @a
 *     receiver will be called with revisions in youngest-to-oldest
 *     order; otherwise, the reverse occurs.)
 *
 * If @a depth is #svn_depth_empty consider only the explicit or
 * inherited mergeinfo on @a target_path_or_url when calculating merged
 * revisions from @a source_path_or_url.  If @a depth is #svn_depth_infinity
 * then also consider the explicit subtree mergeinfo under @a
 * target_path_or_url.
 * If a depth other than #svn_depth_empty or #svn_depth_infinity is
 * requested then return a #SVN_ERR_UNSUPPORTED_FEATURE error.
 *
 * @a discover_changed_paths and @a revprops are the same as for
 * svn_client_log5().  Use @a scratch_pool for all temporary allocations.
 *
 * @a ctx is a context used for authentication.
 *
 * If the server doesn't support retrieval of mergeinfo, return an
 * #SVN_ERR_UNSUPPORTED_FEATURE error.
 *
 * @since New in 1.8.
 */
svn_error_t *
svn_client_mergeinfo_log2(svn_boolean_t finding_merged,
                          const char *target_path_or_url,
                          const svn_opt_revision_t *target_peg_revision,
                          const char *source_path_or_url,
                          const svn_opt_revision_t *source_peg_revision,
                          const svn_opt_revision_t *source_start_revision,
                          const svn_opt_revision_t *source_end_revision,
                          svn_log_entry_receiver_t receiver,
                          void *receiver_baton,
                          svn_boolean_t discover_changed_paths,
                          svn_depth_t depth,
                          const apr_array_header_t *revprops,
                          svn_client_ctx_t *ctx,
                          apr_pool_t *scratch_pool);

/**
 * Similar to svn_client_mergeinfo_log2(), but with @a source_start_revision
 * and @a source_end_revision always of kind @c svn_opt_revision_unspecified;
 *
 * @deprecated Provided for backwards compatibility with the 1.7 API.
 * @since New in 1.7.
 */
SVN_DEPRECATED
svn_error_t *
svn_client_mergeinfo_log(svn_boolean_t finding_merged,
                         const char *target_path_or_url,
                         const svn_opt_revision_t *target_peg_revision,
                         const char *source_path_or_url,
                         const svn_opt_revision_t *source_peg_revision,
                         svn_log_entry_receiver_t receiver,
                         void *receiver_baton,
                         svn_boolean_t discover_changed_paths,
                         svn_depth_t depth,
                         const apr_array_header_t *revprops,
                         svn_client_ctx_t *ctx,
                         apr_pool_t *scratch_pool);

/**
 * Similar to svn_client_mergeinfo_log(), but finds only merged revisions
 * and always operates at @a depth #svn_depth_empty.
 *
 * @deprecated Provided for backwards compatibility with the 1.6 API. Use
 * svn_client_mergeinfo_log() instead.
 * @since New in 1.5.
 */
SVN_DEPRECATED
svn_error_t *
svn_client_mergeinfo_log_merged(const char *path_or_url,
                                const svn_opt_revision_t *peg_revision,
                                const char *merge_source_path_or_url,
                                const svn_opt_revision_t *src_peg_revision,
                                svn_log_entry_receiver_t receiver,
                                void *receiver_baton,
                                svn_boolean_t discover_changed_paths,
                                const apr_array_header_t *revprops,
                                svn_client_ctx_t *ctx,
                                apr_pool_t *pool);

/**
 * Similar to svn_client_mergeinfo_log(), but finds only eligible revisions
 * and always operates at @a depth #svn_depth_empty.
 *
 * @deprecated Provided for backwards compatibility with the 1.6 API. Use
 * svn_client_mergeinfo_log() instead.
 * @since New in 1.5.
 */
SVN_DEPRECATED
svn_error_t *
svn_client_mergeinfo_log_eligible(const char *path_or_url,
                                  const svn_opt_revision_t *peg_revision,
                                  const char *merge_source_path_or_url,
                                  const svn_opt_revision_t *src_peg_revision,
                                  svn_log_entry_receiver_t receiver,
                                  void *receiver_baton,
                                  svn_boolean_t discover_changed_paths,
                                  const apr_array_header_t *revprops,
                                  svn_client_ctx_t *ctx,
                                  apr_pool_t *pool);

/** @} */

/**
 * @defgroup Cleanup Cleanup an abnormally terminated working copy.
 *
 * @{
 */

/** Recursively cleanup a working copy directory @a dir, finishing any
 * incomplete operations, removing lockfiles, etc.
 *
 * If @a include_externals is @c TRUE, recurse into externals and clean
 * them up as well.
 *
 * If @a remove_unversioned_items is @c TRUE, remove unversioned items
 * in @a dir after successfull working copy cleanup.
 * If @a remove_ignored_items is @c TRUE, remove ignored unversioned items
 * in @a dir after successfull working copy cleanup.
 *
 * When asked to remove unversioned or ignored items, and the working copy
 * is already locked via a different client or WC context than @a ctx, return
 * #SVN_ERR_WC_LOCKED. This prevents accidental working copy corruption in
 * case users run the cleanup operation to remove unversioned items while
 * another client is performing some other operation on the working copy.
 *
 * If @a ctx->cancel_func is non-NULL, invoke it with @a
 * ctx->cancel_baton at various points during the operation.  If it
 * returns an error (typically #SVN_ERR_CANCELLED), return that error
 * immediately.
 *
 * Use @a scratch_pool for any temporary allocations.
 *
 * @since New in 1.9.
 */
svn_error_t *
svn_client_cleanup2(const char *dir,
                    svn_boolean_t include_externals,
                    svn_boolean_t remove_unversioned_items,
                    svn_boolean_t remove_ignored_items,
                    svn_client_ctx_t *ctx,
                    apr_pool_t *scratch_pool);

/* Like svn_client_cleanup2(), but no support for removing unversioned items
 * and cleaning up externals.
 *
 * @deprecated Provided for limited backwards compatibility with the 1.8 API.
 */
svn_error_t *
svn_client_cleanup(const char *dir,
                   svn_client_ctx_t *ctx,
                   apr_pool_t *scratch_pool);


/** @} */

/**
 * @defgroup Upgrade Upgrade a working copy.
 *
 * @{
 */

/** Recursively upgrade a working copy from any older format to the current
 * WC metadata storage format.  @a wcroot_dir is the path to the WC root.
 *
 * Use @a scratch_pool for any temporary allocations.
 *
 * @since New in 1.7.
 */
svn_error_t *
svn_client_upgrade(const char *wcroot_dir,
                   svn_client_ctx_t *ctx,
                   apr_pool_t *scratch_pool);


/** @} */

/**
 * @defgroup Relocate Switch a working copy to a different repository.
 *
 * @{
 */

/**
 * Recursively modify a working copy rooted at @a wcroot_dir, changing
 * any repository URLs that begin with @a from_prefix to begin with @a
 * to_prefix instead.
 *
 * @param wcroot_dir Working copy root directory
 * @param from_prefix Original URL
 * @param to_prefix New URL
 * @param ignore_externals If not set, recurse into external working
 *        copies after relocating the primary working copy
 * @param ctx svn_client_ctx_t
 * @param pool The pool from which to perform memory allocations
 *
 * @since New in 1.7
 */
svn_error_t *
svn_client_relocate2(const char *wcroot_dir,
                     const char *from_prefix,
                     const char *to_prefix,
                     svn_boolean_t ignore_externals,
                     svn_client_ctx_t *ctx,
                     apr_pool_t *pool);

/**
 * Similar to svn_client_relocate2(), but with @a ignore_externals
 * always TRUE.
 *
 * @note As of the 1.7 API, @a dir is required to be a working copy
 * root directory, and @a recurse is required to be TRUE.
 *
 * @deprecated Provided for limited backwards compatibility with the
 * 1.6 API.
 */
SVN_DEPRECATED
svn_error_t *
svn_client_relocate(const char *dir,
                    const char *from_prefix,
                    const char *to_prefix,
                    svn_boolean_t recurse,
                    svn_client_ctx_t *ctx,
                    apr_pool_t *pool);

/** @} */

/**
 * @defgroup Revert Remove local changes in a repository.
 *
 * @{
 */

/**
 * Restore the pristine version of working copy @a paths,
 * effectively undoing any local mods.  For each path in @a paths,
 * revert it if it is a file.  Else if it is a directory, revert
 * according to @a depth:
 *
 * @a paths is an array of (const char *) local WC paths.
 *
 * If @a depth is #svn_depth_empty, revert just the properties on
 * the directory; else if #svn_depth_files, revert the properties
 * and any files immediately under the directory; else if
 * #svn_depth_immediates, revert all of the preceding plus
 * properties on immediate subdirectories; else if #svn_depth_infinity,
 * revert path and everything under it fully recursively.
 *
 * @a changelists is an array of <tt>const char *</tt> changelist
 * names, used as a restrictive filter on items reverted; that is,
 * don't revert any item unless it's a member of one of those
 * changelists.  If @a changelists is empty (or altogether @c NULL),
 * no changelist filtering occurs.
 *
 * If @a ctx->notify_func2 is non-NULL, then for each item reverted,
 * call @a ctx->notify_func2 with @a ctx->notify_baton2 and the path of
 * the reverted item.
 *
 * If an item specified for reversion is not under version control,
 * then do not error, just invoke @a ctx->notify_func2 with @a
 * ctx->notify_baton2, using notification code #svn_wc_notify_skip.
 *
 * @since New in 1.5.
 */
svn_error_t *
svn_client_revert2(const apr_array_header_t *paths,
                   svn_depth_t depth,
                   const apr_array_header_t *changelists,
                   svn_client_ctx_t *ctx,
                   apr_pool_t *pool);


/**
 * Similar to svn_client_revert2(), but with @a changelists passed as
 * @c NULL, and @a depth set according to @a recurse: if @a recurse is
 * TRUE, @a depth is #svn_depth_infinity, else if @a recurse is
 * FALSE, @a depth is #svn_depth_empty.
 *
 * @note Most APIs map @a recurse==FALSE to @a depth==svn_depth_files;
 * revert is deliberately different.
 *
 * @deprecated Provided for backwards compatibility with the 1.0 API.
 */
SVN_DEPRECATED
svn_error_t *
svn_client_revert(const apr_array_header_t *paths,
                  svn_boolean_t recursive,
                  svn_client_ctx_t *ctx,
                  apr_pool_t *pool);


/** @} */

/**
 * @defgroup Resolved Mark conflicted paths as resolved.
 *
 * @{
 */

/**
 * Similar to svn_client_resolve(), but without automatic conflict
 * resolution support.
 *
 * @deprecated Provided for backward compatibility with the 1.4 API.
 * Use svn_client_resolve() with @a conflict_choice == @c
 * svn_wc_conflict_choose_merged instead.
 */
SVN_DEPRECATED
svn_error_t *
svn_client_resolved(const char *path,
                    svn_boolean_t recursive,
                    svn_client_ctx_t *ctx,
                    apr_pool_t *pool);

/** Perform automatic conflict resolution on a working copy @a path.
 *
 * If @a conflict_choice is
 *
 *   - #svn_wc_conflict_choose_base:
 *     resolve the conflict with the old file contents
 *
 *   - #svn_wc_conflict_choose_mine_full:
 *     use the original working contents
 *
 *   - #svn_wc_conflict_choose_theirs_full:
 *     use the new contents
 *
 *   - #svn_wc_conflict_choose_merged:
 *     don't change the contents at all, just remove the conflict
 *     status, which is the pre-1.5 behavior.
 *
 *   - #svn_wc_conflict_choose_theirs_conflict
 *     ###...
 *
 *   - #svn_wc_conflict_choose_mine_conflict
 *     ###...
 *
 *   - svn_wc_conflict_choose_unspecified
 *     invoke @a ctx->conflict_func2 with @a ctx->conflict_baton2 to obtain
 *     a resolution decision for each conflict.  This can be used to
 *     implement interactive conflict resolution.
 *
 * #svn_wc_conflict_choose_theirs_conflict and
 * #svn_wc_conflict_choose_mine_conflict are not legal for binary
 * files or properties.
 *
 * If @a path is not in a state of conflict to begin with, do nothing.
 * If @a path's conflict state is removed and @a ctx->notify_func2 is non-NULL,
 * call @a ctx->notify_func2 with @a ctx->notify_baton2 and @a path.
 * ### with what notification parameters?
 *
 * If @a depth is #svn_depth_empty, act only on @a path; if
 * #svn_depth_files, resolve @a path and its conflicted file
 * children (if any); if #svn_depth_immediates, resolve @a path and
 * all its immediate conflicted children (both files and directories,
 * if any); if #svn_depth_infinity, resolve @a path and every
 * conflicted file or directory anywhere beneath it.
 *
 * Note that this operation will try to lock the parent directory of
 * @a path in order to be able to resolve tree-conflicts on @a path.
 *
 * @since New in 1.5.
 */
svn_error_t *
svn_client_resolve(const char *path,
                   svn_depth_t depth,
                   svn_wc_conflict_choice_t conflict_choice,
                   svn_client_ctx_t *ctx,
                   apr_pool_t *pool);


/** @} */

/**
 * @defgroup Copy Copy paths in the working copy and repository.
 *
 * @{
 */

/**
 * A structure which describes the source of a copy operation--its path,
 * revision, and peg revision.
 *
 * @since New in 1.5.
 */
typedef struct svn_client_copy_source_t
{
    /** The source path or URL. */
    const char *path;

    /** The source operational revision. */
    const svn_opt_revision_t *revision;

    /** The source peg revision. */
    const svn_opt_revision_t *peg_revision;
} svn_client_copy_source_t;

/** Copy each source in @a sources to @a dst_path.
 *
 * If multiple @a sources are given, @a dst_path must be a directory,
 * and @a sources will be copied as children of @a dst_path.
 *
 * @a sources is an array of <tt>svn_client_copy_source_t *</tt> elements,
 * either all referring to local WC items or all referring to versioned
 * items in the repository.
 *
 * If @a sources has only one item, attempt to copy it to @a dst_path.  If
 * @a copy_as_child is TRUE and @a dst_path already exists, attempt to copy the
 * item as a child of @a dst_path.  If @a copy_as_child is FALSE and
 * @a dst_path already exists, fail with #SVN_ERR_ENTRY_EXISTS if @a dst_path
 * is a working copy path and #SVN_ERR_FS_ALREADY_EXISTS if @a dst_path is a
 * URL.
 *
 * If @a sources has multiple items, and @a copy_as_child is TRUE, all
 * @a sources are copied as children of @a dst_path.  If any child of
 * @a dst_path already exists with the same name any item in @a sources,
 * fail with #SVN_ERR_ENTRY_EXISTS if @a dst_path is a working copy path and
 * #SVN_ERR_FS_ALREADY_EXISTS if @a dst_path is a URL.
 *
 * If @a sources has multiple items, and @a copy_as_child is FALSE, fail
 * with #SVN_ERR_CLIENT_MULTIPLE_SOURCES_DISALLOWED.
 *
 * If @a dst_path is a URL, use the authentication baton
 * in @a ctx and @a ctx->log_msg_func3/@a ctx->log_msg_baton3 to immediately
 * attempt to commit the copy action in the repository.
 *
 * If @a dst_path is not a URL, then this is just a variant of
 * svn_client_add(), where the @a sources are scheduled for addition
 * as copies.  No changes will happen to the repository until a commit occurs.
 * This scheduling can be removed with svn_client_revert2().
 *
 * If @a make_parents is TRUE, create any non-existent parent directories
 * also.  Otherwise the parent of @a dst_path must already exist.
 *
 * If @a ignore_externals is set, don't process externals definitions
 * as part of this operation.
 *
 * If non-NULL, @a revprop_table is a hash table holding additional,
 * custom revision properties (<tt>const char *</tt> names mapped to
 * <tt>svn_string_t *</tt> values) to be set on the new revision in
 * the event that this is a committing operation.  This table cannot
 * contain any standard Subversion properties.
 *
 * @a ctx->log_msg_func3/@a ctx->log_msg_baton3 are a callback/baton combo
 * that this function can use to query for a commit log message when one is
 * needed.
 *
 * If @a ctx->notify_func2 is non-NULL, invoke it with @a ctx->notify_baton2
 * for each item added at the new location, passing the new, relative path of
 * the added item.
 *
 * If @a commit_callback is non-NULL, then for each successful commit, call
 * @a commit_callback with @a commit_baton and a #svn_commit_info_t for
 * the commit.
 *
 * @since New in 1.7.
 */
svn_error_t *
svn_client_copy6(const apr_array_header_t *sources,
                 const char *dst_path,
                 svn_boolean_t copy_as_child,
                 svn_boolean_t make_parents,
                 svn_boolean_t ignore_externals,
                 const apr_hash_t *revprop_table,
                 svn_commit_callback2_t commit_callback,
                 void *commit_baton,
                 svn_client_ctx_t *ctx,
                 apr_pool_t *pool);

/**
 * Similar to svn_client_copy6(), but returns the commit info in
 * @a *commit_info_p rather than through a callback function.
 *
 * @since New in 1.6.
 * @deprecated Provided for backward compatibility with the 1.6 API.
 */
SVN_DEPRECATED
svn_error_t *
svn_client_copy5(svn_commit_info_t **commit_info_p,
                 const apr_array_header_t *sources,
                 const char *dst_path,
                 svn_boolean_t copy_as_child,
                 svn_boolean_t make_parents,
                 svn_boolean_t ignore_externals,
                 const apr_hash_t *revprop_table,
                 svn_client_ctx_t *ctx,
                 apr_pool_t *pool);

/**
 * Similar to svn_client_copy5(), with @a ignore_externals set to @c FALSE.
 *
 * @since New in 1.5.
 *
 * @deprecated Provided for backward compatibility with the 1.5 API.
 */
SVN_DEPRECATED
svn_error_t *
svn_client_copy4(svn_commit_info_t **commit_info_p,
                 const apr_array_header_t *sources,
                 const char *dst_path,
                 svn_boolean_t copy_as_child,
                 svn_boolean_t make_parents,
                 const apr_hash_t *revprop_table,
                 svn_client_ctx_t *ctx,
                 apr_pool_t *pool);

/**
 * Similar to svn_client_copy4(), with only one @a src_path, @a
 * copy_as_child set to @c FALSE, @a revprop_table passed as NULL, and
 * @a make_parents set to @c FALSE.  Also, use @a src_revision as both
 * the operational and peg revision.
 *
 * @since New in 1.4.
 *
 * @deprecated Provided for backward compatibility with the 1.4 API.
 */
SVN_DEPRECATED
svn_error_t *
svn_client_copy3(svn_commit_info_t **commit_info_p,
                 const char *src_path,
                 const svn_opt_revision_t *src_revision,
                 const char *dst_path,
                 svn_client_ctx_t *ctx,
                 apr_pool_t *pool);


/**
 * Similar to svn_client_copy3(), with the difference that if @a dst_path
 * already exists and is a directory, copy the item into that directory,
 * keeping its name (the last component of @a src_path).
 *
 * @since New in 1.3.
 *
 * @deprecated Provided for backward compatibility with the 1.3 API.
 */
SVN_DEPRECATED
svn_error_t *
svn_client_copy2(svn_commit_info_t **commit_info_p,
                 const char *src_path,
                 const svn_opt_revision_t *src_revision,
                 const char *dst_path,
                 svn_client_ctx_t *ctx,
                 apr_pool_t *pool);


/**
 * Similar to svn_client_copy2(), but uses #svn_client_commit_info_t
 * for @a commit_info_p.
 *
 * @deprecated Provided for backward compatibility with the 1.2 API.
 */
SVN_DEPRECATED
svn_error_t *
svn_client_copy(svn_client_commit_info_t **commit_info_p,
                const char *src_path,
                const svn_opt_revision_t *src_revision,
                const char *dst_path,
                svn_client_ctx_t *ctx,
                apr_pool_t *pool);


/** @} */

/**
 * @defgroup Move Move paths in the working copy or repository.
 *
 * @{
 */

/**
 * Move @a src_paths to @a dst_path.
 *
 * @a src_paths is an array of (const char *) paths -- either all WC paths
 * or all URLs -- of versioned items.  If multiple @a src_paths are given,
 * @a dst_path must be a directory and @a src_paths will be moved as
 * children of @a dst_path.
 *
 * If @a src_paths are repository URLs:
 *
 *   - @a dst_path must also be a repository URL.
 *
 *   - The authentication baton in @a ctx and @a ctx->log_msg_func/@a
 *     ctx->log_msg_baton are used to commit the move.
 *
 *   - The move operation will be immediately committed.
 *
 * If @a src_paths are working copy paths:
 *
 *   - @a dst_path must also be a working copy path.
 *
 *   - @a ctx->log_msg_func3 and @a ctx->log_msg_baton3 are ignored.
 *
 *   - This is a scheduling operation.  No changes will happen to the
 *     repository until a commit occurs.  This scheduling can be removed
 *     with svn_client_revert2().  If one of @a src_paths is a file it is
 *     removed from the working copy immediately.  If one of @a src_path
 *     is a directory it will remain in the working copy but all the files,
 *     and unversioned items, it contains will be removed.
 *
 * If @a src_paths has only one item, attempt to move it to @a dst_path.  If
 * @a move_as_child is TRUE and @a dst_path already exists, attempt to move the
 * item as a child of @a dst_path.  If @a move_as_child is FALSE and
 * @a dst_path already exists, fail with #SVN_ERR_ENTRY_EXISTS if @a dst_path
 * is a working copy path and #SVN_ERR_FS_ALREADY_EXISTS if @a dst_path is a
 * URL.
 *
 * If @a src_paths has multiple items, and @a move_as_child is TRUE, all
 * @a src_paths are moved as children of @a dst_path.  If any child of
 * @a dst_path already exists with the same name any item in @a src_paths,
 * fail with #SVN_ERR_ENTRY_EXISTS if @a dst_path is a working copy path and
 * #SVN_ERR_FS_ALREADY_EXISTS if @a dst_path is a URL.
 *
 * If @a src_paths has multiple items, and @a move_as_child is FALSE, fail
 * with #SVN_ERR_CLIENT_MULTIPLE_SOURCES_DISALLOWED.
 *
 * If @a make_parents is TRUE, create any non-existent parent directories
 * also.  Otherwise, the parent of @a dst_path must already exist.
 *
 * If @a allow_mixed_revisions is @c FALSE, #SVN_ERR_WC_MIXED_REVISIONS
 * will be raised if the move source is a mixed-revision subtree.
 * If @a allow_mixed_revisions is TRUE, a mixed-revision move source is
 * allowed but the move will degrade to a copy and a delete without local
 * move tracking. This parameter should be set to FALSE except where backwards
 * compatibility to svn_client_move6() is required.
 *
 * If @a metadata_only is @c TRUE and moving a file in a working copy,
 * everything in the metadata is updated as if the node is moved, but the
 * actual disk move operation is not performed. This feature is useful for
 * clients that want to keep the working copy in sync while the actual working
 * copy is updated by some other task.
 *
 * If non-NULL, @a revprop_table is a hash table holding additional,
 * custom revision properties (<tt>const char *</tt> names mapped to
 * <tt>svn_string_t *</tt> values) to be set on the new revision in
 * the event that this is a committing operation.  This table cannot
 * contain any standard Subversion properties.
 *
 * @a ctx->log_msg_func3/@a ctx->log_msg_baton3 are a callback/baton combo that
 * this function can use to query for a commit log message when one is needed.
 *
 * If @a ctx->notify_func2 is non-NULL, then for each item moved, call
 * @a ctx->notify_func2 with the @a ctx->notify_baton2 twice, once to indicate
 * the deletion of the moved thing, and once to indicate the addition of
 * the new location of the thing.
 *
 * ### Is this really true?  What about svn_wc_notify_commit_replaced()? ###
 *
 * If @a commit_callback is non-NULL, then for each successful commit, call
 * @a commit_callback with @a commit_baton and a #svn_commit_info_t for
 * the commit.
 *
 * @since New in 1.8.
 */
svn_error_t *
svn_client_move7(const apr_array_header_t *src_paths,
                 const char *dst_path,
                 svn_boolean_t move_as_child,
                 svn_boolean_t make_parents,
                 svn_boolean_t allow_mixed_revisions,
                 svn_boolean_t metadata_only,
                 const apr_hash_t *revprop_table,
                 svn_commit_callback2_t commit_callback,
                 void *commit_baton,
                 svn_client_ctx_t *ctx,
                 apr_pool_t *pool);

/**
 * Similar to svn_client_move7(), but with @a allow_mixed_revisions always
 * set to @c TRUE and @a metadata_only always to @c FALSE.
 *
 * @since New in 1.7.
 * @deprecated Provided for backward compatibility with the 1.7 API.
 */
SVN_DEPRECATED
svn_error_t *
svn_client_move6(const apr_array_header_t *src_paths,
                 const char *dst_path,
                 svn_boolean_t move_as_child,
                 svn_boolean_t make_parents,
                 const apr_hash_t *revprop_table,
                 svn_commit_callback2_t commit_callback,
                 void *commit_baton,
                 svn_client_ctx_t *ctx,
                 apr_pool_t *pool);

/**
 * Similar to svn_client_move6(), but returns the commit info in
 * @a *commit_info_p rather than through a callback function.
 *
 * A WC-to-WC move will include any modified and/or unversioned children.
 * @a force is ignored.
 *
 * @since New in 1.5.
 * @deprecated Provided for backward compatibility with the 1.6 API.
 */
SVN_DEPRECATED
svn_error_t *
svn_client_move5(svn_commit_info_t **commit_info_p,
                 const apr_array_header_t *src_paths,
                 const char *dst_path,
                 svn_boolean_t force,
                 svn_boolean_t move_as_child,
                 svn_boolean_t make_parents,
                 const apr_hash_t *revprop_table,
                 svn_client_ctx_t *ctx,
                 apr_pool_t *pool);

/**
 * Similar to svn_client_move5(), with only one @a src_path, @a
 * move_as_child set to @c FALSE, @a revprop_table passed as NULL, and
 * @a make_parents set to @c FALSE.
 *
 * Note: The behaviour of @a force changed in 1.5 (r860885 and r861421), when
 * the 'move' semantics were improved to just move the source including any
 * modified and/or unversioned items in it.  Before that, @a force
 * controlled what happened to such items, but now @a force is ignored.
 *
 * @since New in 1.4.
 *
 * @deprecated Provided for backward compatibility with the 1.4 API.
 */
SVN_DEPRECATED
svn_error_t *
svn_client_move4(svn_commit_info_t **commit_info_p,
                 const char *src_path,
                 const char *dst_path,
                 svn_boolean_t force,
                 svn_client_ctx_t *ctx,
                 apr_pool_t *pool);

/**
 * Similar to svn_client_move4(), with the difference that if @a dst_path
 * already exists and is a directory, move the item into that directory,
 * keeping its name (the last component of @a src_path).
 *
 * @since New in 1.3.
 *
 * @deprecated Provided for backward compatibility with the 1.3 API.
 */
SVN_DEPRECATED
svn_error_t *
svn_client_move3(svn_commit_info_t **commit_info_p,
                 const char *src_path,
                 const char *dst_path,
                 svn_boolean_t force,
                 svn_client_ctx_t *ctx,
                 apr_pool_t *pool);

/**
 * Similar to svn_client_move3(), but uses #svn_client_commit_info_t
 * for @a commit_info_p.
 *
 * @deprecated Provided for backward compatibility with the 1.2 API.
 *
 * @since New in 1.2.
 */
SVN_DEPRECATED
svn_error_t *
svn_client_move2(svn_client_commit_info_t **commit_info_p,
                 const char *src_path,
                 const char *dst_path,
                 svn_boolean_t force,
                 svn_client_ctx_t *ctx,
                 apr_pool_t *pool);

/**
 * Similar to svn_client_move2(), but an extra argument @a src_revision
 * must be passed.  This has no effect, but must be of kind
 * #svn_opt_revision_unspecified or #svn_opt_revision_head,
 * otherwise error #SVN_ERR_UNSUPPORTED_FEATURE is returned.
 *
 * @deprecated Provided for backward compatibility with the 1.1 API.
 */
SVN_DEPRECATED
svn_error_t *
svn_client_move(svn_client_commit_info_t **commit_info_p,
                const char *src_path,
                const svn_opt_revision_t *src_revision,
                const char *dst_path,
                svn_boolean_t force,
                svn_client_ctx_t *ctx,
                apr_pool_t *pool);

/** @} */



/** Properties
 *
 * Note that certain svn-controlled properties must always have their
 * values set and stored in UTF8 with LF line endings.  When
 * retrieving these properties, callers must convert the values back
 * to native locale and native line-endings before displaying them to
 * the user.  For help with this task, see
 * svn_prop_needs_translation(), svn_subst_translate_string(),  and
 * svn_subst_detranslate_string().
 *
 * @defgroup svn_client_prop_funcs Property functions
 * @{
 */


/**
 * Set @a propname to @a propval on @a url.  A @a propval of @c NULL will
 * delete the property.
 *
 * Immediately attempt to commit the property change in the repository,
 * using the authentication baton in @a ctx and @a
 * ctx->log_msg_func3/@a ctx->log_msg_baton3.
 *
 * If the property has changed on @a url since revision
 * @a base_revision_for_url (which must not be #SVN_INVALID_REVNUM), no
 * change will be made and an error will be returned.
 *
 * If non-NULL, @a revprop_table is a hash table holding additional,
 * custom revision properties (<tt>const char *</tt> names mapped to
 * <tt>svn_string_t *</tt> values) to be set on the new revision.  This
 * table cannot contain any standard Subversion properties.
 *
 * If @a commit_callback is non-NULL, then call @a commit_callback with
 * @a commit_baton and a #svn_commit_info_t for the commit.
 *
 * If @a propname is an svn-controlled property (i.e. prefixed with
 * #SVN_PROP_PREFIX), then the caller is responsible for ensuring that
 * the value is UTF8-encoded and uses LF line-endings.
 *
 * If @a skip_checks is TRUE, do no validity checking.  But if @a
 * skip_checks is FALSE, and @a propname is not a valid property for @a
 * url, return an error, either #SVN_ERR_ILLEGAL_TARGET (if the property is
 * not appropriate for @a url), or * #SVN_ERR_BAD_MIME_TYPE (if @a propname
 * is "svn:mime-type", but @a propval is not a valid mime-type).
 *
 * Use @a scratch_pool for all memory allocation.
 *
 * @since New in 1.7.
 */
svn_error_t *
svn_client_propset_remote(const char *propname,
                          const svn_string_t *propval,
                          const char *url,
                          svn_boolean_t skip_checks,
                          svn_revnum_t base_revision_for_url,
                          const apr_hash_t *revprop_table,
                          svn_commit_callback2_t commit_callback,
                          void *commit_baton,
                          svn_client_ctx_t *ctx,
                          apr_pool_t *scratch_pool);

/**
 * Set @a propname to @a propval on each (const char *) target in @a
 * targets.  The targets must be all working copy paths.  A @a propval
 * of @c NULL will delete the property.
 *
 * If @a depth is #svn_depth_empty, set the property on each member of
 * @a targets only; if #svn_depth_files, set it on @a targets and their
 * file children (if any); if #svn_depth_immediates, on @a targets and all
 * of their immediate children (both files and directories); if
 * #svn_depth_infinity, on @a targets and everything beneath them.
 *
 * @a changelists is an array of <tt>const char *</tt> changelist
 * names, used as a restrictive filter on items whose properties are
 * set; that is, don't set properties on any item unless it's a member
 * of one of those changelists.  If @a changelists is empty (or
 * altogether @c NULL), no changelist filtering occurs.
 *
 * If @a propname is an svn-controlled property (i.e. prefixed with
 * #SVN_PROP_PREFIX), then the caller is responsible for ensuring that
 * the value is UTF8-encoded and uses LF line-endings.
 *
 * If @a skip_checks is TRUE, do no validity checking.  But if @a
 * skip_checks is FALSE, and @a propname is not a valid property for @a
 * targets, return an error, either #SVN_ERR_ILLEGAL_TARGET (if the
 * property is not appropriate for @a targets), or
 * #SVN_ERR_BAD_MIME_TYPE (if @a propname is "svn:mime-type", but @a
 * propval is not a valid mime-type).
 *
 * If @a ctx->cancel_func is non-NULL, invoke it passing @a
 * ctx->cancel_baton at various places during the operation.
 *
 * Use @a scratch_pool for all memory allocation.
 *
 * @since New in 1.7.
 */
svn_error_t *
svn_client_propset_local(const char *propname,
                         const svn_string_t *propval,
                         const apr_array_header_t *targets,
                         svn_depth_t depth,
                         svn_boolean_t skip_checks,
                         const apr_array_header_t *changelists,
                         svn_client_ctx_t *ctx,
                         apr_pool_t *scratch_pool);

/**
 * An amalgamation of svn_client_propset_local() and
 * svn_client_propset_remote() that takes only a single target, and
 * returns the commit info in @a *commit_info_p rather than through a
 * callback function.
 *
 * @since New in 1.5.
 * @deprecated Provided for backward compatibility with the 1.6 API.
 */
SVN_DEPRECATED
svn_error_t *
svn_client_propset3(svn_commit_info_t **commit_info_p,
                    const char *propname,
                    const svn_string_t *propval,
                    const char *target,
                    svn_depth_t depth,
                    svn_boolean_t skip_checks,
                    svn_revnum_t base_revision_for_url,
                    const apr_array_header_t *changelists,
                    const apr_hash_t *revprop_table,
                    svn_client_ctx_t *ctx,
                    apr_pool_t *pool);

/**
 * Like svn_client_propset3(), but with @a base_revision_for_url
 * always #SVN_INVALID_REVNUM; @a commit_info_p always @c NULL; @a
 * changelists always @c NULL; @a revprop_table always @c NULL; and @a
 * depth set according to @a recurse: if @a recurse is TRUE, @a depth
 * is #svn_depth_infinity, else #svn_depth_empty.
 *
 * @deprecated Provided for backward compatibility with the 1.4 API.
 */
SVN_DEPRECATED
svn_error_t *
svn_client_propset2(const char *propname,
                    const svn_string_t *propval,
                    const char *target,
                    svn_boolean_t recurse,
                    svn_boolean_t skip_checks,
                    svn_client_ctx_t *ctx,
                    apr_pool_t *pool);

/**
 * Like svn_client_propset2(), but with @a skip_checks always FALSE and a
 * newly created @a ctx.
 *
 * @deprecated Provided for backward compatibility with the 1.1 API.
 */
SVN_DEPRECATED
svn_error_t *
svn_client_propset(const char *propname,
                   const svn_string_t *propval,
                   const char *target,
                   svn_boolean_t recurse,
                   apr_pool_t *pool);

/** Set @a propname to @a propval on revision @a revision in the repository
 * represented by @a URL.  Use the authentication baton in @a ctx for
 * authentication, and @a pool for all memory allocation.  Return the actual
 * rev affected in @a *set_rev.  A @a propval of @c NULL will delete the
 * property.
 *
 * If @a original_propval is non-NULL, then just before setting the
 * new value, check that the old value matches @a original_propval;
 * if they do not match, return the error #SVN_ERR_RA_OUT_OF_DATE.
 * This is to help clients support interactive editing of revprops:
 * without this check, the window during which the property may change
 * underneath the user is as wide as the amount of time the user
 * spends editing the property.  With this check, the window is
 * reduced to a small, constant amount of time right before we set the
 * new value.  (To check that an old value is still non-existent, set
 * @a original_propval->data to NULL, and @a original_propval->len is
 * ignored.)
 * If the server advertises #SVN_RA_CAPABILITY_ATOMIC_REVPROPS, the
 * check of @a original_propval is done atomically.
 *
 * Note: the representation of "property is not set" in @a
 * original_propval differs from the representation in other APIs
 * (such as svn_fs_change_rev_prop2() and svn_ra_change_rev_prop2()).
 *
 * If @a force is TRUE, allow newlines in the author property.
 *
 * If @a propname is an svn-controlled property (i.e. prefixed with
 * #SVN_PROP_PREFIX), then the caller is responsible for ensuring that
 * the value UTF8-encoded and uses LF line-endings.
 *
 * Note that unlike its cousin svn_client_propset3(), this routine
 * doesn't affect the working copy at all;  it's a pure network
 * operation that changes an *unversioned* property attached to a
 * revision.  This can be used to tweak log messages, dates, authors,
 * and the like.  Be careful:  it's a lossy operation.

 * @a ctx->notify_func2 and @a ctx->notify_baton2 are the notification
 * functions and baton which are called upon successful setting of the
 * property.
 *
 * Also note that unless the administrator creates a
 * pre-revprop-change hook in the repository, this feature will fail.
 *
 * @since New in 1.6.
 */
svn_error_t *
svn_client_revprop_set2(const char *propname,
                        const svn_string_t *propval,
                        const svn_string_t *original_propval,
                        const char *URL,
                        const svn_opt_revision_t *revision,
                        svn_revnum_t *set_rev,
                        svn_boolean_t force,
                        svn_client_ctx_t *ctx,
                        apr_pool_t *pool);

/**
 * Similar to svn_client_revprop_set2(), but with @a original_propval
 * always @c NULL.
 *
 * @deprecated Provided for backward compatibility with the 1.5 API.
 */
SVN_DEPRECATED
svn_error_t *
svn_client_revprop_set(const char *propname,
                       const svn_string_t *propval,
                       const char *URL,
                       const svn_opt_revision_t *revision,
                       svn_revnum_t *set_rev,
                       svn_boolean_t force,
                       svn_client_ctx_t *ctx,
                       apr_pool_t *pool);

/**
 * Set @a *props to a hash table whose keys are absolute paths or URLs
 * of items on which property @a propname is explicitly set, and whose
 * values are <tt>svn_string_t *</tt> representing the property value for
 * @a propname at that path.
 *
 * If @a inherited_props is not @c NULL, then set @a *inherited_props to a
 * depth-first ordered array of #svn_prop_inherited_item_t * structures
 * representing the properties inherited by @a target.  If @a target is a
 * working copy path, then properties inherited by @a target as far as the
 * root of the working copy are obtained from the working copy's actual
 * property values.  Properties inherited from above the working copy root
 * come from the inherited properties cache.  If @a target is a URL, then
 * the inherited properties come from the repository.  If @a inherited_props
 * is not @c NULL and no inheritable properties are found, then set
 * @a *inherited_props to an empty array.
 *
 * The #svn_prop_inherited_item_t->path_or_url members of the
 * #svn_prop_inherited_item_t * structures in @a *inherited_props are
 * URLs if @a target is a URL or if @a target is a working copy path but the
 * property represented by the structure is above the working copy root (i.e.
 * the inherited property is from the cache).  In all other cases the
 * #svn_prop_inherited_item_t->path_or_url members are absolute working copy
 * paths.
 *
 * Allocate @a *props (including keys and values) and @a *inherited_props
 * (including its elements) in @a result_pool, use @a scratch_pool for
 * temporary allocations.
 *
 * @a target is a WC absolute path or a URL.
 *
 * Don't store any path, not even @a target, if it does not have a
 * property named @a propname.
 *
 * If @a revision->kind is #svn_opt_revision_unspecified, then: get
 * properties from the working copy if @a target is a working copy
 * path, or from the repository head if @a target is a URL.  Else get
 * the properties as of @a revision.  The actual node revision
 * selected is determined by the path as it exists in @a peg_revision.
 * If @a peg_revision->kind is #svn_opt_revision_unspecified, then
 * it defaults to #svn_opt_revision_head for URLs or
 * #svn_opt_revision_working for WC targets.  Use the authentication
 * baton in @a ctx for authentication if contacting the repository.
 * If @a actual_revnum is not @c NULL, the actual revision number used
 * for the fetch is stored in @a *actual_revnum.
 *
 * If @a depth is #svn_depth_empty, fetch the property from
 * @a target only; if #svn_depth_files, fetch from @a target and its
 * file children (if any); if #svn_depth_immediates, from @a target
 * and all of its immediate children (both files and directories); if
 * #svn_depth_infinity, from @a target and everything beneath it.
 *
 * @a changelists is an array of <tt>const char *</tt> changelist
 * names, used as a restrictive filter on items whose properties are
 * gotten; that is, don't get @a propname on any item unless it's a member
 * of one of those changelists.  If @a changelists is empty (or
 * altogether @c NULL), no changelist filtering occurs.
 *
 * If error, don't touch @a *props, otherwise @a *props is a hash table
 * even if empty.
 *
 * This function returns SVN_ERR_UNVERSIONED_RESOURCE when it is called on
 * unversioned nodes.
 *
 * @since New in 1.8.
 */
svn_error_t *
svn_client_propget5(apr_hash_t **props,
                    apr_array_header_t **inherited_props,
                    const char *propname,
                    const char *target,  /* abspath or URL */
                    const svn_opt_revision_t *peg_revision,
                    const svn_opt_revision_t *revision,
                    svn_revnum_t *actual_revnum,
                    svn_depth_t depth,
                    const apr_array_header_t *changelists,
                    svn_client_ctx_t *ctx,
                    apr_pool_t *result_pool,
                    apr_pool_t *scratch_pool);

/**
 * Similar to svn_client_propget5 but with @a inherited_props always
 * passed as NULL.
 *
 * @since New in 1.7.
 * @deprecated Provided for backward compatibility with the 1.7 API.
 */
SVN_DEPRECATED
svn_error_t *
svn_client_propget4(apr_hash_t **props,
                    const char *propname,
                    const char *target,  /* abspath or URL */
                    const svn_opt_revision_t *peg_revision,
                    const svn_opt_revision_t *revision,
                    svn_revnum_t *actual_revnum,
                    svn_depth_t depth,
                    const apr_array_header_t *changelists,
                    svn_client_ctx_t *ctx,
                    apr_pool_t *result_pool,
                    apr_pool_t *scratch_pool);

/**
 * Similar to svn_client_propget4(), but with the following change to the
 * output hash keys:  keys are `<tt>char *</tt>' paths, prefixed by
 * @a target, which is a working copy path or a URL.
 *
 * This function returns SVN_ERR_ENTRY_NOT_FOUND where svn_client_propget4
 * would return SVN_ERR_UNVERSIONED_RESOURCE.
 *
 * @since New in 1.5.
 * @deprecated Provided for backward compatibility with the 1.6 API.
 */
SVN_DEPRECATED
svn_error_t *
svn_client_propget3(apr_hash_t **props,
                    const char *propname,
                    const char *target,
                    const svn_opt_revision_t *peg_revision,
                    const svn_opt_revision_t *revision,
                    svn_revnum_t *actual_revnum,
                    svn_depth_t depth,
                    const apr_array_header_t *changelists,
                    svn_client_ctx_t *ctx,
                    apr_pool_t *pool);

/**
 * Similar to svn_client_propget3(), except that @a actual_revnum and
 * @a changelists are always @c NULL, and @a depth is set according to
 * @a recurse: if @a recurse is TRUE, then @a depth is
 * #svn_depth_infinity, else #svn_depth_empty.
 *
 * @deprecated Provided for backward compatibility with the 1.4 API.
 */
SVN_DEPRECATED
svn_error_t *
svn_client_propget2(apr_hash_t **props,
                    const char *propname,
                    const char *target,
                    const svn_opt_revision_t *peg_revision,
                    const svn_opt_revision_t *revision,
                    svn_boolean_t recurse,
                    svn_client_ctx_t *ctx,
                    apr_pool_t *pool);

/**
 * Similar to svn_client_propget2(), except that @a peg_revision is
 * always the same as @a revision.
 *
 * @deprecated Provided for backward compatibility with the 1.1 API.
 */
SVN_DEPRECATED
svn_error_t *
svn_client_propget(apr_hash_t **props,
                   const char *propname,
                   const char *target,
                   const svn_opt_revision_t *revision,
                   svn_boolean_t recurse,
                   svn_client_ctx_t *ctx,
                   apr_pool_t *pool);

/** Set @a *propval to the value of @a propname on revision @a revision
 * in the repository represented by @a URL.  Use the authentication baton
 * in @a ctx for authentication, and @a pool for all memory allocation.
 * Return the actual rev queried in @a *set_rev.
 *
 * Note that unlike its cousin svn_client_propget(), this routine
 * doesn't affect the working copy at all; it's a pure network
 * operation that queries an *unversioned* property attached to a
 * revision.  This can query log messages, dates, authors, and the
 * like.
 */
svn_error_t *
svn_client_revprop_get(const char *propname,
                       svn_string_t **propval,
                       const char *URL,
                       const svn_opt_revision_t *revision,
                       svn_revnum_t *set_rev,
                       svn_client_ctx_t *ctx,
                       apr_pool_t *pool);

/**
 * Invoke @a receiver with @a receiver_baton to return the regular explicit, and
 * possibly the inherited, properties of @a target, a URL or working copy path.
 * @a receiver will be called for each path encountered.
 *
 * @a target is a WC path or a URL.
 *
 * If @a revision->kind is #svn_opt_revision_unspecified, then get the
 * explicit (and possibly the inherited) properties from the working copy,
 * if @a target is a working copy path, or from the repository head if
 * @a target is a URL.  Else get the properties as of @a revision.
 * The actual node revision selected is determined by the path as it exists
 * in @a peg_revision.  If @a peg_revision->kind is
 * #svn_opt_revision_unspecified, then it defaults to #svn_opt_revision_head
 * for URLs or #svn_opt_revision_working for WC targets.  Use the
 * authentication baton cached in @a ctx for authentication if contacting
 * the repository.
 *
 * If @a depth is #svn_depth_empty, list only the properties of
 * @a target itself.  If @a depth is #svn_depth_files, and
 * @a target is a directory, list the properties of @a target
 * and its file entries.  If #svn_depth_immediates, list the properties
 * of its immediate file and directory entries.  If #svn_depth_infinity,
 * list the properties of its file entries and recurse (with
 * #svn_depth_infinity) on directory entries.  #svn_depth_unknown is
 * equivalent to #svn_depth_empty.  All other values produce undefined
 * results.
 *
 * @a changelists is an array of <tt>const char *</tt> changelist
 * names, used as a restrictive filter on items whose properties are
 * listed; that is, don't list properties on any item unless it's a member
 * of one of those changelists.  If @a changelists is empty (or
 * altogether @c NULL), no changelist filtering occurs.
 *
 * If @a get_target_inherited_props is true, then also return any inherited
 * properties when @a receiver is called for @a target.  If @a target is a
 * working copy path, then properties inherited by @a target as far as the
 * root of the working copy are obtained from the working copy's actual
 * property values.  Properties inherited from above the working copy
 * root come from the inherited properties cache.  If @a target is a URL,
 * then the inherited properties come from the repository.
 * If @a get_target_inherited_props is false, then no inherited properties
 * are returned to @a receiver.
 *
 * If @a target is not found, return the error #SVN_ERR_ENTRY_NOT_FOUND.
 *
 * @since New in 1.8.
 */
svn_error_t *
svn_client_proplist4(const char *target,
                     const svn_opt_revision_t *peg_revision,
                     const svn_opt_revision_t *revision,
                     svn_depth_t depth,
                     const apr_array_header_t *changelists,
                     svn_boolean_t get_target_inherited_props,
                     svn_proplist_receiver2_t receiver,
                     void *receiver_baton,
                     svn_client_ctx_t *ctx,
                     apr_pool_t *scratch_pool);

/**
 * Similar to svn_client_proplist4(), except that the @a receiver type
 * is a #svn_proplist_receiver_t, @a get_target_inherited_props is
 * always passed NULL, and there is no separate scratch pool.
 *
 * @since New in 1.5.
 * @deprecated Provided for backward compatibility with the 1.7 API.
 */
SVN_DEPRECATED
svn_error_t *
svn_client_proplist3(const char *target,
                     const svn_opt_revision_t *peg_revision,
                     const svn_opt_revision_t *revision,
                     svn_depth_t depth,
                     const apr_array_header_t *changelists,
                     svn_proplist_receiver_t receiver,
                     void *receiver_baton,
                     svn_client_ctx_t *ctx,
                     apr_pool_t *pool);

/**
 * Similar to svn_client_proplist3(), except the properties are
 * returned as an array of #svn_client_proplist_item_t * structures
 * instead of by invoking the receiver function, there's no support
 * for @a changelists filtering, and @a recurse is used instead of a
 * #svn_depth_t parameter (FALSE corresponds to #svn_depth_empty,
 * and TRUE to #svn_depth_infinity).
 *
 * @since New in 1.2.
 *
 * @deprecated Provided for backward compatibility with the 1.4 API.
 */
SVN_DEPRECATED
svn_error_t *
svn_client_proplist2(apr_array_header_t **props,
                     const char *target,
                     const svn_opt_revision_t *peg_revision,
                     const svn_opt_revision_t *revision,
                     svn_boolean_t recurse,
                     svn_client_ctx_t *ctx,
                     apr_pool_t *pool);

/**
 * Similar to svn_client_proplist2(), except that @a peg_revision is
 * always the same as @a revision.
 *
 * @deprecated Provided for backward compatibility with the 1.1 API.
 */
SVN_DEPRECATED
svn_error_t *
svn_client_proplist(apr_array_header_t **props,
                    const char *target,
                    const svn_opt_revision_t *revision,
                    svn_boolean_t recurse,
                    svn_client_ctx_t *ctx,
                    apr_pool_t *pool);

/** Set @a *props to a hash of the revision props attached to @a revision in
 * the repository represented by @a URL.  Use the authentication baton cached
 * in @a ctx for authentication, and @a pool for all memory allocation.
 * Return the actual rev queried in @a *set_rev.
 *
 * The allocated hash maps (<tt>const char *</tt>) property names to
 * (#svn_string_t *) property values.
 *
 * Note that unlike its cousin svn_client_proplist(), this routine
 * doesn't read a working copy at all; it's a pure network operation
 * that reads *unversioned* properties attached to a revision.
 */
svn_error_t *
svn_client_revprop_list(apr_hash_t **props,
                        const char *URL,
                        const svn_opt_revision_t *revision,
                        svn_revnum_t *set_rev,
                        svn_client_ctx_t *ctx,
                        apr_pool_t *pool);
/** @} */



/**
 * @defgroup Export Export a tree from version control.
 *
 * @{
 */

/**
 * Export the contents of either a subversion repository or a
 * subversion working copy into a 'clean' directory (meaning a
 * directory with no administrative directories).  If @a result_rev
 * is not @c NULL and the path being exported is a repository URL, set
 * @a *result_rev to the value of the revision actually exported (set
 * it to #SVN_INVALID_REVNUM for local exports).
 *
 * @a from_path_or_url is either the path the working copy on disk, or
 * a URL to the repository you wish to export.
 *
 * When exporting a directory, @a to_path is the path to the directory
 * where you wish to create the exported tree; when exporting a file, it
 * is the path of the file that will be created.  If @a to_path is the
 * empty path, then the basename of the export file/directory in the repository
 * will be used.  If @a to_path represents an existing directory, and a
 * file is being exported, then a file with the that basename will be
 * created under that directory (as with 'copy' operations).
 *
 * @a peg_revision is the revision where the path is first looked up
 * when exporting from a repository.  If @a peg_revision->kind is
 * #svn_opt_revision_unspecified, then it defaults to #svn_opt_revision_head
 * for URLs or #svn_opt_revision_working for WC targets.
 *
 * @a revision is the revision that should be exported, which is only used
 * when exporting from a repository.
 *
 * @a peg_revision and @a revision must not be @c NULL.
 *
 * @a ctx->notify_func2 and @a ctx->notify_baton2 are the notification
 * functions and baton which are passed to svn_client_checkout() when
 * exporting from a repository.
 *
 * @a ctx is a context used for authentication in the repository case.
 *
 * @a overwrite if TRUE will cause the export to overwrite files or
 * directories.
 *
 * If @a ignore_externals is set, don't process externals definitions
 * as part of this operation.
 *
 * If @a ignore_keywords is set, don't expand keywords as part of this
 * operation.
 *
 * @a native_eol allows you to override the standard eol marker on the
 * platform you are running on.  Can be either "LF", "CR" or "CRLF" or
 * NULL.  If NULL will use the standard eol marker.  Any other value
 * will cause the #SVN_ERR_IO_UNKNOWN_EOL error to be returned.
 *
 * If @a depth is #svn_depth_infinity, export fully recursively.  Else
 * if it is #svn_depth_immediates, export @a from_path_or_url and its
 * immediate children (if any), but with subdirectories empty and at
 * #svn_depth_empty.  Else if #svn_depth_files, export @a
 * from_path_or_url and its immediate file children (if any) only.  If
 * @a depth is #svn_depth_empty, then export exactly @a
 * from_path_or_url and none of its children.
 *
 * All allocations are done in @a pool.
 *
 * @since New in 1.7.
 */
svn_error_t *
svn_client_export5(svn_revnum_t *result_rev,
                   const char *from_path_or_url,
                   const char *to_path,
                   const svn_opt_revision_t *peg_revision,
                   const svn_opt_revision_t *revision,
                   svn_boolean_t overwrite,
                   svn_boolean_t ignore_externals,
                   svn_boolean_t ignore_keywords,
                   svn_depth_t depth,
                   const char *native_eol,
                   svn_client_ctx_t *ctx,
                   apr_pool_t *pool);

/**
 * Similar to svn_client_export5(), but with @a ignore_keywords set
 * to FALSE.
 *
 * @deprecated Provided for backward compatibility with the 1.6 API.
 * @since New in 1.5.
 */
SVN_DEPRECATED
svn_error_t *
svn_client_export4(svn_revnum_t *result_rev,
                   const char *from_path_or_url,
                   const char *to_path,
                   const svn_opt_revision_t *peg_revision,
                   const svn_opt_revision_t *revision,
                   svn_boolean_t overwrite,
                   svn_boolean_t ignore_externals,
                   svn_depth_t depth,
                   const char *native_eol,
                   svn_client_ctx_t *ctx,
                   apr_pool_t *pool);


/**
 * Similar to svn_client_export4(), but with @a depth set according to
 * @a recurse: if @a recurse is TRUE, set @a depth to
 * #svn_depth_infinity, if @a recurse is FALSE, set @a depth to
 * #svn_depth_files.
 *
 * @deprecated Provided for backward compatibility with the 1.4 API.
 *
 * @since New in 1.2.
 */
SVN_DEPRECATED
svn_error_t *
svn_client_export3(svn_revnum_t *result_rev,
                   const char *from_path_or_url,
                   const char *to_path,
                   const svn_opt_revision_t *peg_revision,
                   const svn_opt_revision_t *revision,
                   svn_boolean_t overwrite,
                   svn_boolean_t ignore_externals,
                   svn_boolean_t recurse,
                   const char *native_eol,
                   svn_client_ctx_t *ctx,
                   apr_pool_t *pool);


/**
 * Similar to svn_client_export3(), but with @a peg_revision
 * always set to #svn_opt_revision_unspecified, @a overwrite set to
 * the value of @a force, @a ignore_externals always FALSE, and
 * @a recurse always TRUE.
 *
 * @since New in 1.1.
 * @deprecated Provided for backward compatibility with the 1.1 API.
 */
SVN_DEPRECATED
svn_error_t *
svn_client_export2(svn_revnum_t *result_rev,
                   const char *from_path_or_url,
                   const char *to_path,
                   svn_opt_revision_t *revision,
                   svn_boolean_t force,
                   const char *native_eol,
                   svn_client_ctx_t *ctx,
                   apr_pool_t *pool);


/**
 * Similar to svn_client_export2(), but with @a native_eol always set
 * to NULL.
 *
 * @deprecated Provided for backward compatibility with the 1.0 API.
 */
SVN_DEPRECATED
svn_error_t *
svn_client_export(svn_revnum_t *result_rev,
                  const char *from_path_or_url,
                  const char *to_path,
                  svn_opt_revision_t *revision,
                  svn_boolean_t force,
                  svn_client_ctx_t *ctx,
                  apr_pool_t *pool);

/** @} */

/**
 * @defgroup List List / ls
 *
 * @{
 */

/** The type of function invoked by svn_client_list3() to report the details
 * of each directory entry being listed.
 *
 * @a baton is the baton that was passed to the caller.  @a path is the
 * entry's path relative to @a abs_path; it is the empty path when reporting
 * the top node of the list operation.  @a dirent contains some or all of
 * the directory entry's details, as determined by the caller.  @a lock is
 * the entry's lock, if it is locked and if lock information is being
 * reported by the caller; otherwise @a lock is NULL.  @a abs_path is the
 * repository path of the top node of the list operation; it is relative to
 * the repository root and begins with "/".
 *
 * If svn_client_list3() was called with @a include_externals set to TRUE,
 * @a external_parent_url and @a external_target will be set.
 * @a external_parent_url is url of the directory which has the
 * externals definitions. @a external_target is the target subdirectory of
 * externals definitions which is relative to the parent directory that holds
 * the external item.
 *
 * If external_parent_url and external_target are defined, the item being
 * listed is part of the external described by external_parent_url and
 * external_target. Else, the item is not part of any external.
 * Moreover, we will never mix items which are part of separate
 * externals, and will always finish listing an external before listing
 * the next one.
 *
 * @a scratch_pool may be used for temporary allocations.
 *
 * @since New in 1.8.
 */
typedef svn_error_t *(*svn_client_list_func2_t)(
  void *baton,
  const char *path,
  const svn_dirent_t *dirent,
  const svn_lock_t *lock,
  const char *abs_path,
  const char *external_parent_url,
  const char *external_target,
  apr_pool_t *scratch_pool);

/**
 * Similar to #svn_client_list_func2_t, but without any information about
 * externals definitions.
 *
 * @deprecated Provided for backward compatibility with the 1.7 API.
 *
 * @since New in 1.4
 *
 * */
typedef svn_error_t *(*svn_client_list_func_t)(void *baton,
                                               const char *path,
                                               const svn_dirent_t *dirent,
                                               const svn_lock_t *lock,
                                               const char *abs_path,
                                               apr_pool_t *pool);

/**
 * Report the directory entry, and possibly children, for @a
 * path_or_url at @a revision.  The actual node revision selected is
 * determined by the path as it exists in @a peg_revision.  If @a
 * peg_revision->kind is #svn_opt_revision_unspecified, then it defaults
 * to #svn_opt_revision_head for URLs or #svn_opt_revision_working
 * for WC targets.
 *
 * Report directory entries by invoking @a list_func/@a baton with @a path
 * relative to @a path_or_url.  The dirent for @a path_or_url is reported
 * using an empty @a path.  If @a path_or_url is a directory, also report
 * its children.  If @a path_or_url is non-existent, return
 * #SVN_ERR_FS_NOT_FOUND.
 *
 * If @a fetch_locks is TRUE, include locks when reporting directory entries.
 *
 * If @a include_externals is TRUE, also list all external items
 * reached by recursion. @a depth value passed to the original list target
 * applies for the externals also.
 *
 * Use @a pool for temporary allocations.
 *
 * Use authentication baton cached in @a ctx to authenticate against the
 * repository.
 *
 * If @a depth is #svn_depth_empty, list just @a path_or_url itself.
 * If @a depth is #svn_depth_files, list @a path_or_url and its file
 * entries.  If #svn_depth_immediates, list its immediate file and
 * directory entries.  If #svn_depth_infinity, list file entries and
 * recurse (with #svn_depth_infinity) on directory entries.
 *
 * @a dirent_fields controls which fields in the #svn_dirent_t's are
 * filled in.  To have them totally filled in use #SVN_DIRENT_ALL,
 * otherwise simply bitwise OR together the combination of @c SVN_DIRENT_
 * fields you care about.
 *
 * @since New in 1.8.
 */
svn_error_t *
svn_client_list3(const char *path_or_url,
                 const svn_opt_revision_t *peg_revision,
                 const svn_opt_revision_t *revision,
                 svn_depth_t depth,
                 apr_uint32_t dirent_fields,
                 svn_boolean_t fetch_locks,
                 svn_boolean_t include_externals,
                 svn_client_list_func2_t list_func,
                 void *baton,
                 svn_client_ctx_t *ctx,
                 apr_pool_t *pool);


/** Similar to svn_client_list3(), but with @a include_externals set
 * to FALSE, and using a #svn_client_list_func_t as callback.
 *
 * @deprecated Provided for backwards compatibility with the 1.7 API.
 *
 * @since New in 1.5.
 */
SVN_DEPRECATED
svn_error_t *
svn_client_list2(const char *path_or_url,
                 const svn_opt_revision_t *peg_revision,
                 const svn_opt_revision_t *revision,
                 svn_depth_t depth,
                 apr_uint32_t dirent_fields,
                 svn_boolean_t fetch_locks,
                 svn_client_list_func_t list_func,
                 void *baton,
                 svn_client_ctx_t *ctx,
                 apr_pool_t *pool);

/**
 * Similar to svn_client_list2(), but with @a recurse instead of @a depth.
 * If @a recurse is TRUE, pass #svn_depth_files for @a depth; else
 * pass #svn_depth_infinity.
 *
 * @since New in 1.4.
 *
 * @deprecated Provided for backward compatibility with the 1.4 API.
 */
SVN_DEPRECATED
svn_error_t *
svn_client_list(const char *path_or_url,
                const svn_opt_revision_t *peg_revision,
                const svn_opt_revision_t *revision,
                svn_boolean_t recurse,
                apr_uint32_t dirent_fields,
                svn_boolean_t fetch_locks,
                svn_client_list_func_t list_func,
                void *baton,
                svn_client_ctx_t *ctx,
                apr_pool_t *pool);

/**
 * Same as svn_client_list(), but always passes #SVN_DIRENT_ALL for
 * the @a dirent_fields argument and returns all information in two
 * hash tables instead of invoking a callback.
 *
 * Set @a *dirents to a newly allocated hash of directory entries.
 * The @a dirents hash maps entry names (<tt>const char *</tt>) to
 * #svn_dirent_t *'s.
 *
 * If @a locks is not @c NULL, set @a *locks to a hash table mapping
 * entry names (<tt>const char *</tt>) to #svn_lock_t *'s.
 *
 * @since New in 1.3.
 *
 * @deprecated Provided for backward compatibility with the 1.3 API.
 * Use svn_client_list2() instead.
 */
SVN_DEPRECATED
svn_error_t *
svn_client_ls3(apr_hash_t **dirents,
               apr_hash_t **locks,
               const char *path_or_url,
               const svn_opt_revision_t *peg_revision,
               const svn_opt_revision_t *revision,
               svn_boolean_t recurse,
               svn_client_ctx_t *ctx,
               apr_pool_t *pool);

/**
 * Same as svn_client_ls3(), but without the ability to get locks.
 *
 * @since New in 1.2.
 *
 * @deprecated Provided for backward compatibility with the 1.2 API.
 * Use svn_client_list2() instead.
 */
SVN_DEPRECATED
svn_error_t *
svn_client_ls2(apr_hash_t **dirents,
               const char *path_or_url,
               const svn_opt_revision_t *peg_revision,
               const svn_opt_revision_t *revision,
               svn_boolean_t recurse,
               svn_client_ctx_t *ctx,
               apr_pool_t *pool);

/**
 * Similar to svn_client_ls2() except that @a peg_revision is always
 * the same as @a revision.
 *
 * @deprecated Provided for backward compatibility with the 1.1 API.
 * Use svn_client_list2() instead.
 */
SVN_DEPRECATED
svn_error_t *
svn_client_ls(apr_hash_t **dirents,
              const char *path_or_url,
              svn_opt_revision_t *revision,
              svn_boolean_t recurse,
              svn_client_ctx_t *ctx,
              apr_pool_t *pool);


/** @} */

/**
 * @defgroup Cat View the contents of a file in the repository.
 *
 * @{
 */

/**
 * Output the content of a file.
 *
 * @param[in] out           The stream to which the content will be written.
 * @param[in] path_or_url   The path or URL of the file.
 * @param[in] peg_revision  The peg revision.
 * @param[in] revision  The operative revision.
 * @param[in] ctx   The standard client context, used for possible
 *                  authentication.
 * @param[in] pool  Used for any temporary allocation.
 *
 * @todo Add an expansion/translation flag?
 *
 * @return A pointer to an #svn_error_t of the type (this list is not
 *         exhaustive): <br>
 *         An unspecified error if @a revision is of kind
 *         #svn_opt_revision_previous (or some other kind that requires
 *         a local path), because the desired revision cannot be
 *         determined. <br>
 *         If no error occurred, return #SVN_NO_ERROR.
 *
 * @since New in 1.2.
 *
 * @see #svn_client_ctx_t <br> @ref clnt_revisions for
 *      a discussion of operative and peg revisions.
 */
svn_error_t *
svn_client_cat2(svn_stream_t *out,
                const char *path_or_url,
                const svn_opt_revision_t *peg_revision,
                const svn_opt_revision_t *revision,
                svn_client_ctx_t *ctx,
                apr_pool_t *pool);


/**
 * Similar to svn_client_cat2() except that the peg revision is always
 * the same as @a revision.
 *
 * @deprecated Provided for backward compatibility with the 1.1 API.
 */
SVN_DEPRECATED
svn_error_t *
svn_client_cat(svn_stream_t *out,
               const char *path_or_url,
               const svn_opt_revision_t *revision,
               svn_client_ctx_t *ctx,
               apr_pool_t *pool);

/** @} end group: cat */




/** Changelist commands
 *
 * @defgroup svn_client_changelist_funcs Client Changelist Functions
 * @{
 */

/** Implementation note:
 *
 *  For now, changelists are implemented by scattering the
 *  associations across multiple .svn/entries files in a working copy.
 *  However, this client API was written so that we have the option of
 *  changing the underlying implementation -- we may someday want to
 *  store changelist definitions in a centralized database.
 */

/**
 * Add each path in @a paths (recursing to @a depth as necessary) to
 * @a changelist.  If a path is already a member of another
 * changelist, then remove it from the other changelist and add it to
 * @a changelist.  (For now, a path cannot belong to two changelists
 * at once.)
 *
 * @a paths is an array of (const char *) local WC paths.
 *
 * @a changelists is an array of <tt>const char *</tt> changelist
 * names, used as a restrictive filter on items whose changelist
 * assignments are adjusted; that is, don't tweak the changeset of any
 * item unless it's currently a member of one of those changelists.
 * If @a changelists is empty (or altogether @c NULL), no changelist
 * filtering occurs.
 *
 * @note This metadata is purely a client-side "bookkeeping"
 * convenience, and is entirely managed by the working copy.
 *
 * @since New in 1.5.
 */
svn_error_t *
svn_client_add_to_changelist(const apr_array_header_t *paths,
                             const char *changelist,
                             svn_depth_t depth,
                             const apr_array_header_t *changelists,
                             svn_client_ctx_t *ctx,
                             apr_pool_t *pool);

/**
 * Remove each path in @a paths (recursing to @a depth as necessary)
 * from changelists to which they are currently assigned.
 *
 * @a paths is an array of (const char *) local WC paths.
 *
 * @a changelists is an array of <tt>const char *</tt> changelist
 * names, used as a restrictive filter on items whose changelist
 * assignments are removed; that is, don't remove from a changeset any
 * item unless it's currently a member of one of those changelists.
 * If @a changelists is empty (or altogether @c NULL), all changelist
 * assignments in and under each path in @a paths (to @a depth) will
 * be removed.
 *
 * @note This metadata is purely a client-side "bookkeeping"
 * convenience, and is entirely managed by the working copy.
 *
 * @since New in 1.5.
 */
svn_error_t *
svn_client_remove_from_changelists(const apr_array_header_t *paths,
                                   svn_depth_t depth,
                                   const apr_array_header_t *changelists,
                                   svn_client_ctx_t *ctx,
                                   apr_pool_t *pool);


/**
 * Beginning at @a path, crawl to @a depth to discover every path in
 * or under @a path which belongs to one of the changelists in @a
 * changelists (an array of <tt>const char *</tt> changelist names).
 * If @a changelists is @c NULL, discover paths with any changelist.
 * Call @a callback_func (with @a callback_baton) each time a
 * changelist-having path is discovered.
 *
 * @a path is a local WC path.
 *
 * If @a ctx->cancel_func is not @c NULL, invoke it passing @a
 * ctx->cancel_baton during the recursive walk.
 *
 * @since New in 1.5.
 */
svn_error_t *
svn_client_get_changelists(const char *path,
                           const apr_array_header_t *changelists,
                           svn_depth_t depth,
                           svn_changelist_receiver_t callback_func,
                           void *callback_baton,
                           svn_client_ctx_t *ctx,
                           apr_pool_t *pool);

/** @} */




/** Locking commands
 *
 * @defgroup svn_client_locking_funcs Client Locking Functions
 * @{
 */

/**
 * Lock @a targets in the repository.  @a targets is an array of
 * <tt>const char *</tt> paths - either all working copy paths or all URLs.
 * All targets must be in the same repository.
 *
 * If a target is already locked in the repository, no lock will be
 * acquired unless @a steal_lock is TRUE, in which case the locks are
 * stolen.  @a comment, if non-NULL, is an xml-escapable description
 * stored with each lock in the repository.  Each acquired lock will
 * be stored in the working copy if the targets are WC paths.
 *
 * For each target @a ctx->notify_func2/notify_baton2 will be used to indicate
 * whether it was locked.  An action of #svn_wc_notify_locked
 * means that the path was locked.  If the path was not locked because
 * it was out of date or there was already a lock in the repository,
 * the notification function will be called with
 * #svn_wc_notify_failed_lock, and the error passed in the notification
 * structure.
 *
 * Use @a pool for temporary allocations.
 *
 * @since New in 1.2.
 */
svn_error_t *
svn_client_lock(const apr_array_header_t *targets,
                const char *comment,
                svn_boolean_t steal_lock,
                svn_client_ctx_t *ctx,
                apr_pool_t *pool);

/**
 * Unlock @a targets in the repository.  @a targets is an array of
 * <tt>const char *</tt> paths - either all working copy paths or all URLs.
 * All targets must be in the same repository.
 *
 * If the targets are WC paths, and @a break_lock is FALSE, the working
 * copy must contain a lock for each target.
 * If this is not the case, or the working copy lock doesn't match the
 * lock token in the repository, an error will be signaled.
 *
 * If the targets are URLs, the locks may be broken even if @a break_lock
 * is FALSE, but only if the lock owner is the same as the
 * authenticated user.
 *
 * If @a break_lock is TRUE, the locks will be broken in the
 * repository.  In both cases, the locks, if any, will be removed from
 * the working copy if the targets are WC paths.
 *
 * The notification functions in @a ctx will be called for each
 * target.  If the target was successfully unlocked,
 * #svn_wc_notify_unlocked will be used.  Else, if the error is
 * directly related to unlocking the path (see
 * #SVN_ERR_IS_UNLOCK_ERROR), #svn_wc_notify_failed_unlock will be
 * used and the error will be passed in the notification structure.

 * Use @a pool for temporary allocations.
 *
 * @since New in 1.2.
 */
svn_error_t *
svn_client_unlock(const apr_array_header_t *targets,
                  svn_boolean_t break_lock,
                  svn_client_ctx_t *ctx,
                  apr_pool_t *pool);

/** @} */

/**
 * @defgroup Info Show repository information about a working copy.
 *
 * @{
 */

/** The size of the file is unknown.
 * Used as value in fields of type @c apr_size_t in #svn_info_t.
 *
 * @since New in 1.5
 * @deprecated Provided for backward compatibility with the 1.6 API.
 */
#define SVN_INFO_SIZE_UNKNOWN ((apr_size_t) -1)

/**
 * A structure which describes various system-generated metadata about
 * a working-copy path or URL.
 *
 * @note Fields may be added to the end of this structure in future
 * versions.  Therefore, users shouldn't allocate structures of this
 * type, to preserve binary compatibility.
 *
 * @since New in 1.2.
 * @deprecated Provided for backward compatibility with the 1.6 API.  The new
 * API is #svn_client_info2_t.
 */
typedef struct svn_info_t
{
  /** Where the item lives in the repository. */
  const char *URL;

  /** The revision of the object.  If path_or_url is a working-copy
   * path, then this is its current working revnum.  If path_or_url
   * is a URL, then this is the repos revision that path_or_url lives in. */
  svn_revnum_t rev;

  /** The node's kind. */
  svn_node_kind_t kind;

  /** The root URL of the repository. */
  const char *repos_root_URL;

  /** The repository's UUID. */
  const char *repos_UUID;

  /** The last revision in which this object changed. */
  svn_revnum_t last_changed_rev;

  /** The date of the last_changed_rev. */
  apr_time_t last_changed_date;

  /** The author of the last_changed_rev. */
  const char *last_changed_author;

  /** An exclusive lock, if present.  Could be either local or remote. */
  svn_lock_t *lock;

  /** Whether or not to ignore the next 10 wc-specific fields. */
  svn_boolean_t has_wc_info;

  /**
   * @name Working-copy path fields
   * These things only apply to a working-copy path.
   * See svn_wc_entry_t for explanations.
   * @{
   */
  svn_wc_schedule_t schedule;
  const char *copyfrom_url;
  svn_revnum_t copyfrom_rev;
  apr_time_t text_time;
  apr_time_t prop_time;  /* will always be 0 for svn 1.4 and later */
  const char *checksum;
  const char *conflict_old;
  const char *conflict_new;
  const char *conflict_wrk;
  const char *prejfile;
  /** @since New in 1.5. */
  const char *changelist;
  /** @since New in 1.5. */
  svn_depth_t depth;

  /**
   * Similar to working_size64, but will be #SVN_INFO_SIZE_UNKNOWN when
   * its value would overflow apr_size_t (so when size >= 4 GB - 1 byte).
   *
   * @deprecated Provided for backward compatibility with the 1.5 API.
   */
  apr_size_t working_size;

  /** @} */

  /**
   * Similar to size64, but size will be #SVN_INFO_SIZE_UNKNOWN when
   * its value would overflow apr_size_t (so when size >= 4 GB - 1 byte).
   *
   * @deprecated Provided for backward compatibility with the 1.5 API.
   */
  apr_size_t size;

  /**
   * The size of the file in the repository (untranslated,
   * e.g. without adjustment of line endings and keyword
   * expansion). Only applicable for file -- not directory -- URLs.
   * For working copy paths, size64 will be #SVN_INVALID_FILESIZE.
   * @since New in 1.6.
   */
  svn_filesize_t size64;

  /**
   * The size of the file after being translated into its local
   * representation, or #SVN_INVALID_FILESIZE if unknown.
   * Not applicable for directories.
   * @since New in 1.6.
   * @name Working-copy path fields
   * @{
   */
  svn_filesize_t working_size64;

  /**
   * Info on any tree conflict of which this node is a victim. Otherwise NULL.
   * @since New in 1.6.
   */
  svn_wc_conflict_description_t *tree_conflict;

  /** @} */

} svn_info_t;


/**
 * The callback invoked by svn_client_info2().  Each invocation
 * describes @a path with the information present in @a info.  Note
 * that any fields within @a info may be NULL if information is
 * unavailable.  Use @a pool for all temporary allocation.
 *
 * @since New in 1.2.
 * @deprecated Provided for backward compatibility with the 1.6 API.  The new
 * API is #svn_client_info_receiver2_t.
 */
typedef svn_error_t *(*svn_info_receiver_t)(
  void *baton,
  const char *path,
  const svn_info_t *info,
  apr_pool_t *pool);

/**
 * Return a duplicate of @a info, allocated in @a pool. No part of the new
 * structure will be shared with @a info.
 *
 * @since New in 1.3.
 * @deprecated Provided for backward compatibility with the 1.6 API.  The new
 * API is #svn_client_info2_dup().
 */
SVN_DEPRECATED
svn_info_t *
svn_info_dup(const svn_info_t *info,
             apr_pool_t *pool);

/**
 * A structure which describes various system-generated metadata about
 * a working-copy path or URL.
 *
 * @note Fields may be added to the end of this structure in future
 * versions.  Therefore, users shouldn't allocate structures of this
 * type, to preserve binary compatibility.
 *
 * @since New in 1.7.
 */
typedef struct svn_client_info2_t
{
  /** Where the item lives in the repository. */
  const char *URL;

  /** The revision of the object.  If the target is a working-copy
   * path, then this is its current working revnum.  If the target
   * is a URL, then this is the repos revision that it lives in. */
  svn_revnum_t rev;

  /** The root URL of the repository. */
  const char *repos_root_URL;

  /** The repository's UUID. */
  const char *repos_UUID;

  /** The node's kind. */
  svn_node_kind_t kind;

  /** The size of the file in the repository (untranslated,
   * e.g. without adjustment of line endings and keyword
   * expansion). Only applicable for file -- not directory -- URLs.
   * For working copy paths, @a size will be #SVN_INVALID_FILESIZE. */
  svn_filesize_t size;

  /** The last revision in which this object changed. */
  svn_revnum_t last_changed_rev;

  /** The date of the last_changed_rev. */
  apr_time_t last_changed_date;

  /** The author of the last_changed_rev. */
  const char *last_changed_author;

  /** An exclusive lock, if present.  Could be either local or remote. */
  const svn_lock_t *lock;

  /** Possible information about the working copy, NULL if not valid. */
  const svn_wc_info_t *wc_info;

} svn_client_info2_t;

/**
 * Return a duplicate of @a info, allocated in @a pool. No part of the new
 * structure will be shared with @a info.
 *
 * @since New in 1.7.
 */
svn_client_info2_t *
svn_client_info2_dup(const svn_client_info2_t *info,
                     apr_pool_t *pool);

/**
 * The callback invoked by info retrievers.  Each invocation
 * describes @a abspath_or_url with the information present in @a info.
 * Use @a scratch_pool for all temporary allocation.
 *
 * @since New in 1.7.
 */
typedef svn_error_t *(*svn_client_info_receiver2_t)(
                         void *baton,
                         const char *abspath_or_url,
                         const svn_client_info2_t *info,
                         apr_pool_t *scratch_pool);

/**
 * Invoke @a receiver with @a receiver_baton to return information
 * about @a abspath_or_url in @a revision.  The information returned is
 * system-generated metadata, not the sort of "property" metadata
 * created by users.  See #svn_client_info2_t.
 *
 * If both revision arguments are either #svn_opt_revision_unspecified
 * or @c NULL, then information will be pulled solely from the working copy;
 * no network connections will be made.
 *
 * Otherwise, information will be pulled from a repository.  The
 * actual node revision selected is determined by the @a abspath_or_url
 * as it exists in @a peg_revision.  If @a peg_revision->kind is
 * #svn_opt_revision_unspecified, then it defaults to
 * #svn_opt_revision_head for URLs or #svn_opt_revision_working for
 * WC targets.
 *
 * If @a abspath_or_url is not a local path, then if @a revision is of
 * kind #svn_opt_revision_previous (or some other kind that requires
 * a local path), an error will be returned, because the desired
 * revision cannot be determined.
 *
 * Use the authentication baton cached in @a ctx to authenticate
 * against the repository.
 *
 * If @a abspath_or_url is a file, just invoke @a receiver on it.  If it
 * is a directory, then descend according to @a depth.  If @a depth is
 * #svn_depth_empty, invoke @a receiver on @a abspath_or_url and
 * nothing else; if #svn_depth_files, on @a abspath_or_url and its
 * immediate file children; if #svn_depth_immediates, the preceding
 * plus on each immediate subdirectory; if #svn_depth_infinity, then
 * recurse fully, invoking @a receiver on @a abspath_or_url and
 * everything beneath it.
 *
 * If @a fetch_excluded is TRUE, also also send excluded nodes in the working
 * copy to @a receiver, otherwise these are skipped. If @a fetch_actual_only
 * is TRUE also send nodes that don't exist as versioned but are still
 * tree conflicted.
 *
 * @a changelists is an array of <tt>const char *</tt> changelist
 * names, used as a restrictive filter on items whose info is
 * reported; that is, don't report info about any item unless
 * it's a member of one of those changelists.  If @a changelists is
 * empty (or altogether @c NULL), no changelist filtering occurs.
 *
 * @since New in 1.7.
 */
svn_error_t *
svn_client_info3(const char *abspath_or_url,
                 const svn_opt_revision_t *peg_revision,
                 const svn_opt_revision_t *revision,
                 svn_depth_t depth,
                 svn_boolean_t fetch_excluded,
                 svn_boolean_t fetch_actual_only,
                 const apr_array_header_t *changelists,
                 svn_client_info_receiver2_t receiver,
                 void *receiver_baton,
                 svn_client_ctx_t *ctx,
                 apr_pool_t *scratch_pool);

/** Similar to svn_client_info3, but uses an svn_info_receiver_t instead of
 * a #svn_client_info_receiver2_t, and @a path_or_url may be a relative path.
 *
 * @since New in 1.5.
 * @deprecated Provided for backward compatibility with the 1.6 API.
 */
SVN_DEPRECATED
svn_error_t *
svn_client_info2(const char *path_or_url,
                 const svn_opt_revision_t *peg_revision,
                 const svn_opt_revision_t *revision,
                 svn_info_receiver_t receiver,
                 void *receiver_baton,
                 svn_depth_t depth,
                 const apr_array_header_t *changelists,
                 svn_client_ctx_t *ctx,
                 apr_pool_t *pool);

/**
 * Similar to svn_client_info2() but with @a changelists passed as @c
 * NULL, and @a depth set according to @a recurse: if @a recurse is
 * TRUE, @a depth is #svn_depth_infinity, else #svn_depth_empty.
 *
 * @deprecated Provided for backward compatibility with the 1.4 API.
 */
SVN_DEPRECATED
svn_error_t *
svn_client_info(const char *path_or_url,
                const svn_opt_revision_t *peg_revision,
                const svn_opt_revision_t *revision,
                svn_info_receiver_t receiver,
                void *receiver_baton,
                svn_boolean_t recurse,
                svn_client_ctx_t *ctx,
                apr_pool_t *pool);

/**
 * Set @a *wcroot_abspath to the local abspath of the root of the
 * working copy in which @a local_abspath resides.
 *
 * @since New in 1.7.
 */
svn_error_t *
svn_client_get_wc_root(const char **wcroot_abspath,
                       const char *local_abspath,
                       svn_client_ctx_t *ctx,
                       apr_pool_t *result_pool,
                       apr_pool_t *scratch_pool);

/**
 * Set @a *min_revision and @a *max_revision to the lowest and highest
 * revision numbers found within @a local_abspath.  If @a committed is
 * TRUE, set @a *min_revision and @a *max_revision to the lowest and
 * highest comitted (i.e. "last changed") revision numbers,
 * respectively.  NULL may be passed for either of @a min_revision and
 * @a max_revision to indicate the caller's lack of interest in the
 * value.  Use @a scratch_pool for temporary allocations.
 *
 * @since New in 1.7.
 */
svn_error_t *
svn_client_min_max_revisions(svn_revnum_t *min_revision,
                             svn_revnum_t *max_revision,
                             const char *local_abspath,
                             svn_boolean_t committed,
                             svn_client_ctx_t *ctx,
                             apr_pool_t *scratch_pool);

/** @} */



/**
 * @defgroup Patch Apply a patch to the working copy
 *
 * @{
 */

/**
 * The callback invoked by svn_client_patch() before attempting to patch
 * the target file at @a canon_path_from_patchfile (the path as parsed from
 * the patch file, but in canonicalized form). The callback can set
 * @a *filtered to @c TRUE to prevent the file from being patched, or else
 * must set it to @c FALSE.
 *
 * The callback is also provided with @a patch_abspath, the path of a
 * temporary file containing the patched result, and with @a reject_abspath,
 * the path to a temporary file containing the diff text of any hunks
 * which were rejected during patching.
 *
 * Because the callback is invoked before the patching attempt is made,
 * there is no guarantee that the target file will actually be patched
 * successfully. Client implementations must pay attention to notification
 * feedback provided by svn_client_patch() to find out which paths were
 * patched successfully.
 *
 * Note also that the files at @a patch_abspath and @a reject_abspath are
 * guaranteed to remain on disk after patching only if the
 * @a remove_tempfiles parameter for svn_client_patch() is @c FALSE.
 *
 * The const char * parameters may be allocated in @a scratch_pool which
 * will be cleared after each invocation.
 *
 * @since New in 1.7.
 */
typedef svn_error_t *(*svn_client_patch_func_t)(
  void *baton,
  svn_boolean_t *filtered,
  const char *canon_path_from_patchfile,
  const char *patch_abspath,
  const char *reject_abspath,
  apr_pool_t *scratch_pool);

/**
 * Apply a unidiff patch that's located at absolute path
 * @a patch_abspath to the working copy directory at @a wc_dir_abspath.
 *
 * This function makes a best-effort attempt at applying the patch.
 * It might skip patch targets which cannot be patched (e.g. targets
 * that are outside of the working copy). It will also reject hunks
 * which cannot be applied to a target in case the hunk's context
 * does not match anywhere in the patch target.
 *
 * If @a dry_run is TRUE, the patching process is carried out, and full
 * notification feedback is provided, but the working copy is not modified.
 *
 * @a strip_count specifies how many leading path components should be
 * stripped from paths obtained from the patch. It is an error if a
 * negative strip count is passed.
 *
 * If @a reverse is @c TRUE, apply patches in reverse, deleting lines
 * the patch would add and adding lines the patch would delete.
 *
 * If @a ignore_whitespace is TRUE, allow patches to be applied if they
 * only differ from the target by whitespace.
 *
 * If @a remove_tempfiles is TRUE, lifetimes of temporary files created
 * during patching will be managed internally. Otherwise, the caller should
 * take ownership of these files, the names of which can be obtained by
 * passing a @a patch_func callback.
 *
 * If @a patch_func is non-NULL, invoke @a patch_func with @a patch_baton
 * for each patch target processed.
 *
 * If @a ctx->notify_func2 is non-NULL, invoke @a ctx->notify_func2 with
 * @a ctx->notify_baton2 as patching progresses.
 *
 * If @a ctx->cancel_func is non-NULL, invoke it passing @a
 * ctx->cancel_baton at various places during the operation.
 *
 * Use @a scratch_pool for temporary allocations.
 *
 * @since New in 1.7.
 */
svn_error_t *
svn_client_patch(const char *patch_abspath,
                 const char *wc_dir_abspath,
                 svn_boolean_t dry_run,
                 int strip_count,
                 svn_boolean_t reverse,
                 svn_boolean_t ignore_whitespace,
                 svn_boolean_t remove_tempfiles,
                 svn_client_patch_func_t patch_func,
                 void *patch_baton,
                 svn_client_ctx_t *ctx,
                 apr_pool_t *scratch_pool);

/** @} */

/** @} end group: Client working copy management */

/**
 *
 * @defgroup clnt_sessions Client session related functions
 *
 * @{
 *
 */



/* Converting paths to URLs. */

/** Set @a *url to the URL for @a path_or_url allocated in result_pool.
 *
 * If @a path_or_url is already a URL, set @a *url to @a path_or_url.
 *
 * If @a path_or_url is a versioned item, set @a *url to @a
 * path_or_url's entry URL.  If @a path_or_url is unversioned (has
 * no entry), set @a *url to NULL.
 *
 * Use @a ctx->wc_ctx to retrieve the information. Use
 ** @a scratch_pool for temporary allocations.
 *
 * @since New in 1.7.
 */
svn_error_t *
svn_client_url_from_path2(const char **url,
                          const char *path_or_url,
                          svn_client_ctx_t *ctx,
                          apr_pool_t *result_pool,
                          apr_pool_t *scratch_pool);

/** Similar to svn_client_url_from_path2(), but without a context argument.
 *
 * @since New in 1.5.
 * @deprecated Provided for backward compatibility with the 1.6 API.
 */
SVN_DEPRECATED
svn_error_t *
svn_client_url_from_path(const char **url,
                         const char *path_or_url,
                         apr_pool_t *pool);




/* Fetching a repository's root URL and UUID. */

/** Set @a *repos_root_url and @a *repos_uuid, to the root URL and UUID of
 * the repository in which @a abspath_or_url is versioned. Use the
 * authentication baton and working copy context cached in @a ctx as
 * necessary. @a repos_root_url and/or @a repos_uuid may be NULL if not
 * wanted.
 *
 * This function will open a temporary RA session to the repository if
 * necessary to get the information.
 *
 * Allocate @a *repos_root_url and @a *repos_uuid in @a result_pool.
 * Use @a scratch_pool for temporary allocations.
 *
 * @since New in 1.8.
 */
svn_error_t *
svn_client_get_repos_root(const char **repos_root_url,
                          const char **repos_uuid,
                          const char *abspath_or_url,
                          svn_client_ctx_t *ctx,
                          apr_pool_t *result_pool,
                          apr_pool_t *scratch_pool);

/** Set @a *url to the repository root URL of the repository in which
 * @a path_or_url is versioned (or scheduled to be versioned),
 * allocated in @a pool.  @a ctx is required for possible repository
 * authentication.
 *
 * @since New in 1.5.
 * @deprecated Provided for backward compatibility with the 1.7 API. Use
 * svn_client_get_repos_root() instead, with an absolute path.
 */
SVN_DEPRECATED
svn_error_t *
svn_client_root_url_from_path(const char **url,
                              const char *path_or_url,
                              svn_client_ctx_t *ctx,
                              apr_pool_t *pool);

/** Get repository @a uuid for @a url.
 *
 * Use a @a pool to open a temporary RA session to @a url, discover the
 * repository uuid, and free the session.  Return the uuid in @a uuid,
 * allocated in @a pool.  @a ctx is required for possible repository
 * authentication.
 *
 * @deprecated Provided for backward compatibility with the 1.7 API. Use
 * svn_client_get_repos_root() instead.
 */
SVN_DEPRECATED
svn_error_t *
svn_client_uuid_from_url(const char **uuid,
                         const char *url,
                         svn_client_ctx_t *ctx,
                         apr_pool_t *pool);


/** Return the repository @a uuid for working-copy @a local_abspath,
 * allocated in @a result_pool.  Use @a ctx->wc_ctx to retrieve the
 * information.
 *
 * Use @a scratch_pool for temporary allocations.
 *
 * @since New in 1.7.
 * @deprecated Provided for backward compatibility with the 1.7 API. Use
 * svn_client_get_repos_root() instead.
 */
SVN_DEPRECATED
svn_error_t *
svn_client_uuid_from_path2(const char **uuid,
                           const char *local_abspath,
                           svn_client_ctx_t *ctx,
                           apr_pool_t *result_pool,
                           apr_pool_t *scratch_pool);

/** Similar to svn_client_uuid_from_path2(), but with a relative path and
 * an access baton.
 *
 * @deprecated Provided for backward compatibility with the 1.6 API.
 */
SVN_DEPRECATED
svn_error_t *
svn_client_uuid_from_path(const char **uuid,
                          const char *path,
                          svn_wc_adm_access_t *adm_access,
                          svn_client_ctx_t *ctx,
                          apr_pool_t *pool);



/* Opening RA sessions. */

/** Open an RA session rooted at @a url, and return it in @a *session.
 *
 * Use the authentication baton stored in @a ctx for authentication.
 * @a *session is allocated in @a result_pool.
 *
 * If @a wri_abspath is not NULL, use the working copy identified by @a
 * wri_abspath to potentially avoid transferring unneeded data.
 *
 * @note This function is similar to svn_ra_open4(), but the caller avoids
 * having to providing its own callback functions.
 * @since New in 1.8.
 */
svn_error_t *
svn_client_open_ra_session2(svn_ra_session_t **session,
                           const char *url,
                           const char *wri_abspath,
                           svn_client_ctx_t *ctx,
                           apr_pool_t *result_pool,
                           apr_pool_t *scratch_pool);

/** Similar to svn_client_open_ra_session2(), but with @ wri_abspath
 * always passed as NULL, and with the same pool used as both @a
 * result_pool and @a scratch_pool.
 *
 * @since New in 1.3.
 * @deprecated Provided for backward compatibility with the 1.7 API.
 */
SVN_DEPRECATED
svn_error_t *
svn_client_open_ra_session(svn_ra_session_t **session,
                           const char *url,
                           svn_client_ctx_t *ctx,
                           apr_pool_t *pool);


/** @} end group: Client session related functions */

/** @} */

#ifdef __cplusplus
}
#endif /* __cplusplus */

#endif  /* SVN_CLIENT_H */<|MERGE_RESOLUTION|>--- conflicted
+++ resolved
@@ -1015,19 +1015,17 @@
    * @since New in 1.7.  */
   svn_wc_context_t *wc_ctx;
 
-<<<<<<< HEAD
+  /** Total number of bytes transferred over network.
+   *
+   * @Since New in 1.9. */
+  apr_off_t progress;
+
   /** A RA session cache for the client operation to use.
    * This is initialized by svn_client_create_context() and should never
    * be directly used or changed.
    *
    * @since New in 1.9.  */
   void *ra_cache;
-=======
-  /** Total number of bytes transferred over network.
-   *
-   * @Since New in 1.9. */
-  apr_off_t progress;
->>>>>>> 1cee7c8c
 } svn_client_ctx_t;
 
 /** Initialize a client context.
