/**
 * @copyright
 * ====================================================================
 * Copyright (c) 2000-2007 CollabNet.  All rights reserved.
 *
 * This software is licensed as described in the file COPYING, which
 * you should have received as part of this distribution.  The terms
 * are also available at http://subversion.tigris.org/license-1.html.
 * If newer versions of this license are posted there, you may use a
 * newer version instead, at your option.
 *
 * This software consists of voluntary contributions made by many
 * individuals.  For exact contribution history, see the revision
 * history and logs, available at http://subversion.tigris.org/.
 * ====================================================================
 * @endcopyright
 *
 * @file svn_client.h
 * @brief Public interface for libsvn_client.
 */



/*** Includes ***/

/* 
 * Requires:  The working copy library and repository access library.
 * Provides:  Broad wrappers around working copy library functionality.
 * Used By:   Client programs.
 */

#ifndef SVN_CLIENT_H
#define SVN_CLIENT_H

#include <apr_tables.h>

#include "svn_types.h"
#include "svn_wc.h"
#include "svn_string.h"
#include "svn_error.h"
#include "svn_opt.h"
#include "svn_version.h"
#include "svn_ra.h"
#include "svn_diff.h"


#ifdef __cplusplus
extern "C" {
#endif /* __cplusplus */


/* ### TODO:  Multiple Targets

    - Up for debate:  an update on multiple targets is *not* atomic.
    Right now, svn_client_update only takes one path.  What's
    debatable is whether this should ever change.  On the one hand,
    it's kind of losing to have the client application loop over
    targets and call svn_client_update() on each one;  each call to
    update initializes a whole new repository session (network
    overhead, etc.)  On the other hand, it's a very simple
    implementation, and allows for the possibility that different
    targets may come from different repositories.  */


/**
 * Get libsvn_client version information.
 *
 * @since New in 1.1.
 */
const svn_version_t *svn_client_version(void);

/** Client supporting functions
 *
 * @defgroup clnt_support Client supporting subsystem
 *
 * @{
 */


/*** Authentication stuff ***/

/**  The new authentication system allows the RA layer to "pull"
 *   information as needed from libsvn_client.
 *
 *   @deprecated Replaced by the svn_auth_* functions.
 *   @see auth_fns
 *
 *   @defgroup auth_fns_depr (deprecated) AuthZ client subsystem
 *
 *   @{
 */

/** Create and return @a *provider, an authentication provider of type
 * svn_auth_cred_simple_t that gets information by prompting the user
 * with @a prompt_func and @a prompt_baton.  Allocate @a *provider in
 * @a pool.
 *
 * If both @c SVN_AUTH_PARAM_DEFAULT_USERNAME and
 * @c SVN_AUTH_PARAM_DEFAULT_PASSWORD are defined as runtime
 * parameters in the @c auth_baton, then @a *provider will return the
 * default arguments when svn_auth_first_credentials() is called.  If
 * svn_auth_first_credentials() fails, then @a *provider will
 * re-prompt @a retry_limit times (via svn_auth_next_credentials()).
 *
 * @deprecated Provided for backward compatibility with the 1.3 API.
 */
void svn_client_get_simple_prompt_provider
  (svn_auth_provider_object_t **provider,
   svn_auth_simple_prompt_func_t prompt_func,
   void *prompt_baton,
   int retry_limit,
   apr_pool_t *pool);


/** Create and return @a *provider, an authentication provider of type @c
 * svn_auth_cred_username_t that gets information by prompting the
 * user with @a prompt_func and @a prompt_baton.  Allocate @a *provider
 * in @a pool.
 *
 * If @c SVN_AUTH_PARAM_DEFAULT_USERNAME is defined as a runtime
 * parameter in the @c auth_baton, then @a *provider will return the
 * default argument when svn_auth_first_credentials() is called.  If
 * svn_auth_first_credentials() fails, then @a *provider will
 * re-prompt @a retry_limit times (via svn_auth_next_credentials()).
 *
 * @deprecated Provided for backward compatibility with the 1.3 API.
 */
void svn_client_get_username_prompt_provider
  (svn_auth_provider_object_t **provider,
   svn_auth_username_prompt_func_t prompt_func,
   void *prompt_baton,
   int retry_limit,
   apr_pool_t *pool);


/** Create and return @a *provider, an authentication provider of type @c
 * svn_auth_cred_simple_t that gets/sets information from the user's
 * ~/.subversion configuration directory.  Allocate @a *provider in
 * @a pool.
 *  
 * If a default username or password is available, @a *provider will
 * honor them as well, and return them when
 * svn_auth_first_credentials() is called.  (see @c
 * SVN_AUTH_PARAM_DEFAULT_USERNAME and @c
 * SVN_AUTH_PARAM_DEFAULT_PASSWORD). 
 *
 * @deprecated Provided for backward compatibility with the 1.3 API.
 */
void svn_client_get_simple_provider(svn_auth_provider_object_t **provider,
                                    apr_pool_t *pool);


#if (defined(WIN32) && !defined(__MINGW32__)) || defined(DOXYGEN)
/**
 * Create and return @a *provider, an authentication provider of type @c
 * svn_auth_cred_simple_t that gets/sets information from the user's
 * ~/.subversion configuration directory.  Allocate @a *provider in
 * @a pool.
 *
 * This is like svn_client_get_simple_provider(), except that, when
 * running on Window 2000 or newer (or any other Windows version that
 * includes the CryptoAPI), the provider encrypts the password before
 * storing it to disk. On earlier versions of Windows, the provider
 * does nothing.
 *
 * @since New in 1.2.
 * @note This function is only available on Windows.
 *
 * @note An administrative password reset may invalidate the account's
 * secret key. This function will detect that situation and behave as
 * if the password were not cached at all.
 *
 * @deprecated Provided for backward compatibility with the 1.3 API.
 */
void svn_client_get_windows_simple_provider
  (svn_auth_provider_object_t **provider,
   apr_pool_t *pool);
#endif /* WIN32 || DOXYGEN */

/** Create and return @a *provider, an authentication provider of type @c
 * svn_auth_cred_username_t that gets/sets information from a user's
 * ~/.subversion configuration directory.  Allocate @a *provider in
 * @a pool.
 *
 * If a default username is available, @a *provider will honor it,
 * and return it when svn_auth_first_credentials() is called.  (see
 * @c SVN_AUTH_PARAM_DEFAULT_USERNAME). 
 *
 * @deprecated Provided for backward compatibility with the 1.3 API.
 */
void svn_client_get_username_provider(svn_auth_provider_object_t **provider,
                                      apr_pool_t *pool);


/** Create and return @a *provider, an authentication provider of type @c
 * svn_auth_cred_ssl_server_trust_t, allocated in @a pool.
 *
 * @a *provider retrieves its credentials from the configuration
 * mechanism.  The returned credential is used to override SSL
 * security on an error.
 *
 * @deprecated Provided for backward compatibility with the 1.3 API.
 */
void svn_client_get_ssl_server_trust_file_provider
  (svn_auth_provider_object_t **provider,
   apr_pool_t *pool);


/** Create and return @a *provider, an authentication provider of type @c
 * svn_auth_cred_ssl_client_cert_t, allocated in @a pool.
 *
 * @a *provider retrieves its credentials from the configuration
 * mechanism.  The returned credential is used to load the appropriate
 * client certificate for authentication when requested by a server.
 *
 * @deprecated Provided for backward compatibility with the 1.3 API.
 */
void svn_client_get_ssl_client_cert_file_provider
  (svn_auth_provider_object_t **provider,
   apr_pool_t *pool);


/** Create and return @a *provider, an authentication provider of type @c
 * svn_auth_cred_ssl_client_cert_pw_t, allocated in @a pool.
 *
 * @a *provider retrieves its credentials from the configuration
 * mechanism.  The returned credential is used when a loaded client
 * certificate is protected by a passphrase.
 *
 * @deprecated Provided for backward compatibility with the 1.3 API.
 */
void svn_client_get_ssl_client_cert_pw_file_provider
  (svn_auth_provider_object_t **provider,
   apr_pool_t *pool);


/** Create and return @a *provider, an authentication provider of type @c
 * svn_auth_cred_ssl_server_trust_t, allocated in @a pool.  
 *
 * @a *provider retrieves its credentials by using the @a prompt_func
 * and @a prompt_baton.  The returned credential is used to override
 * SSL security on an error.
 *
 * @deprecated Provided for backward compatibility with the 1.3 API.
 */
void svn_client_get_ssl_server_trust_prompt_provider
  (svn_auth_provider_object_t **provider,
   svn_auth_ssl_server_trust_prompt_func_t prompt_func,
   void *prompt_baton,
   apr_pool_t *pool);


/** Create and return @a *provider, an authentication provider of type @c
 * svn_auth_cred_ssl_client_cert_t, allocated in @a pool.
 *
 * @a *provider retrieves its credentials by using the @a prompt_func
 * and @a prompt_baton.  The returned credential is used to load the
 * appropriate client certificate for authentication when requested by
 * a server.  The prompt will be retried @a retry_limit times.
 *
 * @deprecated Provided for backward compatibility with the 1.3 API.
 */
void svn_client_get_ssl_client_cert_prompt_provider
  (svn_auth_provider_object_t **provider,
   svn_auth_ssl_client_cert_prompt_func_t prompt_func,
   void *prompt_baton,
   int retry_limit,
   apr_pool_t *pool);


/** Create and return @a *provider, an authentication provider of type @c
 * svn_auth_cred_ssl_client_cert_pw_t, allocated in @a pool.
 *
 * @a *provider retrieves its credentials by using the @a prompt_func
 * and @a prompt_baton.  The returned credential is used when a loaded
 * client certificate is protected by a passphrase.  The prompt will
 * be retried @a retry_limit times.
 *
 * @deprecated Provided for backward compatibility with the 1.3 API.
 */
void svn_client_get_ssl_client_cert_pw_prompt_provider
  (svn_auth_provider_object_t **provider,
   svn_auth_ssl_client_cert_pw_prompt_func_t prompt_func,
   void *prompt_baton,
   int retry_limit,
   apr_pool_t *pool);

/** @} */

/**
 * Commit operations
 *
 * @defgroup clnt_commit Client commit subsystem
 *
 * @{
 */

/** This is a structure which stores a filename and a hash of property
 * names and values.
 *
 * @deprecated Provided for backward compatibility with the 1.4 API.
 */
typedef struct svn_client_proplist_item_t
{
  /** The name of the node on which these properties are set. */
  svn_stringbuf_t *node_name;  

  /** A hash of (const char *) property names, and (svn_string_t *) property
   * values. */
  apr_hash_t *prop_hash;

} svn_client_proplist_item_t;

/**
 * The callback invoked by svn_client_proplist3().  Each invocation
 * describes the property specified by @a item.  Use @a pool for all
 * temporary allocation.
 */
typedef svn_error_t *(*svn_proplist_receiver_t)
  (void *baton,
   svn_stringbuf_t *path,
   apr_hash_t *prop_hash,
   apr_pool_t *pool);

/** 
 * Return a duplicate of @a item, allocated in @a pool. No part of the new
 * structure will be shared with @a item.
 *
 * @since New in 1.3.
 *
 * @deprecated Provided for backward compatibility with the 1.4 API.
 */
svn_client_proplist_item_t *
svn_client_proplist_item_dup(const svn_client_proplist_item_t *item,
                             apr_pool_t *pool);

/** Information about commits passed back to client from this module.
 *
 * @deprecated Provided for backward compatibility with the 1.2 API.
 */
typedef struct svn_client_commit_info_t
{
  /** just-committed revision. */
  svn_revnum_t revision;

  /** server-side date of the commit. */
  const char *date;

  /** author of the commit. */
  const char *author;

} svn_client_commit_info_t;


/**
 * @name Commit state flags
 * @brief State flags for use with the @c svn_client_commit_item3_t structure
 * (see the note about the namespace for that structure, which also
 * applies to these flags).
 * @{
 */
#define SVN_CLIENT_COMMIT_ITEM_ADD         0x01
#define SVN_CLIENT_COMMIT_ITEM_DELETE      0x02
#define SVN_CLIENT_COMMIT_ITEM_TEXT_MODS   0x04
#define SVN_CLIENT_COMMIT_ITEM_PROP_MODS   0x08
#define SVN_CLIENT_COMMIT_ITEM_IS_COPY     0x10
/** @since New in 1.2. */
#define SVN_CLIENT_COMMIT_ITEM_LOCK_TOKEN  0x20
/** @} */

/** The commit candidate structure.  In order to avoid backwards
 * compatibility problems clients should use
 * svn_client_commit_item_create() to allocate and intialize this
 * structure instead of doing so themselves.
 *
 * @since New in 1.5.
 */
typedef struct svn_client_commit_item3_t
{
  /** absolute working-copy path of item */
  const char *path;

  /** node kind (dir, file) */
  svn_node_kind_t kind;

  /** commit URL for this item */
  const char *url;

  /** revision of textbase */
  svn_revnum_t revision;

  /** copyfrom-url or NULL if not a copied item */
  const char *copyfrom_url;
  
  /** copyfrom-rev, valid when copyfrom_url != NULL */
  svn_revnum_t copyfrom_rev;
  
  /** state flags */
  apr_byte_t state_flags;

  /** An array of @c svn_prop_t *'s, which are incoming changes from
   * the repository to WC properties.  These changes are applied
   * post-commit.
   *
   * When adding to this array, allocate the @c svn_prop_t and its
   * contents in @c incoming_prop_changes->pool, so that it has the
   * same lifetime as this data structure.
   *
   * See http://subversion.tigris.org/issues/show_bug.cgi?id=806 for a
   * description of what would happen if the post-commit process
   * didn't group these changes together with all other changes to the
   * item.
   */
  apr_array_header_t *incoming_prop_changes;

  /** An array of @c svn_prop_t *'s, which are outgoing changes to
   * make to properties in the repository.  These extra property
   * changes are declared pre-commit, and applied to the repository as
   * part of a commit.
   *
   * When adding to this array, allocate the @c svn_prop_t and its
   * contents in @c outgoing_prop_changes->pool, so that it has the
   * same lifetime as this data structure.
   */
  apr_array_header_t *outgoing_prop_changes;
} svn_client_commit_item3_t;

/** The commit candidate structure.
 *
 * @deprecated Provided for backward compatibility with the 1.3 API.
 */
typedef struct svn_client_commit_item2_t
{
  /** absolute working-copy path of item */
  const char *path;

  /** node kind (dir, file) */
  svn_node_kind_t kind;

  /** commit URL for this item */
  const char *url;

  /** revision of textbase */
  svn_revnum_t revision;

  /** copyfrom-url or NULL if not a copied item */
  const char *copyfrom_url;
  
  /** copyfrom-rev, valid when copyfrom_url != NULL */
  svn_revnum_t copyfrom_rev;
  
  /** state flags */
  apr_byte_t state_flags;

  /** Analogous to the @c svn_client_commit_item3_t.incoming_prop_changes
   * field.
   */
  apr_array_header_t *wcprop_changes;
} svn_client_commit_item2_t;

/** The commit candidate structure.
 *
 * @deprecated Provided for backward compatibility with the 1.2 API.
 */
typedef struct svn_client_commit_item_t
{
  /** absolute working-copy path of item */
  const char *path;

  /** node kind (dir, file) */
  svn_node_kind_t kind;

  /** commit URL for this item */
  const char *url;

  /** revision (copyfrom-rev if _IS_COPY) */
  svn_revnum_t revision;

  /** copyfrom-url */
  const char *copyfrom_url;

  /** state flags */
  apr_byte_t state_flags;

  /** Analogous to the @c svn_client_commit_item3_t.incoming_prop_changes
   * field.
   */
  apr_array_header_t *wcprop_changes;

} svn_client_commit_item_t;

/** Initialize a commit item.
 * Set @a *item to a commit item object, allocated in @a pool.
 *
 * In order to avoid backwards compatibility problems, this function
 * is used to intialize and allocate the @c svn_client_commit_item3_t
 * structure rather than doing so explicitly, as the size of this
 * structure may change in the future.
 * 
 * The current implementation never returns error, but callers should
 * still check for error, for compatibility with future versions.
 *
 * @since New in 1.5.
 */
svn_error_t *
svn_client_commit_item_create(const svn_client_commit_item3_t **item,
                              apr_pool_t *pool);

/** 
 * Return a duplicate of @a item, allocated in @a pool. No part of the new
 * structure will be shared with @a item.
 *
 * @since New in 1.5.
 */
svn_client_commit_item3_t *
svn_client_commit_item3_dup(const svn_client_commit_item3_t *item,
                            apr_pool_t *pool);

/** 
 * Return a duplicate of @a item, allocated in @a pool. No part of the new
 * structure will be shared with @a item.
 *
 * @deprecated Provided for backward compatibility with the 1.3 API.
 */
svn_client_commit_item2_t *
svn_client_commit_item2_dup(const svn_client_commit_item2_t *item,
                            apr_pool_t *pool);

/** Callback type used by commit-y operations to get a commit log message
 * from the caller.
 *  
 * Set @a *log_msg to the log message for the commit, allocated in @a 
 * pool, or @c NULL if wish to abort the commit process.  Set @a *tmp_file 
 * to the path of any temporary file which might be holding that log 
 * message, or @c NULL if no such file exists (though, if @a *log_msg is 
 * @c NULL, this value is undefined).  The log message MUST be a UTF8 
 * string with LF line separators.
 *
 * @a commit_items is a read-only array of @c svn_client_commit_item3_t
 * structures, which may be fully or only partially filled-in,
 * depending on the type of commit operation.
 *
 * @a baton is provided along with the callback for use by the handler.
 *
 * All allocations should be performed in @a pool.
 *
 * @since New in 1.5.
 */
typedef svn_error_t *(*svn_client_get_commit_log3_t)
  (const char **log_msg,
   const char **tmp_file,
   const apr_array_header_t *commit_items,
   void *baton,
   apr_pool_t *pool);

/** Callback type used by commit-y operations to get a commit log message
 * from the caller.
 *  
 * Set @a *log_msg to the log message for the commit, allocated in @a 
 * pool, or @c NULL if wish to abort the commit process.  Set @a *tmp_file 
 * to the path of any temporary file which might be holding that log 
 * message, or @c NULL if no such file exists (though, if @a *log_msg is 
 * @c NULL, this value is undefined).  The log message MUST be a UTF8 
 * string with LF line separators.
 *
 * @a commit_items is a read-only array of @c svn_client_commit_item2_t
 * structures, which may be fully or only partially filled-in,
 * depending on the type of commit operation.
 *
 * @a baton is provided along with the callback for use by the handler.
 *
 * All allocations should be performed in @a pool.
 *
 * @deprecated Provided for backward compatibility with the 1.3 API.
 */
typedef svn_error_t *(*svn_client_get_commit_log2_t)
  (const char **log_msg,
   const char **tmp_file,
   const apr_array_header_t *commit_items,
   void *baton,
   apr_pool_t *pool);

/** Callback type used by commit-y operations to get a commit log message
 * from the caller.
 *
 * Set @a *log_msg to the log message for the commit, allocated in @a
 * pool, or @c NULL if wish to abort the commit process.  Set @a *tmp_file
 * to the path of any temporary file which might be holding that log
 * message, or @c NULL if no such file exists (though, if @a *log_msg is
 * @c NULL, this value is undefined).  The log message MUST be a UTF8
 * string with LF line separators.
 *
 * @a commit_items is a read-only array of @c svn_client_commit_item_t
 * structures, which may be fully or only partially filled-in,
 * depending on the type of commit operation.
 *
 * @a baton is provided along with the callback for use by the handler.
 *
 * All allocations should be performed in @a pool.
 *
 * @deprecated Provided for backward compatibility with the 1.2 API.
 */
typedef svn_error_t *(*svn_client_get_commit_log_t)
  (const char **log_msg,
   const char **tmp_file,
   apr_array_header_t *commit_items,
   void *baton,
   apr_pool_t *pool);

/** @} */

/**
 * Client blame
 *
 * @defgroup clnt_blame Client blame functionality
 *
 * @{
 */

/** Callback type used by svn_client_blame() to notify the caller
 * that line @a line_no of the blamed file was last changed in
 * @a revision by @a author on @a date, and that the contents were
 * @a line.
 *  
 * All allocations should be performed in @a pool.
 *
 * @note If there is no blame information for this line, @a revision will be
 * invalid and @a author and @a date will be NULL.
 *
 * @note New in 1.4 is that the line is defined to contain only the line
 * content (and no [partial] EOLs; which was undefined in older versions).
 * Using this callback with svn_client_blame() or svn_client_blame2()
 * will still give you the old behaviour.
 */
typedef svn_error_t *(*svn_client_blame_receiver_t)
  (void *baton,
   apr_int64_t line_no,
   svn_revnum_t revision,
   const char *author,
   const char *date,
   const char *line,
   apr_pool_t *pool);


/** @} */

/**
 * Client diff
 *
 * @defgroup clnt_diff Client diff functionality
 *
 * @{
 */
/** The difference type in an svn_diff_summarize_t structure.
 *
 * @since New in 1.4.
 */
typedef enum svn_client_diff_summarize_kind_t
{
  /** An item with no text modifications */
  svn_client_diff_summarize_kind_normal,

  /** An added item */
  svn_client_diff_summarize_kind_added,

  /** An item with text modifications */
  svn_client_diff_summarize_kind_modified,

  /** A deleted item */
  svn_client_diff_summarize_kind_deleted
} svn_client_diff_summarize_kind_t;


/** A struct that describes the diff of an item. Passed to
 * @c svn_diff_summarize_func_t.
 *
 * @note Fields may be added to the end of this structure in future
 * versions.  Therefore, users shouldn't allocate structures of this
 * type, to preserve binary compatibility.
 *
 * @since New in 1.4.
 */
typedef struct svn_client_diff_summarize_t
{
  /** Path relative to the target. */
  const char *path;

  /** Change kind */
  svn_client_diff_summarize_kind_t summarize_kind;

  /** Properties changed? */
  svn_boolean_t prop_changed;

  /** File or dir */
  svn_node_kind_t node_kind;
} svn_client_diff_summarize_t;  

/**
 * Return a duplicate of @a diff, allocated in @a pool. No part of the new
 * structure will be shared with @a diff.
 *
 * @since New in 1.4.
 */
svn_client_diff_summarize_t *
svn_client_diff_summarize_dup(const svn_client_diff_summarize_t *diff,
                              apr_pool_t *pool);


/** A callback used in svn_client_diff_summarize2() and
 * svn_client_diff_summarize_peg2() for reporting a @a diff summary.
 *
 * All allocations should be performed in @a pool.
 *
 * @a baton is a closure object; it should be provided by the implementation,
 * and passed by the caller.
 *
 * @since New in 1.4.
 */
typedef svn_error_t *(*svn_client_diff_summarize_func_t)
  (const svn_client_diff_summarize_t *diff,
   void *baton,
   apr_pool_t *pool);


/** A callback used in svn_client_merge3() for resolving merge
 * conflicts to content or properties during the application of a tree
 * delta.
 *
 * All allocations should be performed in @a pool.
 *
 * @a baton is a closure object; it should be provided by the implementation,
 * and passed by the caller.
 *
 * @since New in 1.5.
 */
typedef svn_error_t *(*svn_client_conflict_resolver_func_t)
  (const char *path,
   void *baton,
   apr_pool_t *pool);
 

/** @} */

/**
 * Client context
 *
 * @defgroup clnt_ctx Client context management
 *
 * @{
 */

/** A client context structure, which holds client specific callbacks, 
 * batons, serves as a cache for configuration options, and other various 
 * and sundry things.  In order to avoid backwards compatibility problems 
 * clients should use svn_client_create_context() to allocate and 
 * intialize this structure instead of doing so themselves.
 */
typedef struct svn_client_ctx_t
{
  /** main authentication baton. */
  svn_auth_baton_t *auth_baton;

  /** notification callback function.
   * This will be called by notify_func2() by default.
   * @deprecated Provided for backward compatibility with the 1.1 API. */
  svn_wc_notify_func_t notify_func;

  /** notification callback baton for notify_func()
   * @deprecated Provided for backward compatibility with the 1.1 API. */
  void *notify_baton;

  /** Log message callback function.  NULL means that Subversion
    * should try not attempt to fetch a log message.
    * @deprecated Provided for backward compatibility with the 1.2 API. */
  svn_client_get_commit_log_t log_msg_func;

  /** log message callback baton
    * @deprecated Provided for backward compatibility with the 1.2 API. */
  void *log_msg_baton;

  /** a hash mapping of <tt>const char *</tt> configuration file names to
   * @c svn_config_t *'s. For example, the '~/.subversion/config' file's
   * contents should have the key "config".  May be left unset (or set to
   * NULL) to use the built-in default settings and not use any configuration.
   */
  apr_hash_t *config;

  /** a callback to be used to see if the client wishes to cancel the running 
   * operation. */
  svn_cancel_func_t cancel_func;

  /** a baton to pass to the cancellation callback. */
  void *cancel_baton;

  /** notification function, defaulting to a function that forwards
   * to notify_func().
   * @since New in 1.2. */
  svn_wc_notify_func2_t notify_func2;

  /** notification baton for notify_func2().
   * @since New in 1.2. */
  void *notify_baton2;

  /** Log message callback function. NULL means that Subversion
   *   should try log_msg_func.
   * @since New in 1.3. */
  svn_client_get_commit_log2_t log_msg_func2;

  /** callback baton for log_msg_func2
   * @since New in 1.3. */
  void *log_msg_baton2;

  /** Log message callback function. NULL means that Subversion
   *   should try @c log_msg_func2, then @c log_msg_func.
   * @since New in 1.5. */
  svn_client_get_commit_log3_t log_msg_func3;

  /** The callback baton for @c log_msg_func3.
   * @since New in 1.5. */
  void *log_msg_baton3;

  /** Notification callback for network progress information.
   * May be NULL if not used.
   * @since New in 1.3. */
  svn_ra_progress_notify_func_t progress_func;

  /** Callback baton for progress_func.
   * @since New in 1.3. */
  void *progress_baton;

  /** MIME types map.
   * @since New in 1.5. */
  apr_hash_t *mimetypes_map;
  
  /** Table holding the extra revision properties to be set.  This table
   * cannot contain any standard Subversion properties.
   * @since New in 1.5. */
  apr_hash_t *revprop_table;

  /* @since New in 1.5. */
  svn_client_conflict_resolver_func_t conflict_resolver_func;

} svn_client_ctx_t;

/** @} end group: Client context management */

/**
 * @name Authentication information file names
 *
 * Names of files that contain authentication information.
 *
 * These filenames are decided by libsvn_client, since this library
 * implements all the auth-protocols;  libsvn_wc does nothing but
 * blindly store and retrieve these files from protected areas.
 *
 * @defgroup clnt_auth_filenames Client authentication file names
 * @{
 */
#define SVN_CLIENT_AUTH_USERNAME            "username"
#define SVN_CLIENT_AUTH_PASSWORD            "password"
/** @} group end: Authentication information file names */

/** @} */

/**
 * Client context
 *
 * @defgroup clnt_ctx Client context management
 *
 * @{
 */

/** Initialize a client context.
 * Set @a *ctx to a client context object, allocated in @a pool, that
 * represents a particular instance of an svn client.
 *
 * In order to avoid backwards compatibility problems, clients must 
 * use this function to intialize and allocate the 
 * @c svn_client_ctx_t structure rather than doing so themselves, as 
 * the size of this structure may change in the future. 
 * 
 * The current implementation never returns error, but callers should
 * still check for error, for compatibility with future versions.
 */ 
svn_error_t *
svn_client_create_context(svn_client_ctx_t **ctx,
                          apr_pool_t *pool);

/** @} end group: Client context */

/**
 * Client working copy management functions
 *
 * @defgroup clnt_wc Client working copy management
 *
 * @{
 */

/**
 * @defgroup clnt_wc_checkout Checkout
 *
 * @{
 */


/**
 * Checkout a working copy of @a URL at @a revision, looked up at @a
 * peg_revision, using @a path as the root directory of the newly
 * checked out working copy, and authenticating with the
 * authentication baton cached in @a ctx.  If @a result_rev is not @c
 * NULL, set @a *result_rev to the value of the revision actually
 * checked out from the repository.
 *
 * If @a peg_revision->kind is @c svn_opt_revision_unspecified, then it
 * defaults to @c svn_opt_revision_head.
 *
 * @a revision must be of kind @c svn_opt_revision_number,
 * @c svn_opt_revision_head, or @c svn_opt_revision_date.  If
 * @a revision does not meet these requirements, return the error
 * @c SVN_ERR_CLIENT_BAD_REVISION.
 *
 * If @a depth is @c svn_depth_infinity, check out fully recursively.
 * Else if it is @c svn_depth_immediates, check out @a URL and its
 * immediate entries (subdirectories will be present, but will be at
 * depth @c svn_depth_empty themselves); else @c svn_depth_files,
 * check out @a URL and its file entries, but no subdirectories; else
 * if @c svn_depth_empty, check out @a URL as an empty directory at
 * that depth, with no entries present.
 *
 * If @a depth is @c svn_depth_unknown, then behave as if for
 * @c svn_depth_infinity, except in the case of resuming a previous
 * checkout of @a path (i.e., updating), in which case use the depth
 * of the existing working copy.
 *
 * If @a ignore_externals is set, don't process externals definitions
 * as part of this operation.
 *
 * If @a ctx->notify_func2 is non-null, invoke @a ctx->notify_func2 with
 * @a ctx->notify_baton2 as the checkout progresses.
 *
 * If @a allow_unver_obstructions is true then the checkout tolerates
 * existing unversioned items that obstruct added paths from @a URL.  Only
 * obstructions of the same type (file or dir) as the added item are
 * tolerated.  The text of obstructing files is left as-is, effectively
 * treating it as a user modification after the checkout.  Working
 * properties of obstructing items are set equal to the base properties.
 * If @a allow_unver_obstructions is false then the checkout will abort
 * if there are any unversioned obstructing items.
 *
 * If @a URL refers to a file rather than a directory, return the
 * error @c SVN_ERR_UNSUPPORTED_FEATURE.  If @a URL does not exist,
 * return the error @c SVN_ERR_RA_ILLEGAL_URL.
 *
 * Use @a pool for any temporary allocation.
 *
 * @since New in 1.5.
 */
svn_error_t *
svn_client_checkout3(svn_revnum_t *result_rev,
                     const char *URL,
                     const char *path,
                     const svn_opt_revision_t *peg_revision,
                     const svn_opt_revision_t *revision,
                     svn_depth_t depth,
                     svn_boolean_t ignore_externals,
                     svn_boolean_t allow_unver_obstructions,
                     svn_client_ctx_t *ctx,
                     apr_pool_t *pool);


/**
 * Similar to svn_client_checkout3() but with @a allow_unver_obstructions
 * always set to false, and @a depth set according to @a recurse: if
 * @a recurse is true, @a depth is @c svn_depth_infinity, if @a recurse
 * is false, @a depth is @c svn_depth_files.
 *
 * @deprecated Provided for backward compatibility with the 1.4 API.
 */
svn_error_t *
svn_client_checkout2(svn_revnum_t *result_rev,
                     const char *URL,
                     const char *path,
                     const svn_opt_revision_t *peg_revision,
                     const svn_opt_revision_t *revision,
                     svn_boolean_t recurse,
                     svn_boolean_t ignore_externals,
                     svn_client_ctx_t *ctx,
                     apr_pool_t *pool);


/**
 * Similar to svn_client_checkout3(), but with @a allow_unver_obstructions
 * always set to false, @a peg_revision always set to
 * @c svn_opt_revision_unspecified, @a ignore_externals always set to
 * false, and @a depth set according to @a recurse: if @a recurse is
 * true, @a depth is @c svn_depth_infinity, if @a recurse is false,
 * @a depth is @c svn_depth_files.
 *
 * @deprecated Provided for backward compatibility with the 1.1 API.
 */
svn_error_t *
svn_client_checkout(svn_revnum_t *result_rev,
                    const char *URL,
                    const char *path,
                    const svn_opt_revision_t *revision,
                    svn_boolean_t recurse,
                    svn_client_ctx_t *ctx,
                    apr_pool_t *pool);
/** @} */

/**
 * @defgroup Update
 *
 * @{
 *
 */

/**
 * Update working trees @a paths to @a revision, authenticating with the
 * authentication baton cached in @a ctx.  @a paths is an array of const
 * char * paths to be updated.  Unversioned paths that are direct children
 * of a versioned path will cause an update that attempts to add that path,
 * other unversioned paths are skipped.  If @a result_revs is not
 * @c NULL an array of svn_revnum_t will be returned with each element set
 * to the revision to which @a revision was resolved.
 *
 * @a revision must be of kind @c svn_opt_revision_number,
 * @c svn_opt_revision_head, or @c svn_opt_revision_date.  If @a 
 * revision does not meet these requirements, return the error
 * @c SVN_ERR_CLIENT_BAD_REVISION.
 *
 * The paths in @a paths can be from multiple working copies from multiple
 * repositories, but even if they all come from the same repository there
 * is no guarantee that revision represented by @c svn_opt_revision_head
 * will remain the same as each path is updated.
 *
 * If @a ignore_externals is set, don't process externals definitions
 * as part of this operation.
 *
 * If @a depth is @c svn_depth_infinity, update fully recursively.
 * Else if it is @c svn_depth_immediates or @c svn_depth_files, update
 * each target and its file entries, but not its subdirectories.  Else
 * if @c svn_depth_empty, update exactly each target, nonrecursively
 * (essentially, update the target's properties).
 *
 * If @a depth is @c svn_depth_unknown, take the working depth from
 * @a paths and then behave as described above.
 *
 * ### TODO(sd): In the @c svn_depth_immediates case, shouldn't we update
 * ### the presence/absence of subdirs, even though we don't update
 * ### inside the subdirs themselves?
 *
 * If @a allow_unver_obstructions is true then the update tolerates
 * existing unversioned items that obstruct added paths from @a URL.  Only
 * obstructions of the same type (file or dir) as the added item are
 * tolerated.  The text of obstructing files is left as-is, effectively
 * treating it as a user modification after the update.  Working
 * properties of obstructing items are set equal to the base properties.
 * If @a allow_unver_obstructions is false then the update will abort
 * if there are any unversioned obstructing items.
 *
 * If @a ctx->notify_func2 is non-null, invoke @a ctx->notify_func2 with
 * @a ctx->notify_baton2 for each item handled by the update, and also for
 * files restored from text-base.  If @a ctx->cancel_func is non-null, invoke
 * it passing @a ctx->cancel_baton at various places during the update.
 *
 * Use @a pool for any temporary allocation.
 *
 * @since New in 1.5.
 */
svn_error_t *
svn_client_update3(apr_array_header_t **result_revs,
                   const apr_array_header_t *paths,
                   const svn_opt_revision_t *revision,
                   svn_depth_t depth,
                   svn_boolean_t ignore_externals,
                   svn_boolean_t allow_unver_obstructions,
                   svn_client_ctx_t *ctx,
                   apr_pool_t *pool);

/**
 * Similar to svn_client_update3() but with @a allow_unver_obstructions
 * always set to false, and @a depth set according to @a recurse:
 * if @a recurse is true, set @a depth to @c svn_depth_infinity, if
 * @a recurse is false, set @a depth to @c svn_depth_files.
 *
 * @deprecated Provided for backward compatibility with the 1.4 API.
 */
svn_error_t *
svn_client_update2(apr_array_header_t **result_revs,
                   const apr_array_header_t *paths,
                   const svn_opt_revision_t *revision,
                   svn_boolean_t recurse,
                   svn_boolean_t ignore_externals,
                   svn_client_ctx_t *ctx,
                   apr_pool_t *pool);

/**
 * Similar to svn_client_update3() except @a allow_unver_obstructions
 * is always set to false, accepts only a single target in @a path,
 * returns a single revision if @a result_rev is not NULL,
 * @a ignore_externals is always set to false, and @a depth set
 * according to @a recurse: if @a recurse is true, set @a depth to @c
 * svn_depth_infinity, if @a recurse is false, set @a depth to
 * @c svn_depth_files.
 *
 * @deprecated Provided for backward compatibility with the 1.1 API.
 */
svn_error_t *
svn_client_update(svn_revnum_t *result_rev,
                  const char *path,
                  const svn_opt_revision_t *revision,
                  svn_boolean_t recurse,
                  svn_client_ctx_t *ctx,
                  apr_pool_t *pool);
/** @} */

/**
 * @defgroup Switch
 *
 * @{
 */

/** Switch working tree @a path to @a url at @a revision,
 * authenticating with the authentication baton cached in @a ctx.  If
 * @a result_rev is not @c NULL, set @a *result_rev to the value of
 * the revision to which the working copy was actually switched.
 *
 * Summary of purpose: this is normally used to switch a working
 * directory over to another line of development, such as a branch or
 * a tag.  Switching an existing working directory is more efficient
 * than checking out @a url from scratch.
 *
 * @a revision must be of kind @c svn_opt_revision_number,
 * @c svn_opt_revision_head, or @c svn_opt_revision_date; otherwise,
 * return @c SVN_ERR_CLIENT_BAD_REVISION.
 *
 * If @a depth is @c svn_depth_infinity, switch fully recursively.
 * Else if it is @c svn_depth_immediates, switch @a path and its file
 * children (if any), and switch subdirectories but do not update
 * them.  Else if @c svn_depth_files, switch just file children,
 * ignoring subdirectories completely.  Else if @c svn_depth_empty,
 * switch just @a path and touch nothing underneath it.
 *
 * ### TODO(sd): But, I think the svn_depth_immediates behavior is not
 * ### actually implemented yet.
 *
 * If @a allow_unver_obstructions is true then the switch tolerates
 * existing unversioned items that obstruct added paths from @a URL.  Only
 * obstructions of the same type (file or dir) as the added item are
 * tolerated.  The text of obstructing files is left as-is, effectively
 * treating it as a user modification after the switch.  Working
 * properties of obstructing items are set equal to the base properties.
 * If @a allow_unver_obstructions is false then the switch will abort
 * if there are any unversioned obstructing items.
 *
 * If @a ctx->notify_func2 is non-null, invoke it with @a ctx->notify_baton2
 * on paths affected by the switch.  Also invoke it for files may be restored
 * from the text-base because they were removed from the working copy.
 *
 * Use @a pool for any temporary allocation.
 *
 * @since New in 1.5.
 */
svn_error_t *
svn_client_switch2(svn_revnum_t *result_rev,
                   const char *path,
                   const char *url,
                   const svn_opt_revision_t *revision,
                   svn_depth_t depth,
                   svn_boolean_t allow_unver_obstructions,
                   svn_client_ctx_t *ctx,
                   apr_pool_t *pool);


/**
 * Similar to svn_client_switch2() but with @a allow_unver_obstructions
 * always set to false, and @a depth set according to @a recurse: if
 * @a recurse is true, set @a depth to @c svn_depth_infinity, if @a
 * recurse is false, set @a depth to @c svn_depth_files.
 *
 * @deprecated Provided for backward compatibility with the 1.4 API.
 */
svn_error_t *
svn_client_switch(svn_revnum_t *result_rev,
                  const char *path,
                  const char *url,
                  const svn_opt_revision_t *revision,
                  svn_boolean_t recurse,
                  svn_client_ctx_t *ctx,
                  apr_pool_t *pool);

/** @} */

/**
 * @defgroup Add
 *
 * @{
 */

/**
 * Schedule a working copy @a path for addition to the repository.
 *
 * ### TODO(sd): For consistency, this should take svn_depth_t depth
 * ### instead of svn_boolean_t recursive.  However, it is not
 * ### important for the sparse-directories work, so leaving it
 * ### for now.
 * 
 * @a path's parent must be under revision control already, but @a 
 * path is not.  If @a recursive is set, then assuming @a path is a 
 * directory, all of its contents will be scheduled for addition as 
 * well.
 *
 * If @a force is not set and @a path is already under version
 * control, return the error @c SVN_ERR_ENTRY_EXISTS.  If @a force is
 * set, do not error on already-versioned items.  When used on a
 * directory in conjunction with the @a recursive flag, this has the
 * effect of scheduling for addition unversioned files and directories
 * scattered deep within a versioned tree.
 *
 * If @a ctx->notify_func2 is non-null, then for each added item, call
 * @a ctx->notify_func2 with @a ctx->notify_baton2 and the path of the 
 * added item.
 *
 * If @a no_ignore is false, don't add files or directories that match
 * ignore patterns.
 *
 * @par Important:
 * This is a *scheduling* operation.  No changes will
 * happen to the repository until a commit occurs.  This scheduling
 * can be removed with svn_client_revert().
 *
 * @since New in 1.3.
 */
svn_error_t *
svn_client_add3(const char *path,
                svn_boolean_t recursive,
                svn_boolean_t force,
                svn_boolean_t no_ignore,
                svn_client_ctx_t *ctx,
                apr_pool_t *pool);

/**
 * Similar to svn_client_add3(), but with @a no_ignore always set to
 * false. 
 *
 * @deprecated Provided for backward compatibility with the 1.2 API.
 */
svn_error_t *
svn_client_add2(const char *path,
                svn_boolean_t recursive,
                svn_boolean_t force,
                svn_client_ctx_t *ctx,
                apr_pool_t *pool);

/**
 * Similar to svn_client_add3(), but with @a no_ignore always set to
 * false, and @a force always set to false.
 *
 * @deprecated Provided for backward compatibility with the 1.0 API.
 */
svn_error_t *
svn_client_add(const char *path,
               svn_boolean_t recursive,
               svn_client_ctx_t *ctx,
               apr_pool_t *pool);

/** @} */

/**
 * @defgroup Mkdir
 *
 * @{
 */

/** Create a directory, either in a repository or a working copy.
 *
 * If @a paths contains URLs, use the authentication baton in @a ctx
 * and @a message to immediately attempt to commit the creation of the
 * directories in @a paths in the repository.  If the commit succeeds,
 * allocate (in @a pool) and populate @a *commit_info_p.
 *
 * Else, create the directories on disk, and attempt to schedule them
 * for addition (using svn_client_add(), whose docstring you should
 * read).
 *
 * @a ctx->log_msg_func3/@a ctx->log_msg_baton3 are a callback/baton
 * combo that this function can use to query for a commit log message
 * when one is needed.
 *
 * If @a ctx->notify_func2 is non-null, when the directory has been created
 * (successfully) in the working copy, call @a ctx->notify_func2 with
 * @a ctx->notify_baton2 and the path of the new directory.  Note that this is
 * only called for items added to the working copy.
 *
 * @since New in 1.3.
 */
svn_error_t *
svn_client_mkdir2(svn_commit_info_t **commit_info_p,
                  const apr_array_header_t *paths,
                  svn_client_ctx_t *ctx,
                  apr_pool_t *pool);


/**
 * Same as svn_client_mkdir2(), but takes the @c svn_client_commit_info_t
 * type for @a commit_info_p.
 *
 * @deprecated Provided for backward compatibility with the 1.2 API.
 */
svn_error_t *
svn_client_mkdir(svn_client_commit_info_t **commit_info_p,
                 const apr_array_header_t *paths,
                 svn_client_ctx_t *ctx,
                 apr_pool_t *pool);

/** @} */

/**
 * @defgroup Delete
 *
 * @{
 */

/** Delete items from a repository or working copy.
 *
 * If the paths in @a paths are URLs, use the authentication baton in
 * @a ctx and @a ctx->log_msg_func3/@a ctx->log_msg_baton3 to
 * immediately attempt to commit a deletion of the URLs from the
 * repository.  If the commit succeeds, allocate (in @a pool) and
 * populate @a *commit_info_p.  Every path must belong to the same
 * repository.
 *
 * Else, schedule the working copy paths in @a paths for removal from
 * the repository.  Each path's parent must be under revision control.
 * This is just a *scheduling* operation.  No changes will happen to
 * the repository until a commit occurs.  This scheduling can be
 * removed with svn_client_revert(). If a path is a file it is
 * immediately removed from the working copy. If the path is a
 * directory it will remain in the working copy but all the files, and
 * all unversioned items, it contains will be removed. If @a force is
 * not set then this operation will fail if any path contains locally
 * modified and/or unversioned items. If @a force is set such items
 * will be deleted.
 *
 * If the paths are working copy paths and @a keep_local is true then
 * the paths will not be removed from the working copy, only scheduled
 * for removal from the repository.  Once the scheduled deletion is
 * committed, they will appear as unversioned paths in the working copy.
 *
 * @a ctx->log_msg_func3/@a ctx->log_msg_baton3 are a callback/baton
 * combo that this function can use to query for a commit log message
 * when one is needed.
 *
 * If @a ctx->notify_func2 is non-null, then for each item deleted, call
 * @a ctx->notify_func2 with @a ctx->notify_baton2 and the path of the deleted
 * item.
 *
 * @since New in 1.5.
 */
svn_error_t *
svn_client_delete3(svn_commit_info_t **commit_info_p,
                   const apr_array_header_t *paths,
                   svn_boolean_t force,
                   svn_boolean_t keep_local,
                   svn_client_ctx_t *ctx,
                   apr_pool_t *pool);

/**
 * Similar to svn_client_delete3(), but with @a keep_local always set
 * to false.
 *
 * @deprecated Provided for backward compatibility with the 1.4 API.
 */
svn_error_t *
svn_client_delete2(svn_commit_info_t **commit_info_p,
                   const apr_array_header_t *paths,
                   svn_boolean_t force,
                   svn_client_ctx_t *ctx,
                   apr_pool_t *pool);

/**
 * Similar to svn_client_delete2(), but takes the @c svn_client_commit_info_t
 * type for @a commit_info_p.
 *
 * @deprecated Provided for backward compatibility with the 1.2 API.
 */
svn_error_t *
svn_client_delete(svn_client_commit_info_t **commit_info_p,
                  const apr_array_header_t *paths,
                  svn_boolean_t force,
                  svn_client_ctx_t *ctx,
                  apr_pool_t *pool);


/** @} */

/**
 * @defgroup Import
 *
 * @{
 */

/** Import file or directory @a path into repository directory @a url at
 * head, authenticating with the authentication baton cached in @a ctx, 
 * and using @a ctx->log_msg_func3/@a ctx->log_msg_baton3 to get a log message 
 * for the (implied) commit.  Set @a *commit_info_p to the results of the 
 * commit, allocated in @a pool.  If some components of @a url do not exist
 * then create parent directories as necessary.
 *
 * If @a path is a directory, the contents of that directory are
 * imported directly into the directory identified by @a url.  Note that the
 * directory @a path itself is not imported -- that is, the basename of 
 * @a path is not part of the import.
 *
 * If @a path is a file, then the dirname of @a url is the directory
 * receiving the import.  The basename of @a url is the filename in the
 * repository.  In this case if @a url already exists, return error.
 *
 * If @a ctx->notify_func2 is non-null, then call @a ctx->notify_func2 with 
 * @a ctx->notify_baton2 as the import progresses, with any of the following 
 * actions: @c svn_wc_notify_commit_added,
 * @c svn_wc_notify_commit_postfix_txdelta.
 *
 * Use @a pool for any temporary allocation.  
 * 
 * @a ctx->log_msg_func3/@a ctx->log_msg_baton3 are a callback/baton
 * combo that this function can use to query for a commit log message
 * when one is needed.
 *
 * ### TODO(sd): For consistency, this should probably take svn_depth_t
 * ### depth instead of svn_boolean_t nonrecursive.  But it's not
 * ### needed for the sparse-directories work right now, so leaving it
 * ### alone.
 *
 * Use @a nonrecursive to indicate that imported directories should not
 * recurse into any subdirectories they may have.
 *
 * If @a no_ignore is false, don't add files or directories that match
 * ignore patterns.
 *
 * ### kff todo: This import is similar to cvs import, in that it does
 * not change the source tree into a working copy.  However, this
 * behavior confuses most people, and I think eventually svn _should_
 * turn the tree into a working copy, or at least should offer the
 * option. However, doing so is a bit involved, and we don't need it
 * right now.
 *
 * @since New in 1.3.
 */
svn_error_t *svn_client_import2(svn_commit_info_t **commit_info_p,
                                const char *path,
                                const char *url,
                                svn_boolean_t nonrecursive,
                                svn_boolean_t no_ignore,
                                svn_client_ctx_t *ctx,
                                apr_pool_t *pool);

/**
 * Similar to svn_client_import2(), but with @a no_ignore always set
 * to false and using the @c svn_client_commit_info_t type for
 * @a commit_info_p.
 * 
 * @deprecated Provided for backward compatibility with the 1.2 API.
 */
svn_error_t *svn_client_import(svn_client_commit_info_t **commit_info_p,
                               const char *path,
                               const char *url,
                               svn_boolean_t nonrecursive,
                               svn_client_ctx_t *ctx,
                               apr_pool_t *pool);

/** @} */

/**
 * @defgroup Commit
 *
 * @{
 */

/**
 * Commit files or directories into repository, authenticating with
 * the authentication baton cached in @a ctx, and using 
 * @a ctx->log_msg_func3/@a ctx->log_msg_baton3 to obtain the log message. 
 * Set @a *commit_info_p to the results of the commit, allocated in @a pool.
 *
 * @a targets is an array of <tt>const char *</tt> paths to commit.  They 
 * need not be canonicalized nor condensed; this function will take care of
 * that.  If @a targets has zero elements, then do nothing and return
 * immediately without error.
 *
 * If @a ctx->notify_func2 is non-null, then call @a ctx->notify_func2 with 
 * @a ctx->notify_baton2 as the commit progresses, with any of the following 
 * actions: @c svn_wc_notify_commit_modified, @c svn_wc_notify_commit_added,
 * @c svn_wc_notify_commit_deleted, @c svn_wc_notify_commit_replaced,
 * @c svn_wc_notify_commit_postfix_txdelta.
 *
 * ### TODO(sd): For consistency, this should probably take svn_depth_t
 * ### depth instead of svn_boolean_t recurse.  But it's not needed
 * ### for the sparse-directories work right now, so leaving it alone
 * ### for now, although note that this is a 1.5 API so revving it
 * ### would be fairly painless.
 *
 * If @a recurse is false, subdirectories of directories in @a targets
 * will be ignored.
 *
 * Unlock paths in the repository, unless @a keep_locks is true.
 *
 * If @a changelist_name is non-NULL, then use it as a restrictive filter
 * on items that are committed;  that is, don't commit anything unless
 * it's a member of changelist @a changelist_name.  After the commit
 * completes successfully, remove changelist associations from the
 * targets, unless @a keep_changelist is set.
 *
 * Use @a pool for any temporary allocations.
 *
 * If no error is returned and @a (*commit_info_p)->revision is set to
 * @c SVN_INVALID_REVNUM, then the commit was a no-op; nothing needed to
 * be committed.
 *
 * @since New in 1.5.
 */
svn_error_t *
svn_client_commit4(svn_commit_info_t **commit_info_p,
                   const apr_array_header_t *targets,
                   svn_boolean_t recurse,
                   svn_boolean_t keep_locks,
                   svn_boolean_t keep_changelist,
                   const char *changelist_name,
                   svn_client_ctx_t *ctx,
                   apr_pool_t *pool);

/**
 * Similar to svn_client_commit4(), but always with NULL for
 * @a changelist_name and false for @a keep_changelist.
 *
 * @deprecated Provided for backward compatibility with the 1.4 API.
 *
 * @since New in 1.3.
 */
svn_error_t *
svn_client_commit3(svn_commit_info_t **commit_info_p,
                   const apr_array_header_t *targets,
                   svn_boolean_t recurse,
                   svn_boolean_t keep_locks,
                   svn_client_ctx_t *ctx,
                   apr_pool_t *pool);

/**
 * Similar to svn_client_commit4(), but always with NULL for
 * @a changelist_name and false for @a keep_changelist, and
 * uses the @c svn_client_commit_info_t type for @a commit_info_p.
 *
 * @deprecated Provided for backward compatibility with the 1.2 API.
 *
 * @since New in 1.2.
 */
svn_error_t *
svn_client_commit2(svn_client_commit_info_t **commit_info_p,
                   const apr_array_header_t *targets,
                   svn_boolean_t recurse,
                   svn_boolean_t keep_locks,
                   svn_client_ctx_t *ctx,
                   apr_pool_t *pool);

/**
 * Similar to svn_client_commit4(), but always with NULL for
 * @a changelist_name, false for @a keep_changelist, true for
 * @a keep_locks, a @a nonrecursive argument instead of @a recurse,
 * and using the @c svn_client_commit_info_t type for
 * @a commit_info_p.
 *
 * @deprecated Provided for backward compatibility with the 1.1 API.
 */
svn_error_t *
svn_client_commit(svn_client_commit_info_t **commit_info_p,
                  const apr_array_header_t *targets,
                  svn_boolean_t nonrecursive,
                  svn_client_ctx_t *ctx,
                  apr_pool_t *pool);

/** @} */

/**
 * @defgroup Status
 *
 * @{
 */

/**
 * Given @a path to a working copy directory (or single file), call
 * @a status_func/status_baton with a set of @c svn_wc_status_t *
 * structures which describe the status of @a path, and its children
 * (recursing according to @a depth).
 *
 *    - If @a get_all is set, retrieve all entries; otherwise,
 *      retrieve only "interesting" entries (local mods and/or
 *      out-of-date).
 *
 *    - If @a update is set, contact the repository and augment the
 *      status structures with information about out-of-dateness (with
 *      respect to @a revision).  Also, if @a result_rev is not @c NULL,
 *      set @a *result_rev to the actual revision against which the
 *      working copy was compared (@a *result_rev is not meaningful unless
 *      @a update is set).
 *
 * If @a ignore_externals is not set, then recurse into externals
 * definitions (if any exist) after handling the main target.  This
 * calls the client notification function (in @a ctx) with the @c
 * svn_wc_notify_status_external action before handling each externals
 * definition, and with @c svn_wc_notify_status_completed
 * after each.
 * 
 * @since New in 1.5.
 */
svn_error_t *
svn_client_status3(svn_revnum_t *result_rev,
                   const char *path,
                   const svn_opt_revision_t *revision,
                   svn_wc_status_func2_t status_func,
                   void *status_baton,
                   svn_depth_t depth,
                   svn_boolean_t get_all,
                   svn_boolean_t update,
                   svn_boolean_t no_ignore,
                   svn_boolean_t ignore_externals,
                   svn_client_ctx_t *ctx,
                   apr_pool_t *pool);

/**
 * Like svn_client_status3(), except with @a recurse instead of @a depth.
 * If @a recurse is true, behave as if for @c svn_depth_infinity; else
 * if @a recurse is false, behave as if for @c svn_depth_files.
 *
 * @since New in 1.2.
 * @deprecated Provided for backward compatibility with the 1.4 API.
 */
svn_error_t *
svn_client_status2(svn_revnum_t *result_rev,
                   const char *path,
                   const svn_opt_revision_t *revision,
                   svn_wc_status_func2_t status_func,
                   void *status_baton,
                   svn_boolean_t recurse,
                   svn_boolean_t get_all,
                   svn_boolean_t update,
                   svn_boolean_t no_ignore,
                   svn_boolean_t ignore_externals,
                   svn_client_ctx_t *ctx,
                   apr_pool_t *pool);


/**
 * Similar to svn_client_status2(), but with @a ignore_externals
 * always set to false, taking the @c svn_wc_status_func_t type
 * instead of the @c svn_wc_status_func2_t type for @a status_func,
 * and requiring @a *revision to be non-const even though it is
 * treated as constant.
 *
 * @deprecated Provided for backward compatibility with the 1.1 API.
 */
svn_error_t *
svn_client_status(svn_revnum_t *result_rev,
                  const char *path,
                  svn_opt_revision_t *revision,
                  svn_wc_status_func_t status_func,
                  void *status_baton,
                  svn_boolean_t recurse,
                  svn_boolean_t get_all,
                  svn_boolean_t update,
                  svn_boolean_t no_ignore,
                  svn_client_ctx_t *ctx,
                  apr_pool_t *pool);

/** @} */

/**
 * @defgroup Log
 *
 * @{
 */

/** 
 * Invoke @a receiver with @a receiver_baton on each log message from @a 
 * start to @a end in turn, inclusive (but never invoke @a receiver on a 
 * given log message more than once).
 *
 * @a targets contains either a URL followed by zero or more relative
 * paths, or a list of working copy paths, as <tt>const char *</tt>,
 * for which log messages are desired.  The repository info is
 * determined by taking the common prefix of the target entries' URLs.
 * @a receiver is invoked only on messages whose revisions involved a
 * change to some path in @a targets.  @a peg_revision indicates in
 * which revision @a targets are valid.  If @a peg_revision is @c
 * svn_opt_revision_unspecified, it defaults to @c
 * svn_opt_revision_head for URLs or @c svn_opt_revision_working for
 * WC paths.
 *
 * If @a limit is non-zero only invoke @a receiver on the first @a limit
 * logs.
 *
 * If @a discover_changed_paths is set, then the `@a changed_paths' argument
 * to @a receiver will be passed on each invocation.
 *
 * If @a strict_node_history is set, copy history (if any exists) will
 * not be traversed while harvesting revision logs for each target.
 *
 * If @a start->kind or @a end->kind is @c svn_opt_revision_unspecified,
 * return the error @c SVN_ERR_CLIENT_BAD_REVISION.
 *
 * Use @a pool for any temporary allocation.
 *
 * @par Important:
 * A special case for the revision range HEAD:1, which was present
 * in svn_client_log(), has been removed from svn_client_log2().  Instead, it
 * is expected that callers will specify the range HEAD:0, to avoid a 
 * SVN_ERR_FS_NO_SUCH_REVISION error when invoked against an empty repository
 * (i.e. one not containing a revision 1).
 *
 * If @a ctx->notify_func2 is non-null, then call @a ctx->notify_func2/baton2
 * with a 'skip' signal on any unversioned targets.
 *
 * @since New in 1.4.
 */
svn_error_t *
svn_client_log3(const apr_array_header_t *targets,
                const svn_opt_revision_t *peg_revision,
                const svn_opt_revision_t *start,
                const svn_opt_revision_t *end,
                int limit,
                svn_boolean_t discover_changed_paths,
                svn_boolean_t strict_node_history,
                svn_log_message_receiver_t receiver,
                void *receiver_baton,
                svn_client_ctx_t *ctx,
                apr_pool_t *pool);


/**
 * Similar to svn_client_log3(), but with the @c kind field of
 * @a peg_revision set to @c svn_opt_revision_unspecified.
 *
 * @deprecated Provided for compatibility with the 1.3 API.
 * @since New in 1.2.
 */
svn_error_t *
svn_client_log2(const apr_array_header_t *targets,
                const svn_opt_revision_t *start,
                const svn_opt_revision_t *end,
                int limit,
                svn_boolean_t discover_changed_paths,
                svn_boolean_t strict_node_history,
                svn_log_message_receiver_t receiver,
                void *receiver_baton,
                svn_client_ctx_t *ctx,
                apr_pool_t *pool);


/**
 * Similar to svn_client_log3(), but with the @c kind field of
 * @a peg_revision set to @c svn_opt_revision_unspecified,
 * @a limit set to 0, and the following special case:
 *
 * Special case for repositories at revision 0:
 *
 * If @a start->kind is @c svn_opt_revision_head, and @a end->kind is
 * @c svn_opt_revision_number && @a end->number is @c 1, then handle an
 * empty (no revisions) repository specially: instead of erroring
 * because requested revision 1 when the highest revision is 0, just
 * invoke @a receiver on revision 0, passing @c NULL for changed paths and
 * empty strings for the author and date.  This is because that
 * particular combination of @a start and @a end usually indicates the
 * common case of log invocation -- the user wants to see all log
 * messages from youngest to oldest, where the oldest commit is
 * revision 1.  That works fine, except when there are no commits in
 * the repository, hence this special case.
 *
 * @deprecated Provided for backward compatibility with the 1.0 API.
 */
svn_error_t *
svn_client_log(const apr_array_header_t *targets,
               const svn_opt_revision_t *start,
               const svn_opt_revision_t *end,
               svn_boolean_t discover_changed_paths,
               svn_boolean_t strict_node_history,
               svn_log_message_receiver_t receiver,
               void *receiver_baton,
               svn_client_ctx_t *ctx,
               apr_pool_t *pool);

/** @} */

/**
 * @defgroup Blame
 *
 * @{
 */

/**
 * Invoke @a receiver with @a receiver_baton on each line-blame item
 * associated with revision @a end of @a path_or_url, using @a start
 * as the default source of all blame.  @a peg_revision indicates in
 * which revision @a path_or_url is valid.  If @a peg_revision->kind
 * is @c svn_opt_revision_unspecified, then it defaults to @c
 * svn_opt_revision_head for URLs or @c svn_opt_revision_working for
 * WC targets.
 *
 * If @a start->kind or @a end->kind is @c svn_opt_revision_unspecified,
 * return the error @c SVN_ERR_CLIENT_BAD_REVISION.  If either are @c
 * svn_opt_revision_working, return the error @c
 * SVN_ERR_UNSUPPORTED_FEATURE.  If any of the revisions of @a
 * path_or_url have a binary mime-type, return the error @c
 * SVN_ERR_CLIENT_IS_BINARY_FILE, unless @a ignore_mime_type is true,
 * in which case blame information will be generated regardless of the
 * MIME types of the revisions.
 *
 * Use @a diff_options to determine how to compare different revisions of the
 * target.
 *
 * Use @a pool for any temporary allocation.
 *
 * @since New in 1.4.
 */
svn_error_t *
svn_client_blame3(const char *path_or_url,
                  const svn_opt_revision_t *peg_revision,
                  const svn_opt_revision_t *start,
                  const svn_opt_revision_t *end,
                  const svn_diff_file_options_t *diff_options,
                  svn_boolean_t ignore_mime_type,
                  svn_client_blame_receiver_t receiver,
                  void *receiver_baton,
                  svn_client_ctx_t *ctx,
                  apr_pool_t *pool);

/**
 * Similar to svn_client_blame3(), but with @a diff_options set to
 * default options as returned by svn_diff_file_options_parse() and
 * @a ignore_mime_type set to false.
 *
 * @deprecated Provided for backwards compatibility with the 1.3 API.
 *
 * @since New in 1.2.
 */
svn_error_t *
svn_client_blame2(const char *path_or_url,
                  const svn_opt_revision_t *peg_revision,
                  const svn_opt_revision_t *start,
                  const svn_opt_revision_t *end,
                  svn_client_blame_receiver_t receiver,
                  void *receiver_baton,
                  svn_client_ctx_t *ctx,
                  apr_pool_t *pool);

/**
 * Similar to svn_client_blame3(), but with @a diff_options set to
 * default options as returned by svn_diff_file_options_parse(),
 * @a ignore_mime_type set to false, and @a peg_revision always
 * the same as @a end.
 *
 * @deprecated Provided for backward compatibility with the 1.1 API.
 */
svn_error_t *
svn_client_blame(const char *path_or_url,
                 const svn_opt_revision_t *start,
                 const svn_opt_revision_t *end,
                 svn_client_blame_receiver_t receiver,
                 void *receiver_baton,
                 svn_client_ctx_t *ctx,
                 apr_pool_t *pool);

/** @} */

/**
 * @defgroup Diff
 *
 * @{
 */

/**
 * Produce diff output which describes the delta between
 * @a path1/@a revision1 and @a path2/@a revision2.  Print the output 
 * of the diff to @a outfile, and any errors to @a errfile.  @a path1 
 * and @a path2 can be either working-copy paths or URLs.
 *
 * If either @a revision1 or @a revision2 has an `unspecified' or
 * unrecognized `kind', return @c SVN_ERR_CLIENT_BAD_REVISION.
 *
 * @a path1 and @a path2 must both represent the same node kind -- that 
 * is, if @a path1 is a directory, @a path2 must also be, and if @a path1 
 * is a file, @a path2 must also be.
 *
 * If @a depth is @c svn_depth_infinity, diff fully recursively.
 * Else if it is @c svn_depth_immediates or @c svn_depth_files, diff
 * the named paths and their file children (if any), but no
 * subdirectories.  Else if @c svn_depth_empty, diff just the named
 * paths but nothing underneath them.
 * 
 * ### TODO(sd): If svn_depth_immediates, would it perhaps be more correct
 * ### to diff file children and subdirs' properties?
 *
 * Use @a ignore_ancestry to control whether or not items being
 * diffed will be checked for relatedness first.  Unrelated items
 * are typically transmitted to the editor as a deletion of one thing
 * and the addition of another, but if this flag is true, unrelated
 * items will be diffed as if they were related.
 *
 * If @a no_diff_deleted is true, then no diff output will be
 * generated on deleted files.
 *
 * Generated headers are encoded using @a header_encoding.
 *
 * Diff output will not be generated for binary files, unless @a
 * ignore_content_type is true, in which case diffs will be shown
 * regardless of the content types.
 * 
 * @a diff_options (an array of <tt>const char *</tt>) is used to pass 
 * additional command line options to the diff processes invoked to compare
 * files.
 *
 * The authentication baton cached in @a ctx is used to communicate with 
 * the repository.
 *
 * @note @a header_encoding doesn't affect headers generated by external
 * diff programs.
 *
 * @since New in 1.5.
 */
svn_error_t *svn_client_diff4(const apr_array_header_t *diff_options,
                              const char *path1,
                              const svn_opt_revision_t *revision1,
                              const char *path2,
                              const svn_opt_revision_t *revision2,
                              svn_depth_t depth,
                              svn_boolean_t ignore_ancestry,
                              svn_boolean_t no_diff_deleted,
                              svn_boolean_t ignore_content_type,
                              const char *header_encoding,
                              apr_file_t *outfile,
                              apr_file_t *errfile,
                              svn_client_ctx_t *ctx,
                              apr_pool_t *pool);


/**
 * Similar to svn_client_diff4(), but with @a depth set according to
 * @a recurse: if @a recurse is true, set @a depth to @c
 * svn_depth_infinity, if @a recurse is false, set @a depth to @c
 * svn_depth_empty.
 *
 * @deprecated Provided for backward compatibility with the 1.4 API.
 *
 * @since New in 1.3.
 */
svn_error_t *svn_client_diff3(const apr_array_header_t *diff_options,
                              const char *path1,
                              const svn_opt_revision_t *revision1,
                              const char *path2,
                              const svn_opt_revision_t *revision2,
                              svn_depth_t depth,
                              svn_boolean_t ignore_ancestry,
                              svn_boolean_t no_diff_deleted,
                              svn_boolean_t ignore_content_type,
                              const char *header_encoding,
                              apr_file_t *outfile,
                              apr_file_t *errfile,
                              svn_client_ctx_t *ctx,
                              apr_pool_t *pool);


/**
 * Similar to svn_client_diff4(), but with @a header_encoding set to
 * @c APR_LOCALE_CHARSET, and @a depth set according to @a recurse:
 * if @a recurse is true, set @a depth to @c svn_depth_infinity, if
 * @a recurse is false, set @a depth to @c svn_depth_files.
 *
 * @deprecated Provided for backward compatibility with the 1.2 API.
 *
 * @since New in 1.2.
 */
svn_error_t *svn_client_diff2(const apr_array_header_t *diff_options,
                              const char *path1,
                              const svn_opt_revision_t *revision1,
                              const char *path2,
                              const svn_opt_revision_t *revision2,
                              svn_boolean_t recurse,
                              svn_boolean_t ignore_ancestry,
                              svn_boolean_t no_diff_deleted,
                              svn_boolean_t ignore_content_type,
                              apr_file_t *outfile,
                              apr_file_t *errfile,
                              svn_client_ctx_t *ctx,
                              apr_pool_t *pool);

/**
 * Similar to svn_client_diff4(), but with @a header_encoding set to
 * @c APR_LOCALE_CHARSET, @a ignore_content_type always set to false,
 * and @a depth set according to @a recurse: if @a recurse is true,
 * set @a depth to @c svn_depth_infinity, if @a recurse is false, set
 * @a depth to @c svn_depth_files.
 *
 * @deprecated Provided for backward compatibility with the 1.0 API.
 */
svn_error_t *svn_client_diff(const apr_array_header_t *diff_options,
                             const char *path1,
                             const svn_opt_revision_t *revision1,
                             const char *path2,
                             const svn_opt_revision_t *revision2,
                             svn_boolean_t recurse,
                             svn_boolean_t ignore_ancestry,
                             svn_boolean_t no_diff_deleted,
                             apr_file_t *outfile,
                             apr_file_t *errfile,
                             svn_client_ctx_t *ctx,
                             apr_pool_t *pool);

/**
 * Produce diff output which describes the delta between the
 * filesystem object @a path in peg revision @a peg_revision, as it
 * changed between @a start_revision and @a end_revision.  @a path can
 * be either a working-copy path or URL.
 *
 * If @a peg_revision is @c svn_opt_revision_unspecified, behave
 * identically to svn_client_diff4(), using @a path for both of that
 * function's @a path1 and @a path2 argments.
 *
 * All other options are handled identically to svn_client_diff4().
 *
 * @since New in 1.5.
 */
svn_error_t *svn_client_diff_peg4(const apr_array_header_t *diff_options,
                                  const char *path,
                                  const svn_opt_revision_t *peg_revision,
                                  const svn_opt_revision_t *start_revision,
                                  const svn_opt_revision_t *end_revision,
                                  svn_depth_t depth,
                                  svn_boolean_t ignore_ancestry,
                                  svn_boolean_t no_diff_deleted,
                                  svn_boolean_t ignore_content_type,
                                  const char *header_encoding,
                                  apr_file_t *outfile,
                                  apr_file_t *errfile,
                                  svn_client_ctx_t *ctx,
                                  apr_pool_t *pool);

/**
 * Similar to svn_client_diff_peg4(), but with @a depth set according
 * to @a recurse: if @a recurse is true, set @a depth to
 * @c svn_depth_infinity, if @a recurse is false, set @a depth to
 * @c svn_depth_files.
 *
 * @deprecated Provided for backward compatibility with the 1.4 API.
 *
 * @since New in 1.3.
 */
svn_error_t *svn_client_diff_peg3(const apr_array_header_t *diff_options,
                                  const char *path,
                                  const svn_opt_revision_t *peg_revision,
                                  const svn_opt_revision_t *start_revision,
                                  const svn_opt_revision_t *end_revision,
                                  svn_boolean_t recurse,
                                  svn_boolean_t ignore_ancestry,
                                  svn_boolean_t no_diff_deleted,
                                  svn_boolean_t ignore_content_type,
                                  const char *header_encoding,
                                  apr_file_t *outfile,
                                  apr_file_t *errfile,
                                  svn_client_ctx_t *ctx,
                                  apr_pool_t *pool);

/**
 * Similar to svn_client_diff_peg4(), but with @a header_encoding set
 * to @c APR_LOCALE_CHARSET, and with @a depth set according to
 * @a recurse: if @a recurse is true, set @a depth to
 * @c svn_depth_infinity, if @a recurse is false, set @a depth to
 * @c svn_depth_files.
 *
 * @deprecated Provided for backward compatibility with the 1.2 API.
 *
 * @since New in 1.2.
 */
svn_error_t *svn_client_diff_peg2(const apr_array_header_t *diff_options,
                                  const char *path,
                                  const svn_opt_revision_t *peg_revision,
                                  const svn_opt_revision_t *start_revision,
                                  const svn_opt_revision_t *end_revision,
                                  svn_boolean_t recurse,
                                  svn_boolean_t ignore_ancestry,
                                  svn_boolean_t no_diff_deleted,
                                  svn_boolean_t ignore_content_type,
                                  apr_file_t *outfile,
                                  apr_file_t *errfile,
                                  svn_client_ctx_t *ctx,
                                  apr_pool_t *pool);

/**
 * Similar to svn_client_diff_peg4(), but with @a header_encoding set to
 * @c APR_LOCALE_CHARSET, @a ignore_content_type always set to false,
 * and with @a depth set according to @a recurse: if @a recurse is
 * true, set @a depth to @c svn_depth_infinity, if @a recurse is
 * false, set @a depth to @c svn_depth_files.
 *
 * @since New in 1.1.
 * @deprecated Provided for backward compatibility with the 1.1 API.
 */
svn_error_t *svn_client_diff_peg(const apr_array_header_t *diff_options,
                                 const char *path,
                                 const svn_opt_revision_t *peg_revision,
                                 const svn_opt_revision_t *start_revision,
                                 const svn_opt_revision_t *end_revision,
                                 svn_boolean_t recurse,
                                 svn_boolean_t ignore_ancestry,
                                 svn_boolean_t no_diff_deleted,
                                 apr_file_t *outfile,
                                 apr_file_t *errfile,
                                 svn_client_ctx_t *ctx,
                                 apr_pool_t *pool);

/**
 * Produce a diff summary which lists the changed items between
 * @a path1/@a revision1 and @a path2/@a revision2 without creating text
 * deltas. @a path1 and @a path2 can be either working-copy paths or URLs.
 *
 * The function may report false positives if @a ignore_ancestry is false,
 * since a file might have been modified between two revisions, but still
 * have the same contents.
 *
 * Calls @a summarize_func with @a summarize_baton for each difference
 * with a @c svn_client_diff_summarize_t structure describing the difference.
 *
 * See svn_client_diff4() for a description of the other parameters.
 *
 * @since New in 1.5.
 */
svn_error_t *
svn_client_diff_summarize2(const char *path1,
                           const svn_opt_revision_t *revision1,
                           const char *path2,
                           const svn_opt_revision_t *revision2,
                           svn_depth_t depth,
                           svn_boolean_t ignore_ancestry,
                           svn_client_diff_summarize_func_t summarize_func,
                           void *summarize_baton,
                           svn_client_ctx_t *ctx,
                           apr_pool_t *pool);

/**
 * Similar to svn_client_diff_summarize2(), but with @a depth set
 * according to @a recurse: if @a recurse is true, set @a depth to
 * @c svn_depth_infinity, if @a recurse is false, set @a depth to
 * @c svn_depth_files.
 *
 * @deprecated Provided for backward compatibility with the 1.4 API.
 *
 * @since New in 1.4.
 */
svn_error_t *
svn_client_diff_summarize(const char *path1,
                          const svn_opt_revision_t *revision1,
                          const char *path2,
                          const svn_opt_revision_t *revision2,
                          svn_boolean_t recurse,
                          svn_boolean_t ignore_ancestry,
                          svn_client_diff_summarize_func_t summarize_func,
                          void *summarize_baton,
                          svn_client_ctx_t *ctx,
                          apr_pool_t *pool);

/**
 * Produce a diff summary which lists the changed items between the
 * filesystem object @a path in peg revision @a peg_revision, as it
 * changed between @a start_revision and @a end_revision. @a path can
 * be either a working-copy path or URL.
 *
 * If @a peg_revision is @c svn_opt_revision_unspecified, behave
 * identically to svn_client_diff_summarize2(), using @a path for both
 * of that function's @a path1 and @a path2 argments.
 *
 * The function may report false positives if @a ignore_ancestry is false,
 * as described in the documentation for svn_client_diff_summarize2().
 *
 * Call @a summarize_func with @a summarize_baton for each difference
 * with a @c svn_client_diff_summarize_t structure describing the difference.
 *
 * See svn_client_diff_peg4() for a description of the other parameters.
 *
 * @since New in 1.5.
 */
svn_error_t *
svn_client_diff_summarize_peg2(const char *path,
                               const svn_opt_revision_t *peg_revision,
                               const svn_opt_revision_t *start_revision,
                               const svn_opt_revision_t *end_revision,
                               svn_depth_t depth,
                               svn_boolean_t ignore_ancestry,
                               svn_client_diff_summarize_func_t summarize_func,
                               void *summarize_baton,
                               svn_client_ctx_t *ctx,
                               apr_pool_t *pool);

/**
 * Similar to svn_client_diff_summarize_peg2(), but with @a depth set
 * according to @a recurse: if @a recurse is true, set @a depth to
 * @c svn_depth_infinity, if @a recurse is false, set @a depth to
 * @c svn_depth_files.
 *
 * @deprecated Provided for backward compatibility with the 1.4 API.
 *
 * @since New in 1.4.
 */
svn_error_t *
svn_client_diff_summarize_peg(const char *path,
                              const svn_opt_revision_t *peg_revision,
                              const svn_opt_revision_t *start_revision,
                              const svn_opt_revision_t *end_revision,
                              svn_boolean_t recurse,
                              svn_boolean_t ignore_ancestry,
                              svn_client_diff_summarize_func_t summarize_func,
                              void *summarize_baton,
                              svn_client_ctx_t *ctx,
                              apr_pool_t *pool);

/** @} */

/**
 * @defgroup Merge
 *
 * @{
 */

/** Merge changes from @a source1/@a revision1 to @a source2/@a revision2 into 
 * the working-copy path @a target_wcpath.
 *
 * @a source1 and @a source2 are either URLs that refer to entries in the 
 * repository, or paths to entries in the working copy.
 *
 * By "merging", we mean:  apply file differences using
 * svn_wc_merge(), and schedule additions & deletions when appropriate.
 *
 * @a source1 and @a source2 must both represent the same node kind -- that 
 * is, if @a source1 is a directory, @a source2 must also be, and if @a source1 
 * is a file, @a source2 must also be.
 *
 * If either @a revision1 or @a revision2 has an `unspecified' or
 * unrecognized `kind', return @c SVN_ERR_CLIENT_BAD_REVISION.
 *
 * If @a depth is @c svn_depth_infinity and the URLs are
 * directories, apply changes fully recursively.  Else if it is
 * @c svn_depth_immediates and the URLs are directories, apply changes only
 * to files that are immediate children of @a target_wcpath and
 * to subdirectory properties.  Else if @c svn_depth_files, apply
 * changes only to immediate file children @a target_wcpath.  Else if
 * @c svn_depth_empty, apply changes only to @a target_wcpath (i.e.,
 * property changes only)
 *
 * ### TODO(sd): Improve above wording when figure out exactly what all
 * ### that means.
 *
 * If @a depth is @c svn_depth_unknown, use the depth of @a target_wcpath.
 *
 * Use @a ignore_ancestry to control whether or not items being
 * diffed will be checked for relatedness first.  Unrelated items
 * are typically transmitted to the editor as a deletion of one thing
 * and the addition of another, but if this flag is true, unrelated
 * items will be diffed as if they were related.
 *
 * If @a force is not set and the merge involves deleting locally modified or
 * unversioned items the operation will fail.  If @a force is set such items
 * will be deleted.
 *
 * @a merge_options (an array of <tt>const char *</tt>), if non-null,
 * is used to pass additional command line arguments to the merge
 * processes (internal or external).  @see
 * svn_diff_file_options_parse().
 *
 * If @a ctx->notify_func2 is non-null, then call @a ctx->notify_func2 with @a 
 * ctx->notify_baton2 once for each merged target, passing the target's local 
 * path.
 *
 * If @a record_only is true, the merge info for the revisions which
 * would've been merged is recorded, without the merge actually being
 * performed.
 *
 * If @a dry_run is true, the merge is carried out, and full notification
 * feedback is provided, but the working copy is not modified.
 *
 * The authentication baton cached in @a ctx is used to communicate with the 
 * repository.
 *
 * @since New in 1.5.
 */
svn_error_t *
svn_client_merge3(const char *source1,
                  const svn_opt_revision_t *revision1,
                  const char *source2,
                  const svn_opt_revision_t *revision2,
                  const char *target_wcpath,
<<<<<<< HEAD
                  svn_boolean_t recurse,
                  svn_boolean_t ignore_ancestry,
                  svn_boolean_t force,
                  svn_boolean_t dry_run,
                  svn_boolean_t record_only,
=======
                  svn_depth_t depth,
                  svn_boolean_t ignore_ancestry,
                  svn_boolean_t force,
                  svn_boolean_t dry_run,
>>>>>>> a38cf443
                  const apr_array_header_t *merge_options,
                  svn_client_ctx_t *ctx,
                  apr_pool_t *pool);

<<<<<<< HEAD
/** Similar to svn_client_merge3(), but with @a record_only set to @c FALSE.
 *
 * @deprecated Provided for backwards compatibility with the 1.4 API.
=======
/**
 * Similar to svn_client_merge3(), but with @a depth set according to
 * @a recurse: if @a recurse is true, set @a depth to
 * @c svn_depth_infinity, if @a recurse is false, set @a depth to
 * @c svn_depth_files.
 *
 * @deprecated Provided for backward compatibility with the 1.4 API.
 *
 * @since New in 1.4.
>>>>>>> a38cf443
 */
svn_error_t *
svn_client_merge2(const char *source1,
                  const svn_opt_revision_t *revision1,
                  const char *source2,
                  const svn_opt_revision_t *revision2,
                  const char *target_wcpath,
                  svn_boolean_t recurse,
                  svn_boolean_t ignore_ancestry,
                  svn_boolean_t force,
                  svn_boolean_t dry_run,
                  const apr_array_header_t *merge_options,
                  svn_client_ctx_t *ctx,
                  apr_pool_t *pool);


/**
 * Similar to svn_client_merge3(), but with @a merge_options set to @c NULL,
 * and @a depth set according to @a recurse: if @a recurse is true,
 * set @a depth to @c svn_depth_infinity, if @a recurse is false, set
 * @a depth to @c svn_depth_files.
 *
 * @deprecated Provided for backwards compatibility with the 1.3 API.
 */
svn_error_t *
svn_client_merge(const char *source1,
                 const svn_opt_revision_t *revision1,
                 const char *source2,
                 const svn_opt_revision_t *revision2,
                 const char *target_wcpath,
                 svn_boolean_t recurse,
                 svn_boolean_t ignore_ancestry,
                 svn_boolean_t force,
                 svn_boolean_t dry_run,
                 svn_client_ctx_t *ctx,
                 apr_pool_t *pool);


/**
 * Merge the changes between the filesystem object @a source in peg
 * revision @a peg_revision, as it changed between @a revision1 and @a
 * revision2.  
 *
 * All other options are handled identically to svn_client_merge3().
<<<<<<< HEAD
=======
 *
 * @since New in 1.5.
 */
svn_error_t *
svn_client_merge_peg3(const char *source,
                      const svn_opt_revision_t *revision1,
                      const svn_opt_revision_t *revision2,
                      const svn_opt_revision_t *peg_revision,
                      const char *target_wcpath,
                      svn_depth_t depth,
                      svn_boolean_t ignore_ancestry,
                      svn_boolean_t force,
                      svn_boolean_t dry_run,
                      const apr_array_header_t *merge_options,
                      svn_client_ctx_t *ctx,
                      apr_pool_t *pool);

/**
 * Similar to svn_client_merge_peg3(), but with @a depth set according
 * to @a recurse: if @a recurse is true, set @a depth to
 * @c svn_depth_infinity, if @a recurse is false, set @a depth to
 * @c svn_depth_files.
 *
 * @deprecated Provided for backwards compatibility with the 1.3 API.
>>>>>>> a38cf443
 *
 * @since New in 1.5.
 */
svn_error_t *
svn_client_merge_peg3(const char *source,
                      const svn_opt_revision_t *revision1,
                      const svn_opt_revision_t *revision2,
                      const svn_opt_revision_t *peg_revision,
                      const char *target_wcpath,
                      svn_boolean_t recurse,
                      svn_boolean_t ignore_ancestry,
                      svn_boolean_t force,
                      svn_boolean_t record_only,
                      svn_boolean_t dry_run,
                      const apr_array_header_t *merge_options,
                      svn_client_ctx_t *ctx,
                      apr_pool_t *pool);

/** Similar to svn_client_merge_peg3(), but with @a record_only set to
 * @c FALSE.
 *
 * @deprecated Provided for backwards compatibility with the 1.4 API.
 */
svn_error_t *
svn_client_merge_peg2(const char *source,
                      const svn_opt_revision_t *revision1,
                      const svn_opt_revision_t *revision2,
                      const svn_opt_revision_t *peg_revision,
                      const char *target_wcpath,
                      svn_boolean_t recurse,
                      svn_boolean_t ignore_ancestry,
                      svn_boolean_t force,
                      svn_boolean_t dry_run,
                      const apr_array_header_t *merge_options,
                      svn_client_ctx_t *ctx,
                      apr_pool_t *pool);

/**
 * Similar to svn_client_merge_peg3(), but with @a merge_options set to
 * @c NULL, and @a depth set according to @a recurse: if @a recurse is
 * true, set @a depth to @c svn_depth_infinity, if @a recurse is false,
 * set @a depth to @c svn_depth_files.
 *
 * @deprecated Provided for backwards compatibility with the 1.3 API.
 *
 * @since New in 1.1.
 */
svn_error_t *
svn_client_merge_peg(const char *source,
                     const svn_opt_revision_t *revision1,
                     const svn_opt_revision_t *revision2,
                     const svn_opt_revision_t *peg_revision,
                     const char *target_wcpath,
                     svn_boolean_t recurse,
                     svn_boolean_t ignore_ancestry,
                     svn_boolean_t force,
                     svn_boolean_t dry_run,
                     svn_client_ctx_t *ctx,
                     apr_pool_t *pool);

/** @} */

/**
 * @defgroup Cleanup
 *
 * @{
 */

/** Recursively cleanup a working copy directory @a dir, finishing any
 * incomplete operations, removing lockfiles, etc.
 *
 * If @a ctx->cancel_func is non-null, invoke it with @a
 * ctx->cancel_baton at various points during the operation.  If it
 * returns an error (typically SVN_ERR_CANCELLED), return that error
 * immediately.
 */
svn_error_t *
svn_client_cleanup(const char *dir,
                   svn_client_ctx_t *ctx,
                   apr_pool_t *pool);


/** @} */

/**
 * @defgroup Relocate
 *
 * @{
 */

/**
 * Modify a working copy directory @a dir, changing any
 * repository URLs that begin with @a from to begin with @a to instead,
 * recursing into subdirectories if @a recurse is true.
 *
 * @param dir Working copy directory
 * @param from Original URL
 * @param to New URL
 * @param recurse Whether to recurse
 * @param ctx svn_client_ctx_t
 * @param pool The pool from which to perform memory allocations
 *
 * ### TODO(sd): I don't see any reason to change this recurse parameter
 * ### to a depth, but making a note to re-check this logic later.
 */
svn_error_t *
svn_client_relocate(const char *dir,
                    const char *from,
                    const char *to,
                    svn_boolean_t recurse,
                    svn_client_ctx_t *ctx,
                    apr_pool_t *pool);


/** @} */

/**
 * @defgroup Revert
 *
 * @{
 */

/** Restore the pristine version of a working copy @a paths,
 * effectively undoing any local mods.  For each path in @a paths, if
 * it is a directory, and @a recursive is true, this will be a
 * recursive operation.
 *
 * ### TODO(sd): I don't see any reason to change this recurse parameter
 * ### to a depth, but making a note to re-check this logic later.
 *
 * If @a ctx->notify_func2 is non-null, then for each item reverted,
 * call @a ctx->notify_func2 with @a ctx->notify_baton2 and the path of
 * the reverted item.
 *
 * If an item specified for reversion is not under version control,
 * then do not error, just invoke @a ctx->notify_func2 with @a
 * ctx->notify_baton2, using notification code @c svn_wc_notify_skip.
 */
svn_error_t *
svn_client_revert(const apr_array_header_t *paths,
                  svn_boolean_t recursive,
                  svn_client_ctx_t *ctx,
                  apr_pool_t *pool);


/** @} */

/**
 * @defgroup Resolved
 *
 * @{
 */

/** Remove the 'conflicted' state on a working copy @a path.  This will
 * not semantically resolve conflicts;  it just allows @a path to be
 * committed in the future.  The implementation details are opaque.
 * If @a recursive is set, recurse below @a path, looking for conflicts 
 * to resolve.
 *
 * ### TODO(sd): I don't see any reason to change this recurse parameter
 * ### to a depth, but making a note to re-check this logic later.
 *
 * If @a path is not in a state of conflict to begin with, do nothing.
 * If @a path's conflict state is removed and @a ctx->notify_func2 is non-null,
 * call @a ctx->notify_func2 with @a ctx->notify_baton2 and @a path.
 */
svn_error_t *
svn_client_resolved(const char *path,
                    svn_boolean_t recursive,
                    svn_client_ctx_t *ctx,
                    apr_pool_t *pool);


/** @} */

/**
 * @defgroup Copy
 *
 * @{
 */

/**
 * A structure which describes the source of a copy operation--its path, 
 * revision, and peg revision.
 *
 * @since New in 1.5.
 */
typedef struct svn_client_copy_source_t
{
    /** The source path or URL. */
    const char *path;

    /** The source operational revision. */
    const svn_opt_revision_t *revision;

    /** The source peg revision. */
    const svn_opt_revision_t *peg_revision;
} svn_client_copy_source_t;

/** Copy each @a src in @a sources to @a dst_path.
 *
 * If multiple @a sources are given, @a dst_path must be a directory,
 * and @a sources will be copied as children of @a dst_path.
 *
 * @a sources must be an array of elements of type
 * <tt>svn_client_copy_item_t *</tt>.
 *
 * Each @a src in @a sources must be files or directories under version control,
 * or URLs of a versioned item in the repository.  If @a sources has multiple
 * items, the @a src members must be all repository URLs or all working copy
 * paths.
 *
 * The parent of @a dst_path must already exist.
 *
 * If @a sources has only one item, attempt to copy it to @a dst_path.  If
 * @a copy_as_child is TRUE and @a dst_path already exists, attempt to copy the
 * item as a child of @a dst_path.  If @a copy_as_child is FALSE and
 * @a dst_path already exists, fail with @c SVN_ERR_ENTRY_EXISTS if @a dst_path
 * is a working copy path and @c SVN_ERR_FS_ALREADY_EXISTS if @a dst_path is a
 * URL.
 *
 * If @a sources has multiple items, and @a copy_as_child is TRUE, all
 * @a sources are copied as children of @a dst_path.  If any child of
 * @a dst_path already exists with the same name any item in @a sources,
 * fail with @c SVN_ERR_ENTRY_EXISTS if @a dst_path is a working copy path and
 * @c SVN_ERR_FS_ALREADY_EXISTS if @a dst_path is a URL.
 *
 * If @a src_paths has multiple items, and @a copy_as_child is FALSE, fail
 * with @c SVN_ERR_CLIENT_MULTIPLE_SOURCES_DISALLOWED.
 *
 * If @a dst_path is a URL, use the authentication baton 
 * in @a ctx and @a ctx->log_msg_func3/@a ctx->log_msg_baton3 to immediately 
 * attempt to commit the copy action in the repository.  If the commit 
 * succeeds, allocate (in @a pool) and populate @a *commit_info_p.  If
 * @a dst_path is not a URL, and the copy succeeds, set @a
 * *commit_info_p to @c NULL.
 *
 * If @a dst_path is not a URL, then this is just a variant of 
 * svn_client_add(), where the @a sources are scheduled for addition
 * as copies.  No changes will happen to the repository until a commit occurs.
 * This scheduling can be removed with svn_client_revert().
 *
 * @a ctx->log_msg_func3/@a ctx->log_msg_baton3 are a callback/baton combo
 * that this function can use to query for a commit log message when one is
 * needed.
 *
 * If @a ctx->notify_func2 is non-null, invoke it with @a ctx->notify_baton2
 * for each item added at the new location, passing the new, relative path of
 * the added item.
 *
 * @since New in 1.5.
 */
svn_error_t *
svn_client_copy4(svn_commit_info_t **commit_info_p,
                 apr_array_header_t *sources,
                 const char *dst_path,
                 svn_boolean_t copy_as_child,
                 svn_client_ctx_t *ctx,
                 apr_pool_t *pool);

/**
 * Similar to svn_client_copy4(), with only one @a src_path and
 * @a copy_as_child set to FALSE.  Also, use @a src_revision as both 
 * the operational and peg revision.
 *
 * @since New in 1.4.
 *
 * @deprecated Provided for backward compatibility with the 1.4 API.
 */
svn_error_t *
svn_client_copy3(svn_commit_info_t **commit_info_p,
                 const char *src_path,
                 const svn_opt_revision_t *src_revision,
                 const char *dst_path,
                 svn_client_ctx_t *ctx,
                 apr_pool_t *pool);


/**
 * Similar to svn_client_copy3(), with the difference that if @a dst_path
 * already exists and is a directory, copy the item into that directory,
 * keeping its name (the last component of @a src_path).
 *
 * @since New in 1.3.
 *
 * @deprecated Provided for backward compatibility with the 1.3 API.
 */
svn_error_t *
svn_client_copy2(svn_commit_info_t **commit_info_p,
                 const char *src_path,
                 const svn_opt_revision_t *src_revision,
                 const char *dst_path,
                 svn_client_ctx_t *ctx,
                 apr_pool_t *pool);


/** 
 * Similar to svn_client_copy3(), but with the difference that if
 * @a dst_path already exists and is a directory, copy the item into
 * that directory, keeping its name (the last component of @a src_path);
 * and using the @c svn_client_commit_info_t type for @a commit_info_p.
 *
 * @deprecated Provided for backward compatibility with the 1.2 API.
 */
svn_error_t *
svn_client_copy(svn_client_commit_info_t **commit_info_p,
                const char *src_path,
                const svn_opt_revision_t *src_revision,
                const char *dst_path,
                svn_client_ctx_t *ctx,
                apr_pool_t *pool);


/** @} */

/**
 * @defgroup Move
 *
 * @{
 */

/**
 * Move @a src_paths to @a dst_path.
 *
 * @a src_paths must be files or directories under version control, or
 * URLs of versioned items in the repository.  All @a src_paths must be of
 * the same type.  If multiple @a src_paths are given, @a dst_path must be
 * a directory and @a src_paths will be moved as children of @a dst_path.
 *
 * If @a src_paths are repository URLs:
 *
 *   - @a dst_path must also be a repository URL.
 *
 *   - The authentication baton in @a ctx and @a ctx->log_msg_func/@a 
 *     ctx->log_msg_baton are used to commit the move.
 *
 *   - The move operation will be immediately committed.  If the
 *     commit succeeds, allocate (in @a pool) and populate @a *commit_info_p.
 *
 * If @a src_paths are working copy paths:
 *
 *   - @a dst_path must also be a working copy path.
 *
 *   - @a ctx->log_msg_func3 and @a ctx->log_msg_baton3 are ignored.
 *
 *   - This is a scheduling operation.  No changes will happen to the
 *     repository until a commit occurs.  This scheduling can be removed
 *     with svn_client_revert().  If one of @a src_paths is a file it is
 *     removed from the working copy immediately.  If one of @a src_path
 *     is a directory it will remain in the working copy but all the files,
 *     and unversioned items, it contains will be removed.
 *
 *   - If one of @a src_paths contains locally modified and/or unversioned
 *     items and @a force is not set, the move will fail. If @a force is set
 *     such items will be removed.
 *
 *   - If the move succeeds, set @a *commit_info_p to @c NULL.
 *
 * The parent of @a dst_path must already exist.
 *
 * If @a src_paths has only one item, attempt to move it to @a dst_path.  If
 * @a move_as_child is TRUE and @a dst_path already exists, attempt to move the
 * item as a child of @a dst_path.  If @a move_as_child is FALSE and
 * @a dst_path already exists, fail with @c SVN_ERR_ENTRY_EXISTS if @a dst_path
 * is a working copy path and @c SVN_ERR_FS_ALREADY_EXISTS if @a dst_path is a
 * URL.
 *
 * If @a src_paths has multiple items, and @a move_as_child is TRUE, all
 * @a src_paths are moved as children of @a dst_path.  If any child of
 * @a dst_path already exists with the same name any item in @a src_paths,
 * fail with @c SVN_ERR_ENTRY_EXISTS if @a dst_path is a working copy path and
 * @c SVN_ERR_FS_ALREADY_EXISTS if @a dst_path is a URL.
 *
 * If @a src_paths has multiple items, and @a move_as_child is FALSE, fail
 * with @c SVN_ERR_CLIENT_MULTIPLE_SOURCES_DISALLOWED.
 *
 * @a ctx->log_msg_func3/@a ctx->log_msg_baton3 are a callback/baton combo that
 * this function can use to query for a commit log message when one is needed.
 *
 * If @a ctx->notify_func2 is non-null, then for each item moved, call
 * @a ctx->notify_func2 with the @a ctx->notify_baton2 twice, once to indicate 
 * the deletion of the moved thing, and once to indicate the addition of
 * the new location of the thing.
 *
 * ### Is this really true?  What about svn_wc_notify_commit_replaced()? ###
 *
 * @since New in 1.5.
 */
svn_error_t *
svn_client_move5(svn_commit_info_t **commit_info_p,
                 apr_array_header_t *src_paths,
                 const char *dst_path,
                 svn_boolean_t force,
                 svn_boolean_t move_as_child,
                 svn_client_ctx_t *ctx,
                 apr_pool_t *pool);

/**
 * Similar to svn_client_move5(), with only one @a src_path and
 * @a move_as_child set to FALSE.
 *
 * @since New in 1.4.
 *
 * @deprecated Provided for backward compatibility with the 1.4 API.
 */ 
svn_error_t *
svn_client_move4(svn_commit_info_t **commit_info_p,
                 const char *src_path,
                 const char *dst_path,
                 svn_boolean_t force,
                 svn_client_ctx_t *ctx,
                 apr_pool_t *pool);

/**
 * Similar to svn_client_move4(), with the difference that if @a dst_path
 * already exists and is a directory, move the item into that directory,
 * keeping its name (the last component of @a src_path).
 *
 * @since New in 1.3.
 *
 * @deprecated Provided for backward compatibility with the 1.3 API.
 */
svn_error_t *
svn_client_move3(svn_commit_info_t **commit_info_p,
                 const char *src_path,
                 const char *dst_path,
                 svn_boolean_t force,
                 svn_client_ctx_t *ctx,
                 apr_pool_t *pool);

/** 
 * Similar to svn_client_move4(), with the difference that if
 * @a dst_path already exists and is a directory, move the item
 * into that directory, keeping its name (the last component of
 * @a src_path); and with the @c svn_client_commit_info_t type for
 * @a commit_info_p.
 *
 * @deprecated Provided for backward compatibility with the 1.2 API.
 *
 * @since New in 1.2.
 */
svn_error_t *
svn_client_move2(svn_client_commit_info_t **commit_info_p,
                 const char *src_path,
                 const char *dst_path,
                 svn_boolean_t force,
                 svn_client_ctx_t *ctx,
                 apr_pool_t *pool);

/**
 * Similar to svn_client_move4(), with the difference that if
 * @a dst_path already exists and is a directory, move the item
 * into that directory, keeping its name (the last component of
 * @a src_path); and with the @c svn_client_commit_info_t type for
 * @a commit_info_p; and with an extra argument @a src_revision.
 * The extra argument has no effect, but must be of kind
 * @c svn_opt_revision_unspecified or @c svn_opt_revision_head,
 * otherwise error @c SVN_ERR_UNSUPPORTED_FEATURE is returned.
 *
 * @deprecated Provided for backward compatibility with the 1.1 API.
 */ 
svn_error_t *
svn_client_move(svn_client_commit_info_t **commit_info_p,
                const char *src_path,
                const svn_opt_revision_t *src_revision,
                const char *dst_path,
                svn_boolean_t force,
                svn_client_ctx_t *ctx,
                apr_pool_t *pool);

/** @} */


/** Properties
 *
 * Note that certain svn-controlled properties must always have their
 * values set and stored in UTF8 with LF line endings.  When
 * retrieving these properties, callers must convert the values back
 * to native locale and native line-endings before displaying them to
 * the user.  For help with this task, see
 * svn_prop_needs_translation(), svn_subst_translate_string(),  and
 * svn_subst_detranslate_string().
 *
 * @defgroup svn_client_prop_funcs Property functions
 * @{
 */


/**
 * Set @a propname to @a propval on @a target.  If @a recurse is true, 
 * then @a propname will be set on recursively on @a target and all 
 * children.  If @a recurse is false, and @a target is a directory, @a 
 * propname will be set on _only_ @a target.
 *
 * ### TODO(sd): I don't see any reason to change this recurse parameter
 * ### to a depth right now; it's not exactly part of the
 * ### sparse-directories feature, although it's related.
 * 
 * A @a propval of @c NULL will delete the property.
 *
 * The @a target may only be an URL if @a base_revision_for_url is not
 * @c SVN_INVALID_REVNUM; in this case, the property will only be set
 * if it has not changed since revision @a base_revision_for_url.  @a
 * base_revision_for_url must be @c SVN_INVALID_REVNUM if @a target is
 * not an URL.  @a recurse is not supported on URLs.  The
 * authentication baton in @a ctx and @a ctx->log_msg_func3/@a
 * ctx->log_msg_baton3 will be used to immediately attempt to commit
 * the property change in the repository.  If the commit succeeds,
 * allocate (in @a pool) and populate @a *commit_info_p.
 *
 * If @a propname is an svn-controlled property (i.e. prefixed with
 * @c SVN_PROP_PREFIX), then the caller is responsible for ensuring that
 * the value is UTF8-encoded and uses LF line-endings.
 *
 * If @a skip_checks is true, do no validity checking.  But if @a
 * skip_checks is false, and @a propname is not a valid property for @a
 * target, return an error, either @c SVN_ERR_ILLEGAL_TARGET (if the
 * property is not appropriate for @a target), or @c
 * SVN_ERR_BAD_MIME_TYPE (if @a propname is "svn:mime-type", but @a
 * propval is not a valid mime-type).
 *
 * If @a ctx->cancel_func is non-null, invoke it passing @a
 * ctx->cancel_baton at various places during the operation.
 *
 * Use @a pool for all memory allocation.
 * 
 * @since New in 1.5.
 */
svn_error_t *
svn_client_propset3(svn_commit_info_t **commit_info_p,
                    const char *propname,
                    const svn_string_t *propval,
                    const char *target,
                    svn_boolean_t recurse,
                    svn_boolean_t skip_checks,
                    svn_revnum_t base_revision_for_url,
                    svn_client_ctx_t *ctx,
                    apr_pool_t *pool);

/**
 * Like svn_client_propset2(), but with @a base_revision_for_url
 * always @c SVN_INVALID_REVNUM, and @a commit_info_p always NULL.
 *
 * @deprecated Provided for backward compatibility with the 1.4 API.
 */
svn_error_t *
svn_client_propset2(const char *propname,
                    const svn_string_t *propval,
                    const char *target,
                    svn_boolean_t recurse,
                    svn_boolean_t skip_checks,
                    svn_client_ctx_t *ctx,
                    apr_pool_t *pool);

/** 
 * Like svn_client_propset2(), but with @a skip_checks always false and a
 * newly created @a ctx.
 *
 * @deprecated Provided for backward compatibility with the 1.1 API.
 */
svn_error_t *
svn_client_propset(const char *propname,
                   const svn_string_t *propval,
                   const char *target,
                   svn_boolean_t recurse,
                   apr_pool_t *pool);

/** Set @a propname to @a propval on revision @a revision in the repository
 * represented by @a URL.  Use the authentication baton in @a ctx for 
 * authentication, and @a pool for all memory allocation.  Return the actual 
 * rev affected in @a *set_rev.  A @a propval of @c NULL will delete the 
 * property.
 *
 * If @a force is true, allow newlines in the author property.
 *
 * If @a propname is an svn-controlled property (i.e. prefixed with
 * @c SVN_PROP_PREFIX), then the caller is responsible for ensuring that
 * the value UTF8-encoded and uses LF line-endings.
 *
 * Note that unlike its cousin svn_client_propset2(), this routine
 * doesn't affect the working copy at all;  it's a pure network
 * operation that changes an *unversioned* property attached to a
 * revision.  This can be used to tweak log messages, dates, authors,
 * and the like.  Be careful:  it's a lossy operation.
 *
 * Also note that unless the administrator creates a
 * pre-revprop-change hook in the repository, this feature will fail.
 */
svn_error_t *
svn_client_revprop_set(const char *propname,
                       const svn_string_t *propval,
                       const char *URL,
                       const svn_opt_revision_t *revision,
                       svn_revnum_t *set_rev,
                       svn_boolean_t force,
                       svn_client_ctx_t *ctx,
                       apr_pool_t *pool);
                        
/**
 * Set @a *props to a hash table whose keys are `<tt>char *</tt>' paths,
 * prefixed by @a target (a working copy path or a URL), of items on
 * which property @a propname is set, and whose values are `@c svn_string_t
 * *' representing the property value for @a propname at that path.
 *
 * Allocate @a *props, its keys, and its values in @a pool.
 *           
 * Don't store any path, not even @a target, if it does not have a
 * property named @a propname.
 *
 * If @a revision->kind is @c svn_opt_revision_unspecified, then: get
 * properties from the working copy if @a target is a working copy
 * path, or from the repository head if @a target is a URL.  Else get
 * the properties as of @a revision.  The actual node revision
 * selected is determined by the path as it exists in @a peg_revision.
 * If @a peg_revision->kind is @c svn_opt_revision_unspecified, then
 * it defaults to @c svn_opt_revision_head for URLs or @c
 * svn_opt_revision_working for WC targets.  Use the authentication
 * baton in @a ctx for authentication if contacting the repository.
 * If @a actual_revnum is not @c NULL, the actual revision number used
 * for the fetch is stored in @a *actual_revnum.
 *
 * If @a target is a file or @a recurse is false, @a *props will have
 * at most one element.
 *
 * ### TODO(sd): I don't see any reason to change this recurse parameter
 * ### to a depth right now; it's not exactly part of the
 * ### sparse-directories feature, although it's related.  Usually
 * ### you would just name the target carefully... Is there a
 * ### situation where depth support would be useful here?
 *
 * If error, don't touch @a *props, otherwise @a *props is a hash table 
 * even if empty.
 *
 * @since New in 1.2.
 */
svn_error_t *
svn_client_propget3(apr_hash_t **props,
                    const char *propname,
                    const char *target,
                    const svn_opt_revision_t *peg_revision,
                    const svn_opt_revision_t *revision,
                    svn_revnum_t *actual_revnum,
                    svn_boolean_t recurse,
                    svn_client_ctx_t *ctx,
                    apr_pool_t *pool);

/**
 * Similar to svn_client_propget3(), except that @a actual_revnum is
 * always @c NULL.
 *
 * @deprecated Provided for backward compatibility with the 1.4 API.
 */
svn_error_t *
svn_client_propget2(apr_hash_t **props,
                    const char *propname,
                    const char *target,
                    const svn_opt_revision_t *peg_revision,
                    const svn_opt_revision_t *revision,
                    svn_boolean_t recurse,
                    svn_client_ctx_t *ctx,
                    apr_pool_t *pool);

/**
 * Similar to svn_client_propget2(), except that @a peg_revision is
 * always the same as @a revision.
 *
 * @deprecated Provided for backward compatibility with the 1.1 API.
 */
svn_error_t *
svn_client_propget(apr_hash_t **props,
                   const char *propname,
                   const char *target,
                   const svn_opt_revision_t *revision,
                   svn_boolean_t recurse,
                   svn_client_ctx_t *ctx,
                   apr_pool_t *pool);

/** Set @a *propval to the value of @a propname on revision @a revision 
 * in the repository represented by @a URL.  Use the authentication baton 
 * in @a ctx for authentication, and @a pool for all memory allocation.  
 * Return the actual rev queried in @a *set_rev.
 *
 * Note that unlike its cousin svn_client_propget(), this routine
 * doesn't affect the working copy at all; it's a pure network
 * operation that queries an *unversioned* property attached to a
 * revision.  This can query log messages, dates, authors, and the
 * like.
 */
svn_error_t *
svn_client_revprop_get(const char *propname,
                       svn_string_t **propval,
                       const char *URL,
                       const svn_opt_revision_t *revision,
                       svn_revnum_t *set_rev,
                       svn_client_ctx_t *ctx,
                       apr_pool_t *pool);

/**
 * Invoke @a receiver with @a receiver_baton to return the regular properies
 * of @a target, a URL or working copy path.  @a receiver will be called
 * for each path encountered.
 *
 * If @a revision->kind is @c svn_opt_revision_unspecified, then get
 * properties from the working copy, if @a target is a working copy
 * path, or from the repository head if @a target is a URL.  Else get
 * the properties as of @a revision.  The actual node revision
 * selected is determined by the path as it exists in @a peg_revision.
 * If @a peg_revision->kind is @c svn_opt_revision_unspecified, then it
 * defaults to @c svn_opt_revision_head for URLs or @c
 * svn_opt_revision_working for WC targets.  Use the authentication
 * baton cached in @a ctx for authentication if contacting the
 * repository.
 *
 * If @a recurse is false, or @a target is a file, @a *props will contain 
 * only a single element.  Otherwise, it will contain one element for each
 * versioned entry below (and including) @a target.
 *
 * ### TODO(sd): I don't see any reason to change this recurse parameter
 * ### to a depth right now; it's not exactly part of the
 * ### sparse-directories feature, although it's related.  Usually
 * ### you would just name the target carefully... Is there a
 * ### situation where depth support would be useful here?
 *
 * If @a target is not found, return the error @c SVN_ERR_ENTRY_NOT_FOUND.
 *
 * @since New in 1.5.
 */
svn_error_t *
svn_client_proplist3(const char *target,
                     const svn_opt_revision_t *peg_revision,
                     const svn_opt_revision_t *revision,
                     svn_boolean_t recurse,
                     svn_proplist_receiver_t receiver,
                     void *receiver_baton,
                     svn_client_ctx_t *ctx,
                     apr_pool_t *pool);

/**
 * Similar to svn_client_proplist3(), except the properties are returned 
 * as an array of @c svn_client_proplist_item_t * structures, instead of
 * by invoking the receiver function.
 *
 * @since New in 1.2.
 *
 * @deprecated Provided for backward compatiblility with the 1.2 API.
 */
svn_error_t *
svn_client_proplist2(apr_array_header_t **props,
                     const char *target,
                     const svn_opt_revision_t *peg_revision,
                     const svn_opt_revision_t *revision,
                     svn_boolean_t recurse,
                     svn_client_ctx_t *ctx,
                     apr_pool_t *pool);

/**
 * Similar to svn_client_proplist2(), except that @a peg_revision is
 * always the same as @a revision.
 *
 * @deprecated Provided for backward compatibility with the 1.1 API.
 */
svn_error_t *
svn_client_proplist(apr_array_header_t **props,
                    const char *target,
                    const svn_opt_revision_t *revision,
                    svn_boolean_t recurse,
                    svn_client_ctx_t *ctx,
                    apr_pool_t *pool);

/** Set @a *props to a hash of the revision props attached to @a revision in
 * the repository represented by @a URL.  Use the authentication baton cached 
 * in @a ctx for authentication, and @a pool for all memory allocation.  
 * Return the actual rev queried in @a *set_rev.
 *
 * The allocated hash maps (<tt>const char *</tt>) property names to
 * (@c svn_string_t *) property values.
 *
 * Note that unlike its cousin svn_client_proplist(), this routine
 * doesn't read a working copy at all; it's a pure network operation
 * that reads *unversioned* properties attached to a revision.
 */
svn_error_t *
svn_client_revprop_list(apr_hash_t **props,
                        const char *URL,
                        const svn_opt_revision_t *revision,
                        svn_revnum_t *set_rev,
                        svn_client_ctx_t *ctx,
                        apr_pool_t *pool);
/** @} */


/**
 * @defgroup Export
 *
 * @{
 */

/**
 * Export the contents of either a subversion repository or a
 * subversion working copy into a 'clean' directory (meaning a
 * directory with no administrative directories).  If @a result_rev
 * is not @c NULL and the path being exported is a repository URL, set
 * @a *result_rev to the value of the revision actually exported (set
 * it to @c SVN_INVALID_REVNUM for local exports).
 *
 * @a from is either the path the working copy on disk, or a URL to the
 * repository you wish to export.
 *
 * @a to is the path to the directory where you wish to create the exported
 * tree.
 *
 * @a peg_revision is the revision where the path is first looked up
 * when exporting from a repository.  If @a peg_revision->kind is @c
 * svn_opt_revision_unspecified, then it defaults to @c svn_opt_revision_head
 * for URLs or @c svn_opt_revision_working for WC targets.
 *
 * @a revision is the revision that should be exported, which is only used 
 * when exporting from a repository.
 *
 * @a ctx->notify_func2 and @a ctx->notify_baton2 are the notification
 * functions and baton which are passed to svn_client_checkout() when
 * exporting from a repository.
 *
 * @a ctx is a context used for authentication in the repository case.
 *
 * @a overwrite if true will cause the export to overwrite files or directories.
 *
 * If @a ignore_externals is set, don't process externals definitions
 * as part of this operation.
 *
 * @a native_eol allows you to override the standard eol marker on the platform
 * you are running on.  Can be either "LF", "CR" or "CRLF" or NULL.  If NULL
 * will use the standard eol marker.  Any other value will cause the
 * SVN_ERR_IO_UNKNOWN_EOL error to be returned.
 *
 * If @a depth is @c svn_depth_infinity, export fully recursively.
 * Else if it is @c svn_depth_immediates, export @a from and its immediate
 * children (if any), but with subdirectories empty and at
 * @c svn_depth_empty.  Else if @c svn_depth_files, export @a from and
 * its immediate file children (if any) only.  If @a depth is @c
 * svn_depth_empty, then export exactly @a from and none of its children.
 *
 * If @a recurse is true, export recursively.  Otherwise, export
 * just the directory represented by @a from and its immediate
 * non-directory children, but none of its child directories (if any).
 * Also, if @a recurse is false, the export will behave as if
 * @a ignore_externals is true.
 *
 * All allocations are done in @a pool.
 *
 * @since New in 1.5.
 */ 
svn_error_t *
svn_client_export4(svn_revnum_t *result_rev,
                   const char *from,
                   const char *to,
                   const svn_opt_revision_t *peg_revision,
                   const svn_opt_revision_t *revision,
                   svn_boolean_t overwrite, 
                   svn_boolean_t ignore_externals,
                   svn_depth_t depth,
                   const char *native_eol,
                   svn_client_ctx_t *ctx,
                   apr_pool_t *pool);


/**
 * Similar to svn_client_export4(), but with @a depth set according to
 * @a recurse: if @a recurse is true, set @a depth to
 * @c svn_depth_infinity, if @a recurse is false, set @a depth to
 * @c svn_depth_files.
 *
 * @deprecated Provided for backward compatibility with the 1.4 API.
 *
 * @since New in 1.2.
 */ 
svn_error_t *
svn_client_export3(svn_revnum_t *result_rev,
                   const char *from,
                   const char *to,
                   const svn_opt_revision_t *peg_revision,
                   const svn_opt_revision_t *revision,
                   svn_boolean_t overwrite, 
                   svn_boolean_t ignore_externals,
                   svn_boolean_t recurse,
                   const char *native_eol,
                   svn_client_ctx_t *ctx,
                   apr_pool_t *pool);


/**
 * Similar to svn_client_export4(), but with @a peg_revision always
 * set to @c svn_opt_revision_unspecified, @a overwrite set to the
 * value of @a force, @a ignore_externals always false, and @a depth
 * always @c svn_depth_infinity.
 *
 * @since New in 1.1.
 * @deprecated Provided for backward compatibility with the 1.1 API.
 */
svn_error_t *
svn_client_export2(svn_revnum_t *result_rev,
                   const char *from,
                   const char *to,
                   svn_opt_revision_t *revision,
                   svn_boolean_t force, 
                   const char *native_eol,
                   svn_client_ctx_t *ctx,
                   apr_pool_t *pool);


/**
 * Similar to svn_client_export4(), but with @a peg_revision always
 * set to @c svn_opt_revision_unspecified, @a overwrite set to the
 * value of @a force, @a ignore_externals always false, @a depth
 * always @c svn_depth_infinity, and @a native_eol always @c NULL.
 *
 * @deprecated Provided for backward compatibility with the 1.0 API.
 */
svn_error_t *
svn_client_export(svn_revnum_t *result_rev,
                  const char *from,
                  const char *to,
                  svn_opt_revision_t *revision,
                  svn_boolean_t force, 
                  svn_client_ctx_t *ctx,
                  apr_pool_t *pool);

/** @} */

/**
 * @defgroup List List / ls
 *
 * @{
 */

/** Invoked by svn_client_list() for each @a path with its @a dirent and,
 * if @a path is locked, its @a lock.  @a abs_path is the filesystem path
 * to which @a path is relative.  @a baton is the baton passed to the
 * caller.  @a pool may be used for temporary allocations.
 *
 * @since New in 1.4.
 */
typedef svn_error_t *(*svn_client_list_func_t)(void *baton,
                                               const char *path,
                                               const svn_dirent_t *dirent,
                                               const svn_lock_t *lock,
                                               const char *abs_path,
                                               apr_pool_t *pool);

/**
 * Report the directory entry, and possibly children, for @a
 * path_or_url at @a revision.  The actual node revision selected is
 * determined by the path as it exists in @a peg_revision.  If @a
 * peg_revision->kind is @c svn_opt_revision_unspecified, then it defaults
 * to @c svn_opt_revision_head for URLs or @c svn_opt_revision_working
 * for WC targets.
 *
 * Report directory entries by invoking @a list_func/@a baton with @a path
 * relative to @a path_or_url.  The dirent for @a path_or_url is reported
 * using an empty @a path.  If @a path_or_url is a directory, also report
 * its children.  If @a path_or_url is non-existent, return
 * @c SVN_ERR_FS_NOT_FOUND.
 *
 * If @a fetch_locks is true, include locks when reporting directory entries.
 *
 * Use @a pool for temporary allocations.
 *
 * Use authentication baton cached in @a ctx to authenticate against the 
 * repository.
 *
 * If @a recurse is true (and @a path_or_url is a directory) this will
 * be a recursive operation.
 *
 * ### TODO(sd): This really should take depth instead of recurse, but
 * ### one thing at a time, one thing at a time...
 *
 * @a dirent_fields controls which fields in the @c svn_dirent_t's are
 * filled in.  To have them totally filled in use @c SVN_DIRENT_ALL, 
 * otherwise simply bitwise OR together the combination of @c SVN_DIRENT_
 * fields you care about.
 *
 * @since New in 1.4.
 */
svn_error_t *
svn_client_list(const char *path_or_url,
                const svn_opt_revision_t *peg_revision,
                const svn_opt_revision_t *revision,
                svn_boolean_t recurse,
                apr_uint32_t dirent_fields,
                svn_boolean_t fetch_locks,
                svn_client_list_func_t list_func,
                void *baton,
                svn_client_ctx_t *ctx,
                apr_pool_t *pool);

/**
 * Same as svn_client_list(), but always passes @c SVN_DIRENT_ALL for
 * the @a dirent_fields argument and returns all information in two
 * hash tables instead of invoking a callback.
 *
 * Set @a *dirents to a newly allocated hash of directory entries.
 * The @a dirents hash maps entry names (<tt>const char *</tt>) to
 * @c svn_dirent_t *'s.
 *
 * If @a locks is not @c NULL, set @a *locks to a hash table mapping
 * entry names (<tt>const char *</tt>) to @c svn_lock_t *'s.
 *
 * @since New in 1.3.
 *
 * @deprecated Provided for backward compatibility with the 1.3 API.
 */
svn_error_t *
svn_client_ls3(apr_hash_t **dirents,
               apr_hash_t **locks,
               const char *path_or_url,
               const svn_opt_revision_t *peg_revision,
               const svn_opt_revision_t *revision,
               svn_boolean_t recurse,
               svn_client_ctx_t *ctx,
               apr_pool_t *pool);

/**
 * Same as svn_client_ls3(), but without the ability to get locks.
 *
 * @since New in 1.2.
 *
 * @deprecated Provided for backward compatibility with the 1.2 API.
 */
svn_error_t *
svn_client_ls2(apr_hash_t **dirents,
               const char *path_or_url,
               const svn_opt_revision_t *peg_revision,
               const svn_opt_revision_t *revision,
               svn_boolean_t recurse,
               svn_client_ctx_t *ctx,
               apr_pool_t *pool);

/**
 * Similar to svn_client_ls3(), but without the ability to get locks,
 * and with @a peg_revision always the same as @a revision.
 *
 * @deprecated Provided for backward compatibility with the 1.1 API.
 */
svn_error_t *
svn_client_ls(apr_hash_t **dirents,
              const char *path_or_url,
              svn_opt_revision_t *revision,
              svn_boolean_t recurse,
              svn_client_ctx_t *ctx,
              apr_pool_t *pool);


/** @} */

/**
 * @defgroup Cat
 *
 * @{
 */

/**
 * Output the content of file identified by @a path_or_url and @a
 * revision to the stream @a out.  The actual node revision selected
 * is determined by the path as it exists in @a peg_revision.  If @a
 * peg_revision->kind is @c svn_opt_revision_unspecified, then it defaults
 * to @c svn_opt_revision_head for URLs or @c svn_opt_revision_working
 * for WC targets.
 *
 * If @a path_or_url is not a local path, then if @a revision is of
 * kind @c svn_opt_revision_previous (or some other kind that requires
 * a local path), an error will be returned, because the desired
 * revision cannot be determined.
 *
 * Use the authentication baton cached in @a ctx to authenticate against the 
 * repository.
 *
 * Perform all allocations from @a pool.
 *
 * ### TODO: Add an expansion/translation flag?
 *
 * @since New in 1.2.
 */
svn_error_t *
svn_client_cat2(svn_stream_t *out,
                const char *path_or_url,
                const svn_opt_revision_t *peg_revision,
                const svn_opt_revision_t *revision,
                svn_client_ctx_t *ctx,
                apr_pool_t *pool);


/**
 * Similar to svn_client_cat2() except that the peg revision is always
 * the same as @a revision.
 *
 * @deprecated Provided for backward compatibility with the 1.1 API.
 */
svn_error_t *
svn_client_cat(svn_stream_t *out,
               const char *path_or_url,
               const svn_opt_revision_t *revision,
               svn_client_ctx_t *ctx,
               apr_pool_t *pool);

/** @} end group: cat */



/** Changelist commands
 *
 * @defgroup svn_client_changelist_funcs Client Changelist Functions
 * @{
 */

/** Implementation note:
 *
 *  For now, changelists are implemented by scattering the
 *  associations across multiple .svn/entries files in a working copy.
 *  However, this client API was written so that we have the option of
 *  changing the underlying implementation -- we may someday want to
 *  store changelist definitions in a centralized database.
 */

/**
 * Add each path in @a paths to changelist @a changelist.
 *
 * If a path is already a member of another changelist, then remove it
 * from the other changelist and add it to @a changelist.  (For now, a path
 * cannot belong to two changelists at once.)
 *
 * @note This metadata is purely a client-side "bookkeeping"
 * convenience, and is entirely managed by the working copy.
 *
 * @since New in 1.5.
 */
svn_error_t *
svn_client_add_to_changelist(const apr_array_header_t *paths,
                             const char *changelist,
                             svn_client_ctx_t *ctx,
                             apr_pool_t *pool);

/**
 * Remove each path in @a paths from changelist @a changelist.
 *
 * If a path is not already a member of @a changelist, attempt to
 * throw a notification warning that the path has been skipped.
 *
 * If @a changelist is NULL, then be more lax: for each path, remove
 * it from whatever changelist it's already a member of.
 *
 * @note This metadata is purely a client-side "bookkeeping"
 * convenience, and is entirely managed by the working copy.
 *
 * @since New in 1.5.
 */
svn_error_t *
svn_client_remove_from_changelist(const apr_array_header_t *paths,
                                  const char *changelist,
                                  svn_client_ctx_t *ctx,
                                  apr_pool_t *pool);

/**
 * Beginning at @a root_path, seek and discover every path which
 * belongs to @a changelist_name.  Return the list of paths in @a
 * *paths.  If no matching paths are found, return an empty array.
 *
 * If @a ctx->cancel_func is non-null, invoke it passing @a ctx->cancel_baton
 * during the recursive walk.
 *
 * @since New in 1.5.
 */
svn_error_t *
svn_client_get_changelist(apr_array_header_t **paths,
                          const char *changelist_name,
                          const char *root_path,
                          svn_client_ctx_t *ctx,
                          apr_pool_t *pool);

/**
 * The callback type used by @a svn_client_get_changelist_streamy.
 *
 * On each invocation, @a path is a newly discovered member of the
 * changelist, and @a baton is a private function closure.
 *
 * @since New in 1.5.
 */
typedef svn_error_t *(*svn_changelist_receiver_t)
  (void *baton,
   const char *path);

/**
 * A "streamy" version of @a svn_client_get_changelist:
 *
 * Beginning at @a root_path, seek and discover every path which
 * belongs to @a changelist_name.  Call @a callback_func (with @a
 * callback_baton) each time a changelist member is found.
 *
 * If @a ctx->cancel_func is non-null, invoke it passing @a ctx->cancel_baton
 * during the recursive walk.
 *
 * @since New in 1.5.
 */
svn_error_t *
svn_client_get_changelist_streamy(svn_changelist_receiver_t callback_func,
                                  void *callback_baton,
                                  const char *changelist_name,
                                  const char *root_path,
                                  svn_client_ctx_t *ctx,
                                  apr_pool_t *pool);

/** @} */



/** Locking commands
 *
 * @defgroup svn_client_locking_funcs Client Locking Functions
 * @{
 */

/**
 * Lock @a targets in the repository.  @a targets is an array of
 * <tt>const char *</tt> paths - either all working copy paths or URLs.  All
 * @a targets must be in the same repository.
 *
 * If a target is already locked in the repository, no lock will be
 * acquired unless @a steal_lock is true, in which case the locks are
 * stolen.  @a comment, if non-null, is an xml-escapable description
 * stored with each lock in the repository.  Each acquired lock will
 * be stored in the working copy if the targets are WC paths.
 *
 * For each target @a ctx->notify_func2/notify_baton2 will be used to indicate
 * whether it was locked.  An action of @c svn_wc_notify_state_locked
 * means that the path was locked.  If the path was not locked because
 * it was out-of-date or there was already a lock in the repository,
 * the notification function will be called with @c
 * svn_wc_notify_failed_lock, and the error passed in the notification
 * structure. 
 *
 * Use @a pool for temporary allocations.
 *
 * @since New in 1.2.
 */
svn_error_t *
svn_client_lock(const apr_array_header_t *targets,
                const char *comment,
                svn_boolean_t steal_lock,
                svn_client_ctx_t *ctx,
                apr_pool_t *pool);

/**
 * Unlock @a targets in the repository.  @a targets is an array of
 * <tt>const char *</tt> paths - either all working copy paths or all URLs.
 * All @a targets must be in the same repository.
 *
 * If the targets are WC paths, and @a break_lock is false, the working
 * copy must contain a locks for each target.
 * If this is not the case, or the working copy lock doesn't match the
 * lock token in the repository, an error will be signaled.
 *
 * If the targets are URLs, the locks may be broken even if @a break_lock
 * is false, but only if the lock owner is the same as the
 * authenticated user.
 *
 * If @a break_lock is true, the locks will be broken in the
 * repository.  In both cases, the locks, if any, will be removed from
 * the working copy if the targets are WC paths.
 *
 * The notification functions in @a ctx will be called for each
 * target.  If the target was successfully unlocked, @c
 * svn_wc_notify_unlocked will be used.  Else, if the error is
 * directly related to unlocking the path (see @c
 * SVN_ERR_IS_UNLOCK_ERROR), @c svn_wc_notify_failed_unlock will be
 * used and the error will be passed in the notification structure.

 * Use @a pool for temporary allocations.
 *
 * @since New in 1.2.
 */
svn_error_t *
svn_client_unlock(const apr_array_header_t *targets,
                  svn_boolean_t break_lock,
                  svn_client_ctx_t *ctx,
                  apr_pool_t *pool);

/** @} */

/**
 * @defgroup Info
 *
 * @{
 */

/**
 * A structure which describes various system-generated metadata about
 * a working-copy path or URL.
 *
 * @note Fields may be added to the end of this structure in future
 * versions.  Therefore, users shouldn't allocate structures of this
 * type, to preserve binary compatibility.
 *
 * @since New in 1.2.
 */
typedef struct svn_info_t
{
  /** Where the item lives in the repository. */
  const char *URL;

  /** The revision of the object.  If path_or_url is a working-copy
   * path, then this is its current working revnum.  If path_or_url
   * is a URL, then this is the repos revision that path_or_url lives in. */
  svn_revnum_t rev;

  /** The node's kind. */
  svn_node_kind_t kind;

  /** The root URL of the repository. */
  const char *repos_root_URL;
  
  /** The repository's UUID. */
  const char *repos_UUID;

  /** The last revision in which this object changed. */
  svn_revnum_t last_changed_rev;
  
  /** The date of the last_changed_rev. */
  apr_time_t last_changed_date;
  
  /** The author of the last_changed_rev. */
  const char *last_changed_author;

  /** An exclusive lock, if present.  Could be either local or remote. */
  svn_lock_t *lock;

  /** Whether or not to ignore the next 10 wc-specific fields. */
  svn_boolean_t has_wc_info;

  /**
   * @name Working-copy path fields
   * These things only apply to a working-copy path.
   * See svn_wc_entry_t for explanations.
   * @{
   */
  svn_wc_schedule_t schedule;
  const char *copyfrom_url;
  svn_revnum_t copyfrom_rev;
  apr_time_t text_time;
  apr_time_t prop_time;
  const char *checksum;
  const char *conflict_old;
  const char *conflict_new;
  const char *conflict_wrk;
  const char *prejfile;

  /* @since New in 1.5. */
  const char *changelist;
  svn_depth_t depth;
  /** @} */

} svn_info_t;


/**
 * The callback invoked by svn_client_info().  Each invocation
 * describes @a path with the information present in @a info.  Note
 * that any fields within @a info may be NULL if information is
 * unavailable.  Use @a pool for all temporary allocation.
 *
 * @since New in 1.2.
 */
typedef svn_error_t *(*svn_info_receiver_t)
  (void *baton,
   const char *path,
   const svn_info_t *info,
   apr_pool_t *pool);

/** 
 * Return a duplicate of @a info, allocated in @a pool. No part of the new
 * structure will be shared with @a info.
 *
 * @since New in 1.3.
 */
svn_info_t *
svn_info_dup(const svn_info_t *info, apr_pool_t *pool);

/**
 * Invoke @a receiver with @a receiver_baton to return information
 * about @a path_or_url in @a revision.  The information returned is
 * system-generated metadata, not the sort of "property" metadata
 * created by users.  See @c svn_info_t.
 *
 * If both revision arguments are either @c
 * svn_opt_revision_unspecified or NULL, then information will be
 * pulled solely from the working copy; no network connections will be
 * made.
 *
 * Otherwise, information will be pulled from a repository.  The
 * actual node revision selected is determined by the @a path_or_url
 * as it exists in @a peg_revision.  If @a peg_revision->kind is @c
 * svn_opt_revision_unspecified, then it defaults to @c
 * svn_opt_revision_head for URLs or @c svn_opt_revision_working for
 * WC targets.
 *
 * If @a path_or_url is not a local path, then if @a revision is of
 * kind @c svn_opt_revision_previous (or some other kind that requires
 * a local path), an error will be returned, because the desired
 * revision cannot be determined.
 *
 * Use the authentication baton cached in @a ctx to authenticate
 * against the repository.
 *
 * If @a recurse is true (and @a path_or_url is a directory) this will
 * be a recursive operation, invoking @a receiver on each child.
 *
 * ### TODO(sd): I don't see any compelling reason to switch to
 * ### depth-style instead of recurse-style control here
 *
 * @since New in 1.2.
 */
svn_error_t *
svn_client_info(const char *path_or_url,
                const svn_opt_revision_t *peg_revision,
                const svn_opt_revision_t *revision,
                svn_info_receiver_t receiver,
                void *receiver_baton,
                svn_boolean_t recurse,
                svn_client_ctx_t *ctx,
                apr_pool_t *pool);

/** @} */

/** @} end group: Client working copy management */

/**
 *
 * @defgroup clnt_sessions Client session related functions
 *
 * @{
 *
 */


/* Converting paths to URLs. */

/** Set @a *url to the URL for @a path_or_url.
 *
 * If @a path_or_url is already a URL, set @a *url to @a path_or_url.
 *
 * If @a path_or_url is a versioned item, set @a *url to @a
 * path_or_url's entry URL.  If @a path_or_url is unversioned (has
 * no entry), set @a *url to null.
 */
svn_error_t *
svn_client_url_from_path(const char **url,
                         const char *path_or_url,
                         apr_pool_t *pool);




/* Fetching repository UUIDs. */

/** Get repository @a uuid for @a url.
 *
 * Use a @a pool to open a temporary RA session to @a url, discover the
 * repository uuid, and free the session.  Return the uuid in @a uuid,
 * allocated in @a pool.  @a ctx is required for possible repository
 * authentication.
 */
svn_error_t *
svn_client_uuid_from_url(const char **uuid,
                         const char *url,
                         svn_client_ctx_t *ctx,
                         apr_pool_t *pool);


/** Return the repository @a uuid for working-copy @a path, allocated
 * in @a pool.  Use @a adm_access to retrieve the uuid from @a path's
 * entry; if not present in the entry, then call
 * svn_client_uuid_from_url() to retrieve, using the entry's URL.  @a
 * ctx is required for possible repository authentication.
 *
 * @note The only reason this function falls back on
 * svn_client_uuid_from_url() is for compatibility purposes.  Old
 * working copies may not have uuids in the entries file.
 */
svn_error_t *
svn_client_uuid_from_path(const char **uuid,
                          const char *path,
                          svn_wc_adm_access_t *adm_access,
                          svn_client_ctx_t *ctx,
                          apr_pool_t *pool);


/* Opening RA sessions. */

/** Open an RA session rooted at @a url, and return it in @a *session.
 *
 * Use the authentication baton stored in @a ctx for authentication.
 * @a *session is allocated in @a pool.
 *
 * @since New in 1.3.
 *
 * @note This function is similar to svn_ra_open2(), but the caller avoids
 * having to providing its own callback functions.
 */
svn_error_t *
svn_client_open_ra_session(svn_ra_session_t **session,
                           const char *url,
                           svn_client_ctx_t *ctx,
                           apr_pool_t *pool);


/** @} end group: Client session related functions */

#ifdef __cplusplus
}
#endif /* __cplusplus */

#endif  /* SVN_CLIENT_H */<|MERGE_RESOLUTION|>--- conflicted
+++ resolved
@@ -2282,7 +2282,8 @@
  *
  * If @a record_only is true, the merge info for the revisions which
  * would've been merged is recorded, without the merge actually being
- * performed.
+ * performed.  Merge history is recorded in the working copy (and must
+ * be subsequently committed back to the repository).
  *
  * If @a dry_run is true, the merge is carried out, and full notification
  * feedback is provided, but the working copy is not modified.
@@ -2298,37 +2299,24 @@
                   const char *source2,
                   const svn_opt_revision_t *revision2,
                   const char *target_wcpath,
-<<<<<<< HEAD
-                  svn_boolean_t recurse,
-                  svn_boolean_t ignore_ancestry,
-                  svn_boolean_t force,
-                  svn_boolean_t dry_run,
-                  svn_boolean_t record_only,
-=======
                   svn_depth_t depth,
                   svn_boolean_t ignore_ancestry,
                   svn_boolean_t force,
+                  svn_boolean_t record_only,
                   svn_boolean_t dry_run,
->>>>>>> a38cf443
                   const apr_array_header_t *merge_options,
                   svn_client_ctx_t *ctx,
                   apr_pool_t *pool);
 
-<<<<<<< HEAD
-/** Similar to svn_client_merge3(), but with @a record_only set to @c FALSE.
- *
- * @deprecated Provided for backwards compatibility with the 1.4 API.
-=======
-/**
- * Similar to svn_client_merge3(), but with @a depth set according to
- * @a recurse: if @a recurse is true, set @a depth to
- * @c svn_depth_infinity, if @a recurse is false, set @a depth to
- * @c svn_depth_files.
+/**
+ * Similar to svn_client_merge3(), but with @a record_only set to @c
+ * FALSE, and @a depth set according to @a recurse: if @a recurse is
+ * true, set @a depth to @c svn_depth_infinity, if @a recurse is
+ * false, set @a depth to @c svn_depth_files.
  *
  * @deprecated Provided for backward compatibility with the 1.4 API.
  *
  * @since New in 1.4.
->>>>>>> a38cf443
  */
 svn_error_t *
 svn_client_merge2(const char *source1,
@@ -2373,8 +2361,6 @@
  * revision2.  
  *
  * All other options are handled identically to svn_client_merge3().
-<<<<<<< HEAD
-=======
  *
  * @since New in 1.5.
  */
@@ -2387,41 +2373,21 @@
                       svn_depth_t depth,
                       svn_boolean_t ignore_ancestry,
                       svn_boolean_t force,
-                      svn_boolean_t dry_run,
-                      const apr_array_header_t *merge_options,
-                      svn_client_ctx_t *ctx,
-                      apr_pool_t *pool);
-
-/**
- * Similar to svn_client_merge_peg3(), but with @a depth set according
- * to @a recurse: if @a recurse is true, set @a depth to
- * @c svn_depth_infinity, if @a recurse is false, set @a depth to
- * @c svn_depth_files.
- *
- * @deprecated Provided for backwards compatibility with the 1.3 API.
->>>>>>> a38cf443
- *
- * @since New in 1.5.
- */
-svn_error_t *
-svn_client_merge_peg3(const char *source,
-                      const svn_opt_revision_t *revision1,
-                      const svn_opt_revision_t *revision2,
-                      const svn_opt_revision_t *peg_revision,
-                      const char *target_wcpath,
-                      svn_boolean_t recurse,
-                      svn_boolean_t ignore_ancestry,
-                      svn_boolean_t force,
                       svn_boolean_t record_only,
                       svn_boolean_t dry_run,
                       const apr_array_header_t *merge_options,
                       svn_client_ctx_t *ctx,
                       apr_pool_t *pool);
 
-/** Similar to svn_client_merge_peg3(), but with @a record_only set to
- * @c FALSE.
- *
- * @deprecated Provided for backwards compatibility with the 1.4 API.
+/**
+ * Similar to svn_client_merge_peg3(), but with @a record_only set to
+ * @c FALSE, and @a depth set according to @a recurse: if @a recurse
+ * is true, set @a depth to @c svn_depth_infinity, if @a recurse is
+ * false, set @a depth to @c svn_depth_files.
+ *
+ * @deprecated Provided for backwards compatibility with the 1.3 API.
+ *
+ * @since New in 1.4.
  */
 svn_error_t *
 svn_client_merge_peg2(const char *source,
