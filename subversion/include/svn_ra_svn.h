--- conflicted
+++ resolved
@@ -42,9 +42,6 @@
 
 /** Currently-defined capabilities. */
 #define SVN_RA_SVN_CAP_EDIT_PIPELINE "edit-pipeline"
-<<<<<<< HEAD
-#define SVN_RA_SVN_CAP_SSL "ssl"
-=======
 #define SVN_RA_SVN_CAP_SVNDIFF1 "svndiff1"
 
 /** ra_svn passes @c svn_dirent_t fields over the wire as a list of
@@ -73,7 +70,6 @@
 #define SVN_RA_SVN_DIRENT_LAST_AUTHOR "last-author"
 
 /** @} */
->>>>>>> 7f7aab08
 
 /** A value used to indicate an optional number element in a tuple that was
  * not received.
@@ -375,17 +371,6 @@
  */
 const svn_version_t *svn_ra_svn_version(void);
 
-/** This function is only intended for use by svnserve.
- *
- * Perform the server-side steps of the SSL session handshake
- * initiated by the client associated with @a conn, using the @a ssl_baton
- * obtained from the SSL provider.
- *
- * @since New in 1.2.
- */
-svn_error_t *svn_ra_svn_ssl_start(svn_ra_svn_conn_t *conn, void *ssl_baton,
-                                  apr_pool_t *pool);
-
 #ifdef __cplusplus
 }
 #endif /* __cplusplus */
