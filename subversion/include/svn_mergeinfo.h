/**
 * @copyright
 * ====================================================================
 * Copyright (c) 2006-2007 CollabNet.  All rights reserved.
 *
 * This software is licensed as described in the file COPYING, which
 * you should have received as part of this distribution.  The terms
 * are also available at http://subversion.tigris.org/license-1.html.
 * If newer versions of this license are posted there, you may use a
 * newer version instead, at your option.
 *
 * This software consists of voluntary contributions made by many
 * individuals.  For exact contribution history, see the revision
 * history and logs, available at http://subversion.tigris.org/.
 * ====================================================================
 * @endcopyright
 *
 * @file svn_mergeinfo.h
 * @brief mergeinfo handling and processing
 */


#ifndef SVN_MERGEINFO_H
#define SVN_MERGEINFO_H

#include <apr_pools.h>
#include <apr_tables.h>         /* for apr_array_header_t */
#include <apr_hash.h>

#include "svn_error.h"


#ifdef __cplusplus
extern "C" {
#endif /* __cplusplus */

/** Parse the mergeinfo from @a input into @a mergehash, mapping from
 * paths to @c apr_array_header_t *'s of @c svn_merge_range_t *
 * elements.  If no mergeinfo is available, return an empty hash
 * (never @c NULL).  Perform temporary allocations in @a pool.
 *
 * Note: @a mergehash will contain rangelists that are guaranteed to be
 * sorted.
 * @since New in 1.5.
 */
svn_error_t *
svn_mergeinfo_parse(apr_hash_t **mergehash, const char *input, 
                    apr_pool_t *pool);

<<<<<<< HEAD
/** Calculate the delta between two hashes of merge info, @a mergefrom
 * and @a mergeto (which may be @c NULL), and place the result in @a
 * deleted and @a added (neither output argument will ever be @c
 * NULL), stored as the usual mapping of paths to lists of @c
 * svn_merge_range_t *'s.
=======
/** Calculate the delta between two hashes of mergeinfo (with
 * rangelists sorted in ascending order), @a mergefrom and @a mergeto
 * (which may be @c NULL), and place the result in @a deleted and @a
 * added (neither output argument will ever be @c NULL), stored as the
 * usual mapping of paths to lists of @c svn_merge_range_t *'s.
>>>>>>> 4eaf3f05
 *
 * @since New in 1.5.
 */
svn_error_t *
svn_mergeinfo_diff(apr_hash_t **deleted, apr_hash_t **added,
                   apr_hash_t *mergefrom, apr_hash_t *mergeto,
                   apr_pool_t *pool);

/** Merge hash of mergeinfo, @a changes, into existing hash @a
 * *mergeinfo.
 *
 * Note: @a *mergeinfo and @a changes must have rangelists that are
 * sorted as said by @c svn_sort_compare_ranges().  After the merge @a
 * *mergeinfo will have rangelists that are guaranteed to be in sorted
 * order.
 *
 * @since New in 1.5.
 */
svn_error_t *
svn_mergeinfo_merge(apr_hash_t **mergeinfo, apr_hash_t *changes,
                    apr_pool_t *pool);

/** Removes @a eraser (the subtrahend) from @a whiteboard (the
 * minuend), and places the resulting difference in @a output.
 *
 * @since New in 1.5.
 */
svn_error_t *
svn_mergeinfo_remove(apr_hash_t **mergeoutput, apr_hash_t *eraser,
                     apr_hash_t *whiteboard, apr_pool_t *pool);

/** Calculate the delta between two rangelists consisting of @c
 * svn_merge_range_t * elements (sorted in ascending order), @a from
 * and @a to, and place the result in @a deleted and @a added (neither
 * output argument will ever be @c NULL).
 *
 * @since New in 1.5.
 */
svn_error_t *
svn_rangelist_diff(apr_array_header_t **deleted, apr_array_header_t **added,
                   apr_array_header_t *from, apr_array_header_t *to,
                   apr_pool_t *pool);

/** Merge two rangelists consisting of @c svn_merge_range_t *
 * elements, @a *in1 and @a in2, placing the results in @a *in1.
 *
 * Note: @a *rangelist and @a changes must be sorted as said by @c
 * svn_sort_compare_ranges(). @a *in1 is guaranteed to remain in
 * sorted order.
 * @since New in 1.5.
 */
svn_error_t *
svn_rangelist_merge(apr_array_header_t **rangelist,
                    apr_array_header_t *changes,
                    apr_pool_t *pool);

/** Removes @a eraser (the subtrahend) from @a whiteboard (the
 * minuend), and places the resulting difference in @a output.
 *
 * Note: @a eraser and @a whiteboard must be sorted as said by @c
 * svn_sort_compare_ranges().  @a output is guaranteed to be in sorted
 * order.
 * @since New in 1.5.
 */
svn_error_t *
svn_rangelist_remove(apr_array_header_t **output, apr_array_header_t *eraser,
                     apr_array_header_t *whiteboard, apr_pool_t *pool);

/** Find the intersection of two rangelists consisting of @c
 * svn_merge_range_t * elements, @a rangelist1 and @a rangelist2, and
 * place the result in @a output.
 *
 * Note: @a rangelist1 and @a rangelist2 must be sorted as said by @c
 * svn_sort_compare_ranges(). @a output is guaranteed to be in sorted
 * order.
 * @since New in 1.5.
 */
svn_error_t *
svn_rangelist_intersect(apr_array_header_t **output,
                        apr_array_header_t *rangelist1,
                        apr_array_header_t *rangelist2,
                        apr_pool_t *pool);

/** Reverse @a rangelist, and the @c start and @c end fields of each
 * range in @a rangelist, in place.
 * @since New in 1.5.
 */
svn_error_t *
svn_rangelist_reverse(apr_array_header_t *rangelist, apr_pool_t *pool);

/** Take an array of svn_merge_range_t *'s in @a input, and convert it
 * back to a text format rangelist in @a output.  If @a input contains
 * no elements, return the empty string.
 *
 * @since New in 1.5.
 */
svn_error_t *
svn_rangelist_to_stringbuf(svn_stringbuf_t **output,
                           apr_array_header_t *rangeinput,
                           apr_pool_t *pool);

/** Take an array of svn_merge_range_t *'s in @a rangelist, and return the
 * number of distint revisions included in it.
 *
 * @since New in 1.5.
 */
apr_uint64_t
svn_rangelist_count_revs(apr_array_header_t *rangelist);

/** Take an array of @c svn_merge_range_t *'s in @a rangelist, and convert it
 * to an array of @c svn_revnum_t's in @a revs.  If @a rangelist contains
 * no elements, return an empty array.
 *
 * @since New in 1.5.
 */
svn_error_t *
svn_rangelist_to_revs(apr_array_header_t **revs,
                      const apr_array_header_t *rangelist,
                      apr_pool_t *pool);

/** Take a hash of mergeinfo in @a mergeinput, and convert it back to
 * a text format mergeinfo in @a output.  If @a input contains no
 * elements, return the empty string.
 *
 * @since New in 1.5.
 */
svn_error_t *
svn_mergeinfo_to_stringbuf(svn_stringbuf_t **output, apr_hash_t *mergeinput,
                           apr_pool_t *pool);

/** Take a hash of mergeinfo in @a mergeinput, and sort the rangelists
 * associated with each key.
 * Note: This does not sort the hash, only the range lists in the
 * hash.
 * @since New in 1.5
 */
svn_error_t *
svn_mergeinfo_sort(apr_hash_t *mergeinput, apr_pool_t *pool);

/** Return a deep copy of @a mergeinfo, allocated in @a pool.
 *
 * @since New in 1.5.
 */
apr_hash_t *
svn_mergeinfo_dup(apr_hash_t *mergeinfo, apr_pool_t *pool);

/** Return a deep copy of @a rangelist, allocated in @a pool.
 *
 * @since New in 1.5.
 */
apr_array_header_t *
svn_rangelist_dup(apr_array_header_t *rangelist, apr_pool_t *pool);

#ifdef __cplusplus
}
#endif /* __cplusplus */

#endif /* SVN_MERGEINFO_H */<|MERGE_RESOLUTION|>--- conflicted
+++ resolved
@@ -47,19 +47,11 @@
 svn_mergeinfo_parse(apr_hash_t **mergehash, const char *input, 
                     apr_pool_t *pool);
 
-<<<<<<< HEAD
-/** Calculate the delta between two hashes of merge info, @a mergefrom
- * and @a mergeto (which may be @c NULL), and place the result in @a
- * deleted and @a added (neither output argument will ever be @c
- * NULL), stored as the usual mapping of paths to lists of @c
- * svn_merge_range_t *'s.
-=======
 /** Calculate the delta between two hashes of mergeinfo (with
  * rangelists sorted in ascending order), @a mergefrom and @a mergeto
  * (which may be @c NULL), and place the result in @a deleted and @a
  * added (neither output argument will ever be @c NULL), stored as the
  * usual mapping of paths to lists of @c svn_merge_range_t *'s.
->>>>>>> 4eaf3f05
  *
  * @since New in 1.5.
  */
