/**
 * @copyright
 * ====================================================================
 *    Licensed to the Apache Software Foundation (ASF) under one
 *    or more contributor license agreements.  See the NOTICE file
 *    distributed with this work for additional information
 *    regarding copyright ownership.  The ASF licenses this file
 *    to you under the Apache License, Version 2.0 (the
 *    "License"); you may not use this file except in compliance
 *    with the License.  You may obtain a copy of the License at
 *
 *      http://www.apache.org/licenses/LICENSE-2.0
 *
 *    Unless required by applicable law or agreed to in writing,
 *    software distributed under the License is distributed on an
 *    "AS IS" BASIS, WITHOUT WARRANTIES OR CONDITIONS OF ANY
 *    KIND, either express or implied.  See the License for the
 *    specific language governing permissions and limitations
 *    under the License.
 * ====================================================================
 * @endcopyright
 *
 * @file svn_ra_private.h
 * @brief The Subversion repository access library - Internal routines
 */

#ifndef SVN_RA_PRIVATE_H
#define SVN_RA_PRIVATE_H

#include <apr_pools.h>

#include "svn_error.h"
#include "svn_ra.h"
#include "svn_delta.h"
#include "svn_editor.h"
#include "svn_io.h"

#ifdef __cplusplus
extern "C" {
#endif /* __cplusplus */

<<<<<<< HEAD
/**
 * Close the conneection managed by @a session and destroy the
 * session. When this function returns, the @a session pointer
 * is no longer valid.
 *
 * @since New in 1.9.
 */
void
svn_ra__close(svn_ra_session_t *session);


=======


/**
 * Open a new ra session @a *new_session to the same repository as an existing
 * ra session @a old_session, copying the callbacks, auth baton, etc. from the
 * old session. This essentially limits the lifetime of the new, duplicated
 * session to the lifetime of the old session. If the new session should
 * outlive the new session, creating a new session using svn_ra_open4() is
 * recommended.
 *
 * If @a session_url is not NULL, parent the new session at session_url. Note
 * that @a session_url MUST BE in the same repository as @a old_session or an
 * error will be returned. When @a session_url NULL the same session root
 * will be used.
 *
 * Allocate @a new_session in @a result_pool. Perform temporary allocations
 * in @a scratch_pool.
 *
 * @since New in 1.9.
 */
svn_error_t *
svn_ra__dup_session(svn_ra_session_t **new_session,
                    svn_ra_session_t *old_session,
                    const char *session_url,
                    apr_pool_t *result_pool,
                    apr_pool_t *scratch_pool);

>>>>>>> e93727b9
/* Equivalent to svn_ra__assert_capable_server()
   for SVN_RA_CAPABILITY_MERGEINFO. */
svn_error_t *
svn_ra__assert_mergeinfo_capable_server(svn_ra_session_t *ra_session,
                                        const char *path_or_url,
                                        apr_pool_t *pool);

/* Return an error with code SVN_ERR_UNSUPPORTED_FEATURE, and an error
   message referencing PATH_OR_URL, if the "server" pointed to by
   RA_SESSION doesn't support CAPABILITY (an SVN_RA_CAPABILITY_* constant).
   Perform temporary allocations in POOL. */
svn_error_t *
svn_ra__assert_capable_server(svn_ra_session_t *ra_session,
                              const char *capability,
                              const char *path_or_url,
                              apr_pool_t *pool);


/*** Operational Locks ***/

/** This is a function type which allows svn_ra__get_operational_lock()
 * to report lock attempt failures.  If non-NULL, @a locktoken is the
 * preexisting lock which prevented lock acquisition.
 *
 * @since New in 1.7.
 */
typedef svn_error_t *(*svn_ra__lock_retry_func_t)(void *baton,
                                                  const svn_string_t *locktoken,
                                                  apr_pool_t *pool);

/** Acquire a lock (of sorts) on the repository associated with the
 * given RA @a session, retrying as necessary up to @a num_retries
 * times, and set @a *lock_string_p to the value of the acquired lock
 * token.  Allocate the returned token from @a pool.  (See this
 * function's counterpart svn_ra__release_operational_lock() for your
 * lock removal needs.)
 *
 * @a lock_revprop_name is the name of the revision-0 property used to
 * store the lock.
 *
 * If @a steal_lock is set, then replace any pre-existing lock on the
 * repository with our own.  Iff such a theft occurs and
 * @a stolen_lock_p is non-NULL, set @a *stolen_lock_p to the token of
 * the lock we stole.
 *
 * Call @a retry_func with @a retry_baton each time the retry loop
 * fails to acquire a lock.
 *
 * Use @a cancel_func and @a cancel_baton to check for early
 * cancellation.
 *
 * @note If the server does not support #SVN_RA_CAPABILITY_ATOMIC_REVPROPS
 * (i.e., is a pre-1.7 server), then this function makes a "best effort"
 * attempt to obtain the lock, but is susceptible to a race condition; see
 * issue #3546.
 *
 * @since New in 1.7.
 */
svn_error_t *
svn_ra__get_operational_lock(const svn_string_t **lock_string_p,
                             const svn_string_t **stolen_lock_p,
                             svn_ra_session_t *session,
                             const char *lock_revprop_name,
                             svn_boolean_t steal_lock,
                             int num_retries,
                             svn_ra__lock_retry_func_t retry_func,
                             void *retry_baton,
                             svn_cancel_func_t cancel_func,
                             void *cancel_baton,
                             apr_pool_t *pool);

/** Release an operational lock (whose value is @a mylocktoken) on the
 * repository associated with RA @a session.  (This is the counterpart
 * to svn_ra__get_operational_lock().)
 *
 * @a lock_revprop_name is the name of the revision-0 property used to
 * store the lock.
 *
 * Use @a scratch_pool for temporary allocations.
 *
 * @since New in 1.7.
 */
svn_error_t *
svn_ra__release_operational_lock(svn_ra_session_t *session,
                                 const char *lock_revprop_name,
                                 const svn_string_t *mylocktoken,
                                 apr_pool_t *scratch_pool);

/** Register CALLBACKS to be used with the Ev2 shims in RA_SESSION. */
svn_error_t *
svn_ra__register_editor_shim_callbacks(svn_ra_session_t *ra_session,
                                       svn_delta_shim_callbacks_t *callbacks);


/* Using information from BATON, provide the (file's) pristine contents
   for REPOS_RELPATH. They are returned in *CONTENTS, and correspond to
   *REVISION.

   If a pristine is not available (ie. a locally-added node), then set
   *CONTENTS to NULL; *REVISION will not be examined in this case.

   These are allocated in RESULT_POOL. SCRATCH_POOL can be used
   for temporary allocations.  */
typedef svn_error_t *(*svn_ra__provide_base_cb_t)(
  svn_stream_t **contents,
  svn_revnum_t *revision,
  void *baton,
  const char *repos_relpath,
  apr_pool_t *result_pool,
  apr_pool_t *scratch_pool);

/* Using information from BATON, provide the pristine properties for
   REPOS_RELPATH. They are returned in *PROPS, and correspond to *REVISION.

   If properties are not available (ie. a locally-added node), then set
   *PROPS to NULL; *REVISION will not be examined in this case.

   The properties are allocated in RESULT_POOL. SCRATCH_POOL can be used
   for temporary allocations.  */
typedef svn_error_t *(*svn_ra__provide_props_cb_t)(
  apr_hash_t **props,
  svn_revnum_t *revision,
  void *baton,
  const char *repos_relpath,
  apr_pool_t *result_pool,
  apr_pool_t *scratch_pool);

/* Using information from BATON, fetch the kind of REPOS_RELPATH at revision
   SRC_REVISION, returning it in *KIND.

   If the kind cannot be determined, then set *KIND to svn_node_unknown.

   Temporary allocations can be made in SCRATCH_POOL.  */
typedef svn_error_t *(*svn_ra__get_copysrc_kind_cb_t)(
  svn_node_kind_t *kind,
  void *baton,
  const char *repos_relpath,
  svn_revnum_t src_revision,
  apr_pool_t *scratch_pool);


/* Return an Ev2-based editor for performing commits.

   The editor is associated with the given SESSION, and its implied target
   repository.

   REVPROPS contains all the revision properties that should be stored onto
   the newly-committed revision. SVN_PROP_REVISION_AUTHOR will be set to
   the username as determined by the session; overwriting any prior value
   that may be present in REVPROPS.

   COMMIT_CB/BATON contain the callback to receive post-commit information.

   LOCK_TOKENS should contain all lock tokens necessary to modify paths
   within the commit. If KEEP_LOCKS is FALSE, then the paths associated
   with these tokens will be unlocked.
   ### today, LOCK_TOKENS is session_relpath:token_value. in the future,
   ### it should be repos_relpath:token_value.

   PROVIDE_BASE_CB is a callback to fetch pristine contents, used to send
   an svndiff over the wire to the server. This may be NULL, indicating
   pristine contents are not available (eg. URL-based operations or import).

   PROVIDE_PROPS_CB is a callback to fetch pristine properties, used to
   send property deltas over the wire to the server. This may be NULL,
   indicating pristine properties are not available (eg. URL-based operations
   or an import).

   GET_COPYSRC_KIND_CB is a callback to determine the kind of a copy-source.
   This is necessary when an Ev2/Ev1 shim is required by the RA provider,
   in order to determine whether to use delta->add_directory() or the
   delta->add_file() vtable entry to perform the copy.
   ### unclear on impact if this is NULL.
   ### this callback will disappear when "everything" is running Ev2

   CB_BATON is the baton used/shared by the above three callbacks.

   Cancellation is handled through the callbacks provided when SESSION
   is initially opened.

   *EDITOR will be allocated in RESULT_POOL, and all temporary allocations
   will be performed in SCRATCH_POOL.
*/
svn_error_t *
svn_ra__get_commit_ev2(svn_editor_t **editor,
                       svn_ra_session_t *session,
                       apr_hash_t *revprops,
                       svn_commit_callback2_t commit_cb,
                       void *commit_baton,
                       apr_hash_t *lock_tokens,
                       svn_boolean_t keep_locks,
                       svn_ra__provide_base_cb_t provide_base_cb,
                       svn_ra__provide_props_cb_t provide_props_cb,
                       svn_ra__get_copysrc_kind_cb_t get_copysrc_kind_cb,
                       void *cb_baton,
                       apr_pool_t *result_pool,
                       apr_pool_t *scratch_pool);


/* Similar to #svn_ra_replay_revstart_callback_t, but with an Ev2 editor. */
typedef svn_error_t *(*svn_ra__replay_revstart_ev2_callback_t)(
  svn_revnum_t revision,
  void *replay_baton,
  svn_editor_t **editor,
  apr_hash_t *rev_props,
  apr_pool_t *pool);

/* Similar to #svn_ra_replay_revfinish_callback_t, but with an Ev2 editor. */
typedef svn_error_t *(*svn_ra__replay_revfinish_ev2_callback_t)(
  svn_revnum_t revision,
  void *replay_baton,
  svn_editor_t *editor,
  apr_hash_t *rev_props,
  apr_pool_t *pool);

/* Similar to svn_ra_replay_range(), but uses Ev2 versions of the callback
   functions. */
svn_error_t *
svn_ra__replay_range_ev2(svn_ra_session_t *session,
                         svn_revnum_t start_revision,
                         svn_revnum_t end_revision,
                         svn_revnum_t low_water_mark,
                         svn_boolean_t send_deltas,
                         svn_ra__replay_revstart_ev2_callback_t revstart_func,
                         svn_ra__replay_revfinish_ev2_callback_t revfinish_func,
                         void *replay_baton,
                         svn_ra__provide_base_cb_t provide_base_cb,
                         svn_ra__provide_props_cb_t provide_props_cb,
                         svn_ra__get_copysrc_kind_cb_t get_copysrc_kind_cb,
                         void *cb_baton,
                         apr_pool_t *scratch_pool);

/* Similar to svn_ra_replay(), but with an Ev2 editor. */
svn_error_t *
svn_ra__replay_ev2(svn_ra_session_t *session,
                   svn_revnum_t revision,
                   svn_revnum_t low_water_mark,
                   svn_boolean_t send_deltas,
                   svn_editor_t *editor,
                   apr_pool_t *scratch_pool);


#ifdef __cplusplus
}
#endif /* __cplusplus */

#endif /* SVN_RA_PRIVATE_H */<|MERGE_RESOLUTION|>--- conflicted
+++ resolved
@@ -39,21 +39,6 @@
 extern "C" {
 #endif /* __cplusplus */
 
-<<<<<<< HEAD
-/**
- * Close the conneection managed by @a session and destroy the
- * session. When this function returns, the @a session pointer
- * is no longer valid.
- *
- * @since New in 1.9.
- */
-void
-svn_ra__close(svn_ra_session_t *session);
-
--
-=======
-
 
 /**
  * Open a new ra session @a *new_session to the same repository as an existing
@@ -80,7 +65,16 @@
                     apr_pool_t *result_pool,
                     apr_pool_t *scratch_pool);
 
->>>>>>> e93727b9
+/**
+ * Close the conneection managed by @a session and destroy the
+ * session. When this function returns, the @a session pointer
+ * is no longer valid.
+ *
+ * @since New in 1.9.
+ */
+void
+svn_ra__close(svn_ra_session_t *session);
+
 /* Equivalent to svn_ra__assert_capable_server()
    for SVN_RA_CAPABILITY_MERGEINFO. */
 svn_error_t *
