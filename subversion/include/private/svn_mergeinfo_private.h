/**
 * @copyright
 * ====================================================================
 *    Licensed to the Apache Software Foundation (ASF) under one
 *    or more contributor license agreements.  See the NOTICE file
 *    distributed with this work for additional information
 *    regarding copyright ownership.  The ASF licenses this file
 *    to you under the Apache License, Version 2.0 (the
 *    "License"); you may not use this file except in compliance
 *    with the License.  You may obtain a copy of the License at
 *
 *      http://www.apache.org/licenses/LICENSE-2.0
 *
 *    Unless required by applicable law or agreed to in writing,
 *    software distributed under the License is distributed on an
 *    "AS IS" BASIS, WITHOUT WARRANTIES OR CONDITIONS OF ANY
 *    KIND, either express or implied.  See the License for the
 *    specific language governing permissions and limitations
 *    under the License.
 * ====================================================================
 * @endcopyright
 *
 * @file svn_mergeinfo_private.h
 * @brief Subversion-internal mergeinfo APIs.
 */

#ifndef SVN_MERGEINFO_PRIVATE_H
#define SVN_MERGEINFO_PRIVATE_H

#include <apr_pools.h>

#include "svn_types.h"
#include "svn_error.h"
#include "svn_mergeinfo.h"

#ifdef __cplusplus
extern "C" {
#endif /* __cplusplus */


/* Set inheritability of all ranges in RANGELIST to INHERITABLE.
   If RANGELIST is NULL do nothing. */
void
svn_rangelist__set_inheritance(apr_array_header_t *rangelist,
                               svn_boolean_t inheritable);

<<<<<<< HEAD
/* Set inheritability of all rangelists in MERGEINFO to INHERITABLE.
   If MERGEINFO is NULL do nothing.  If a rangelist in MERGEINFO is
   NULL leave it alone. */
void
svn_mergeinfo__set_inheritance(svn_mergeinfo_t mergeinfo,
                               svn_boolean_t inheritable,
                               apr_pool_t *scratch_pool);

=======
>>>>>>> 3392406b
/* Return whether INFO1 and INFO2 are equal in *IS_EQUAL.

   CONSIDER_INERITANCE determines how the rangelists in the two
   hashes are compared for equality.  If CONSIDER_INERITANCE is FALSE,
   then the start and end revisions of the svn_merge_range_t's being
   compared are the only factors considered when determining equality.

     e.g. '/trunk: 1,3-4*,5' == '/trunk: 1,3-5'

   If CONSIDER_INERITANCE is TRUE, then the inheritability of the
   svn_merge_range_t's is also considered and must be the same for two
   otherwise identical ranges to be judged equal.

     e.g. '/trunk: 1,3-4*,5' != '/trunk: 1,3-5'
          '/trunk: 1,3-4*,5' == '/trunk: 1,3-4*,5'
          '/trunk: 1,3-4,5'  == '/trunk: 1,3-4,5'

   Use POOL for temporary allocations. */
svn_error_t *
svn_mergeinfo__equals(svn_boolean_t *is_equal,
                      svn_mergeinfo_t info1,
                      svn_mergeinfo_t info2,
                      svn_boolean_t consider_inheritance,
                      apr_pool_t *pool);

/* Examine MERGEINFO, removing all paths from the hash which map to
   empty rangelists.  POOL is used only to allocate the apr_hash_index_t
   iterator.  Returns TRUE if any paths were removed and FALSE if none were
   removed or MERGEINFO is NULL. */
svn_boolean_t
svn_mergeinfo__remove_empty_rangelists(svn_mergeinfo_t mergeinfo,
                                       apr_pool_t *pool);

/* Make a shallow (ie, mergeinfos are not duped, or altered at all;
   keys share storage) copy of IN_CATALOG in *OUT_CATALOG, removing
   PREFIX_PATH (which is an absolute path) from the beginning of each
   key in the catalog (each of which is also an absolute path).  It is
   illegal for any key to not start with PREFIX_PATH.  The new hash
   and temporary values are allocated in POOL.  (This is useful for
   making the return value from svn_ra_get_mergeinfo relative to the
   session root, say.) */
svn_error_t *
svn_mergeinfo__remove_prefix_from_catalog(svn_mergeinfo_catalog_t *out_catalog,
                                          svn_mergeinfo_catalog_t in_catalog,
                                          const char *prefix_path,
                                          apr_pool_t *pool);

/* Makes a deep copy of MERGEINFO in *OUT_MERGEINFO.  If SUFFIX_REL_PATH is
   a valid relative path then add it to the end of each key path in
   *OUT_MERGEINFO.  *OUT_MERGEINFO is allocated in RESULT_POOL.  SCRATCH_POOL
   is used for any temporary allocations. */
svn_error_t *
svn_mergeinfo__add_suffix_to_mergeinfo(svn_mergeinfo_t *out_mergeinfo,
                                       svn_mergeinfo_t mergeinfo,
                                       const char *suffix,
                                       apr_pool_t *result_pool,
                                       apr_pool_t *scratch_pool);

/* Create a string representation of CATALOG in *OUTPUT, allocated in POOL.
   The hash keys of CATALOG and the merge source paths of each key's mergeinfo
   are represented in sorted order as per svn_sort_compare_items_as_paths.
   If CATALOG is empty or NULL then *OUTPUT->DATA is set to "\n".  If SVN_DEBUG
   is true, then a NULL or empty CATALOG causes *OUTPUT to be set to an
   appropriate newline terminated string.  If KEY_PREFIX is not NULL then
   prepend KEY_PREFIX to each key (path) in *OUTPUT.  if VAL_PREFIX is not
   NULL then prepend VAL_PREFIX to each merge source:rangelist line in
   *OUTPUT.

   Any relative merge source paths in the mergeinfo in CATALOG are converted
   to absolute paths in *OUTPUT. */
svn_error_t *
svn_mergeinfo__catalog_to_formatted_string(svn_string_t **output,
                                           svn_mergeinfo_catalog_t catalog,
                                           const char *key_prefix,
                                           const char *val_prefix,
                                           apr_pool_t *pool);

/* Create a string representation of MERGEINFO in *OUTPUT, allocated in POOL.
   Unlike svn_mergeinfo_to_string(), NULL MERGEINFO is tolerated and results
   in *OUTPUT set to "\n".  If SVN_DEBUG is true, then NULL or empty MERGEINFO
   causes *OUTPUT to be set to an appropriate newline terminated string.  If
   PREFIX is not NULL then prepend PREFIX to each line in *OUTPUT.

   Any relative merge source paths in MERGEINFO are converted to absolute
   paths in *OUTPUT.*/
svn_error_t *
svn_mergeinfo__to_formatted_string(svn_string_t **output,
                                   svn_mergeinfo_t mergeinfo,
                                   const char *prefix,
                                   apr_pool_t *pool);

/* Set *YOUNGEST_REV and *OLDEST_REV to the youngest and oldest revisions
   found in the rangelists within MERGEINFO.  If MERGEINFO is NULL or empty
   set *YOUNGEST_REV and *OLDEST_REV to SVN_INVALID_REVNUM. */
svn_error_t *
svn_mergeinfo__get_range_endpoints(svn_revnum_t *youngest_rev,
                                   svn_revnum_t *oldest_rev,
                                   svn_mergeinfo_t mergeinfo,
                                   apr_pool_t *pool);

<<<<<<< HEAD
/* Set *FILTERED_MERGEINFO to a deep copy of MERGEINFO, allocated in
   RESULT_POOL, less any rangelists that fall outside of the range
   OLDEST_REV:YOUGEST_REV (inclusive) if INCLUDE_RANGE is true, or less
   any rangelists within the range OLDEST_REV:YOUGEST_REV if INCLUDE_RANGE
   is false.  If all the rangelists mapped to a given path are filtered
   then filter that path as well.  If all paths are filtered or MERGEINFO is
   empty or NULL then *FILTERED_MERGEINFO is set to an empty hash.

   Use SCRATCH_POOL for any temporary allocations. */
=======
/* Set *FILTERED_MERGEINFO to a deep copy of MERGEINFO, allocated in POOL, less
   any rangelists that fall outside of the range OLDEST_REV:YOUGEST_REV
   (inclusive).  If all the rangelists mapped to a given path are filtered
   then filter that path as well.  If all paths are filtered or MERGEINFO is
   empty or NULL then *FILTERED_MERGEINFO is set to an empty hash. */
>>>>>>> 3392406b
svn_error_t *
svn_mergeinfo__filter_mergeinfo_by_ranges(svn_mergeinfo_t *filtered_mergeinfo,
                                          svn_mergeinfo_t mergeinfo,
                                          svn_revnum_t youngest_rev,
                                          svn_revnum_t oldest_rev,
                                          svn_boolean_t include_range,
                                          apr_pool_t *result_pool,
                                          apr_pool_t *scratch_pool);

/* Filter each mergeinfo in CATALOG as per
   svn_mergeinfo__filter_mergeinfo_by_ranges() and put a deep copy of the
   result in *FILTERED_CATALOG, allocated in RESULT_POOL.  If any mergeinfo
   is filtered to an empty hash then filter that path/mergeinfo as well.
   If all mergeinfo is filtered or CATALOG is NULL then set *FILTERED_CATALOG
   to an empty hash.

   Use SCRATCH_POOL for any temporary allocations. */
svn_error_t*
svn_mergeinfo__filter_catalog_by_ranges(
  svn_mergeinfo_catalog_t *filtered_catalog,
  svn_mergeinfo_catalog_t catalog,
  svn_revnum_t youngest_rev,
  svn_revnum_t oldest_rev,
  svn_boolean_t include_range,
  apr_pool_t *result_pool,
  apr_pool_t *scratch_pool);

<<<<<<< HEAD
/* If MERGEINFO is non-inheritable return TRUE, return FALSE otherwise.
   MERGEINFO may be NULL or empty. */
svn_boolean_t
svn_mergeinfo__is_noninheritable(svn_mergeinfo_t mergeinfo,
                                 apr_pool_t *scratch_pool);

/* If MERGEINFO_STR is a string representation of non-inheritable mergeinfo
   set *IS_NONINHERITABLE to TRUE, set it to FALSE otherwise.  MERGEINFO_STR
   may be NULL or empty.  If MERGEINFO_STR cannot be parsed return
   SVN_ERR_MERGEINFO_PARSE_ERROR. */
svn_error_t *
svn_mergeinfo__string_has_noninheritable(svn_boolean_t *is_noninheritable,
                                         const char *mergeinfo_str,
                                         apr_pool_t *scratch_pool);

/* Return a rangelist with one svn_merge_range_t * element defined by START,
   END, and INHERITABLE.  The rangelist and its contents are allocated in
   RESULT_POOL. */
apr_array_header_t *
svn_rangelist__initialize(svn_revnum_t start,
                          svn_revnum_t end,
                          svn_boolean_t inheritable,
                          apr_pool_t *result_pool);
=======
/* Removes ERASER (the subtrahend) from WHITEBOARD (the
   minuend), and places the resulting difference in *MERGEINFO.
   Allocates *MERGEINFO in RESULT_POOL.  Temporary allocations
   will be performed in SCRATCH_POOL.

   CONSIDER_INHERITANCE determines how to account for the inheritability
   of the two mergeinfo's ranges when calculating the range equivalence,
   as described for svn_mergeinfo_diff().*/
svn_error_t *
svn_mergeinfo__remove2(svn_mergeinfo_t *mergeinfo,
                       svn_mergeinfo_t eraser,
                       svn_mergeinfo_t whiteboard,
                       svn_boolean_t consider_inheritance,
                       apr_pool_t *result_pool,
                       apr_pool_t *scratch_pool);

/* Find the intersection of two mergeinfos, MERGEINFO1 and 
   MERGEINFO2, and place the result in *MERGEINFO, which is (deeply)
   allocated in RESULT_POOL.  Temporary allocations will be performed
   in SCRATCH_POOL.

   CONSIDER_INHERITANCE determines how to account for the inheritability
   of the two mergeinfo's ranges when calculating the range equivalence,
   as described for svn_mergeinfo_diff(). */
svn_error_t *
svn_mergeinfo__intersect2(svn_mergeinfo_t *mergeinfo,
                          svn_mergeinfo_t mergeinfo1,
                          svn_mergeinfo_t mergeinfo2,
                          svn_boolean_t consider_inheritance,
                          apr_pool_t *result_pool,
                          apr_pool_t *scratch_pool);
>>>>>>> 3392406b

#ifdef __cplusplus
}
#endif /* __cplusplus */

#endif /* SVN_MERGEINFO_PRIVATE_H */<|MERGE_RESOLUTION|>--- conflicted
+++ resolved
@@ -1,22 +1,17 @@
 /**
  * @copyright
  * ====================================================================
- *    Licensed to the Apache Software Foundation (ASF) under one
- *    or more contributor license agreements.  See the NOTICE file
- *    distributed with this work for additional information
- *    regarding copyright ownership.  The ASF licenses this file
- *    to you under the Apache License, Version 2.0 (the
- *    "License"); you may not use this file except in compliance
- *    with the License.  You may obtain a copy of the License at
+ * Copyright (c) 2007 CollabNet.  All rights reserved.
  *
- *      http://www.apache.org/licenses/LICENSE-2.0
+ * This software is licensed as described in the file COPYING, which
+ * you should have received as part of this distribution.  The terms
+ * are also available at http://subversion.tigris.org/license-1.html.
+ * If newer versions of this license are posted there, you may use a
+ * newer version instead, at your option.
  *
- *    Unless required by applicable law or agreed to in writing,
- *    software distributed under the License is distributed on an
- *    "AS IS" BASIS, WITHOUT WARRANTIES OR CONDITIONS OF ANY
- *    KIND, either express or implied.  See the License for the
- *    specific language governing permissions and limitations
- *    under the License.
+ * This software consists of voluntary contributions made by many
+ * individuals.  For exact contribution history, see the revision
+ * history and logs, available at http://subversion.tigris.org/.
  * ====================================================================
  * @endcopyright
  *
@@ -44,17 +39,6 @@
 svn_rangelist__set_inheritance(apr_array_header_t *rangelist,
                                svn_boolean_t inheritable);
 
-<<<<<<< HEAD
-/* Set inheritability of all rangelists in MERGEINFO to INHERITABLE.
-   If MERGEINFO is NULL do nothing.  If a rangelist in MERGEINFO is
-   NULL leave it alone. */
-void
-svn_mergeinfo__set_inheritance(svn_mergeinfo_t mergeinfo,
-                               svn_boolean_t inheritable,
-                               apr_pool_t *scratch_pool);
-
-=======
->>>>>>> 3392406b
 /* Return whether INFO1 and INFO2 are equal in *IS_EQUAL.
 
    CONSIDER_INERITANCE determines how the rangelists in the two
@@ -88,30 +72,18 @@
 svn_mergeinfo__remove_empty_rangelists(svn_mergeinfo_t mergeinfo,
                                        apr_pool_t *pool);
 
-/* Make a shallow (ie, mergeinfos are not duped, or altered at all;
-   keys share storage) copy of IN_CATALOG in *OUT_CATALOG, removing
-   PREFIX_PATH (which is an absolute path) from the beginning of each
-   key in the catalog (each of which is also an absolute path).  It is
-   illegal for any key to not start with PREFIX_PATH.  The new hash
-   and temporary values are allocated in POOL.  (This is useful for
-   making the return value from svn_ra_get_mergeinfo relative to the
-   session root, say.) */
+/* Makes a shallow (ie, mergeinfos are not duped, or altered at all;
+   keys share storage) copy of IN_CATALOG in *OUT_CATALOG.  PREFIX is
+   removed from the beginning of each key in the catalog; it is
+   illegal for any key to not start with PREFIX.  The new hash and
+   temporary values are allocated in POOL.  (This is useful for making
+   the return value from svn_ra_get_mergeinfo relative to the session
+   root, say.) */
 svn_error_t *
 svn_mergeinfo__remove_prefix_from_catalog(svn_mergeinfo_catalog_t *out_catalog,
                                           svn_mergeinfo_catalog_t in_catalog,
-                                          const char *prefix_path,
+                                          const char *prefix,
                                           apr_pool_t *pool);
-
-/* Makes a deep copy of MERGEINFO in *OUT_MERGEINFO.  If SUFFIX_REL_PATH is
-   a valid relative path then add it to the end of each key path in
-   *OUT_MERGEINFO.  *OUT_MERGEINFO is allocated in RESULT_POOL.  SCRATCH_POOL
-   is used for any temporary allocations. */
-svn_error_t *
-svn_mergeinfo__add_suffix_to_mergeinfo(svn_mergeinfo_t *out_mergeinfo,
-                                       svn_mergeinfo_t mergeinfo,
-                                       const char *suffix,
-                                       apr_pool_t *result_pool,
-                                       apr_pool_t *scratch_pool);
 
 /* Create a string representation of CATALOG in *OUTPUT, allocated in POOL.
    The hash keys of CATALOG and the merge source paths of each key's mergeinfo
@@ -155,75 +127,31 @@
                                    svn_mergeinfo_t mergeinfo,
                                    apr_pool_t *pool);
 
-<<<<<<< HEAD
-/* Set *FILTERED_MERGEINFO to a deep copy of MERGEINFO, allocated in
-   RESULT_POOL, less any rangelists that fall outside of the range
-   OLDEST_REV:YOUGEST_REV (inclusive) if INCLUDE_RANGE is true, or less
-   any rangelists within the range OLDEST_REV:YOUGEST_REV if INCLUDE_RANGE
-   is false.  If all the rangelists mapped to a given path are filtered
-   then filter that path as well.  If all paths are filtered or MERGEINFO is
-   empty or NULL then *FILTERED_MERGEINFO is set to an empty hash.
-
-   Use SCRATCH_POOL for any temporary allocations. */
-=======
 /* Set *FILTERED_MERGEINFO to a deep copy of MERGEINFO, allocated in POOL, less
    any rangelists that fall outside of the range OLDEST_REV:YOUGEST_REV
    (inclusive).  If all the rangelists mapped to a given path are filtered
    then filter that path as well.  If all paths are filtered or MERGEINFO is
    empty or NULL then *FILTERED_MERGEINFO is set to an empty hash. */
->>>>>>> 3392406b
 svn_error_t *
 svn_mergeinfo__filter_mergeinfo_by_ranges(svn_mergeinfo_t *filtered_mergeinfo,
                                           svn_mergeinfo_t mergeinfo,
                                           svn_revnum_t youngest_rev,
                                           svn_revnum_t oldest_rev,
-                                          svn_boolean_t include_range,
-                                          apr_pool_t *result_pool,
-                                          apr_pool_t *scratch_pool);
+                                          apr_pool_t *pool);
 
 /* Filter each mergeinfo in CATALOG as per
-   svn_mergeinfo__filter_mergeinfo_by_ranges() and put a deep copy of the
-   result in *FILTERED_CATALOG, allocated in RESULT_POOL.  If any mergeinfo
-   is filtered to an empty hash then filter that path/mergeinfo as well.
-   If all mergeinfo is filtered or CATALOG is NULL then set *FILTERED_CATALOG
-   to an empty hash.
-
-   Use SCRATCH_POOL for any temporary allocations. */
+   svn_mergeinfo__filter_mergefino_by_ranges and put a deep copy of the
+   result in *FILTERED_CATALOG.  If any mergeinfo is filtered to an empty
+   hash then filter that path/mergeinfo as well.  If all mergeinfo is filtered
+   or CATALOG is NULL then set *FILTERED_CATALOG to an empty hash. */
 svn_error_t*
 svn_mergeinfo__filter_catalog_by_ranges(
   svn_mergeinfo_catalog_t *filtered_catalog,
   svn_mergeinfo_catalog_t catalog,
   svn_revnum_t youngest_rev,
   svn_revnum_t oldest_rev,
-  svn_boolean_t include_range,
-  apr_pool_t *result_pool,
-  apr_pool_t *scratch_pool);
+  apr_pool_t *pool);
 
-<<<<<<< HEAD
-/* If MERGEINFO is non-inheritable return TRUE, return FALSE otherwise.
-   MERGEINFO may be NULL or empty. */
-svn_boolean_t
-svn_mergeinfo__is_noninheritable(svn_mergeinfo_t mergeinfo,
-                                 apr_pool_t *scratch_pool);
-
-/* If MERGEINFO_STR is a string representation of non-inheritable mergeinfo
-   set *IS_NONINHERITABLE to TRUE, set it to FALSE otherwise.  MERGEINFO_STR
-   may be NULL or empty.  If MERGEINFO_STR cannot be parsed return
-   SVN_ERR_MERGEINFO_PARSE_ERROR. */
-svn_error_t *
-svn_mergeinfo__string_has_noninheritable(svn_boolean_t *is_noninheritable,
-                                         const char *mergeinfo_str,
-                                         apr_pool_t *scratch_pool);
-
-/* Return a rangelist with one svn_merge_range_t * element defined by START,
-   END, and INHERITABLE.  The rangelist and its contents are allocated in
-   RESULT_POOL. */
-apr_array_header_t *
-svn_rangelist__initialize(svn_revnum_t start,
-                          svn_revnum_t end,
-                          svn_boolean_t inheritable,
-                          apr_pool_t *result_pool);
-=======
 /* Removes ERASER (the subtrahend) from WHITEBOARD (the
    minuend), and places the resulting difference in *MERGEINFO.
    Allocates *MERGEINFO in RESULT_POOL.  Temporary allocations
@@ -255,7 +183,6 @@
                           svn_boolean_t consider_inheritance,
                           apr_pool_t *result_pool,
                           apr_pool_t *scratch_pool);
->>>>>>> 3392406b
 
 #ifdef __cplusplus
 }
