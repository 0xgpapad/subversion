--- conflicted
+++ resolved
@@ -3,26 +3,17 @@
  * consumed by only fs_* libs.
  *
  * ====================================================================
-<<<<<<< HEAD
- *    Licensed to the Apache Software Foundation (ASF) under one
- *    or more contributor license agreements.  See the NOTICE file
- *    distributed with this work for additional information
- *    regarding copyright ownership.  The ASF licenses this file
- *    to you under the Apache License, Version 2.0 (the
- *    "License"); you may not use this file except in compliance
- *    with the License.  You may obtain a copy of the License at
-=======
  * Copyright (c) 2007, 2009 CollabNet.  All rights reserved.
->>>>>>> 3392406b
  *
- *      http://www.apache.org/licenses/LICENSE-2.0
+ * This software is licensed as described in the file COPYING, which
+ * you should have received as part of this distribution.  The terms
+ * are also available at http://subversion.tigris.org/license-1.html.
+ * If newer versions of this license are posted there, you may use a
+ * newer version instead, at your option.
  *
- *    Unless required by applicable law or agreed to in writing,
- *    software distributed under the License is distributed on an
- *    "AS IS" BASIS, WITHOUT WARRANTIES OR CONDITIONS OF ANY
- *    KIND, either express or implied.  See the License for the
- *    specific language governing permissions and limitations
- *    under the License.
+ * This software consists of voluntary contributions made by many
+ * individuals.  For exact contribution history, see the revision
+ * history and logs, available at http://subversion.tigris.org/.
  * ====================================================================
  */
 
@@ -34,8 +25,6 @@
 #include "svn_types.h"
 #include "svn_error.h"
 #include "svn_fs.h"
-#include "svn_dirent_uri.h"
-#include "svn_path.h"
 
 #include "svn_private_config.h"
 
@@ -86,12 +75,12 @@
     svn_error_createf                                                          \
       (SVN_ERR_FS_ALREADY_EXISTS, 0,                                           \
        _("File already exists: filesystem '%s', transaction '%s', path '%s'"), \
-       svn_dirent_local_style(root->fs->path, pool), root->txn, path_str)      \
+       svn_path_local_style(root->fs->path, pool), root->txn, path_str)        \
   :                                                                            \
     svn_error_createf                                                          \
       (SVN_ERR_FS_ALREADY_EXISTS, 0,                                           \
        _("File already exists: filesystem '%s', revision %ld, path '%s'"),     \
-       svn_dirent_local_style(root->fs->path, pool), root->rev, path_str)      \
+       svn_path_local_style(root->fs->path, pool), root->rev, path_str)        \
   )
 
 /* ROOT is of type svn_fs_root_t *. */
@@ -187,15 +176,9 @@
    change_kind to CHANGE_KIND.  Set all other fields to their _unknown,
    NULL or invalid value, respectively. */
 svn_fs_path_change2_t *
-<<<<<<< HEAD
-svn_fs__path_change_create_internal(const svn_fs_id_t *node_rev_id,
-                                    svn_fs_path_change_kind_t change_kind,
-                                    apr_pool_t *pool);
-=======
 svn_fs__path_change2_create(const svn_fs_id_t *node_rev_id,
                             svn_fs_path_change_kind_t change_kind,
                             apr_pool_t *pool);
->>>>>>> 3392406b
 
 #ifdef __cplusplus
 }
