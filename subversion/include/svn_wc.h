--- conflicted
+++ resolved
@@ -1233,14 +1233,6 @@
 
 /**
  * Allocate an @c svn_wc_conflict_description_t structure in @a pool,
-<<<<<<< HEAD
- * initialize to represent a tree conflict, and return it.
- *
- * Set the @c path field of the created struct to @a path, the @c access
- * field to @a adm_access, the @c kind field to @c
- * svn_wc_conflict_kind_tree, the @c node_kind to @a node_kind, and the @c
- * operation to @a operation.
-=======
  * initialize to represent a text conflict, and return it.
  *
  * Set the @c path field of the created struct to @a path, the @c access
@@ -1267,7 +1259,6 @@
  * field to @a adm_access, the @c kind field to @c
  * svn_wc_conflict_kind_prop, the @c node_kind to @a node_kind, and the @c
  * property_name to @a property_name.
->>>>>>> d35642bd
  *
  * @note: It is the caller's responsibility to set the other required fields
  * (such as the four file names and @c action and @c reason).
@@ -1275,17 +1266,31 @@
  * @since New in 1.6.
  */
 svn_wc_conflict_description_t *
-<<<<<<< HEAD
+svn_wc_conflict_description_create_prop(const char *path,
+                                        svn_wc_adm_access_t *adm_access,
+                                        svn_node_kind_t node_kind,
+                                        const char *property_name,
+                                        apr_pool_t *pool);
+
+/**
+ * Allocate an @c svn_wc_conflict_description_t structure in @a pool,
+ * initialize to represent a tree conflict, and return it.
+ *
+ * Set the @c path field of the created struct to @a path, the @c access
+ * field to @a adm_access, the @c kind field to @c
+ * svn_wc_conflict_kind_tree, the @c node_kind to @a node_kind, and the @c
+ * operation to @a operation.
+ *
+ * @note: It is the caller's responsibility to set the other required fields
+ * (such as the four file names and @c action and @c reason).
+ *
+ * @since New in 1.6.
+ */
+svn_wc_conflict_description_t *
 svn_wc_conflict_description_create_tree(const char *path,
                                         svn_wc_adm_access_t *adm_access,
                                         svn_node_kind_t node_kind,
                                         svn_wc_operation_t operation,
-=======
-svn_wc_conflict_description_create_prop(const char *path,
-                                        svn_wc_adm_access_t *adm_access,
-                                        svn_node_kind_t node_kind,
-                                        const char *property_name,
->>>>>>> d35642bd
                                         apr_pool_t *pool);
 
 
