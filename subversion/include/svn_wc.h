--- conflicted
+++ resolved
@@ -54,13 +54,9 @@
 #include "svn_io.h"
 #include "svn_delta.h"     /* for svn_stream_t */
 #include "svn_opt.h"
-<<<<<<< HEAD
-#include "svn_ra.h"    /* for svn_ra_reporter_t type */
-#include "svn_ra_svn.h"
-=======
 #include "svn_ra.h"        /* for svn_ra_reporter_t type */
 #include "svn_version.h"
->>>>>>> 643a6175
+#include "svn_ra_svn.h"
 
 #ifdef __cplusplus
 extern "C" {
