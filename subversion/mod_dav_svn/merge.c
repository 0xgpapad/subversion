--- conflicted
+++ resolved
@@ -1,4 +1,3 @@
-<<<<<<< HEAD
 /*
  * merge.c: handle the MERGE response processing
  *
@@ -445,453 +444,4 @@
   (void) ap_pass_brigade(output, bb);
 
   return SVN_NO_ERROR;
-}
-=======
-/*
- * merge.c: handle the MERGE response processing
- *
- * ====================================================================
- * Copyright (c) 2000-2003 CollabNet.  All rights reserved.
- *
- * This software is licensed as described in the file COPYING, which
- * you should have received as part of this distribution.  The terms
- * are also available at http://subversion.tigris.org/license-1.html.
- * If newer versions of this license are posted there, you may use a
- * newer version instead, at your option.
- *
- * This software consists of voluntary contributions made by many
- * individuals.  For exact contribution history, see the revision
- * history and logs, available at http://subversion.tigris.org/.
- * ====================================================================
- */
-
-#include <apr_pools.h>
-#include <apr_buckets.h>
-#include <apr_xml.h>
-
-#include <httpd.h>
-#include <util_filter.h>
-
-#include "svn_pools.h"
-#include "svn_fs.h"
-#include "svn_repos.h"
-
-#include "dav_svn.h"
-
-
-/* #################################################################
-
-   These functions are currently *VERY* SVN specific.
-
-   * we don't check prop_elem for what the client requested
-   * we presume a baseline was checked out into the activity, and is
-     part of the MERGE
-   * we presume that all "changed" files/dirs were checked out into
-     the activity and are part of the MERGE
-     (not sure if this is SVN specific; I can't see how a file/dir
-      would be part of the new revision if a working resource had
-      not been created for it)
-   * we return some props for some resources, and a different set for
-     other resources (to keep the wire smaller for now)
-
-   At some point in the future, we'll want to make this "real". Especially
-   for proper interoperability.
-
-   #################################################################
-*/
-
-typedef struct {
-  apr_pool_t *pool;
-  ap_filter_t *output;
-  apr_bucket_brigade *bb;
-  svn_fs_root_t *root;
-  const dav_svn_repos *repos;
-
-} merge_response_ctx;
-
-typedef struct mr_baton {
-  apr_pool_t *pool;
-  merge_response_ctx *mrc;
-  const char *path; /* path for this baton's corresponding FS object */
-  svn_boolean_t seen_change; /* for a directory, have we seen a change yet? */
-
-} mr_baton;
-
-
--
-/* -------------------------------------------------------------------------
-
-   PRIVATE HELPER FUNCTIONS
-*/
-
-static mr_baton *make_child_baton(mr_baton *parent, 
-                                  const char *path,
-                                  apr_pool_t *pool)
-{
-  mr_baton *subdir = apr_pcalloc(pool, sizeof(*subdir));
-  subdir->mrc = parent->mrc;
-  if (path[0] == '/')
-    subdir->path = path;
-  else
-    subdir->path = apr_pstrcat(pool, "/", path, NULL);
-  subdir->pool = pool;
-
-  return subdir;
-}
-
-/* send a response to the client for this baton */
-static svn_error_t *send_response(mr_baton *baton, 
-                                  svn_boolean_t is_dir,
-                                  apr_pool_t *pool)
-{
-  merge_response_ctx *mrc = baton->mrc;
-  const char *href;
-  const char *rt;
-  const char *vsn_url;
-  apr_status_t status;
-  svn_revnum_t rev_to_use;
-
-
-  href = dav_svn_build_uri(mrc->repos, DAV_SVN_BUILD_URI_PUBLIC,
-                           SVN_IGNORED_REVNUM, baton->path,
-                           0 /* add_href */, pool);
-
-  rt = is_dir
-    ? "<D:resourcetype><D:collection/></D:resourcetype>" DEBUG_CR
-    : "<D:resourcetype/>" DEBUG_CR;
-
-  rev_to_use = dav_svn_get_safe_cr(mrc->root, baton->path, pool);
-  vsn_url = dav_svn_build_uri(mrc->repos, DAV_SVN_BUILD_URI_VERSION,
-                              rev_to_use, baton->path,
-                              0 /* add_href */, pool);
-
-  status = ap_fputstrs(mrc->output, mrc->bb,
-                       "<D:response>" DEBUG_CR
-                       "<D:href>", 
-                       apr_xml_quote_string (pool, href, 1),
-                       "</D:href>" DEBUG_CR
-                       "<D:propstat><D:prop>" DEBUG_CR,
-                       rt,
-                       "<D:checked-in><D:href>",
-                       apr_xml_quote_string (pool, vsn_url, 1),
-                       "</D:href></D:checked-in>" DEBUG_CR
-                       "</D:prop>" DEBUG_CR
-                       "<D:status>HTTP/1.1 200 OK</D:status>" DEBUG_CR
-                       "</D:propstat>" DEBUG_CR
-                       "</D:response>" DEBUG_CR,
-                       NULL);
-
-  if (status != APR_SUCCESS)
-    return svn_error_create(status, NULL,
-                            "could not write response to output");
-
-  return APR_SUCCESS;
-}
-
--
-/* -------------------------------------------------------------------------
-
-   EDITOR FUNCTIONS
-*/
-
-static svn_error_t *mr_open_root(void *edit_baton,
-                                 svn_revnum_t base_revision,
-                                 apr_pool_t *pool,
-                                 void **root_baton)
-{
-  merge_response_ctx *mrc = edit_baton;
-  mr_baton *b;
-
-  b = apr_pcalloc(pool, sizeof(*b));
-  b->mrc = mrc;
-  b->path = "/";
-  b->pool = pool;
-
-  *root_baton = b;
-  return SVN_NO_ERROR;
-}
-
-static svn_error_t *mr_delete_entry(const char *path,
-                                    svn_revnum_t revision,
-                                    void *parent_baton,
-                                    apr_pool_t *pool)
-{
-  mr_baton *parent = parent_baton;
-
-  /* Removing an item is an explicit change to the parent. Mark it so the
-     client will get the data on the new parent. */
-  parent->seen_change = TRUE;
-
-  return SVN_NO_ERROR;
-}
-
-static svn_error_t *mr_add_directory(const char *path,
-                                     void *parent_baton,
-                                     const char *copyfrom_path,
-                                     svn_revnum_t copyfrom_revision,
-                                     apr_pool_t *pool,
-                                     void **child_baton)
-{
-  mr_baton *parent = parent_baton;
-  mr_baton *subdir = make_child_baton(parent, path, pool);
-
-  /* pretend that we've already seen a change for this dir (so that a prop
-     change won't generate a second response) */
-  subdir->seen_change = TRUE;
-
-  /* the response for this directory will occur at close_directory time */
-
-  /* Adding a subdir is an explicit change to the parent. Mark it so the
-     client will get the data on the new parent. */
-  parent->seen_change = TRUE;
-
-  *child_baton = subdir;
-  return SVN_NO_ERROR;
-}
-
-static svn_error_t *mr_open_directory(const char *path,
-                                      void *parent_baton,
-                                      svn_revnum_t base_revision,
-                                      apr_pool_t *pool,
-                                      void **child_baton)
-{
-  mr_baton *parent = parent_baton;
-  mr_baton *subdir = make_child_baton(parent, path, pool);
-
-  /* Don't issue a response until we see a prop change, or a file/subdir
-     is added/removed inside this directory. */
-
-  *child_baton = subdir;
-  return SVN_NO_ERROR;
-}
-
-static svn_error_t *mr_change_dir_prop(void *dir_baton,
-                                       const char *name,
-                                       const svn_string_t *value,
-                                       apr_pool_t *pool)
-{
-  mr_baton *dir = dir_baton;
-
-  /* okay, this qualifies as a change, and we need to tell the client
-     (which happens at close_directory time). */
-  dir->seen_change = TRUE;
-
-  return SVN_NO_ERROR;
-}
-
-static svn_error_t *mr_close_directory(void *dir_baton,
-                                       apr_pool_t *pool)
-{
-  mr_baton *dir = dir_baton;
-
-  /* if we ever saw a change for this directory, then issue a response
-     for it. */
-  if (dir->seen_change)
-    {
-      SVN_ERR( send_response(dir, TRUE /* is_dir */, pool) );
-    }
-
-  return SVN_NO_ERROR;
-}
-
-static svn_error_t *mr_add_file(const char *path,
-                                void *parent_baton,
-                                const char *copy_path,
-                                svn_revnum_t copy_revision,
-                                apr_pool_t *pool,
-                                void **file_baton)
-{
-  mr_baton *parent = parent_baton;
-  mr_baton *file = make_child_baton(parent, path, pool);
-
-  /* We wait until close_file to issue a response for this. */
-
-  /* Adding a file is an explicit change to the parent. Mark it so the
-     client will get the data on the new parent. */
-  parent->seen_change = TRUE;
-
-  *file_baton = file;
-  return SVN_NO_ERROR;
-}
-
-static svn_error_t *mr_open_file(const char *path,
-                                 void *parent_baton,
-                                 svn_revnum_t base_revision,
-                                 apr_pool_t *pool,
-                                 void **file_baton)
-{
-  mr_baton *parent = parent_baton;
-  mr_baton *file = make_child_baton(parent, path, pool);
-
-  /* We wait until close_file to issue a response for this. */
-
-  *file_baton = file;
-  return SVN_NO_ERROR;
-}
-
-static svn_error_t *mr_close_file(void *file_baton,
-                                  apr_pool_t *pool)
-{
-  /* nothing to do except for sending the response. */
-  return send_response(file_baton, FALSE /* is_dir */, pool);
-}
-
--
-/* -------------------------------------------------------------------------
-
-   PUBLIC FUNCTIONS
-*/
-
-dav_error * dav_svn__merge_response(ap_filter_t *output,
-                                    const dav_svn_repos *repos,
-                                    svn_revnum_t new_rev,
-                                    apr_xml_elem *prop_elem,
-                                    svn_boolean_t disable_merge_response,
-                                    apr_pool_t *pool)
-{
-  apr_bucket_brigade *bb;
-  svn_fs_root_t *committed_root;
-  svn_fs_root_t *previous_root;
-  svn_error_t *serr;
-  const char *vcc;
-  char revbuf[20];      /* long enough for SVN_REVNUM_T_FMT */
-  svn_string_t *creationdate, *creator_displayname;
-  svn_delta_editor_t *editor;
-  merge_response_ctx mrc = { 0 };
-
-  serr = svn_fs_revision_root(&committed_root, repos->fs, new_rev, pool);
-  if (serr != NULL)
-    {
-      return dav_svn_convert_err(serr, HTTP_INTERNAL_SERVER_ERROR,
-                                 "Could not open the FS root for the "
-                                 "revision just committed.");
-    }
-  serr = svn_fs_revision_root(&previous_root, repos->fs, new_rev - 1, pool);
-  if (serr != NULL)
-    {
-      return dav_svn_convert_err(serr, HTTP_INTERNAL_SERVER_ERROR,
-                                 "Could not open the FS root for the "
-                                 "previous revision.");
-    }
-
-  bb = apr_brigade_create(pool, output->c->bucket_alloc);
-
-  /* prep some strings */
-  
-  /* the HREF for the baseline is actually the VCC */
-  vcc = dav_svn_build_uri(repos, DAV_SVN_BUILD_URI_VCC, SVN_IGNORED_REVNUM,
-                          NULL, 0 /* add_href */, pool);
-
-  /* the version-name of the baseline is the revision number */
-  sprintf(revbuf, "%" SVN_REVNUM_T_FMT, new_rev);
-
-  /* get the creationdate and creator-displayname of the new revision, too. */
-  serr = svn_fs_revision_prop(&creationdate, repos->fs, new_rev,
-                              SVN_PROP_REVISION_DATE, pool);
-  if (serr != NULL)
-    {
-      return dav_svn_convert_err(serr, HTTP_INTERNAL_SERVER_ERROR,
-                                 "Could not get date of newest revision"); 
-    }
-  serr = svn_fs_revision_prop(&creator_displayname, repos->fs, new_rev,
-                              SVN_PROP_REVISION_AUTHOR, pool);
-  if (serr != NULL)
-    {
-      return dav_svn_convert_err(serr, HTTP_INTERNAL_SERVER_ERROR,
-                                 "Could not get author of newest revision"); 
-    }
-
-
-  (void) ap_fputstrs(output, bb,
-                     DAV_XML_HEADER DEBUG_CR
-                     "<D:merge-response xmlns:D=\"DAV:\">" DEBUG_CR
-                     "<D:updated-set>" DEBUG_CR
-
-                     /* generate a response for the new baseline */
-                     "<D:response>" DEBUG_CR
-                     "<D:href>", 
-                     apr_xml_quote_string (pool, vcc, 1),
-                     "</D:href>" DEBUG_CR
-                     "<D:propstat><D:prop>" DEBUG_CR
-                     /* ### this is wrong. it's a VCC, not a baseline. but
-                        ### we need to tell the client to look at *this*
-                        ### resource for the version-name. */
-                     "<D:resourcetype><D:baseline/></D:resourcetype>" DEBUG_CR
-                     "<D:version-name>", revbuf, "</D:version-name>" DEBUG_CR
-                     "<D:creationdate>", creationdate->data, 
-                                     "</D:creationdate>" DEBUG_CR
-                     "<D:creator-displayname>", creator_displayname->data,
-                                     "</D:creator-displayname>" DEBUG_CR
-                     "</D:prop>" DEBUG_CR
-                     "<D:status>HTTP/1.1 200 OK</D:status>" DEBUG_CR
-                     "</D:propstat>" DEBUG_CR
-                     "</D:response>" DEBUG_CR,
-
-                     NULL);
-
-  /* ONLY have dir_delta drive the editor if the caller asked us to
-     generate a full MERGE response.  svn clients can ask us to
-     suppress this walk by sending specific request headers. */
-  if (! disable_merge_response)
-    {
-      /* Now we need to generate responses for all the resources which
-         changed.  This is done through a delta of the two roots.
-         
-         Note that a directory is not marked when open_dir is seen
-         (since it typically is used just for changing members in that
-         directory); instead, we want for a property change (the only
-         reason the client would need to fetch a new directory).
-         
-         ### we probably should say something about the dirs, so that
-         ### we can pass back the new version URL */
-      
-      /* set up the editor for the delta process */
-      editor = svn_delta_default_editor(pool);
-      editor->open_root = mr_open_root;
-      editor->delete_entry = mr_delete_entry;
-      editor->add_directory = mr_add_directory;
-      editor->open_directory = mr_open_directory;
-      editor->change_dir_prop = mr_change_dir_prop;
-      editor->close_directory = mr_close_directory;
-      editor->add_file = mr_add_file;
-      editor->open_file = mr_open_file;
-      editor->close_file = mr_close_file;
-      
-      /* set up the merge response context */
-      mrc.pool = pool;
-      mrc.output = output;
-      mrc.bb = bb;
-      mrc.root = committed_root;
-      mrc.repos = repos;
-      
-      serr = svn_repos_dir_delta(previous_root, "/",
-                                 NULL,      /* ### should fix */
-                                 committed_root, "/",
-                                 editor, &mrc, 
-                                 FALSE, /* don't bother with text-deltas */
-                                 TRUE, /* Do recurse into subdirectories */
-                                 FALSE, /* Do not allow entry props */
-                                 FALSE, /* Do not allow copyfrom args */
-                                 pool);
-      if (serr != NULL)
-        {
-          return dav_svn_convert_err(serr, HTTP_INTERNAL_SERVER_ERROR,
-                                     "could not process the merge delta.");
-        }
-
-    }
-
-  /* wrap up the merge response */
-  (void) ap_fputs(output, bb,
-                  "</D:updated-set>" DEBUG_CR
-                  "</D:merge-response>" DEBUG_CR);
-
-  /* send whatever is left in the brigade */
-  (void) ap_pass_brigade(output, bb);
-
-  return SVN_NO_ERROR;
-}
->>>>>>> 568fa1e5
+}