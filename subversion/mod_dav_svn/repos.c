--- conflicted
+++ resolved
@@ -46,11 +46,8 @@
 #include "svn_props.h"
 #include "mod_dav_svn.h"
 #include "svn_ra.h"  /* for SVN_RA_CAPABILITY_* */
-<<<<<<< HEAD
-=======
 #include "svn_dirent_uri.h"
 #include "private/svn_log.h"
->>>>>>> 79d0a718
 
 #include "dav_svn.h"
 
@@ -1454,11 +1451,7 @@
   repos->base_url = ap_construct_url(r->pool, "", r);
   repos->special_uri = dav_svn__get_special_uri(r);
   repos->username = r->user;
-<<<<<<< HEAD
-  repos->capabilities = apr_hash_make(repos->pool);
-=======
   repos->client_capabilities = apr_hash_make(repos->pool);
->>>>>>> 79d0a718
 
   /* Make sure this type of resource always has a trailing slash; if
      not, redirect to a URI that does. */
@@ -1687,8 +1680,6 @@
 }
 
 
-<<<<<<< HEAD
-=======
 /* Given a non-NULL QUERY string of the form "key1=val1&key2=val2&...",
  * parse the keys and values into an apr table.  Allocate the table in
  * POOL;  dup all keys and values into POOL as well.
@@ -1876,7 +1867,6 @@
 
 
 
->>>>>>> 79d0a718
 static dav_error *
 get_resource(request_rec *r,
              const char *root_path,
@@ -2058,11 +2048,7 @@
 
   /* Allocate room for capabilities, but don't search for any until
      we know that this is a Subversion client. */
-<<<<<<< HEAD
-  repos->capabilities = apr_hash_make(repos->pool);
-=======
   repos->client_capabilities = apr_hash_make(repos->pool);
->>>>>>> 79d0a718
 
   /* Remember if the requesting client is a Subversion client, and if
      so, what its capabilities are. */
@@ -2081,11 +2067,7 @@
            more than that). */
 
         /* Start out assuming no capabilities. */
-<<<<<<< HEAD
-        apr_hash_set(repos->capabilities, SVN_RA_CAPABILITY_MERGEINFO,
-=======
         apr_hash_set(repos->client_capabilities, SVN_RA_CAPABILITY_MERGEINFO,
->>>>>>> 79d0a718
                      APR_HASH_KEY_STRING, capability_no);
 
         /* Then see what we can find. */
@@ -2098,12 +2080,8 @@
             if (svn_cstring_match_glob_list(SVN_DAV_NS_DAV_SVN_MERGEINFO,
                                             vals))
               {
-<<<<<<< HEAD
-                apr_hash_set(repos->capabilities, SVN_RA_CAPABILITY_MERGEINFO,
-=======
                 apr_hash_set(repos->client_capabilities,
                              SVN_RA_CAPABILITY_MERGEINFO,
->>>>>>> 79d0a718
                              APR_HASH_KEY_STRING, capability_yes);
               }
           }
@@ -2136,11 +2114,7 @@
       /* Store the capabilities of the current connection, making sure
          to use the same pool repos->repos itself was created in. */
       serr = svn_repos_remember_client_capabilities
-<<<<<<< HEAD
-        (repos->repos, capabilities_as_list(repos->capabilities,
-=======
         (repos->repos, capabilities_as_list(repos->client_capabilities,
->>>>>>> 79d0a718
                                             r->connection->pool));
       if (serr != NULL)
         {
@@ -4017,18 +3991,10 @@
      header and distinguish an svn client ('svn ls') from a generic
      DAV client.  */
   dav_svn__operational_log(&ctx->info,
-<<<<<<< HEAD
-                           apr_psprintf(params->pool,
-                             "list-dir %s r%ld",
-                             svn_path_uri_encode(ctx->info.repos_path,
-                                                 params->pool),
-                             ctx->info.root.rev));
-=======
                            svn_log__get_dir(ctx->info.repos_path,
                                             ctx->info.root.rev,
                                             TRUE, FALSE, SVN_DIRENT_ALL,
                                             params->pool));
->>>>>>> 79d0a718
 
   /* fetch this collection's children */
   serr = svn_fs_dir_entries(&children, ctx->info.root.root,
