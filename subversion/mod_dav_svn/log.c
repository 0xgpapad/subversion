/*
 * log.c: handle the log-report request and response
 *
 * ====================================================================
 * Copyright (c) 2000-2004 CollabNet.  All rights reserved.
 *
 * This software is licensed as described in the file COPYING, which
 * you should have received as part of this distribution.  The terms
 * are also available at http://subversion.tigris.org/license-1.html.
 * If newer versions of this license are posted there, you may use a
 * newer version instead, at your option.
 *
 * This software consists of voluntary contributions made by many
 * individuals.  For exact contribution history, see the revision
 * history and logs, available at http://subversion.tigris.org/.
 * ====================================================================
 */



#include <apr_pools.h>
#include <apr_strings.h>
#include <apr_xml.h>
#include <mod_dav.h>

#include "svn_repos.h"
#include "svn_types.h"
#include "svn_xml.h"
#include "svn_path.h"
#include "svn_dav.h"

#include "dav_svn.h"


struct log_receiver_baton
{
  /* this buffers the output for a bit and is automatically flushed,
     at appropriate times, by the Apache filter system. */
  apr_bucket_brigade *bb;

  /* where to deliver the output */
  ap_filter_t *output;

  /* Whether we've written the <S:log-report> header.  Allows for lazy
     writes to support mod_dav-based error handling. */
  svn_boolean_t needs_header;
};


/* If LRB->needs_header is true, send the "<S:log-report>" start
   element and set LRB->needs_header to zero.  Else do nothing.
   This is basically duplicated in file_revs.c.  Consider factoring if
   duplicating again. */
static svn_error_t * maybe_send_header(struct log_receiver_baton *lrb)
{
  if (lrb->needs_header)
    {
      SVN_ERR(dav_svn__send_xml(lrb->bb, lrb->output,
                                DAV_XML_HEADER DEBUG_CR
                                "<S:log-report xmlns:S=\"" SVN_XML_NAMESPACE
                                "\" " "xmlns:D=\"DAV:\">" DEBUG_CR));
      lrb->needs_header = FALSE;
    }
  return SVN_NO_ERROR;
}

/* This implements `svn_log_message_receiver_t'.
   BATON is a `struct log_receiver_baton *'.  */
static svn_error_t * log_receiver(void *baton,
                                  apr_hash_t *changed_paths,
                                  svn_revnum_t rev,
                                  const char *author,
                                  const char *date,
                                  const char *msg,
                                  apr_pool_t *pool)
{
  struct log_receiver_baton *lrb = baton;

  SVN_ERR(maybe_send_header(lrb));

  SVN_ERR(dav_svn__send_xml(lrb->bb, lrb->output,
                            "<S:log-item>" DEBUG_CR "<D:version-name>%ld"
                            "</D:version-name>" DEBUG_CR, rev));

  if (author)
    SVN_ERR(dav_svn__send_xml(lrb->bb, lrb->output,
                              "<D:creator-displayname>%s"
                              "</D:creator-displayname>" DEBUG_CR,
                              apr_xml_quote_string(pool, author, 0)));

  /* ### this should be DAV:creation-date, but we need to format
     ### that date a bit differently */
  if (date)
    SVN_ERR(dav_svn__send_xml(lrb->bb, lrb->output,
                              "<S:date>%s</S:date>" DEBUG_CR,
                              apr_xml_quote_string(pool, date, 0)));

  if (msg)
    SVN_ERR(dav_svn__send_xml(lrb->bb, lrb->output,
                              "<D:comment>%s</D:comment>" DEBUG_CR,
                              apr_xml_quote_string
                              (pool, svn_xml_fuzzy_escape(msg, pool), 0)));


  if (changed_paths)
    {
      apr_hash_index_t *hi;
      char *path;

      for (hi = apr_hash_first(pool, changed_paths);
           hi != NULL;
           hi = apr_hash_next(hi))
        {
          void *val;
          svn_log_changed_path_t *log_item;
          
          apr_hash_this(hi, (void *) &path, NULL, &val);
          log_item = val;

          /* ### todo: is there a D: namespace equivalent for
             `changed-path'?  Should use it if so. */
          switch (log_item->action)
            {
            case 'A':
              if (log_item->copyfrom_path 
                  && SVN_IS_VALID_REVNUM(log_item->copyfrom_rev))
                SVN_ERR(dav_svn__send_xml(lrb->bb, lrb->output, 
                                          "<S:added-path"
                                          " copyfrom-path=\"%s\"" 
                                          " copyfrom-rev=\"%ld\">"
                                          "%s</S:added-path>" DEBUG_CR,
                                          apr_xml_quote_string
                                          (pool, 
                                           log_item->copyfrom_path,
                                           1), /* escape quotes */
                                          log_item->copyfrom_rev,
                                          apr_xml_quote_string(pool,
                                                               path, 0)));
              else
                SVN_ERR(dav_svn__send_xml(lrb->bb, lrb->output,
                                          "<S:added-path>%s</S:added-path>" 
                                          DEBUG_CR, 
                                          apr_xml_quote_string(pool, path,
                                                               0)));
              break;

            case 'R':
              if (log_item->copyfrom_path 
                  && SVN_IS_VALID_REVNUM(log_item->copyfrom_rev))
                SVN_ERR(dav_svn__send_xml(lrb->bb, lrb->output,
                                          "<S:replaced-path"
                                          " copyfrom-path=\"%s\"" 
                                          " copyfrom-rev=\"%ld\">"
                                          "%s</S:replaced-path>" DEBUG_CR,
                                          apr_xml_quote_string
                                          (pool, 
                                           log_item->copyfrom_path,
                                           1), /* escape quotes */
                                          log_item->copyfrom_rev,
                                          apr_xml_quote_string(pool,
                                                               path, 0)));
              else
                SVN_ERR(dav_svn__send_xml(lrb->bb, lrb->output,
                                          "<S:replaced-path>%s"
                                          "</S:replaced-path>" DEBUG_CR,
                                          apr_xml_quote_string(pool, path,
                                                               0)));
              break;

            case 'D':
              SVN_ERR(dav_svn__send_xml(lrb->bb, lrb->output,
                                        "<S:deleted-path>%s</S:deleted-path>" 
                                        DEBUG_CR,
                                        apr_xml_quote_string(pool, path, 0)));
              break;

            case 'M':
              SVN_ERR(dav_svn__send_xml(lrb->bb, lrb->output,
                                        "<S:modified-path>%s"
                                        "</S:modified-path>" DEBUG_CR,
                                        apr_xml_quote_string(pool, path, 0)));
              break;
              
            default:
              break;
            }
        }
    }

  SVN_ERR(dav_svn__send_xml(lrb->bb, lrb->output, "</S:log-item>" DEBUG_CR));

  return SVN_NO_ERROR;
}




dav_error * dav_svn__log_report(const dav_resource *resource,
                                const apr_xml_doc *doc,
                                ap_filter_t *output)
{
  svn_error_t *serr;
  apr_status_t apr_err;
  dav_error *derr = NULL;
  apr_xml_elem *child;
  struct log_receiver_baton lrb;
  dav_svn_authz_read_baton arb;
  const dav_svn_repos *repos = resource->info->repos;
  const char *action;
  const char *target = NULL;
  int limit = 0;
  int ns;

  /* These get determined from the request document. */
  svn_revnum_t start = SVN_INVALID_REVNUM;   /* defaults to HEAD */
  svn_revnum_t end = SVN_INVALID_REVNUM;     /* defaults to HEAD */
  svn_boolean_t discover_changed_paths = 0;  /* off by default */
  svn_boolean_t strict_node_history = 0;     /* off by default */
  apr_array_header_t *paths
    = apr_array_make(resource->pool, 0, sizeof(const char *));

  /* Sanity check. */
  ns = dav_svn_find_ns(doc->namespaces, SVN_XML_NAMESPACE);
  if (ns == -1)
    {
      return dav_svn__new_error_tag(resource->pool, HTTP_BAD_REQUEST, 0,
                                    "The request does not contain the 'svn:' "
                                    "namespace, so it is not going to have "
                                    "certain required elements.",
                                    SVN_DAV_ERROR_NAMESPACE,
                                    SVN_DAV_ERROR_TAG);
    }
  
  /* ### todo: okay, now go fill in svn_ra_dav__get_log() based on the
     syntax implied below... */
  for (child = doc->root->first_child; child != NULL; child = child->next)
    {
      /* if this element isn't one of ours, then skip it */
      if (child->ns != ns)
        continue;

      if (strcmp(child->name, "start-revision") == 0)
        start = SVN_STR_TO_REV(dav_xml_get_cdata(child, resource->pool, 1));
      else if (strcmp(child->name, "end-revision") == 0)
        end = SVN_STR_TO_REV(dav_xml_get_cdata(child, resource->pool, 1));
      else if (strcmp(child->name, "limit") == 0)
        limit = atoi(dav_xml_get_cdata(child, resource->pool, 1));
      else if (strcmp(child->name, "discover-changed-paths") == 0)
        discover_changed_paths = 1; /* presence indicates positivity */
      else if (strcmp(child->name, "strict-node-history") == 0)
        strict_node_history = 1; /* presence indicates positivity */
      else if (strcmp(child->name, "path") == 0)
        {
          const char *rel_path = dav_xml_get_cdata(child, resource->pool, 0);
          if ((derr = dav_svn__test_canonical(rel_path, resource->pool)))
            return derr;
          target = svn_path_join(resource->info->repos_path, rel_path, 
                                 resource->pool);
          (*((const char **)(apr_array_push(paths)))) = target;
        }
      /* else unknown element; skip it */
    }

  /* Build authz read baton */
  arb.r = resource->info->r;
  arb.repos = resource->info->repos;

  /* Build log receiver baton */
  lrb.bb = apr_brigade_create(resource->pool,  /* not the subpool! */
                              output->c->bucket_alloc);
  lrb.output = output;
  lrb.needs_header = TRUE;

  /* Our svn_log_message_receiver_t sends the <S:log-report> header in
     a lazy fashion.  Before writing the first log message, it assures
     that the header has already been sent (checking the needs_header
     flag in our log_receiver_baton structure). */

  /* Send zero or more log items. */
  serr = svn_repos_get_logs3(repos->repos,
                             paths,
                             start,
                             end,
                             limit,
                             discover_changed_paths,
                             strict_node_history,
                             dav_svn_authz_read_func(&arb),
                             &arb,
                             log_receiver,
                             &lrb,
                             resource->pool);
  if (serr)
    {
      derr = dav_svn_convert_err(serr, HTTP_BAD_REQUEST, serr->message,
                                 resource->pool);
      goto cleanup;
    }
  
  if ((serr = maybe_send_header(&lrb)))
    {
      derr = dav_svn_convert_err(serr, HTTP_INTERNAL_SERVER_ERROR,
                                 "Error beginning REPORT response.",
                                 resource->pool);
      goto cleanup;
    }
    
  if ((serr = dav_svn__send_xml(lrb.bb, lrb.output, "</S:log-report>"
                                DEBUG_CR)))
    {
      derr = dav_svn_convert_err(serr, HTTP_INTERNAL_SERVER_ERROR,
                                 "Error ending REPORT response.",
                                 resource->pool);
      goto cleanup;
    }

 cleanup:

  /* We've detected a 'high level' svn action to log. */
  if (paths->nelts == 0)
    action = "log";
  else if (paths->nelts == 1)
    action = apr_psprintf(resource->pool, "log-all '%s'",
<<<<<<< HEAD
                          APR_ARRAY_IDX (paths, 0, const char *));
  else
    action = apr_psprintf(resource->pool, "log-partial '%s'",
                          APR_ARRAY_IDX (paths, 0, const char *));
=======
                          svn_path_uri_encode(APR_ARRAY_IDX
                                              (paths, 0, const char *),
                                              resource->pool));
  else
    action = apr_psprintf(resource->pool, "log-partial '%s'",
                          svn_path_uri_encode(APR_ARRAY_IDX
                                              (paths, 0, const char *),
                                              resource->pool));
>>>>>>> c2b624c0

  apr_table_set(resource->info->r->subprocess_env, "SVN-ACTION", action);


  /* Flush the contents of the brigade (returning an error only if we
     don't already have one). */
  if (((apr_err = ap_fflush(output, lrb.bb))) && (! derr))
    derr = dav_svn_convert_err(svn_error_create(apr_err, 0, NULL),
                               HTTP_INTERNAL_SERVER_ERROR,
                               "Error flushing brigade.",
                               resource->pool);
  return derr;
}<|MERGE_RESOLUTION|>--- conflicted
+++ resolved
@@ -321,12 +321,6 @@
     action = "log";
   else if (paths->nelts == 1)
     action = apr_psprintf(resource->pool, "log-all '%s'",
-<<<<<<< HEAD
-                          APR_ARRAY_IDX (paths, 0, const char *));
-  else
-    action = apr_psprintf(resource->pool, "log-partial '%s'",
-                          APR_ARRAY_IDX (paths, 0, const char *));
-=======
                           svn_path_uri_encode(APR_ARRAY_IDX
                                               (paths, 0, const char *),
                                               resource->pool));
@@ -335,7 +329,6 @@
                           svn_path_uri_encode(APR_ARRAY_IDX
                                               (paths, 0, const char *),
                                               resource->pool));
->>>>>>> c2b624c0
 
   apr_table_set(resource->info->r->subprocess_env, "SVN-ACTION", action);
 
