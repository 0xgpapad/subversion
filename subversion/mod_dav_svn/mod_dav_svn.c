/*
 * mod_dav_svn.c: an Apache mod_dav sub-module to provide a Subversion
 *                repository.
 *
 * ====================================================================
<<<<<<< HEAD
 * Copyright (c) 2000-2007 CollabNet.  All rights reserved.
=======
 *    Licensed to the Subversion Corporation (SVN Corp.) under one
 *    or more contributor license agreements.  See the NOTICE file
 *    distributed with this work for additional information
 *    regarding copyright ownership.  The SVN Corp. licenses this file
 *    to you under the Apache License, Version 2.0 (the
 *    "License"); you may not use this file except in compliance
 *    with the License.  You may obtain a copy of the License at
>>>>>>> 79d0a718
 *
 *      http://www.apache.org/licenses/LICENSE-2.0
 *
 *    Unless required by applicable law or agreed to in writing,
 *    software distributed under the License is distributed on an
 *    "AS IS" BASIS, WITHOUT WARRANTIES OR CONDITIONS OF ANY
 *    KIND, either express or implied.  See the License for the
 *    specific language governing permissions and limitations
 *    under the License.
 * ====================================================================
 */

#include <apr_strings.h>

#include <httpd.h>
#include <http_config.h>
#include <http_request.h>
#include <http_log.h>
#include <ap_provider.h>
#include <mod_dav.h>

#include "svn_version.h"
#include "svn_fs.h"
#include "svn_utf.h"
#include "svn_dso.h"
#include "mod_dav_svn.h"

#include "dav_svn.h"
#include "mod_authz_svn.h"


/* This is the default "special uri" used for SVN's special resources
   (e.g. working resources, activities) */
#define SVN_DEFAULT_SPECIAL_URI "!svn"

/* This is the value to be given to SVNPathAuthz to bypass the apache
 * subreq mechanism and make a call directly to mod_authz_svn. */
#define PATHAUTHZ_BYPASS_ARG "short_circuit"

/* per-server configuration */
typedef struct {
  const char *special_uri;
} server_conf_t;


/* A tri-state enum used for per directory on/off flags.  Note that
   it's important that CONF_FLAG_DEFAULT is 0 to make
   dav_svn_merge_dir_config do the right thing. */
enum conf_flag {
  CONF_FLAG_DEFAULT,
  CONF_FLAG_ON,
  CONF_FLAG_OFF
};

/* An enum used for the per directory configuration path_authz_method. */
enum path_authz_conf {
  CONF_PATHAUTHZ_DEFAULT,
  CONF_PATHAUTHZ_ON,
  CONF_PATHAUTHZ_OFF,
  CONF_PATHAUTHZ_BYPASS
};

/* per-dir configuration */
typedef struct {
  const char *fs_path;               /* path to the SVN FS */
  const char *repo_name;             /* repository name */
  const char *xslt_uri;              /* XSL transform URI */
  const char *fs_parent_path;        /* path to parent of SVN FS'es  */
  enum conf_flag autoversioning;     /* whether autoversioning is active */
<<<<<<< HEAD
=======
  enum conf_flag bulk_updates;       /* whether bulk updates are allowed */
  enum conf_flag v2_protocol;        /* whether HTTP v2 is advertised */
>>>>>>> 79d0a718
  enum path_authz_conf path_authz_method; /* how GET subrequests are handled */
  enum conf_flag list_parentpath;    /* whether to allow GET of parentpath */
  const char *root_dir;              /* our top-level directory */
  const char *master_uri;            /* URI to the master SVN repos */
  const char *activities_db;         /* path to activities database(s) */
} dir_conf_t;


#define INHERIT_VALUE(parent, child, field) \
                ((child)->field ? (child)->field : (parent)->field)


extern module AP_MODULE_DECLARE_DATA dav_svn_module;

/* The authz_svn provider for bypassing path authz. */
static authz_svn__subreq_bypass_func_t pathauthz_bypass_func = NULL;

static int
init(apr_pool_t *p, apr_pool_t *plog, apr_pool_t *ptemp, server_rec *s)
{
  svn_error_t *serr;
  ap_add_version_component(p, "SVN/" SVN_VER_NUMBER);

  serr = svn_fs_initialize(p);
  if (serr)
    {
      ap_log_perror(APLOG_MARK, APLOG_ERR, serr->apr_err, p,
                    "mod_dav_svn: error calling svn_fs_initialize: '%s'",
                    serr->message ? serr->message : "(no more info)");
      return HTTP_INTERNAL_SERVER_ERROR;
    }

  /* This returns void, so we can't check for error. */
  svn_utf_initialize(p);

  return OK;
}

static int
init_dso(apr_pool_t *pconf, apr_pool_t *plog, apr_pool_t *ptemp)
{
  /* This isn't ideal, we're not actually being called before any
     pool is created, but we are being called before the server or
     request pools are created, which is probably good enough for
     98% of cases. */

  svn_error_t *serr = svn_dso_initialize2();

  if (serr)
    {
      ap_log_perror(APLOG_MARK, APLOG_ERR, serr->apr_err, plog,
                    "mod_dav_svn: error calling svn_dso_initialize2: '%s'",
                    serr->message ? serr->message : "(no more info)");
      svn_error_clear(serr);
      return HTTP_INTERNAL_SERVER_ERROR;
    }

  return OK;
}

static void *
create_server_config(apr_pool_t *p, server_rec *s)
{
  return apr_pcalloc(p, sizeof(server_conf_t));
}


static void *
merge_server_config(apr_pool_t *p, void *base, void *overrides)
{
  server_conf_t *parent = base;
  server_conf_t *child = overrides;
  server_conf_t *newconf;

  newconf = apr_pcalloc(p, sizeof(*newconf));

  newconf->special_uri = INHERIT_VALUE(parent, child, special_uri);

  return newconf;
}


static void *
create_dir_config(apr_pool_t *p, char *dir)
{
  /* NOTE: dir==NULL creates the default per-dir config */
  dir_conf_t *conf = apr_pcalloc(p, sizeof(*conf));

  conf->root_dir = dir;
  conf->bulk_updates = CONF_FLAG_ON;
  conf->v2_protocol = CONF_FLAG_ON;

  return conf;
}


static void *
merge_dir_config(apr_pool_t *p, void *base, void *overrides)
{
  dir_conf_t *parent = base;
  dir_conf_t *child = overrides;
  dir_conf_t *newconf;

  newconf = apr_pcalloc(p, sizeof(*newconf));

  newconf->fs_path = INHERIT_VALUE(parent, child, fs_path);
  newconf->master_uri = INHERIT_VALUE(parent, child, master_uri);
  newconf->activities_db = INHERIT_VALUE(parent, child, activities_db);
  newconf->repo_name = INHERIT_VALUE(parent, child, repo_name);
  newconf->xslt_uri = INHERIT_VALUE(parent, child, xslt_uri);
  newconf->fs_parent_path = INHERIT_VALUE(parent, child, fs_parent_path);
  newconf->autoversioning = INHERIT_VALUE(parent, child, autoversioning);
  newconf->bulk_updates = INHERIT_VALUE(parent, child, bulk_updates);
  newconf->v2_protocol = INHERIT_VALUE(parent, child, v2_protocol);
  newconf->path_authz_method = INHERIT_VALUE(parent, child, path_authz_method);
  newconf->list_parentpath = INHERIT_VALUE(parent, child, list_parentpath);
  /* Prefer our parent's value over our new one - hence the swap. */
  newconf->root_dir = INHERIT_VALUE(child, parent, root_dir);

  return newconf;
}


static const char *
SVNReposName_cmd(cmd_parms *cmd, void *config, const char *arg1)
{
  dir_conf_t *conf = config;

  conf->repo_name = apr_pstrdup(cmd->pool, arg1);

  return NULL;
}


static const char *
SVNMasterURI_cmd(cmd_parms *cmd, void *config, const char *arg1)
{
  dir_conf_t *conf = config;

  /* SVNMasterURI requires mod_proxy and mod_proxy_http
   * (r->handler = "proxy-server" in mirror.c), make sure
   * they are present. */
  if (ap_find_linked_module("mod_proxy.c") == NULL)
    return "module mod_proxy not loaded, required for SVNMasterURI";
  if (ap_find_linked_module("mod_proxy_http.c") == NULL)
    return "module mod_proxy_http not loaded, required for SVNMasterURI";

  conf->master_uri = apr_pstrdup(cmd->pool, arg1);

  return NULL;
}


static const char *
SVNActivitiesDB_cmd(cmd_parms *cmd, void *config, const char *arg1)
{
  dir_conf_t *conf = config;

  conf->activities_db = apr_pstrdup(cmd->pool, arg1);

  return NULL;
}


static const char *
SVNIndexXSLT_cmd(cmd_parms *cmd, void *config, const char *arg1)
{
  dir_conf_t *conf = config;

  conf->xslt_uri = apr_pstrdup(cmd->pool, arg1);

  return NULL;
}


static const char *
SVNAutoversioning_cmd(cmd_parms *cmd, void *config, int arg)
{
  dir_conf_t *conf = config;

  if (arg)
    conf->autoversioning = CONF_FLAG_ON;
  else
    conf->autoversioning = CONF_FLAG_OFF;

  return NULL;
}


static const char *
SVNAllowBulkUpdates_cmd(cmd_parms *cmd, void *config, int arg)
{
  dir_conf_t *conf = config;

  if (arg)
    conf->bulk_updates = CONF_FLAG_ON;
  else
    conf->bulk_updates = CONF_FLAG_OFF;

  return NULL;
}


static const char *
SVNAdvertiseV2Protocol_cmd(cmd_parms *cmd, void *config, int arg)
{
  dir_conf_t *conf = config;

  if (arg)
    conf->v2_protocol = CONF_FLAG_ON;
  else
    conf->v2_protocol = CONF_FLAG_OFF;

  return NULL;
}


static const char *
SVNPathAuthz_cmd(cmd_parms *cmd, void *config, const char *arg1)
{
  dir_conf_t *conf = config;

  if (apr_strnatcasecmp("off", arg1) == 0)
    conf->path_authz_method = CONF_PATHAUTHZ_OFF;
  else if (apr_strnatcasecmp(PATHAUTHZ_BYPASS_ARG,arg1) == 0)
    {
      conf->path_authz_method = CONF_PATHAUTHZ_BYPASS;
      if (pathauthz_bypass_func == NULL)
        pathauthz_bypass_func=ap_lookup_provider(
                                          AUTHZ_SVN__SUBREQ_BYPASS_PROV_GRP,
                                          AUTHZ_SVN__SUBREQ_BYPASS_PROV_NAME,
                                          AUTHZ_SVN__SUBREQ_BYPASS_PROV_VER);
    }
  else
    conf->path_authz_method = CONF_PATHAUTHZ_ON;

  return NULL;
}


static const char *
SVNListParentPath_cmd(cmd_parms *cmd, void *config, int arg)
{
  dir_conf_t *conf = config;

  if (arg)
    conf->list_parentpath = CONF_FLAG_ON;
  else
    conf->list_parentpath = CONF_FLAG_OFF;

  return NULL;
}


static const char *
SVNPath_cmd(cmd_parms *cmd, void *config, const char *arg1)
{
  dir_conf_t *conf = config;

  if (conf->fs_parent_path != NULL)
    return "SVNPath cannot be defined at same time as SVNParentPath.";

  conf->fs_path = svn_path_internal_style(apr_pstrdup(cmd->pool, arg1),
                                          cmd->pool);

  return NULL;
}


static const char *
SVNParentPath_cmd(cmd_parms *cmd, void *config, const char *arg1)
{
  dir_conf_t *conf = config;

  if (conf->fs_path != NULL)
    return "SVNParentPath cannot be defined at same time as SVNPath.";

  conf->fs_parent_path = svn_path_internal_style(apr_pstrdup(cmd->pool, arg1),
                                                 cmd->pool);

  return NULL;
}


static const char *
SVNSpecialURI_cmd(cmd_parms *cmd, void *config, const char *arg1)
{
  server_conf_t *conf;
  char *uri;
  apr_size_t len;

  uri = apr_pstrdup(cmd->pool, arg1);

  /* apply a bit of processing to the thing:
     - eliminate .. and . components
     - eliminate double slashes
     - eliminate leading and trailing slashes
     */
  ap_getparents(uri);
  ap_no2slash(uri);
  if (*uri == '/')
    ++uri;
  len = strlen(uri);
  if (len > 0 && uri[len - 1] == '/')
    uri[--len] = '\0';
  if (len == 0)
    return "The special URI path must have at least one component.";

  conf = ap_get_module_config(cmd->server->module_config,
                              &dav_svn_module);
  conf->special_uri = uri;

  return NULL;
}


/** Accessor functions for the module's configuration state **/

const char *
dav_svn__get_fs_path(request_rec *r)
{
  dir_conf_t *conf;

  conf = ap_get_module_config(r->per_dir_config, &dav_svn_module);
  return conf->fs_path;
}


const char *
dav_svn__get_fs_parent_path(request_rec *r)
{
  dir_conf_t *conf;

  conf = ap_get_module_config(r->per_dir_config, &dav_svn_module);
  return conf->fs_parent_path;
}


AP_MODULE_DECLARE(dav_error *)
dav_svn_get_repos_path(request_rec *r,
                       const char *root_path,
                       const char **repos_path)
{

  const char *fs_path;
  const char *fs_parent_path;
  const char *repos_name;
  const char *ignored_path_in_repos;
  const char *ignored_cleaned_uri;
  const char *ignored_relative;
  int ignored_had_slash;
  dav_error *derr;

  /* Handle the SVNPath case. */
  fs_path = dav_svn__get_fs_path(r);

  if (fs_path != NULL)
    {
      *repos_path = fs_path;
      return NULL;
    }

  /* Handle the SVNParentPath case.  If neither directive was used,
     dav_svn_split_uri will throw a suitable error for us - we do
     not need to check that here. */
  fs_parent_path = dav_svn__get_fs_parent_path(r);

  /* Split the svn URI to get the name of the repository below
     the parent path. */
  derr = dav_svn_split_uri(r, r->uri, root_path,
                           &ignored_cleaned_uri, &ignored_had_slash,
                           &repos_name,
                           &ignored_relative, &ignored_path_in_repos);
  if (derr)
    return derr;

  /* Construct the full path from the parent path base directory
     and the repository name. */
  *repos_path = svn_path_join(fs_parent_path, repos_name, r->pool);
  return NULL;
}


const char *
dav_svn__get_repo_name(request_rec *r)
{
  dir_conf_t *conf;

  conf = ap_get_module_config(r->per_dir_config, &dav_svn_module);
  return conf->repo_name;
}


const char *
dav_svn__get_root_dir(request_rec *r)
{
  dir_conf_t *conf;

  conf = ap_get_module_config(r->per_dir_config, &dav_svn_module);
  return conf->root_dir;
}


const char *
dav_svn__get_master_uri(request_rec *r)
{
  dir_conf_t *conf;

  conf = ap_get_module_config(r->per_dir_config, &dav_svn_module);
  return conf->master_uri;
}


const char *
dav_svn__get_xslt_uri(request_rec *r)
{
  dir_conf_t *conf;

  conf = ap_get_module_config(r->per_dir_config, &dav_svn_module);
  return conf->xslt_uri;
}


const char *
dav_svn__get_special_uri(request_rec *r)
{
  server_conf_t *conf;

  conf = ap_get_module_config(r->server->module_config,
                              &dav_svn_module);
  return conf->special_uri ? conf->special_uri : SVN_DEFAULT_SPECIAL_URI;
}


const char *
dav_svn__get_me_resource_uri(request_rec *r)
{
  return apr_pstrcat(r->pool, dav_svn__get_special_uri(r), "/me", NULL);
}


const char *
dav_svn__get_rev_stub(request_rec *r)
{
  return apr_pstrcat(r->pool, dav_svn__get_special_uri(r), "/rev", NULL);
}


const char *
dav_svn__get_rev_root_stub(request_rec *r)
{
  return apr_pstrcat(r->pool, dav_svn__get_special_uri(r), "/rvr", NULL);
}


const char *
dav_svn__get_txn_stub(request_rec *r)
{
  return apr_pstrcat(r->pool, dav_svn__get_special_uri(r), "/txn", NULL);
}


const char *
dav_svn__get_txn_root_stub(request_rec *r)
{
  return apr_pstrcat(r->pool, dav_svn__get_special_uri(r), "/txr", NULL);
}


svn_boolean_t
dav_svn__get_autoversioning_flag(request_rec *r)
{
  dir_conf_t *conf;

  conf = ap_get_module_config(r->per_dir_config, &dav_svn_module);
  return conf->autoversioning == CONF_FLAG_ON;
}


svn_boolean_t
dav_svn__get_bulk_updates_flag(request_rec *r)
{
  dir_conf_t *conf;

  conf = ap_get_module_config(r->per_dir_config, &dav_svn_module);
  return conf->bulk_updates == CONF_FLAG_ON;
}


svn_boolean_t
dav_svn__get_v2_protocol_flag(request_rec *r)
{
  dir_conf_t *conf;

  conf = ap_get_module_config(r->per_dir_config, &dav_svn_module);
  return conf->v2_protocol == CONF_FLAG_ON;
}


/* FALSE if path authorization should be skipped.
 * TRUE if either the bypass or the apache subrequest methods should be used.
 */
svn_boolean_t
dav_svn__get_pathauthz_flag(request_rec *r)
{
  dir_conf_t *conf;

  conf = ap_get_module_config(r->per_dir_config, &dav_svn_module);
  return conf->path_authz_method != CONF_PATHAUTHZ_OFF;
}

/* Function pointer if we should use the bypass directly to mod_authz_svn.
 * NULL otherwise. */
authz_svn__subreq_bypass_func_t
dav_svn__get_pathauthz_bypass(request_rec *r)
{
  dir_conf_t *conf;

  conf = ap_get_module_config(r->per_dir_config, &dav_svn_module);

  if (conf->path_authz_method==CONF_PATHAUTHZ_BYPASS)
    return pathauthz_bypass_func;
  return NULL;
}


svn_boolean_t
dav_svn__get_list_parentpath_flag(request_rec *r)
{
  dir_conf_t *conf;

  conf = ap_get_module_config(r->per_dir_config, &dav_svn_module);
  return conf->list_parentpath == CONF_FLAG_ON;
}


const char *
dav_svn__get_activities_db(request_rec *r)
{
  dir_conf_t *conf;

  conf = ap_get_module_config(r->per_dir_config, &dav_svn_module);
  return conf->activities_db;
}


static void
merge_xml_filter_insert(request_rec *r)
{
  /* We only care about MERGE and DELETE requests. */
  if ((r->method_number == M_MERGE)
      || (r->method_number == M_DELETE))
    {
      dir_conf_t *conf;
      conf = ap_get_module_config(r->per_dir_config, &dav_svn_module);

      /* We only care if we are configured. */
      if (conf->fs_path || conf->fs_parent_path)
        {
          ap_add_input_filter("SVN-MERGE", NULL, r, r->connection);
        }
    }
}


typedef struct {
  apr_bucket_brigade *bb;
  apr_xml_parser *parser;
  apr_pool_t *pool;
} merge_ctx_t;


static apr_status_t
merge_xml_in_filter(ap_filter_t *f,
                    apr_bucket_brigade *bb,
                    ap_input_mode_t mode,
                    apr_read_type_e block,
                    apr_off_t readbytes)
{
  apr_status_t rv;
  request_rec *r = f->r;
  merge_ctx_t *ctx = f->ctx;
  apr_bucket *bucket;
  int seen_eos = 0;

  /* We shouldn't be added if we're not a MERGE/DELETE, but double check. */
  if ((r->method_number != M_MERGE)
      && (r->method_number != M_DELETE))
    {
      ap_remove_input_filter(f);
      return ap_get_brigade(f->next, bb, mode, block, readbytes);
    }

  if (!ctx)
    {
      f->ctx = ctx = apr_palloc(r->pool, sizeof(*ctx));
      ctx->parser = apr_xml_parser_create(r->pool);
      ctx->bb = apr_brigade_create(r->pool, r->connection->bucket_alloc);
      apr_pool_create(&ctx->pool, r->pool);
    }

  rv = ap_get_brigade(f->next, ctx->bb, mode, block, readbytes);

  if (rv != APR_SUCCESS)
    return rv;

  for (bucket = APR_BRIGADE_FIRST(ctx->bb);
       bucket != APR_BRIGADE_SENTINEL(ctx->bb);
       bucket = APR_BUCKET_NEXT(bucket))
    {
      const char *data;
      apr_size_t len;

      if (APR_BUCKET_IS_EOS(bucket))
        {
          seen_eos = 1;
          break;
        }

      if (APR_BUCKET_IS_METADATA(bucket))
        continue;

      rv = apr_bucket_read(bucket, &data, &len, APR_BLOCK_READ);
      if (rv != APR_SUCCESS)
        return rv;

      rv = apr_xml_parser_feed(ctx->parser, data, len);
      if (rv != APR_SUCCESS)
        {
          /* Clean up the parser. */
          (void) apr_xml_parser_done(ctx->parser, NULL);
          break;
        }
    }

  /* This will clear-out the ctx->bb as well. */
  APR_BRIGADE_CONCAT(bb, ctx->bb);

  if (seen_eos)
    {
      apr_xml_doc *pdoc;

      /* Remove ourselves now. */
      ap_remove_input_filter(f);

      /* tell the parser that we're done */
      rv = apr_xml_parser_done(ctx->parser, &pdoc);
      if (rv == APR_SUCCESS)
        {
#if APR_CHARSET_EBCDIC
          apr_xml_parser_convert_doc(r->pool, pdoc, ap_hdrs_from_ascii);
#endif
          /* stash the doc away for mod_dav_svn's later use. */
          rv = apr_pool_userdata_set(pdoc, "svn-request-body",
                                     NULL, r->pool);
          if (rv != APR_SUCCESS)
            return rv;

        }
    }

  return APR_SUCCESS;
}


/* Response handler for POST requests (protocol-v2 commits).  */
static int dav_svn__handler(request_rec *r)
{
  /* HTTP-defined Methods we handle */
  r->allowed = 0
    | (AP_METHOD_BIT << M_POST);

  if (r->method_number == M_POST) {
    return dav_svn__method_post(r);
  }

  return DECLINED;
}





/** Module framework stuff **/

static const command_rec cmds[] =
{
  /* per directory/location */
  AP_INIT_TAKE1("SVNPath", SVNPath_cmd, NULL, ACCESS_CONF,
                "specifies the location in the filesystem for a Subversion "
                "repository's files."),

  /* per server */
  AP_INIT_TAKE1("SVNSpecialURI", SVNSpecialURI_cmd, NULL, RSRC_CONF,
                "specify the URI component for special Subversion "
                "resources"),

  /* per directory/location */
  AP_INIT_TAKE1("SVNReposName", SVNReposName_cmd, NULL, ACCESS_CONF,
                "specify the name of a Subversion repository"),

  /* per directory/location */
  AP_INIT_TAKE1("SVNIndexXSLT", SVNIndexXSLT_cmd, NULL, ACCESS_CONF,
                "specify the URI of an XSL transformation for "
                "directory indexes"),

  /* per directory/location */
  AP_INIT_TAKE1("SVNParentPath", SVNParentPath_cmd, NULL, ACCESS_CONF,
                "specifies the location in the filesystem whose "
                "subdirectories are assumed to be Subversion repositories."),

  /* per directory/location */
  AP_INIT_FLAG("SVNAutoversioning", SVNAutoversioning_cmd, NULL,
               ACCESS_CONF|RSRC_CONF, "turn on deltaV autoversioning."),

  /* per directory/location */
  AP_INIT_TAKE1("SVNPathAuthz", SVNPathAuthz_cmd, NULL,
               ACCESS_CONF|RSRC_CONF,
               "control path-based authz by enabling subrequests(On,default), "
               "disabling subrequests(Off), or"
               "querying mod_authz_svn directly(" PATHAUTHZ_BYPASS_ARG ")"),

  /* per directory/location */
  AP_INIT_FLAG("SVNListParentPath", SVNListParentPath_cmd, NULL,
               ACCESS_CONF|RSRC_CONF, "allow GET of SVNParentPath."),

  /* per directory/location */
  AP_INIT_TAKE1("SVNMasterURI", SVNMasterURI_cmd, NULL, ACCESS_CONF,
                "specifies a URI to access a master Subversion repository"),

  /* per directory/location */
  AP_INIT_TAKE1("SVNActivitiesDB", SVNActivitiesDB_cmd, NULL, ACCESS_CONF,
                "specifies the location in the filesystem in which the "
                "activities database(s) should be stored"),

  /* per directory/location */
  AP_INIT_FLAG("SVNAllowBulkUpdates", SVNAllowBulkUpdates_cmd, NULL,
               ACCESS_CONF|RSRC_CONF,
               "enables support for bulk update-style requests (as opposed to "
               "only skeletal reports that require additional per-file "
               "downloads."),

  /* per directory/location */
  AP_INIT_FLAG("SVNAdvertiseV2Protocol", SVNAdvertiseV2Protocol_cmd, NULL,
               ACCESS_CONF|RSRC_CONF,
               "enables server advertising of support for version 2 of "
               "Subversion's HTTP protocol (default values is On)."),

  { NULL }
};


static dav_provider provider =
{
  &dav_svn__hooks_repository,
  &dav_svn__hooks_propdb,
  &dav_svn__hooks_locks,
  &dav_svn__hooks_vsn,
  NULL,                       /* binding */
  NULL                        /* search */
};


static void
register_hooks(apr_pool_t *pconf)
{
  ap_hook_pre_config(init_dso, NULL, NULL, APR_HOOK_REALLY_FIRST);
  ap_hook_post_config(init, NULL, NULL, APR_HOOK_MIDDLE);

  /* our provider */
  dav_register_provider(pconf, "svn", &provider);

  /* input filter to read MERGE bodies. */
  ap_register_input_filter("SVN-MERGE", merge_xml_in_filter, NULL,
                           AP_FTYPE_RESOURCE);
  ap_hook_insert_filter(merge_xml_filter_insert, NULL, NULL,
                        APR_HOOK_MIDDLE);

  /* general request handler for methods which mod_dav DECLINEs. */
  ap_hook_handler(dav_svn__handler, NULL, NULL, APR_HOOK_LAST);

  /* live property handling */
  dav_hook_gather_propsets(dav_svn__gather_propsets, NULL, NULL,
                           APR_HOOK_MIDDLE);
  dav_hook_find_liveprop(dav_svn__find_liveprop, NULL, NULL, APR_HOOK_MIDDLE);
  dav_hook_insert_all_liveprops(dav_svn__insert_all_liveprops, NULL, NULL,
                                APR_HOOK_MIDDLE);
  dav_register_liveprop_group(pconf, &dav_svn__liveprop_group);

  /* Proxy / mirroring filters and fixups */
  ap_register_output_filter("LocationRewrite", dav_svn__location_header_filter,
                            NULL, AP_FTYPE_CONTENT_SET);
  ap_register_output_filter("ReposRewrite", dav_svn__location_body_filter,
                            NULL, AP_FTYPE_CONTENT_SET);
  ap_register_input_filter("IncomingRewrite", dav_svn__location_in_filter,
                           NULL, AP_FTYPE_CONTENT_SET);
  ap_hook_fixups(dav_svn__proxy_merge_fixup, NULL, NULL, APR_HOOK_MIDDLE);
}


module AP_MODULE_DECLARE_DATA dav_svn_module =
{
  STANDARD20_MODULE_STUFF,
  create_dir_config,    /* dir config creater */
  merge_dir_config,     /* dir merger --- default is to override */
  create_server_config, /* server config */
  merge_server_config,  /* merge server config */
  cmds,                 /* command table */
  register_hooks,       /* register hooks */
};<|MERGE_RESOLUTION|>--- conflicted
+++ resolved
@@ -3,9 +3,6 @@
  *                repository.
  *
  * ====================================================================
-<<<<<<< HEAD
- * Copyright (c) 2000-2007 CollabNet.  All rights reserved.
-=======
  *    Licensed to the Subversion Corporation (SVN Corp.) under one
  *    or more contributor license agreements.  See the NOTICE file
  *    distributed with this work for additional information
@@ -13,7 +10,6 @@
  *    to you under the Apache License, Version 2.0 (the
  *    "License"); you may not use this file except in compliance
  *    with the License.  You may obtain a copy of the License at
->>>>>>> 79d0a718
  *
  *      http://www.apache.org/licenses/LICENSE-2.0
  *
@@ -83,11 +79,8 @@
   const char *xslt_uri;              /* XSL transform URI */
   const char *fs_parent_path;        /* path to parent of SVN FS'es  */
   enum conf_flag autoversioning;     /* whether autoversioning is active */
-<<<<<<< HEAD
-=======
   enum conf_flag bulk_updates;       /* whether bulk updates are allowed */
   enum conf_flag v2_protocol;        /* whether HTTP v2 is advertised */
->>>>>>> 79d0a718
   enum path_authz_conf path_authz_method; /* how GET subrequests are handled */
   enum conf_flag list_parentpath;    /* whether to allow GET of parentpath */
   const char *root_dir;              /* our top-level directory */
