/*
 * mergeinfo-test.c -- test the mergeinfo functions
 *
 * ====================================================================
 * Copyright (c) 2006-2007 CollabNet.  All rights reserved.
 *
 * This software is licensed as described in the file COPYING, which
 * you should have received as part of this distribution.  The terms
 * are also available at http://subversion.tigris.org/license-1.html.
 * If newer versions of this license are posted there, you may use a
 * newer version instead, at your option.
 *
 * This software consists of voluntary contributions made by many
 * individuals.  For exact contribution history, see the revision
 * history and logs, available at http://subversion.tigris.org/.
 * ====================================================================
 */

#include <stdio.h>
#include <string.h>
#include <apr_hash.h>
#include <apr_tables.h>

#include "svn_pools.h"
#include "svn_types.h"
#include "svn_mergeinfo.h"
#include "private/svn_mergeinfo_private.h"
#include "../svn_test.h"

/* A quick way to create error messages.  */
static svn_error_t *
fail(apr_pool_t *pool, const char *fmt, ...)
{
  va_list ap;
  char *msg;

  va_start(ap, fmt);
  msg = apr_pvsprintf(pool, fmt, ap);
  va_end(ap);

  return svn_error_create(SVN_ERR_TEST_FAILED, 0, msg);
}

/* Verify that INPUT is parsed properly, and returns an error if
   parsing fails, or incorret parsing is detected.  Assumes that INPUT
   contains only one path -> ranges mapping, and that FIRST_RANGE is
   the first range in the set. */
static svn_error_t *
verify_mergeinfo_parse(const char *input,
                       const char *expected_path,
                       const svn_merge_range_t *first_range,
                       apr_pool_t *pool)
{
  svn_error_t *err;
  apr_hash_t *path_to_merge_ranges;
  apr_hash_index_t *hi;

  /* Test valid input. */
  err = svn_mergeinfo_parse(&path_to_merge_ranges, input, pool);
  if (err || apr_hash_count(path_to_merge_ranges) != 1)
    return svn_error_createf(SVN_ERR_TEST_FAILED, err,
                             "svn_mergeinfo_parse (%s) failed unexpectedly",
                             input);
  for (hi = apr_hash_first(pool, path_to_merge_ranges); hi;
       hi = apr_hash_next(hi))
    {
      const void *path;
      void *ranges;
      svn_merge_range_t *range;

      apr_hash_this(hi, &path, NULL, &ranges);
      if (strcmp((const char *) path, expected_path) != 0)
        return fail(pool, "svn_mergeinfo_parse (%s) failed to parse the "
                    "correct path (%s)", input, expected_path);

      /* Test ranges.  For now, assume only 1 range. */
      range = APR_ARRAY_IDX((apr_array_header_t *) ranges, 0,
                            svn_merge_range_t *);
      if (range->start != first_range->start ||
          range->end != first_range->end)
        return svn_error_createf(SVN_ERR_TEST_FAILED, NULL,
                                 "svn_mergeinfo_parse (%s) failed to "
                                 "parse the correct range",
                                 input);
    }
  return SVN_NO_ERROR;
}


/* Some of our own global variables (for simplicity), which map paths
   -> merge ranges. */
static apr_hash_t *info1, *info2;

#define NBR_MERGEINFO_VALS 3
/* Valid mergeinfo values. */
static const char * const mergeinfo_vals[NBR_MERGEINFO_VALS] =
  {
    "/trunk:1",
    "/trunk/foo:1-6",
    "/trunk: 5,7-9,10,11,13,14"
  };
/* Paths corresponding to mergeinfo_vals. */
static const char * const mergeinfo_paths[NBR_MERGEINFO_VALS] =
  {
    "/trunk",
    "/trunk/foo",
    "/trunk"
  };
/* First ranges from the paths identified by mergeinfo_paths. */
static svn_merge_range_t mergeinfo_ranges[NBR_MERGEINFO_VALS] =
  {
    { 0, 1 },
    { 0, 6 },
    { 4, 5 }
  };

static svn_error_t *
test_parse_single_line_mergeinfo(const char **msg,
                                 svn_boolean_t msg_only,
                                 svn_test_opts_t *opts,
                                 apr_pool_t *pool)
{
  int i;
  
  *msg = "parse single line mergeinfo";

  if (msg_only)
    return SVN_NO_ERROR;

  for (i = 0; i < NBR_MERGEINFO_VALS; i++)
    SVN_ERR(verify_mergeinfo_parse(mergeinfo_vals[i], mergeinfo_paths[i],
                                   &mergeinfo_ranges[i], pool));

  return SVN_NO_ERROR;
}

static const char *single_mergeinfo = "/trunk: 5,7-9,10,11,13,14";

static svn_error_t *
test_mergeinfo_dup(const char **msg,
                   svn_boolean_t msg_only,
                   svn_test_opts_t *opts,
                   apr_pool_t *pool)
{
  apr_hash_t *orig_mergeinfo, *copied_mergeinfo;
  apr_pool_t *subpool;
  apr_array_header_t *rangelist;
  
  *msg = "copy a mergeinfo data structure";

  if (msg_only)
    return SVN_NO_ERROR;

  /* Assure that copies which should be empty turn out that way. */
  subpool = svn_pool_create(pool);
  orig_mergeinfo = apr_hash_make(subpool);
  copied_mergeinfo = svn_mergeinfo_dup(orig_mergeinfo, subpool);
  if (apr_hash_count(copied_mergeinfo) != 0)
<<<<<<< HEAD
    return fail(pool, "Copied merge info should be empty");

  /* Create some merge info, copy it using another pool, then destroy
     the pool with which the original merge info was created. */
=======
    return fail(pool, "Copied mergeinfo should be empty");

  /* Create some mergeinfo, copy it using another pool, then destroy
     the pool with which the original mergeinfo was created. */
>>>>>>> 4eaf3f05
  SVN_ERR(svn_mergeinfo_parse(&orig_mergeinfo, single_mergeinfo, subpool));
  copied_mergeinfo = svn_mergeinfo_dup(orig_mergeinfo, pool);
  apr_pool_destroy(subpool);
  if (apr_hash_count(copied_mergeinfo) != 1)
<<<<<<< HEAD
    return fail(pool, "Copied merge info should contain one merge source");
  rangelist = apr_hash_get(copied_mergeinfo, "/trunk", APR_HASH_KEY_STRING);
  if (! rangelist)
    return fail(pool, "Expected copied merge info; got nothing");
  if (rangelist->nelts != 3)
    return fail(pool, "Copied merge info should contain 3 revision ranges, "
=======
    return fail(pool, "Copied mergeinfo should contain one merge source");
  rangelist = apr_hash_get(copied_mergeinfo, "/trunk", APR_HASH_KEY_STRING);
  if (! rangelist)
    return fail(pool, "Expected copied mergeinfo; got nothing");
  if (rangelist->nelts != 3)
    return fail(pool, "Copied mergeinfo should contain 3 revision ranges, "
>>>>>>> 4eaf3f05
                "rather than the %d it contains", rangelist->nelts);

  return SVN_NO_ERROR;
}

static svn_error_t *
test_parse_combine_rangeinfo(const char **msg,
                             svn_boolean_t msg_only,
                             svn_test_opts_t *opts,
                             apr_pool_t *pool)
{
  apr_array_header_t *result;
  svn_merge_range_t *resultrange;
  
  *msg = "parse single line mergeinfo and combine ranges";

  if (msg_only)
    return SVN_NO_ERROR;

  SVN_ERR(svn_mergeinfo_parse(&info1, single_mergeinfo, pool));

  if (apr_hash_count(info1) != 1)
    return fail(pool, "Wrong number of paths in parsed mergeinfo");

  result = apr_hash_get(info1, "/trunk", APR_HASH_KEY_STRING);
  if (!result)
    return fail(pool, "Missing path in parsed mergeinfo");

  /* /trunk should have three ranges, 5-5, 7-11, 13-14 */
  if (result->nelts != 3)
    return fail(pool, "Parsing failed to combine ranges");

  resultrange = APR_ARRAY_IDX(result, 0, svn_merge_range_t *);
  
  if (resultrange->start != 4 || resultrange->end != 5)
    return fail(pool, "Range combining produced wrong result");

  resultrange = APR_ARRAY_IDX(result, 1, svn_merge_range_t *);
  
  if (resultrange->start != 6 || resultrange->end != 11)
    return fail(pool, "Range combining produced wrong result");
  
  resultrange = APR_ARRAY_IDX(result, 2, svn_merge_range_t *);
  
  if (resultrange->start != 12 || resultrange->end != 14)
    return fail(pool, "Range combining produced wrong result");

  return SVN_NO_ERROR;
}


#define NBR_BROKEN_MERGEINFO_VALS 4
<<<<<<< HEAD
/* Invalid merge info values. */
=======
/* Invalid mergeinfo values. */
>>>>>>> 4eaf3f05
static const char * const broken_mergeinfo_vals[NBR_BROKEN_MERGEINFO_VALS] =
  {
    "/missing-revs",
    "/trunk: 5,7-9,10,11,13,14,",
    "/trunk 5,7-9,10,11,13,14",
    "/trunk:5 7--9 10 11 13 14"
  };

static svn_error_t *
test_parse_broken_mergeinfo(const char **msg,
                            svn_boolean_t msg_only,
                            svn_test_opts_t *opts,
                            apr_pool_t *pool)
{
  int i;
  svn_error_t *err;
  *msg = "parse broken single line mergeinfo";

  if (msg_only)
    return SVN_NO_ERROR;

  /* Trigger some error(s) with mal-formed input. */
  for (i = 0; i < NBR_BROKEN_MERGEINFO_VALS; i++)
    {
      err = svn_mergeinfo_parse(&info1, broken_mergeinfo_vals[i], pool);
      if (err == SVN_NO_ERROR)
        return fail(pool, "svn_mergeinfo_parse (%s) failed to detect an error",
                    broken_mergeinfo_vals[i]);
      else
        svn_error_clear(err);
    }

  return SVN_NO_ERROR;
}


static const char *mergeinfo1 = "/trunk: 5,7-9,10,11,13,14,3\n/fred:8-10";
static const char *mergeinfo2 = "/trunk: 1-4,6,3\n/fred:9-12";
static const char *mergeinfo3 = "/trunk: 15-25, 35-45, 55-65";
static const char *mergeinfo4 = "/trunk: 15-25, 35-45";
static const char *mergeinfo5 = "/trunk: 10-30, 35-45, 55-65";
static const char *mergeinfo6 = "/trunk: 15-25";
static const char *mergeinfo7 = "/empty-rangelist:\n/with-trailing-space: ";

static svn_error_t *
test_parse_multi_line_mergeinfo(const char **msg,
                                svn_boolean_t msg_only,
                                svn_test_opts_t *opts,
                                apr_pool_t *pool)
{
  *msg = "parse multi line mergeinfo";

  if (msg_only)
    return SVN_NO_ERROR;

  SVN_ERR(svn_mergeinfo_parse(&info1, mergeinfo1, pool));

  SVN_ERR(svn_mergeinfo_parse(&info1, mergeinfo7, pool));

  return SVN_NO_ERROR;
}


#define NBR_RANGELIST_DELTAS 4

/* Verify that ACTUAL_RANGELIST matches EXPECTED_RANGES (an array of
   NBR_EXPECTED length).  Return an error based careful examination if
   they do not match.  FUNC_VERIFIED is the name of the API being
   verified (e.g. "svn_rangelist_intersect"), while TYPE is a word
   describing what the ranges being examined represent. */
static svn_error_t *
verify_ranges_match(apr_array_header_t *actual_rangelist,
                    svn_merge_range_t *expected_ranges, int nbr_expected,
                    const char *func_verified, const char *type,
                    apr_pool_t *pool)
{
  int i;

  if (actual_rangelist->nelts != nbr_expected)
    return fail(pool, "%s should report %d range %ss, but found %d",
                func_verified, nbr_expected, type, actual_rangelist->nelts);

  for (i = 0; i < actual_rangelist->nelts; i++)
    {
      svn_merge_range_t *range = APR_ARRAY_IDX(actual_rangelist, i,
                                               svn_merge_range_t *);
      if (range->start != expected_ranges[i].start ||
          range->end != expected_ranges[i].end)
        return fail(pool, "%s should report range %ld-%ld, but found %ld-%ld",
                    func_verified, expected_ranges[i].start,
                    expected_ranges[i].end, range->start, range->end);
    }
  return SVN_NO_ERROR;
}

/* Verify that DELTAS matches EXPECTED_DELTAS (both expected to
   contain only a rangelist for "/trunk").  Return an error based
   careful examination if they do not match.  FUNC_VERIFIED is the
   name of the API being verified (e.g. "svn_mergeinfo_diff"), while
   TYPE is a word describing what the deltas being examined
   represent. */
static svn_error_t *
verify_mergeinfo_deltas(apr_hash_t *deltas, svn_merge_range_t *expected_deltas,
                        const char *func_verified, const char *type,
                        apr_pool_t *pool)
{
  apr_array_header_t *rangelist;

  if (apr_hash_count(deltas) != 1)
    /* Deltas on "/trunk" expected. */
    return fail(pool, "%s should report 1 path %s, but found %d",
                func_verified, type, apr_hash_count(deltas));

  rangelist = apr_hash_get(deltas, "/trunk", APR_HASH_KEY_STRING);
  if (rangelist == NULL)
    return fail(pool, "%s failed to produce a rangelist for /trunk",
                func_verified);

  return verify_ranges_match(rangelist, expected_deltas, NBR_RANGELIST_DELTAS,
                             func_verified, type, pool);
}

static svn_error_t *
test_diff_mergeinfo(const char **msg,
                    svn_boolean_t msg_only,
                    svn_test_opts_t *opts,
                    apr_pool_t *pool)
{
  apr_hash_t *deleted, *added, *from, *to;
  svn_merge_range_t expected_rangelist_deletions[NBR_RANGELIST_DELTAS] =
    { {6, 7}, {8, 9}, {10, 11}, {32, 34} };
  svn_merge_range_t expected_rangelist_additions[NBR_RANGELIST_DELTAS] =
    { {1, 2}, {4, 6}, {12, 16}, {29, 30} };

  *msg = "diff of mergeinfo";
  if (msg_only)
    return SVN_NO_ERROR;

  SVN_ERR(svn_mergeinfo_parse(&from, "/trunk: 1,3-4,7,9,11-12,31-34", pool));
  SVN_ERR(svn_mergeinfo_parse(&to, "/trunk: 1-6,12-16,30-32", pool));
  /* On /trunk: deleted (7, 9, 11, 33-34) and added (2, 5-6, 13-16, 30) */
  SVN_ERR(svn_mergeinfo_diff(&deleted, &added, from, to, pool));

  /* Verify calculation of range list deltas. */
  SVN_ERR(verify_mergeinfo_deltas(deleted, expected_rangelist_deletions,
                                  "svn_mergeinfo_diff", "deletion", pool));
  SVN_ERR(verify_mergeinfo_deltas(added, expected_rangelist_additions,
                                  "svn_mergeinfo_diff", "addition", pool));

  return SVN_NO_ERROR;
}

static svn_error_t *
test_rangelist_reverse(const char **msg,
                       svn_boolean_t msg_only,
                       svn_test_opts_t *opts,
                       apr_pool_t *pool)
{
  apr_array_header_t *rangelist;
  svn_merge_range_t expected_rangelist[3] = { {10, 9}, {7, 4}, {3, 2} };

  *msg = "reversal of rangelist";
  if (msg_only)
    return SVN_NO_ERROR;

  SVN_ERR(svn_mergeinfo_parse(&info1, "/trunk: 3,5-7,10", pool));
  rangelist = apr_hash_get(info1, "/trunk", APR_HASH_KEY_STRING);

  SVN_ERR(svn_rangelist_reverse(rangelist, pool));

  return verify_ranges_match(rangelist, expected_rangelist, 3,
                             "svn_rangelist_reverse", "reversal", pool);
}

static svn_error_t *
test_rangelist_count_revs(const char **msg,
                          svn_boolean_t msg_only,
                          svn_test_opts_t *opts,
                          apr_pool_t *pool)
{
  apr_array_header_t *rangelist;
  apr_uint64_t nbr_revs;

  *msg = "counting revs in rangelist";
  if (msg_only)
    return SVN_NO_ERROR;

  SVN_ERR(svn_mergeinfo_parse(&info1, "/trunk: 3,5-7,10", pool));
  rangelist = apr_hash_get(info1, "/trunk", APR_HASH_KEY_STRING);

  nbr_revs = svn_rangelist_count_revs(rangelist);

  if (nbr_revs != 5)
    return fail(pool, "expecting 5 revs in count, found %d", nbr_revs);

  return SVN_NO_ERROR;
}

static svn_error_t *
test_rangelist_to_revs(const char **msg,
                       svn_boolean_t msg_only,
                       svn_test_opts_t *opts,
                       apr_pool_t *pool)
{
  apr_array_header_t *revs, *rangelist;
  svn_revnum_t expected_revs[] = {3, 5, 6, 7, 10};
  int i;

  *msg = "returning revs in rangelist";
  if (msg_only)
    return SVN_NO_ERROR;

  SVN_ERR(svn_mergeinfo_parse(&info1, "/trunk: 3,5-7,10", pool));
  rangelist = apr_hash_get(info1, "/trunk", APR_HASH_KEY_STRING);

  SVN_ERR(svn_rangelist_to_revs(&revs, rangelist, pool));

  for (i = 0; i < revs->nelts; i++)
    {
      svn_revnum_t rev = APR_ARRAY_IDX(revs, i, svn_revnum_t);

      if (rev != expected_revs[i])
        return fail(pool, "rev mis-match at position %d: expecting %d, "
                    "found %d", i, expected_revs[i], rev);
    }

  return SVN_NO_ERROR;
}

static svn_error_t *
test_rangelist_intersect(const char **msg,
                         svn_boolean_t msg_only,
                         svn_test_opts_t *opts,
                         apr_pool_t *pool)
{
  apr_array_header_t *rangelist1, *rangelist2, *intersection;
  svn_merge_range_t expected_intersection[4] =
    { {0, 1}, {2, 4}, {11, 12}, {30, 32} };

  *msg = "intersection of rangelists";
  if (msg_only)
    return SVN_NO_ERROR;

  SVN_ERR(svn_mergeinfo_parse(&info1, "/trunk: 1-6,12-16,30-32", pool));
  SVN_ERR(svn_mergeinfo_parse(&info2, "/trunk: 1,3-4,7,9,11-12,31-34", pool));
  rangelist1 = apr_hash_get(info1, "/trunk", APR_HASH_KEY_STRING);
  rangelist2 = apr_hash_get(info2, "/trunk", APR_HASH_KEY_STRING);
  
  SVN_ERR(svn_rangelist_intersect(&intersection, rangelist1, rangelist2,
                                  pool));

  return verify_ranges_match(intersection, expected_intersection, 4,
                             "svn_rangelist_intersect", "intersect", pool);
}

static svn_error_t *
test_merge_mergeinfo(const char **msg,
                     svn_boolean_t msg_only,
                     svn_test_opts_t *opts,
                     apr_pool_t *pool)
{
  apr_array_header_t *result;
  svn_merge_range_t *resultrange;
  *msg = "merging of mergeinfo hashs";

  if (msg_only)
    return SVN_NO_ERROR;

  SVN_ERR(svn_mergeinfo_parse(&info1, mergeinfo1, pool));
  SVN_ERR(svn_mergeinfo_parse(&info2, mergeinfo2, pool));

  SVN_ERR(svn_mergeinfo_merge(&info1, info2, pool));

  if (apr_hash_count(info1) != 2)
    return fail(pool, "Wrong number of paths in merged mergeinfo");

  result = apr_hash_get(info1, "/fred", APR_HASH_KEY_STRING);
  if (!result)
    return fail(pool, "Missing path in merged mergeinfo");

  /* /fred should have one merged range, 8-12. */
  if (result->nelts != 1)
    return fail(pool, "Merging failed to combine ranges");

  resultrange = APR_ARRAY_IDX(result, 0, svn_merge_range_t *);
  
  if (resultrange->start != 7 || resultrange->end != 12)
    return fail(pool, "Range combining produced wrong result");

  result = apr_hash_get(info1, "/trunk", APR_HASH_KEY_STRING);
  if (!result)
    return fail(pool, "Missing path in merged mergeinfo");

  /* /trunk should have two merged ranges, 1-11, and 13-14. */

  if (result->nelts != 2)
    return fail(pool, "Merging failed to combine ranges");

  resultrange = APR_ARRAY_IDX(result, 0, svn_merge_range_t *);
  
  if (resultrange->start != 0 || resultrange->end != 11)
    return fail(pool, "Range combining produced wrong result");
  
  resultrange = APR_ARRAY_IDX(result, 1, svn_merge_range_t *);
  
  if (resultrange->start != 12 || resultrange->end != 14)
    return fail(pool, "Range combining produced wrong result");

  return SVN_NO_ERROR;
}

static svn_error_t *
test_remove_rangelist(const char **msg,
                      svn_boolean_t msg_only,
                      svn_test_opts_t *opts,
                      apr_pool_t *pool)
{
  apr_array_header_t *whiteboard;
  apr_array_header_t *eraser;
  apr_array_header_t *result;
  svn_stringbuf_t *outputstring;
  svn_stringbuf_t *expected1 = svn_stringbuf_create("55-65", pool);
  svn_stringbuf_t *expected2 = svn_stringbuf_create("10-14,26-30,55-65",
                                                    pool);
  svn_stringbuf_t *expected3 = svn_stringbuf_create("10-14,26-30,35-45,55-65",
                                                    pool);
  *msg = "remove of rangelist";

  if (msg_only)
    return SVN_NO_ERROR;

  SVN_ERR(svn_mergeinfo_parse(&info1, mergeinfo3, pool));
  
  whiteboard = apr_hash_get(info1, "/trunk", APR_HASH_KEY_STRING);
  if (!whiteboard)
    return fail(pool, "Missing path in parsed mergeinfo");

  SVN_ERR(svn_mergeinfo_parse(&info2, mergeinfo4, pool));
  
  eraser = apr_hash_get(info2, "/trunk", APR_HASH_KEY_STRING);
  if (!eraser)
    return fail(pool, "Missing path in parsed mergeinfo");

  SVN_ERR(svn_rangelist_remove(&result, eraser, whiteboard, pool));
  
  SVN_ERR(svn_rangelist_to_stringbuf(&outputstring, result, pool));

  if (svn_stringbuf_compare(expected1, outputstring) != TRUE)
    return fail(pool, "Rangelist string not what we expected");

  SVN_ERR(svn_mergeinfo_parse(&info1, mergeinfo5, pool));
  
  whiteboard = apr_hash_get(info1, "/trunk", APR_HASH_KEY_STRING);
  if (!whiteboard)
    return fail(pool, "Missing path in parsed mergeinfo");

  SVN_ERR(svn_rangelist_remove(&result, eraser, whiteboard, pool));
  
  SVN_ERR(svn_rangelist_to_stringbuf(&outputstring, result, pool));

  if (svn_stringbuf_compare(expected2, outputstring) != TRUE)
    return fail(pool, "Rangelist string not what we expected");
  
  SVN_ERR(svn_mergeinfo_parse(&info1, mergeinfo6, pool));
  
  eraser = apr_hash_get(info1, "/trunk", APR_HASH_KEY_STRING);
  if (!eraser)
    return fail(pool, "Missing path in parsed mergeinfo");

  SVN_ERR(svn_rangelist_remove(&result, eraser, whiteboard, pool));
  
  SVN_ERR(svn_rangelist_to_stringbuf(&outputstring, result, pool));

  if (svn_stringbuf_compare(expected3, outputstring) != TRUE)
    return fail(pool, "Rangelist string not what we expected");

  return SVN_NO_ERROR;
}

/* ### Share code with test_diff_mergeinfo() and test_remove_rangelist(). */
static svn_error_t *
test_remove_mergeinfo(const char **msg,
                      svn_boolean_t msg_only,
                      svn_test_opts_t *opts,
                      apr_pool_t *pool)
{
  apr_hash_t *output, *whiteboard, *eraser;
  svn_merge_range_t expected_rangelist_remainder[NBR_RANGELIST_DELTAS] =
    { {6, 7}, {8, 9}, {10, 11}, {32, 34} };

  *msg = "remove of mergeinfo";
  if (msg_only)
    return SVN_NO_ERROR;

  SVN_ERR(svn_mergeinfo_parse(&whiteboard,
                              "/trunk: 1,3-4,7,9,11-12,31-34", pool));
  SVN_ERR(svn_mergeinfo_parse(&eraser, "/trunk: 1-6,12-16,30-32", pool));

  /* Leftover on /trunk should be the set (7, 9, 11, 33-34) */
  SVN_ERR(svn_mergeinfo_remove(&output, eraser, whiteboard, pool));

  /* Verify calculation of range list remainder. */
  return verify_mergeinfo_deltas(output, expected_rangelist_remainder,
                                 "svn_mergeinfo_remove", "leftover", pool);
}
#undef NBR_RANGELIST_DELTAS

static svn_error_t *
test_rangelist_to_string(const char **msg,
                         svn_boolean_t msg_only,
                         svn_test_opts_t *opts,
                         apr_pool_t *pool)
{
  apr_array_header_t *result;
  svn_stringbuf_t *output;
  svn_stringbuf_t *expected = svn_stringbuf_create("3,5,7-11,13-14", pool);

  *msg = "turning rangelist back into a string";

  if (msg_only)
    return SVN_NO_ERROR;

  SVN_ERR(svn_mergeinfo_parse(&info1, mergeinfo1, pool));
  
  result = apr_hash_get(info1, "/trunk", APR_HASH_KEY_STRING);
  if (!result)
    return fail(pool, "Missing path in parsed mergeinfo");
  
  SVN_ERR(svn_rangelist_to_stringbuf(&output, result, pool));

  if (svn_stringbuf_compare(expected, output) != TRUE)
    return fail(pool, "Rangelist string not what we expected");

  return SVN_NO_ERROR;
}

static svn_error_t *
test_mergeinfo_to_string(const char **msg,
                         svn_boolean_t msg_only,
                         svn_test_opts_t *opts,
                         apr_pool_t *pool)
{
  svn_string_t *output;
  svn_string_t *expected;
  expected = svn_string_create("/fred:8-10\n/trunk:3,5,7-11,13-14", pool);

  *msg = "turning mergeinfo back into a string";

  if (msg_only)
    return SVN_NO_ERROR;

  SVN_ERR(svn_mergeinfo_parse(&info1, mergeinfo1, pool));
  
  SVN_ERR(svn_mergeinfo__to_string(&output, info1, pool));

  if (svn_string_compare(expected, output) != TRUE)
    return fail(pool, "Mergeinfo string not what we expected");

  return SVN_NO_ERROR;
}


/* The test table.  */

struct svn_test_descriptor_t test_funcs[] =
  {
    SVN_TEST_NULL,
    SVN_TEST_PASS(test_parse_single_line_mergeinfo),
    SVN_TEST_PASS(test_mergeinfo_dup),
    SVN_TEST_PASS(test_parse_combine_rangeinfo),
    SVN_TEST_PASS(test_parse_broken_mergeinfo),
    SVN_TEST_PASS(test_parse_multi_line_mergeinfo),
    SVN_TEST_PASS(test_remove_rangelist),
    SVN_TEST_PASS(test_remove_mergeinfo),
    SVN_TEST_PASS(test_rangelist_reverse),
    SVN_TEST_PASS(test_rangelist_count_revs),
    SVN_TEST_PASS(test_rangelist_to_revs),
    SVN_TEST_PASS(test_rangelist_intersect),
    SVN_TEST_PASS(test_diff_mergeinfo),
    SVN_TEST_PASS(test_merge_mergeinfo),
    SVN_TEST_PASS(test_rangelist_to_string),
    SVN_TEST_PASS(test_mergeinfo_to_string),
    SVN_TEST_NULL
  };<|MERGE_RESOLUTION|>--- conflicted
+++ resolved
@@ -156,36 +156,20 @@
   orig_mergeinfo = apr_hash_make(subpool);
   copied_mergeinfo = svn_mergeinfo_dup(orig_mergeinfo, subpool);
   if (apr_hash_count(copied_mergeinfo) != 0)
-<<<<<<< HEAD
-    return fail(pool, "Copied merge info should be empty");
-
-  /* Create some merge info, copy it using another pool, then destroy
-     the pool with which the original merge info was created. */
-=======
     return fail(pool, "Copied mergeinfo should be empty");
 
   /* Create some mergeinfo, copy it using another pool, then destroy
      the pool with which the original mergeinfo was created. */
->>>>>>> 4eaf3f05
   SVN_ERR(svn_mergeinfo_parse(&orig_mergeinfo, single_mergeinfo, subpool));
   copied_mergeinfo = svn_mergeinfo_dup(orig_mergeinfo, pool);
   apr_pool_destroy(subpool);
   if (apr_hash_count(copied_mergeinfo) != 1)
-<<<<<<< HEAD
-    return fail(pool, "Copied merge info should contain one merge source");
-  rangelist = apr_hash_get(copied_mergeinfo, "/trunk", APR_HASH_KEY_STRING);
-  if (! rangelist)
-    return fail(pool, "Expected copied merge info; got nothing");
-  if (rangelist->nelts != 3)
-    return fail(pool, "Copied merge info should contain 3 revision ranges, "
-=======
     return fail(pool, "Copied mergeinfo should contain one merge source");
   rangelist = apr_hash_get(copied_mergeinfo, "/trunk", APR_HASH_KEY_STRING);
   if (! rangelist)
     return fail(pool, "Expected copied mergeinfo; got nothing");
   if (rangelist->nelts != 3)
     return fail(pool, "Copied mergeinfo should contain 3 revision ranges, "
->>>>>>> 4eaf3f05
                 "rather than the %d it contains", rangelist->nelts);
 
   return SVN_NO_ERROR;
@@ -238,11 +222,7 @@
 
 
 #define NBR_BROKEN_MERGEINFO_VALS 4
-<<<<<<< HEAD
-/* Invalid merge info values. */
-=======
 /* Invalid mergeinfo values. */
->>>>>>> 4eaf3f05
 static const char * const broken_mergeinfo_vals[NBR_BROKEN_MERGEINFO_VALS] =
   {
     "/missing-revs",
