--- conflicted
+++ resolved
@@ -1,22 +1,17 @@
 /* changes-test.c --- test `changes' interfaces
  *
  * ====================================================================
- *    Licensed to the Apache Software Foundation (ASF) under one
- *    or more contributor license agreements.  See the NOTICE file
- *    distributed with this work for additional information
- *    regarding copyright ownership.  The ASF licenses this file
- *    to you under the Apache License, Version 2.0 (the
- *    "License"); you may not use this file except in compliance
- *    with the License.  You may obtain a copy of the License at
+ * Copyright (c) 2000-2004, 2008 CollabNet.  All rights reserved.
  *
- *      http://www.apache.org/licenses/LICENSE-2.0
+ * This software is licensed as described in the file COPYING, which
+ * you should have received as part of this distribution.  The terms
+ * are also available at http://subversion.tigris.org/license-1.html.
+ * If newer versions of this license are posted there, you may use a
+ * newer version instead, at your option.
  *
- *    Unless required by applicable law or agreed to in writing,
- *    software distributed under the License is distributed on an
- *    "AS IS" BASIS, WITHOUT WARRANTIES OR CONDITIONS OF ANY
- *    KIND, either express or implied.  See the License for the
- *    specific language governing permissions and limitations
- *    under the License.
+ * This software consists of voluntary contributions made by many
+ * individuals.  For exact contribution history, see the revision
+ * history and logs, available at http://subversion.tigris.org/.
  * ====================================================================
  */
 
@@ -168,10 +163,17 @@
 /* The tests.  */
 
 static svn_error_t *
-changes_add(const svn_test_opts_t *opts,
+changes_add(const char **msg,
+            svn_boolean_t msg_only,
+            svn_test_opts_t *opts,
             apr_pool_t *pool)
 {
   svn_fs_t *fs;
+
+  *msg = "add changes to the changes table";
+
+  if (msg_only)
+    return SVN_NO_ERROR;
 
   /* Create a new fs and repos */
   SVN_ERR(svn_test__create_bdb_fs(&fs, "test-repo-changes-add", opts,
@@ -185,7 +187,9 @@
 
 
 static svn_error_t *
-changes_fetch_raw(const svn_test_opts_t *opts,
+changes_fetch_raw(const char **msg,
+                  svn_boolean_t msg_only,
+                  svn_test_opts_t *opts,
                   apr_pool_t *pool)
 {
   svn_fs_t *fs;
@@ -193,6 +197,11 @@
   int num_txns = sizeof(standard_txns) / sizeof(const char *);
   int cur_change_index = 0;
   struct changes_args args;
+
+  *msg = "fetch raw changes from the changes table";
+
+  if (msg_only)
+    return SVN_NO_ERROR;
 
   /* Create a new fs and repos */
   SVN_ERR(svn_test__create_bdb_fs(&fs, "test-repo-changes-fetch", opts,
@@ -287,13 +296,20 @@
 
 
 static svn_error_t *
-changes_delete(const svn_test_opts_t *opts,
+changes_delete(const char **msg,
+               svn_boolean_t msg_only,
+               svn_test_opts_t *opts,
                apr_pool_t *pool)
 {
   svn_fs_t *fs;
   int i;
   int num_txns = sizeof(standard_txns) / sizeof(const char *);
   struct changes_args args;
+
+  *msg = "delete changes from the changes table";
+
+  if (msg_only)
+    return SVN_NO_ERROR;
 
   /* Create a new fs and repos */
   SVN_ERR(svn_test__create_bdb_fs(&fs, "test-repo-changes-delete", opts,
@@ -419,7 +435,7 @@
 static svn_error_t *
 compare_changes(apr_hash_t *ideals,
                 apr_hash_t *changes,
-                const svn_test_opts_t *opts,
+                svn_test_opts_t *opts,
                 const char *txn_id,
                 apr_pool_t *pool)
 {
@@ -477,13 +493,19 @@
 
 
 static svn_error_t *
-changes_fetch(const svn_test_opts_t *opts,
+changes_fetch(const char **msg,
+              svn_boolean_t msg_only,
+              svn_test_opts_t *opts,
               apr_pool_t *pool)
 {
   svn_fs_t *fs;
   int i;
   int num_txns = sizeof(standard_txns) / sizeof(const char *);
   struct changes_args args;
+  *msg = "fetch compressed changes from the changes table";
+
+  if (msg_only)
+    return SVN_NO_ERROR;
 
   /* Create a new fs and repos */
   SVN_ERR(svn_test__create_bdb_fs(&fs, "test-repo-changes-fetch", opts,
@@ -537,7 +559,9 @@
 
 
 static svn_error_t *
-changes_fetch_ordering(const svn_test_opts_t *opts,
+changes_fetch_ordering(const char **msg,
+                       svn_boolean_t msg_only,
+                       svn_test_opts_t *opts,
                        apr_pool_t *pool)
 {
   svn_fs_t *fs;
@@ -548,6 +572,11 @@
   struct changes_args args;
   apr_pool_t *subpool = svn_pool_create(pool);
   apr_hash_index_t *hi;
+
+  *msg = "verify ordered-ness of fetched compressed changes";
+
+  if (msg_only)
+    return SVN_NO_ERROR;
 
   /* Create a new fs and repos */
   SVN_ERR(svn_test__create_bdb_fs
@@ -701,27 +730,20 @@
 
 
 static svn_error_t *
-<<<<<<< HEAD
-changes_bad_sequences(const svn_test_opts_t *opts,
-=======
 changes_bad_sequences(const char **msg,
                       svn_boolean_t msg_only,
                       const svn_test_opts_t *opts,
->>>>>>> 3392406b
                       apr_pool_t *pool)
 {
   svn_fs_t *fs;
   apr_pool_t *subpool = svn_pool_create(pool);
   svn_error_t *err;
 
-<<<<<<< HEAD
-=======
   *msg = "verify that bad change sequences raise errors";
 
   if (msg_only)
     return SVN_NO_ERROR;
 
->>>>>>> 3392406b
   /* Create a new fs and repos */
   SVN_ERR(svn_test__create_bdb_fs
           (&fs, "test-repo-changes-bad-sequences", opts,
@@ -919,26 +941,11 @@
 struct svn_test_descriptor_t test_funcs[] =
   {
     SVN_TEST_NULL,
-<<<<<<< HEAD
-    SVN_TEST_OPTS_PASS(changes_add,
-                       "add changes to the changes table"),
-    SVN_TEST_OPTS_PASS(changes_fetch_raw,
-                       "fetch raw changes from the changes table"),
-    SVN_TEST_OPTS_PASS(changes_delete,
-                       "delete changes from the changes table"),
-    SVN_TEST_OPTS_PASS(changes_fetch,
-                       "fetch compressed changes from the changes table"),
-    SVN_TEST_OPTS_PASS(changes_fetch_ordering,
-                       "verify ordered-ness of fetched compressed changes"),
-    SVN_TEST_OPTS_PASS(changes_bad_sequences,
-                       "verify that bad change sequences raise errors"),
-=======
     SVN_TEST_PASS(changes_add),
     SVN_TEST_PASS(changes_fetch_raw),
     SVN_TEST_PASS(changes_delete),
     SVN_TEST_PASS(changes_fetch),
     SVN_TEST_PASS(changes_fetch_ordering),
     SVN_TEST_PASS(changes_bad_sequences),
->>>>>>> 3392406b
     SVN_TEST_NULL
   };