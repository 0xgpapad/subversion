#!/bin/bash
# -*- mode: shell-script; -*-
# $Id$

# This script simplifies preparation of environment for Subversion client
# communicating with a server via DAV protocol. The prerequisites of such
# testing are:
#   - Subversion built using --enable-shared --enable-dso --with-apxs options,
#   - Working Apache 2 HTTPD Server with the apxs program reachable through
#     PATH or specified via the APXS environment variable,
#   - Modules dav_module and log_config_module compiled as DSO or built into
#     Apache HTTPD Server executable.
# The basic intension of this script is to be able to perform "make check"
# operation over DAV without any configuration efforts whatsoever, provided
# that conditions above are met.
#
# The script will find Apache and all necessary modules including mod_dav_svn,
# create a temporary directory in subversion/tests/cmdline, create
# Apache 2 configuration file in this directory, start Apache 2 on a random
# port number higher than 1024, and execute Subversion command-line client
# test suites against this instance of HTTPD. Every vital configuration
# parameter is checked before the tests start. The script will ask questions
# about browsing Apache error log (default is "no") and about deleting
# temporary directory (default "yes") and pause for 32 seconds before
# proceeding with the default. HTTPD access log is also created in the
# temporary directory.
#
# Run this script without parameters to execute the full battery of tests:
#   subversion/tests/cmdline/davautocheck.sh
# Run this script with the name of a test suite to run this suite:
#   subversion/tests/cmdline/davautocheck.sh basic
# Run this script with the test suite name and test number to execute just this
# test:
#   subversion/tests/cmdline/davautocheck.sh basic 4
#
# If the temporary directory is not deleted, it can be reused for further
# manual DAV protocol interoperation testing. HTTPD must be started by
# specifying configuration file on the command line:
#   httpd -f subversion/tests/cmdline/<httpd-...>/cfg
#
# If you want to run this against an *installed* HTTPD (for example, to test
# one version's client against another version's server) specify both APXS
# *and* MODULE_PATH for the other server:
#
#   APXS=/opt/svn/1.4.x/bin/apxs MODULE_PATH=/opt/svn/1.4.x/modules \ 
#     subversion/tests/cmdline/davautocheck.sh

SCRIPTDIR=$(dirname $0)
SCRIPT=$(basename $0)

trap stop_httpd_and_die SIGHUP SIGTERM SIGINT

function stop_httpd_and_die() {
  [ -e "$HTTPD_PID" ] && kill $(cat "$HTTPD_PID")
  exit 1
}

function say() {
  echo "$SCRIPT: $*"
}

function fail() {
  say $*
  stop_httpd_and_die
}

function query() {
  echo -n "$SCRIPT: $1 (y/n)? [$2] "
  read -n 1 -t 32
  echo
  [ "${REPLY:-$2}" = 'y' ]
}

function get_loadmodule_config() {
  local SO="$($APXS -q LIBEXECDIR)/$1.so"

  # shared object module?
  if [ -r "$SO" ]; then
    local NM=$(echo "$1" | sed 's|mod_\(.*\)|\1_module|')
    echo "LoadModule $NM \"$SO\"" &&
    return
  fi

  # maybe it's built-in?
  "$HTTPD" -l | grep -q "$1\\.c" && return

  return 1
}

# Check apxs's SBINDIR and BINDIR for given program names
function get_prog_name() {
  for prog in $*
  do
    for dir in $($APXS -q SBINDIR) $($APXS -q BINDIR)
    do
      if [ -e "$dir/$prog" ]; then
        echo "$dir/$prog" && return
      fi
    done
  done

  return 1
}

# Don't assume sbin is in the PATH.
PATH="$PATH:/usr/sbin:/usr/local/sbin"

# Remove any proxy environmental variables that affect wget or curl.
# We don't need a proxy to connect to localhost and having the proxy
# environmental variables set breaks the Apache configuration file
# test below, since wget or curl will ask the proxy to connect to
# localhost.
unset PROXY
unset http_proxy
unset HTTPS_PROXY

# Pick up value from environment or PATH (also try apxs2 - for Debian)
[ ${APXS:+set} ] \
 || APXS=$(which apxs) \
 || APXS=$(which apxs2) \
 || fail "neither apxs or apxs2 found - required to run davautocheck"

[ -x $APXS ] || fail "Can't execute apxs executable $APXS"

say "Using '$APXS'..."

if [ -x subversion/svn/svn ]; then
  ABS_BUILDDIR=$(pwd)
elif [ -x $SCRIPTDIR/../../svn/svn ]; then
  pushd $SCRIPTDIR/../../../ >/dev/null
  ABS_BUILDDIR=$(pwd)
  popd >/dev/null
else
  fail "Run this script from the root of Subversion's build tree!"
fi

if [ ${MODULE_PATH:+set} ]; then
    MOD_DAV_SVN="$MODULE_PATH/mod_dav_svn.so"
    MOD_AUTHZ_SVN="$MODULE_PATH/mod_authz_svn.so"
else
    MOD_DAV_SVN="$ABS_BUILDDIR/subversion/mod_dav_svn/.libs/mod_dav_svn.so"
    MOD_AUTHZ_SVN="$ABS_BUILDDIR/subversion/mod_authz_svn/.libs/mod_authz_svn.so"
fi

[ -r "$MOD_DAV_SVN" ] \
  || fail "dav_svn_module not found, please use '--enable-shared --enable-dso --with-apxs' with your 'configure' script"
[ -r "$MOD_AUTHZ_SVN" ] \
  || fail "authz_svn_module not found, please use '--enable-shared --enable-dso --with-apxs' with your 'configure' script"

export LD_LIBRARY_PATH="$ABS_BUILDDIR/subversion/libsvn_ra_neon/.libs:$ABS_BUILDDIR/subversion/libsvn_ra_local/.libs:$ABS_BUILDDIR/subversion/libsvn_ra_svn/.libs"

case "`uname`" in
  Darwin*) LDD='otool -L'
    ;;
  *) LDD='ldd'
    ;;
esac

CLIENT_CMD="$ABS_BUILDDIR/subversion/svn/svn"
$LDD "$CLIENT_CMD" | grep -q 'not found' \
  && fail "Subversion client couldn't be fully linked at run-time"
"$CLIENT_CMD" --version | egrep -q '^[*] ra_(neon|serf)' \
  || fail "Subversion client couldn't find and/or load ra_dav library"

httpd="$($APXS -q PROGNAME)"
HTTPD=$(get_prog_name $httpd) || fail "HTTPD not found"
[ -x $HTTPD ] || fail "HTTPD '$HTTPD' not executable"

"$HTTPD" -v 1>/dev/null 2>&1 \
  || fail "HTTPD '$HTTPD' doesn't start properly"

say "Using '$HTTPD'..."

HTPASSWD=$(get_prog_name htpasswd htpasswd2) \
  || fail "Could not find htpasswd or htpasswd2"
[ -x $HTPASSWD ] \
  || fail "HTPASSWD '$HTPASSWD' not executable"
say "Using '$HTPASSWD'..."

LOAD_MOD_DAV=$(get_loadmodule_config mod_dav) \
  || fail "DAV module not found"

LOAD_MOD_LOG_CONFIG=$(get_loadmodule_config mod_log_config) \
  || fail "log_config module not found"

# needed for TypesConfig
LOAD_MOD_MIME=$(get_loadmodule_config mod_mime) \
  || fail "MIME module not found"

# needed for Auth*, Require, etc. directives
LOAD_MOD_AUTH=$(get_loadmodule_config mod_auth) \
  || {
say "Monolithic Auth module not found. Assuming we run against Apache 2.1+"
LOAD_MOD_AUTH="$(get_loadmodule_config mod_auth_basic)" \
    || fail "Auth_Basic module not found."
LOAD_MOD_ACCESS_COMPAT="$(get_loadmodule_config mod_access_compat)" \
    && {
say "Found modules for Apache 2.3.0+"
LOAD_MOD_AUTHN_CORE="$(get_loadmodule_config mod_authn_core)" \
    || fail "Authn_Core module not found."
LOAD_MOD_AUTHZ_CORE="$(get_loadmodule_config mod_authz_core)" \
    || fail "Authz_Core module not found."
LOAD_MOD_AUTHZ_HOST="$(get_loadmodule_config mod_authz_host)" \
    || fail "Authz_Host module not found."
LOAD_MOD_UNIXD=$(get_loadmodule_config mod_unixd) \
    || fail "UnixD module not found"
}
LOAD_MOD_AUTHN_FILE="$(get_loadmodule_config mod_authn_file)" \
    || fail "Authn_File module not found."
LOAD_MOD_AUTHZ_USER="$(get_loadmodule_config mod_authz_user)" \
    || fail "Authz_User module not found."
}

HTTPD_PORT=$(($RANDOM+1024))
HTTPD_ROOT="$ABS_BUILDDIR/subversion/tests/cmdline/httpd-$(date '+%Y%m%d-%H%M%S')"
HTTPD_CFG="$HTTPD_ROOT/cfg"
HTTPD_PID="$HTTPD_ROOT/pid"
HTTPD_ACCESS_LOG="$HTTPD_ROOT/access_log"
HTTPD_ERROR_LOG="$HTTPD_ROOT/error_log"
HTTPD_MIME_TYPES="$HTTPD_ROOT/mime.types"
BASE_URL="http://localhost:$HTTPD_PORT"
HTTPD_USERS="$HTTPD_ROOT/users"

mkdir "$HTTPD_ROOT" \
  || fail "couldn't create temporary directory '$HTTPD_ROOT'"

say "Using directory '$HTTPD_ROOT'..."

say "Adding users for lock authentication"
$HTPASSWD -bc $HTTPD_USERS jrandom   rayjandom
$HTPASSWD -b  $HTTPD_USERS jconstant rayjandom

touch $HTTPD_MIME_TYPES

cat > "$HTTPD_CFG" <<__EOF__
$LOAD_MOD_LOG_CONFIG
$LOAD_MOD_MIME
$LOAD_MOD_UNIXD
$LOAD_MOD_DAV
LoadModule          dav_svn_module "$MOD_DAV_SVN"
$LOAD_MOD_AUTH
$LOAD_MOD_AUTHN_CORE
$LOAD_MOD_AUTHN_FILE
$LOAD_MOD_AUTHZ_CORE
$LOAD_MOD_AUTHZ_USER
$LOAD_MOD_AUTHZ_HOST
LoadModule          authz_svn_module "$MOD_AUTHZ_SVN"

LockFile            lock
User                $(id -un)
Group               $(id -gn)
Listen              localhost:$HTTPD_PORT
ServerName          localhost
PidFile             "$HTTPD_PID"
LogFormat           "%h %l %u %t \"%r\" %>s %b" common
CustomLog           "$HTTPD_ACCESS_LOG" common
ErrorLog            "$HTTPD_ERROR_LOG"
LogLevel            Debug
ServerRoot          "$HTTPD_ROOT"
DocumentRoot        "$HTTPD_ROOT"
ScoreBoardFile      "$HTTPD_ROOT/run"
CoreDumpDirectory   "$HTTPD_ROOT"
TypesConfig         "$HTTPD_MIME_TYPES"
StartServers        4
MaxRequestsPerChild 0
<IfModule worker.c>
  ThreadsPerChild   8
</IfModule>
MaxClients          16
HostNameLookups     Off
LogFormat           "%h %l %u %t \"%r\" %>s %b \"%{Referer}i\" \"%{User-Agent}i\"" format
CustomLog           "$HTTPD_ROOT/req" format
CustomLog           "$HTTPD_ROOT/ops" "%t %u %{SVN-REPOS-NAME}e %{SVN-ACTION}e" env=SVN-ACTION

<Directory />
  AllowOverride     none
</Directory>
<Directory "$HTTPD_ROOT">
  AllowOverride     none
  #Require           all granted
</Directory>

<Location /svn-test-work/repositories>
  DAV               svn
  SVNParentPath     "$ABS_BUILDDIR/subversion/tests/cmdline/svn-test-work/repositories"
  AuthzSVNAccessFile "$ABS_BUILDDIR/subversion/tests/cmdline/svn-test-work/authz"
  AuthType          Basic
  AuthName          "Subversion Repository"
  AuthUserFile      $HTTPD_USERS
  Require           valid-user
</Location>
<Location /svn-test-work/local_tmp/repos>
  DAV               svn
  SVNPath           "$ABS_BUILDDIR/subversion/tests/cmdline/svn-test-work/local_tmp/repos"
  AuthzSVNAccessFile "$ABS_BUILDDIR/subversion/tests/cmdline/svn-test-work/authz"
  AuthType          Basic
  AuthName          "Subversion Repository"
  AuthUserFile      $HTTPD_USERS
  Require           valid-user
</Location>
__EOF__

START="$HTTPD -f $HTTPD_CFG"

$START -t \
  || fail "Configuration file didn't pass the check, most likely modules couldn't be loaded"

# need to pause for some time to let HTTPD start
$START &
sleep 2

say "HTTPD started and listening on '$BASE_URL'..."

# Perform a trivial validation of our httpd configuration by
# downloading a file and comparing it to the original copy.
### The file at the path "/cfg" can't be retrieved from Apache 2.3+.
### We get a 500 ISE, with the following error in the log from httpd's
### server/request.c:ap_process_request_internal():
###   [Wed Feb 22 13:06:55 2006] [crit] [client 127.0.0.1] configuration error:  couldn't check user: /cfg
HTTP_FETCH=wget
HTTP_FETCH_OUTPUT="-q -O"
type wget > /dev/null 2>&1
if [ $? -ne 0 ]; then
  type curl > /dev/null 2>&1
  if [ $? -ne 0 ]; then
    fail "Neither curl or wget found."
  fi
  HTTP_FETCH=curl
  HTTP_FETCH_OUTPUT='-s -o'
fi
$HTTP_FETCH $HTTP_FETCH_OUTPUT "$HTTPD_CFG-copy" "$BASE_URL/cfg"
diff -q "$HTTPD_CFG" "$HTTPD_CFG-copy" > /dev/null \
  || fail "HTTPD doesn't operate according to the generated configuration"
rm "$HTTPD_CFG-copy"

say "HTTPD is good"

if [ $# -eq 1 ] && [ "x$1" = 'x--no-tests' ]; then
  exit
fi

say "starting the tests..."

if [ $# = 0 ]; then
  time make check "BASE_URL=$BASE_URL"
  r=$?
else
  pushd "$ABS_BUILDDIR/subversion/tests/cmdline/" >/dev/null
  TEST="$1"
  shift
<<<<<<< HEAD
  time "$SCRIPTDIR/${TEST}_tests.py" "--url=$BASE_URL" "$@"
=======
  time "./${TEST}_tests.py" "--url=$BASE_URL" "$@"
>>>>>>> 79d0a718
  r=$?
  popd >/dev/null
fi

say "Finished testing..."

kill $(cat "$HTTPD_PID")

query 'Browse server access log' n \
  && less "$HTTPD_ACCESS_LOG"

query 'Browse server error log' n \
  && less "$HTTPD_ERROR_LOG"

query 'Delete HTTPD root directory' y \
  && rm -fr "$HTTPD_ROOT/"

say 'Done'

exit $r<|MERGE_RESOLUTION|>--- conflicted
+++ resolved
@@ -348,11 +348,7 @@
   pushd "$ABS_BUILDDIR/subversion/tests/cmdline/" >/dev/null
   TEST="$1"
   shift
-<<<<<<< HEAD
-  time "$SCRIPTDIR/${TEST}_tests.py" "--url=$BASE_URL" "$@"
-=======
   time "./${TEST}_tests.py" "--url=$BASE_URL" "$@"
->>>>>>> 79d0a718
   r=$?
   popd >/dev/null
 fi
