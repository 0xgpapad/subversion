--- conflicted
+++ resolved
@@ -1368,11 +1368,8 @@
               can_place_file_external_into_dir_external,
               external_into_path_with_spaces,
               binary_file_externals,
-<<<<<<< HEAD
               switch_relative_external,
-=======
               wc_repos_file_externals,
->>>>>>> b0a659fc
              ]
 
 if __name__ == '__main__':
