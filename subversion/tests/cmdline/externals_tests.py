#!/usr/bin/env python
#
#  module_tests.py:  testing modules / external sources.
#
#  Subversion is a tool for revision control.
#  See http://subversion.apache.org for more information.
#
# ====================================================================
#    Licensed to the Apache Software Foundation (ASF) under one
#    or more contributor license agreements.  See the NOTICE file
#    distributed with this work for additional information
#    regarding copyright ownership.  The ASF licenses this file
#    to you under the Apache License, Version 2.0 (the
#    "License"); you may not use this file except in compliance
#    with the License.  You may obtain a copy of the License at
#
#      http://www.apache.org/licenses/LICENSE-2.0
#
#    Unless required by applicable law or agreed to in writing,
#    software distributed under the License is distributed on an
#    "AS IS" BASIS, WITHOUT WARRANTIES OR CONDITIONS OF ANY
#    KIND, either express or implied.  See the License for the
#    specific language governing permissions and limitations
#    under the License.
######################################################################

# General modules
import sys
<<<<<<< HEAD
=======
import re
>>>>>>> 3392406b
import os
import re
import tempfile

# Our testing module
import svntest

# (abbreviation)
Skip = svntest.testcase.Skip
XFail = svntest.testcase.XFail
Item = svntest.wc.StateItem


######################################################################
# Tests
#
#   Each test must return on success or raise on failure.


#----------------------------------------------------------------------

### todo: it's inefficient to keep calling externals_test_setup() for
### every test.  It's slow.  But it's very safe -- we're guaranteed to
### have a clean repository, built from the latest Subversion, with
### the svn:externals properties preset in a known way.  Right now I
### can't think of any other way to achieve that guarantee, so the
### result is that each individual test is slow.

def externals_test_setup(sbox):
  """Set up a repository in which some directories have the externals property,
  and set up another repository, referred to by some of those externals.
  Both repositories contain greek trees with five revisions worth of
  random changes, then in the sixth revision the first repository --
  and only the first -- has some externals properties set.  ### Later,
  test putting externals on the second repository. ###

  The arrangement of the externals in the first repository is:

    /A/B/ ==>  ^/A/D/gamma                      gamma
    /A/C/ ==>  exdir_G                          <scheme>:///<other_repos>/A/D/G
               ../../../<other_repos_basename>/A/D/H@1 exdir_H

    /A/D/ ==>  ^/../<other_repos_basename>/A    exdir_A
               //<other_repos>/A/D/G/           exdir_A/G/
               exdir_A/H -r 1                   <scheme>:///<other_repos>/A/D/H
               /<some_paths>/A/B                x/y/z/blah

  A dictionary is returned keyed by the directory created by the
  external whose value is the URL of the external.
  """

  # The test itself will create a working copy
  sbox.build(create_wc = False)

  svntest.main.safe_rmtree(sbox.wc_dir)

  wc_init_dir    = sbox.add_wc_path('init')  # just for setting up props
  repo_dir       = sbox.repo_dir
  repo_url       = sbox.repo_url
  other_repo_dir, other_repo_url = sbox.add_repo_path('other')
  other_repo_basename = os.path.basename(other_repo_dir)

  # Get a scheme relative URL to the other repository.
  scheme_relative_other_repo_url = other_repo_url[other_repo_url.find(':')+1:]

  # Get a server root relative URL to the other repository by trimming
  # off the first three /'s.
  server_relative_other_repo_url = other_repo_url
  for i in range(3):
    j = server_relative_other_repo_url.find('/') + 1
    server_relative_other_repo_url = server_relative_other_repo_url[j:]
  server_relative_other_repo_url = '/' + server_relative_other_repo_url

  # These files will get changed in revisions 2 through 5.
  mu_path = os.path.join(wc_init_dir, "A/mu")
  pi_path = os.path.join(wc_init_dir, "A/D/G/pi")
  lambda_path = os.path.join(wc_init_dir, "A/B/lambda")
  omega_path = os.path.join(wc_init_dir, "A/D/H/omega")

  # These are the directories on which `svn:externals' will be set, in
  # revision 6 on the first repo.
  B_path = os.path.join(wc_init_dir, "A/B")
  C_path = os.path.join(wc_init_dir, "A/C")
  D_path = os.path.join(wc_init_dir, "A/D")

  # Create a working copy.
  svntest.actions.run_and_verify_svn(None, None, [],
                                     'checkout',
                                     repo_url, wc_init_dir)

  # Make revisions 2 through 5, but don't bother with pre- and
  # post-commit status checks.

  svntest.main.file_append(mu_path, "Added to mu in revision 2.\n")
  svntest.actions.run_and_verify_svn(None, None, [],
                                     'ci', '-m', 'log msg',
                                     '--quiet', wc_init_dir)

  svntest.main.file_append(pi_path, "Added to pi in revision 3.\n")
  svntest.actions.run_and_verify_svn(None, None, [],
                                     'ci', '-m', 'log msg',
                                     '--quiet', wc_init_dir)

  svntest.main.file_append(lambda_path, "Added to lambda in revision 4.\n")
  svntest.actions.run_and_verify_svn(None, None, [],
                                     'ci', '-m', 'log msg',
                                     '--quiet', wc_init_dir)

  svntest.main.file_append(omega_path, "Added to omega in revision 5.\n")
  svntest.actions.run_and_verify_svn(None, None, [],
                                     'ci', '-m', 'log msg',
                                     '--quiet', wc_init_dir)

  # Get the whole working copy to revision 5.
  svntest.actions.run_and_verify_svn(None, None, [],
                                     'up', wc_init_dir)

  # Now copy the initial repository to create the "other" repository,
  # the one to which the first repository's `svn:externals' properties
  # will refer.  After this, both repositories have five revisions
  # of random stuff, with no svn:externals props set yet.
  svntest.main.copy_repos(repo_dir, other_repo_dir, 5)

  # This is the returned dictionary.
  external_url_for = { }

  external_url_for["A/B/gamma"] = "^/A/D/gamma"
  external_url_for["A/C/exdir_G"] = other_repo_url + "/A/D/G"
  external_url_for["A/C/exdir_H"] = "../../../" + \
                                    other_repo_basename + \
                                    "/A/D/H@1"

  # Set up the externals properties on A/B/, A/C/ and A/D/.
  externals_desc = \
           external_url_for["A/B/gamma"] + " gamma\n"

  (fd, tmp_f) = tempfile.mkstemp(dir=wc_init_dir)
  svntest.main.file_append(tmp_f, externals_desc)
  svntest.actions.run_and_verify_svn(None, None, [],
                                     'pset',
                                     '-F', tmp_f, 'svn:externals', B_path)

  os.close(fd)
  os.remove(tmp_f)

  externals_desc = \
           "exdir_G       " + external_url_for["A/C/exdir_G"] + "\n" + \
           external_url_for["A/C/exdir_H"] + " exdir_H\n"

  (fd, tmp_f) = tempfile.mkstemp(dir=wc_init_dir)
  svntest.main.file_append(tmp_f, externals_desc)
  svntest.actions.run_and_verify_svn(None, None, [],
                                     'pset',
                                     '-F', tmp_f, 'svn:externals', C_path)

  os.close(fd)
  os.remove(tmp_f)

  external_url_for["A/D/exdir_A"]    = "^/../" + other_repo_basename + "/A"
  external_url_for["A/D/exdir_A/G/"] = scheme_relative_other_repo_url + \
                                       "/A/D/G/"
  external_url_for["A/D/exdir_A/H"]  = other_repo_url + "/A/D/H"
  external_url_for["A/D/x/y/z/blah"] = server_relative_other_repo_url + "/A/B"

  externals_desc = \
           external_url_for["A/D/exdir_A"] + " exdir_A"           + \
           "\n"                                                  + \
           external_url_for["A/D/exdir_A/G/"] + " exdir_A/G/"    + \
           "\n"                                                  + \
           "exdir_A/H -r 1 " + external_url_for["A/D/exdir_A/H"] + \
           "\n"                                                  + \
           external_url_for["A/D/x/y/z/blah"] + " x/y/z/blah"    + \
           "\n"

  svntest.main.file_append(tmp_f, externals_desc)
  svntest.actions.run_and_verify_svn(None, None, [], 'pset',
                                     '-F', tmp_f, 'svn:externals', D_path)

  os.remove(tmp_f)

  # Commit the property changes.

  expected_output = svntest.wc.State(wc_init_dir, {
    'A/B' : Item(verb='Sending'),
    'A/C' : Item(verb='Sending'),
    'A/D' : Item(verb='Sending'),
    })

  expected_status = svntest.actions.get_virginal_state(wc_init_dir, 5)
  expected_status.tweak('A/B', 'A/C', 'A/D', wc_rev=6, status='  ')

  svntest.actions.run_and_verify_commit(wc_init_dir,
                                        expected_output,
                                        expected_status,
                                        None, wc_init_dir)

  return external_url_for

def change_external(path, new_val):
  """Change the value of the externals property on PATH to NEW_VAL,
  and commit the change."""
  (fd, tmp_f) = tempfile.mkstemp(dir=svntest.main.temp_dir)
  svntest.main.file_append(tmp_f, new_val)
  svntest.actions.run_and_verify_svn(None, None, [], 'pset',
                                     '-F', tmp_f, 'svn:externals', path)
  svntest.actions.run_and_verify_svn(None, None, [], 'ci',
                                     '-m', 'log msg', '--quiet', path)
  os.close(fd)
  os.remove(tmp_f)


def probe_paths_exist(paths):
  """ Probe each one of PATHS to see if it exists, otherwise throw a
      Failure exception. """

  for path in paths:
    if not os.path.exists(path):
      raise svntest.Failure("Probing for " + path + " failed.")


def probe_paths_missing(paths):
  """ Probe each one of PATHS to see if does not exist, otherwise throw a
      Failure exception. """

  for path in paths:
    if os.path.exists(path):
      raise svntest.Failure(path + " unexpectedly still exists.")


#----------------------------------------------------------------------


### todo: It would be great if everything used the new wc.py system to
### check output/status.  In fact, it would be great to do more output
### and status checking period!  But must first see how well the
### output checkers deal with multiple summary lines.  With external
### modules, you can get the first "Updated to revision X" line, and
### then there will be more "Updated to..." and "Checked out..." lines
### following it, one line for each new or changed external.


#----------------------------------------------------------------------

def checkout_with_externals(sbox):
  "test checkouts with externals"

  externals_test_setup(sbox)

  wc_dir         = sbox.wc_dir
  repo_url       = sbox.repo_url

  # Create a working copy.
  svntest.actions.run_and_verify_svn(None, None, [],
                                     'checkout',
                                     repo_url, wc_dir)

  # Probe the working copy a bit, see if it's as expected.
  expected_existing_paths = [
    os.path.join(wc_dir, "A", "B", "gamma"),
    os.path.join(wc_dir, "A", "C", "exdir_G"),
    os.path.join(wc_dir, "A", "C", "exdir_G", "pi"),
    os.path.join(wc_dir, "A", "C", "exdir_H"),
    os.path.join(wc_dir, "A", "C", "exdir_H", "omega"),
    os.path.join(wc_dir, "A", "D", "x"),
    os.path.join(wc_dir, "A", "D", "x", "y"),
    os.path.join(wc_dir, "A", "D", "x", "y", "z"),
    os.path.join(wc_dir, "A", "D", "x", "y", "z", "blah"),
    os.path.join(wc_dir, "A", "D", "x", "y", "z", "blah", "E", "alpha"),
    os.path.join(wc_dir, "A", "D", "x", "y", "z", "blah", "E", "beta"),
    ]
  probe_paths_exist(expected_existing_paths)

  # Pick a file at random, make sure it has the expected contents.
  for path, contents in ((os.path.join(wc_dir, "A", "C", "exdir_H", "omega"),
                          "This is the file 'omega'.\n"),
                         (os.path.join(wc_dir, "A", "B", "gamma"),
                          "This is the file 'gamma'.\n")):
    if open(path).read() != contents:
      raise svntest.Failure("Unexpected contents for rev 1 of " + path)

#----------------------------------------------------------------------

def update_receive_new_external(sbox):
  "update to receive a new external module"

  external_url_for = externals_test_setup(sbox)
  wc_dir         = sbox.wc_dir

  other_wc_dir   = sbox.add_wc_path('other')
  repo_url       = sbox.repo_url
  other_repo_url = repo_url + ".other"

  # Checkout two working copies.
  svntest.actions.run_and_verify_svn(None, None, [],
                                     'checkout',
                                     repo_url, wc_dir)

  svntest.actions.run_and_verify_svn(None, None, [],
                                     'checkout',
                                     repo_url, other_wc_dir)

  # Add one new external item to the property on A/D.  The new item is
  # "exdir_E", deliberately added in the middle not at the end.
  new_externals_desc = \
           external_url_for["A/D/exdir_A"] + " exdir_A"           + \
           "\n"                                                   + \
           external_url_for["A/D/exdir_A/G/"] + " exdir_A/G/"     + \
           "\n"                                                   + \
           "exdir_E           " + other_repo_url + "/A/B/E"       + \
           "\n"                                                   + \
           "exdir_A/H -r 1  " + external_url_for["A/D/exdir_A/H"] + \
           "\n"                                                   + \
           external_url_for["A/D/x/y/z/blah"] + " x/y/z/blah"     + \
           "\n"

  # Set and commit the property
  change_external(os.path.join(wc_dir, "A/D"), new_externals_desc)

  # Update the other working copy, see if we get the new item.
  svntest.actions.run_and_verify_svn(None, None, [], 'up', other_wc_dir)

  probe_paths_exist([os.path.join(other_wc_dir, "A", "D", "exdir_E")])

#----------------------------------------------------------------------

def update_lose_external(sbox):
  "update to lose an external module"

  external_url_for = externals_test_setup(sbox)
  wc_dir         = sbox.wc_dir

  other_wc_dir   = sbox.add_wc_path('other')
  repo_url       = sbox.repo_url

  # Checkout two working copies.
  svntest.actions.run_and_verify_svn(None, None, [],
                                     'checkout',
                                     repo_url, wc_dir)

  svntest.actions.run_and_verify_svn(None, None, [],
                                     'checkout',
                                     repo_url, other_wc_dir)

  # Lose one new external item from A/D.  The lost item is
  # "exdir_A", chosen because there are two other externals underneath
  # it (G and H) which are not being removed.  We expect them to
  # remain -- in other words:
  #
  #      BEFORE                                AFTER
  #    ------------                          ------------
  #    A/D/exdir_A                           A/D/exdir_A
  #    A/D/exdir_A/.svn/...                    <GONE>
  #    A/D/exdir_A/mu                          <GONE>
  #    A/D/exdir_A/B/...                       <GONE>
  #    A/D/exdir_A/C/...                       <GONE>
  #    A/D/exdir_A/D/...                       <GONE>
  #    A/D/exdir_A/G/...                     A/D/exdir_A/G/...
  #    A/D/exdir_A/H/...                     A/D/exdir_A/H/...

  new_externals_desc = \
           external_url_for["A/D/exdir_A/G/"] + " exdir_A/G"      + \
           "\n"                                                   + \
           "exdir_A/H -r 1  " + external_url_for["A/D/exdir_A/H"] + \
           "\n"                                                   + \
           external_url_for["A/D/x/y/z/blah"] + " x/y/z/blah"     + \
           "\n"

  # Set and commit the property
  change_external(os.path.join(wc_dir, "A/D"), new_externals_desc)

  # The code should handle a missing local externals item
  svntest.main.safe_rmtree(os.path.join(other_wc_dir, "A", "D", "exdir_A", \
                                        "D"))

  # Update other working copy, see if lose & preserve things appropriately
  svntest.actions.run_and_verify_svn(None, None, [], 'up', other_wc_dir)

  expected_existing_paths = [
    os.path.join(other_wc_dir, "A", "D", "exdir_A"),
    os.path.join(other_wc_dir, "A", "D", "exdir_A", "G"),
    os.path.join(other_wc_dir, "A", "D", "exdir_A", "H"),
    ]
  probe_paths_exist(expected_existing_paths)

  expected_missing_paths = [
    os.path.join(other_wc_dir, "A", "D", "exdir_A", "mu"),
    os.path.join(other_wc_dir, "A", "D", "exdir_A", "B"),
    os.path.join(other_wc_dir, "A", "D", "exdir_A", "C"),
    os.path.join(other_wc_dir, "A", "D", "exdir_A", "D"),
    ]
  probe_paths_missing(expected_missing_paths)

#----------------------------------------------------------------------

def update_change_pristine_external(sbox):
  "update change to an unmodified external module"

  external_url_for = externals_test_setup(sbox)
  wc_dir         = sbox.wc_dir

  other_wc_dir   = sbox.add_wc_path('other')
  repo_url       = sbox.repo_url
  other_repo_url = repo_url + ".other"

  # Checkout two working copies.
  svntest.actions.run_and_verify_svn(None, None, [],
                                     'checkout',
                                     repo_url, wc_dir)

  svntest.actions.run_and_verify_svn(None, None, [],
                                     'checkout',
                                     repo_url, other_wc_dir)

  # Change the "x/y/z/blah" external on A/D to point to a different
  # URL.  Since no changes were made to the old checked-out external,
  # we should get a clean replace.
  new_externals_desc = \
           external_url_for["A/D/exdir_A"] + " exdir_A"          + \
           "\n"                                                  + \
           external_url_for["A/D/exdir_A/G/"] + " exdir_A/G"     + \
           "\n"                                                  + \
           "exdir_A/H -r 1 " + external_url_for["A/D/exdir_A/H"] + \
           "\n"                                                  + \
           "x/y/z/blah     " + other_repo_url + "/A/B/F"         + \
           "\n"

  # Set and commit the property
  change_external(os.path.join(wc_dir, "A/D"), new_externals_desc)

  # Update other working copy, see if get the right change.
  svntest.actions.run_and_verify_svn(None, None, [], 'up', other_wc_dir)

  xyzb_path = os.path.join(other_wc_dir, "x", "y", "z", "blah")

  expected_missing_paths = [
    os.path.join(xyzb_path, "alpha"),
    os.path.join(xyzb_path, "beta"),
    ]
  probe_paths_missing(expected_missing_paths)

def update_change_modified_external(sbox):
  "update changes to a modified external module"

  external_url_for = externals_test_setup(sbox)
  wc_dir         = sbox.wc_dir

  other_wc_dir   = sbox.add_wc_path('other')
  repo_url       = sbox.repo_url
  other_repo_url = repo_url + ".other"

  # Checkout two working copies.
  svntest.actions.run_and_verify_svn(None, None, [],
                                     'checkout',
                                     repo_url, wc_dir)

  svntest.actions.run_and_verify_svn(None, None, [],
                                     'checkout',
                                     repo_url, other_wc_dir)

  # Make a couple of mods in the "x/y/z/blah/" external.
  alpha_path = os.path.join(other_wc_dir, "A", "D",
                            "x", "y", "z", "blah", "alpha")
  svntest.main.file_append(alpha_path, "Some new text in alpha.\n")
  new_file = os.path.join(other_wc_dir, "A", "D",
                          "x", "y", "z", "blah", "fish.txt")
  svntest.main.file_append(new_file, "This is an unversioned file.\n")

  # Change the "x/y/z/blah" external on A/D to point to a different
  # URL.  There are some local mods under the old checked-out external,
  # so the old dir should be saved under a new name.
  new_externals_desc = \
           external_url_for["A/D/exdir_A"] + " exdir_A"          + \
           "\n"                                                  + \
           external_url_for["A/D/exdir_A/G/"] + " exdir_A/G/"    + \
           "\n"                                                  + \
           "exdir_A/H -r 1 " + external_url_for["A/D/exdir_A/H"] + \
           "\n"                                                  + \
           "x/y/z/blah     " + other_repo_url + "/A/B/F"         + \
           "\n"

  # Set and commit the property
  change_external(os.path.join(wc_dir, "A/D"), new_externals_desc)

  # Update other working copy, see if get the right change.
  svntest.actions.run_and_verify_svn(None, None, [], 'up', other_wc_dir)

  xyzb_path = os.path.join(other_wc_dir, "x", "y", "z", "blah")

  expected_missing_paths = [
    os.path.join(xyzb_path, "alpha"),
    os.path.join(xyzb_path, "beta"),
    ]
  probe_paths_missing(expected_missing_paths)

def update_receive_change_under_external(sbox):
  "update changes under an external module"

  externals_test_setup(sbox)
  wc_dir         = sbox.wc_dir

  other_wc_dir   = sbox.add_wc_path('other')
  repo_url       = sbox.repo_url
  other_repo_url = repo_url + ".other"

  # Checkout two working copies.
  svntest.actions.run_and_verify_svn(None, None, [],
                                     'checkout',
                                     repo_url, wc_dir)

  svntest.actions.run_and_verify_svn(None, None, [],
                                     'checkout',
                                     other_repo_url, other_wc_dir)

  # Commit some modifications from the other_wc.
  other_gamma_path = os.path.join(other_wc_dir, 'A', 'D', 'gamma')
  svntest.main.file_append(other_gamma_path, "New text in other gamma.\n")

  expected_output = svntest.wc.State(other_wc_dir, {
    'A/D/gamma' : Item(verb='Sending'),
    })
  expected_status = svntest.actions.get_virginal_state(other_wc_dir, 5)
  expected_status.tweak('A/D/gamma', wc_rev=6)
  svntest.actions.run_and_verify_commit(other_wc_dir,
                                        expected_output,
                                        expected_status,
                                        None, other_wc_dir)

  # Now update the regular wc to see if we get the change.  Note that
  # none of the module *properties* in this wc have been changed; only
  # the source repository of the modules has received a change, and
  # we're verifying that an update here pulls that change.

  # The output's going to be all screwy because of the module
  # notifications, so don't bother parsing it, just run update
  # directly.
  svntest.actions.run_and_verify_svn(None, None, [], 'up', wc_dir)

  external_gamma_path = os.path.join(wc_dir, 'A', 'D', 'exdir_A', 'D', 'gamma')
  contents = open(external_gamma_path).read()
  if contents != ("This is the file 'gamma'.\n"
                  "New text in other gamma.\n"):
    raise svntest.Failure("Unexpected contents for externally modified " +
                          external_gamma_path)

  # Commit more modifications
  other_rho_path = os.path.join(other_wc_dir, 'A', 'D', 'G', 'rho')
  svntest.main.file_append(other_rho_path, "New text in other rho.\n")

  expected_output = svntest.wc.State(other_wc_dir, {
    'A/D/G/rho' : Item(verb='Sending'),
    })
  expected_status = svntest.actions.get_virginal_state(other_wc_dir, 5)
  expected_status.tweak('A/D/gamma', wc_rev=6)
  expected_status.tweak('A/D/G/rho', wc_rev=7)
  svntest.actions.run_and_verify_commit(other_wc_dir,
                                        expected_output,
                                        expected_status,
                                        None, other_wc_dir)

  svntest.actions.run_and_verify_svn(None, None, [],
                                     'up', os.path.join(wc_dir, "A", "C"))

  external_rho_path = os.path.join(wc_dir, 'A', 'C', 'exdir_G', 'rho')
  contents = open(external_rho_path).read()
  if contents != ("This is the file 'rho'.\n"
                  "New text in other rho.\n"):
    raise svntest.Failure("Unexpected contents for externally modified " +
                          external_rho_path)

#----------------------------------------------------------------------

def modify_and_update_receive_new_external(sbox):
  "commit and update additional externals"

  external_url_for = externals_test_setup(sbox)
  wc_dir         = sbox.wc_dir
  repo_url       = sbox.repo_url

  # Checkout a working copy
  svntest.actions.run_and_verify_svn(None, None, [],
                                     'checkout',
                                     repo_url, wc_dir)

  # Add one more external item
  B_path = os.path.join(wc_dir, "A/B")
  externals_desc = \
          external_url_for["A/D/exdir_A/G/"] + " exdir_G"     + \
          "\n"                                                + \
          "exdir_H -r 1 " + external_url_for["A/D/exdir_A/H"] + \
          "\n"                                                + \
          "exdir_Z      " + external_url_for["A/D/exdir_A/H"] + \
          "\n"

  (fd, tmp_f) = tempfile.mkstemp()
  svntest.main.file_append(tmp_f, externals_desc)
  svntest.actions.run_and_verify_svn(None, None, [],
                                     'pset', '-F', tmp_f,
                                     'svn:externals', B_path)
  os.close(fd)
  os.remove(tmp_f)

  # Now cd into A/B and try updating
  was_cwd = os.getcwd()
  os.chdir(B_path)

  # Once upon a time there was a core-dump here

  svntest.actions.run_and_verify_svn("update failed",
                                     svntest.verify.AnyOutput, [], 'up' )

  os.chdir(was_cwd)

  probe_paths_exist([os.path.join(B_path, "exdir_Z")])

#----------------------------------------------------------------------

def disallow_dot_or_dotdot_directory_reference(sbox):
  "error if external target dir involves '.' or '..'"

  external_url_for = externals_test_setup(sbox)
  wc_dir         = sbox.wc_dir
  repo_url       = sbox.repo_url

  # Checkout a working copy
  svntest.actions.run_and_verify_svn(None, None, [],
                                     'checkout',
                                     repo_url, wc_dir)

  # Try to set illegal externals in the original WC.
  def set_externals_for_path_expect_error(path, val):
    (fd, tmp_f) = tempfile.mkstemp()
    svntest.main.file_append(tmp_f, val)
    expected_err = ".*Invalid svn:externals property on '.*': target " + \
                   "'.*' is an absolute path or involves '..'.*"
    svntest.actions.run_and_verify_svn(None, None, expected_err,
                                       'pset', '-F', tmp_f,
                                       'svn:externals', path)
    os.close(fd)
    os.remove(tmp_f)

  B_path = os.path.join(wc_dir, 'A', 'B')
  G_path = os.path.join(wc_dir, 'A', 'D', 'G')
  H_path = os.path.join(wc_dir, 'A', 'D', 'H')
  C_path = os.path.join(wc_dir, 'A', 'C')
  F_path = os.path.join(wc_dir, 'A', 'B', 'F')

  external_urls = list(external_url_for.values())

  # The external_urls contains some examples of relative urls that are
  # ambiguous with these local test paths, so we have to use the
  # <url> <path> ordering here to check the local path validator.

  externals_value_1 = external_urls.pop() + " ../foo\n"
  if not external_urls: external_urls = list(external_url_for.values())
  externals_value_2 = external_urls.pop() + " foo/bar/../baz\n"
  if not external_urls: external_urls = list(external_url_for.values())
  externals_value_3 = external_urls.pop() + " foo/..\n"
  if not external_urls: external_urls = list(external_url_for.values())
  externals_value_4 = external_urls.pop() + " .\n"
  if not external_urls: external_urls = list(external_url_for.values())
  externals_value_5 = external_urls.pop() + " ./\n"
  if not external_urls: external_urls = list(external_url_for.values())
  externals_value_6 = external_urls.pop() + " ..\n"
  if not external_urls: external_urls = list(external_url_for.values())
  externals_value_7 = external_urls.pop() + " ././/.///. \n"
  if not external_urls: external_urls = list(external_url_for.values())
  externals_value_8 = external_urls.pop() + " /foo \n"
  if not external_urls: external_urls = list(external_url_for.values())

  set_externals_for_path_expect_error(B_path, externals_value_1)
  set_externals_for_path_expect_error(G_path, externals_value_2)
  set_externals_for_path_expect_error(H_path, externals_value_3)
  set_externals_for_path_expect_error(C_path, externals_value_4)
  set_externals_for_path_expect_error(F_path, externals_value_5)
  set_externals_for_path_expect_error(B_path, externals_value_6)
  set_externals_for_path_expect_error(G_path, externals_value_7)
  set_externals_for_path_expect_error(H_path, externals_value_8)


#----------------------------------------------------------------------

def export_with_externals(sbox):
  "test exports with externals"

  externals_test_setup(sbox)

  wc_dir         = sbox.wc_dir
  repo_url       = sbox.repo_url

  # Create a working copy.
  svntest.actions.run_and_verify_svn(None, None, [],
                                     'export',
                                     repo_url, wc_dir)

  # Probe the working copy a bit, see if it's as expected.
  expected_existing_paths = [
    os.path.join(wc_dir, "A", "C", "exdir_G"),
    os.path.join(wc_dir, "A", "C", "exdir_G", "pi"),
    os.path.join(wc_dir, "A", "C", "exdir_H"),
    os.path.join(wc_dir, "A", "C", "exdir_H", "omega"),
    os.path.join(wc_dir, "A", "D", "x"),
    os.path.join(wc_dir, "A", "D", "x", "y"),
    os.path.join(wc_dir, "A", "D", "x", "y", "z"),
    os.path.join(wc_dir, "A", "D", "x", "y", "z", "blah"),
    os.path.join(wc_dir, "A", "D", "x", "y", "z", "blah", "E", "alpha"),
    os.path.join(wc_dir, "A", "D", "x", "y", "z", "blah", "E", "beta"),
    ]
  probe_paths_exist(expected_existing_paths)

  # Pick some files, make sure their contents are as expected.
  exdir_G_pi_path = os.path.join(wc_dir, "A", "C", "exdir_G", "pi")
  contents = open(exdir_G_pi_path).read()
  if contents != ("This is the file 'pi'.\n"
                  "Added to pi in revision 3.\n"):
    raise svntest.Failure("Unexpected contents for rev 1 of " +
                          exdir_G_pi_path)

  exdir_H_omega_path = os.path.join(wc_dir, "A", "C", "exdir_H", "omega")
  contents = open(exdir_H_omega_path).read()
  if contents != "This is the file 'omega'.\n":
    raise svntest.Failure("Unexpected contents for rev 1 of " +
                          exdir_H_omega_path)

#----------------------------------------------------------------------

# Test for issue #2429
def export_wc_with_externals(sbox):
  "test exports from working copies with externals"

  paths_dict = externals_test_setup(sbox)

  wc_dir         = sbox.wc_dir
  repo_url       = sbox.repo_url
  export_target = sbox.add_wc_path('export')

  # Create a working copy.
  svntest.actions.run_and_verify_svn(None, None, [],
                                     'checkout',
                                     repo_url, wc_dir)
  # Export the working copy.
  svntest.actions.run_and_verify_svn(None, None, [],
                                     'export', wc_dir, export_target)

  ### We should be able to check exactly the paths that externals_test_setup()
  ### set up; however, --ignore-externals fails to ignore 'A/B/gamma' so this
  ### doesn't work:
  # paths = [ os.path.join(export_target, path) for path in paths_dict.keys() ]
  ### Therefore currently we check only a particular selection of paths.
  paths = [
    os.path.join(export_target, "A", "C", "exdir_G"),
    os.path.join(export_target, "A", "C", "exdir_G", "pi"),
    os.path.join(export_target, "A", "C", "exdir_H"),
    os.path.join(export_target, "A", "C", "exdir_H", "omega"),
    os.path.join(export_target, "A", "D", "x"),
    os.path.join(export_target, "A", "D", "x", "y"),
    os.path.join(export_target, "A", "D", "x", "y", "z"),
    os.path.join(export_target, "A", "D", "x", "y", "z", "blah"),
    os.path.join(export_target, "A", "D", "x", "y", "z", "blah", "E", "alpha"),
    os.path.join(export_target, "A", "D", "x", "y", "z", "blah", "E", "beta"),
    ]
  probe_paths_exist(paths)

  svntest.main.safe_rmtree(export_target)

  # Export it again, without externals.
  svntest.actions.run_and_verify_svn(None, None, [],
                                     'export', '--ignore-externals',
                                     wc_dir, export_target)
  probe_paths_missing(paths)

#----------------------------------------------------------------------

def external_with_peg_and_op_revision(sbox):
  "use a peg revision to specify an external module"

  external_url_for = externals_test_setup(sbox)
  wc_dir         = sbox.wc_dir
  repo_url       = sbox.repo_url

  # Checkout a working copy.
  svntest.actions.run_and_verify_svn(None, None, [],
                                     'checkout',
                                     repo_url, wc_dir)

  # remove A/D/H in the other repo
  svntest.actions.run_and_verify_svn(None, None, [],
                                     'rm',
                                     external_url_for["A/D/exdir_A/H"],
                                     '-m', 'remove original A/D/H')

  # Set an external property using peg revision syntax.
  new_externals_desc = \
           external_url_for["A/D/exdir_A/H"]  + "@4 exdir_A/H" + \
           "\n"                                                + \
           external_url_for["A/D/exdir_A/G/"] + "   exdir_A/G" + \
           "\n"

  # Set and commit the property.
  change_external(os.path.join(wc_dir, "A/D"), new_externals_desc)

  # Update other working copy, see if we get the right change.
  svntest.actions.run_and_verify_svn(None, None, [],
                                     'up', wc_dir)

  external_chi_path = os.path.join(wc_dir, 'A', 'D', 'exdir_A', 'H', 'chi')
  contents = open(external_chi_path).read()
  if contents != "This is the file 'chi'.\n":
    raise svntest.Failure("Unexpected contents for externally modified " +
                          external_chi_path)

#----------------------------------------------------------------------

def new_style_externals(sbox):
  "check the new '-rN URL PATH' syntax"

  external_url_for = externals_test_setup(sbox)
  wc_dir         = sbox.wc_dir
  repo_url       = sbox.repo_url

  # Checkout a working copy.
  svntest.actions.run_and_verify_svn(None, None, [],
                                     'checkout',
                                     repo_url, wc_dir)

  # Set an external property using the new '-rN URL PATH' syntax.
  new_externals_desc = \
           external_url_for["A/C/exdir_G"] + " exdir_G"           + \
           "\n"                                                   + \
           "-r 1 " + external_url_for["A/C/exdir_H"] + " exdir_H" + \
           "\n"                                                   + \
           "-r1 "  + external_url_for["A/C/exdir_H"] + " exdir_I" + \
           "\n"

  # Set and commit the property.
  change_external(os.path.join(wc_dir, "A/C"), new_externals_desc)

  # Update other working copy.
  svntest.actions.run_and_verify_svn(None, None, [],
                                     'up', wc_dir)

  for dir_name in ["exdir_H", "exdir_I"]:
    exdir_X_omega_path = os.path.join(wc_dir, "A", "C", dir_name, "omega")
    contents = open(exdir_X_omega_path).read()
    if contents != "This is the file 'omega'.\n":
      raise svntest.Failure("Unexpected contents for rev 1 of " +
                            exdir_X_omega_path)

#----------------------------------------------------------------------

def disallow_propset_invalid_formatted_externals(sbox):
  "error if propset'ing external with invalid format"

  # Bootstrap
  sbox.build()
  wc_dir = sbox.wc_dir

  A_path = os.path.join(wc_dir, 'A')

  expected_status = svntest.actions.get_virginal_state(wc_dir, 1)
  svntest.actions.run_and_verify_status(wc_dir, expected_status)

  # It should not be possible to set these external properties on a
  # directory.
  for ext in [ 'arg1',
               'arg1 arg2 arg3',
               'arg1 arg2 arg3 arg4',
               'arg1 arg2 arg3 arg4 arg5',
               '-r',
               '-r1',
               '-r 1',
               '-r1 arg1',
               '-r 1 arg1',
               'arg1 -r',
               'arg1 -r1',
               'arg1 -r 1',
               ]:
    (fd, tmp_f) = tempfile.mkstemp()
    svntest.main.file_append(tmp_f, ext)
    svntest.actions.run_and_verify_svn("No error for externals '%s'" % ext,
                                       None,
                                       '.*Error parsing svn:externals.*',
                                       'propset',
                                       '-F',
                                       tmp_f,
                                       'svn:externals',
                                       A_path)
    os.close(fd)
    os.remove(tmp_f)

  for ext in [ '-r abc arg1 arg2',
               '-rabc arg1 arg2',
               'arg1 -r abc arg2',
               'arg1 -rabc arg2',
               ]:
    (fd, tmp_f) = tempfile.mkstemp()
    svntest.main.file_append(tmp_f, ext)
    svntest.actions.run_and_verify_svn("No error for externals '%s'" % ext,
                                       None,
                                       '.*Error parsing svn:externals.*',
                                       'propset',
                                       '-F',
                                       tmp_f,
                                       'svn:externals',
                                       A_path)
    os.close(fd)
    os.remove(tmp_f)

  for ext in [ 'http://example.com/ http://example.com/',
               '-r1 http://example.com/ http://example.com/',
               '-r 1 http://example.com/ http://example.com/',
               'http://example.com/ -r1 http://example.com/',
               'http://example.com/ -r 1 http://example.com/',
               ]:
    (fd, tmp_f) = tempfile.mkstemp()
    svntest.main.file_append(tmp_f, ext)
    svntest.actions.run_and_verify_svn("No error for externals '%s'" % ext,
                                       None,
                                       '.*cannot use two absolute URLs.*',
                                       'propset',
                                       '-F',
                                       tmp_f,
                                       'svn:externals',
                                       A_path)
    os.close(fd)
    os.remove(tmp_f)

  for ext in [ 'http://example.com/ -r1 foo',
               'http://example.com/ -r 1 foo',
               '-r1 foo http://example.com/',
               '-r 1 foo http://example.com/'
               ]:
    (fd, tmp_f) = tempfile.mkstemp()
    svntest.main.file_append(tmp_f, ext)
    svntest.actions.run_and_verify_svn("No error for externals '%s'" % ext,
                                       None,
                                       '.*cannot use a URL \'.*\' as the ' \
                                         'target directory for an external ' \
                                         'definition.*',
                                       'propset',
                                       '-F',
                                       tmp_f,
                                       'svn:externals',
                                       A_path)
    os.close(fd)
    os.remove(tmp_f)

#----------------------------------------------------------------------

def old_style_externals_ignore_peg_reg(sbox):
  "old 'PATH URL' format should ignore peg revisions"

  external_url_for = externals_test_setup(sbox)
  wc_dir         = sbox.wc_dir
  repo_url       = sbox.repo_url

  # Checkout a working copy.
  svntest.actions.run_and_verify_svn(None, None, [],
                                     'checkout',
                                     repo_url, wc_dir)

  # Update the working copy.
  svntest.actions.run_and_verify_svn(None, None, [],
                                     'up', wc_dir)

  # Set an external property using the old 'PATH URL' syntax with
  # @HEAD in the URL.
  ext = "exdir_G " + external_url_for["A/C/exdir_G"] + "@HEAD\n"

  # Set and commit the property.
  change_external(os.path.join(wc_dir, "A"), ext)

  # Update the working copy.  This should succeed (exitcode 0) but
  # should print warnings on the external because the URL with '@HEAD'
  # does not exist.
  expected_error = "|".join([".*Error handling externals definition.*",
                             ".*URL .*/A/D/G@HEAD' .* doesn't exist.*",
                             ])
  svntest.actions.run_and_verify_svn2("External '%s' used pegs" % ext.strip(),
                                      None,
                                      expected_error,
                                      0,
                                      'up',
                                      wc_dir)


#----------------------------------------------------------------------

def cannot_move_or_remove_file_externals(sbox):
  "should not be able to mv or rm a file external"

  external_url_for = externals_test_setup(sbox)
  wc_dir         = sbox.wc_dir
  repo_url       = sbox.repo_url

  # Checkout a working copy.
  svntest.actions.run_and_verify_svn(None, None, [],
                                     'checkout',
                                     repo_url, wc_dir)

  # Should not be able to delete the file external.
  svntest.actions.run_and_verify_svn("Able to delete file external",
                                     None,
                                     ".*Cannot remove the file external at "
                                     ".*gamma.*; please propedit or propdel "
                                     "the svn:externals description",
                                     'rm',
                                     os.path.join(wc_dir, 'A', 'B', 'gamma'))

  # Should not be able to move the file external.
  svntest.actions.run_and_verify_svn("Able to move file external",
                                     None,
                                     ".*Cannot move the file external at "
                                     ".*gamma.*; please propedit the "
                                     "svn:externals description",
                                     'mv',
                                     os.path.join(wc_dir, 'A', 'B', 'gamma'),
                                     os.path.join(wc_dir, 'A', 'B', 'gamma1'))

  # But the directory that contains it can be deleted.
  expected_status = svntest.actions.get_virginal_state(wc_dir, 6)

  svntest.actions.run_and_verify_svn(None, None, [],
                                     'rm',
                                     os.path.join(wc_dir, "A", "B"))

  expected_status.tweak('A/B', status='D ')
  expected_output = svntest.wc.State(wc_dir, {
      'A/B' : Item(verb='Deleting'),
      })
  expected_status = svntest.actions.get_virginal_state(wc_dir, 6)
  expected_status.remove('A/B', 'A/B/E', 'A/B/E/alpha', 'A/B/E/beta',
                         'A/B/F', 'A/B/lambda')

  svntest.actions.run_and_verify_commit(wc_dir,
                                        expected_output, expected_status,
                                        None, wc_dir)

  # Bring the working copy up to date and check that the file the file
  # external is switched to still exists.
  svntest.actions.run_and_verify_svn(None, None, [],
                                     'up',
                                     repo_url, wc_dir)

  open(os.path.join(wc_dir, 'A', 'D', 'gamma')).close()

#----------------------------------------------------------------------

def can_place_file_external_into_dir_external(sbox):
  "place a file external into a directory external"

  external_url_for = externals_test_setup(sbox)
  wc_dir = sbox.wc_dir
  repo_url = sbox.repo_url
  other_repo_url = repo_url + ".other"

  # Checkout a working copy.
  svntest.actions.run_and_verify_svn(None, None, [],
                                     'checkout',
                                     repo_url, wc_dir)

  # Put a directory external into the same repository and then a file
  # external into that.
  ext = "^/A/D        A/D-copy\n" + \
        "^/A/B/E/beta A/D-copy/G/beta\n"
  change_external(wc_dir, ext)

  # Bring the working copy up to date and check that the file the file
  # external is switched to still exists.
  svntest.actions.run_and_verify_svn(None, None, [],
                                     'up',
                                     repo_url, wc_dir)

  beta1_path = os.path.join(wc_dir, 'A', 'B', 'E', 'beta')
  beta1_contents = open(beta1_path).read()

  beta2_path = os.path.join(wc_dir, 'A', 'D-copy', 'G', 'beta')
  beta2_contents = open(beta2_path).read()

  if beta1_contents != beta2_contents:
      raise svntest.Failure("Contents of '%s' and '%s' do not match" %
                            (beta1_path, beta2_path))

  # Now have a directory external from one repository and a file
  # external from another repository.  This should fail.
  ext = other_repo_url + "/A/B C/exdir_B\n" + \
        "^/A/B/E/beta C/exdir_B/beta\n"
  change_external(os.path.join(wc_dir, 'A'), ext)

  expected_error = "|".join([".*Error handling externals definition.*",
                             ".*Cannot insert a file external from " \
                             + ".*/beta' into a working copy " \
                             + ".*" + other_repo_url,
                             ])
  svntest.actions.run_and_verify_svn2("Able to put file external in foreign wc",
                                      None,
                                      expected_error,
                                      0,
                                      'up',
                                      repo_url, wc_dir)

#----------------------------------------------------------------------

# Issue #2461.
def external_into_path_with_spaces(sbox):
  "allow spaces in external local paths"

  sbox.build()
  wc_dir = sbox.wc_dir
  repo_url = sbox.repo_url

  ext = '^/A/D        "A/copy of D"\n' +\
        '^/A/D        A/another\ copy\ of\ D'
  change_external(wc_dir, ext)

  svntest.actions.run_and_verify_svn(None, None, [],
                                     'up',
                                     repo_url, wc_dir)
  probe_paths_exist([
      os.path.join(wc_dir, 'A', 'copy of D'),
      os.path.join(wc_dir, 'A', 'another copy of D'),
  ])

<<<<<<< HEAD
#----------------------------------------------------------------------

=======
>>>>>>> 3392406b
# Issue #3368
def binary_file_externals(sbox):
  "binary file externals"

  sbox.build()
  wc_dir = sbox.wc_dir

  # Add a binary file A/theta, write PNG file data into it.
<<<<<<< HEAD
  theta_contents = open(os.path.join(sys.path[0], "theta.bin"), 'rb').read()
=======
  theta_contents = svntest.main.file_read(
    os.path.join(sys.path[0], "theta.bin"), 'rb')
>>>>>>> 3392406b
  theta_path = os.path.join(wc_dir, 'A', 'theta')
  svntest.main.file_write(theta_path, theta_contents, 'wb')

  svntest.main.run_svn(None, 'add', theta_path)

<<<<<<< HEAD
  # Commit the binary file
=======
  # Created expected output tree for 'svn ci'
>>>>>>> 3392406b
  expected_output = svntest.wc.State(wc_dir, {
    'A/theta' : Item(verb='Adding  (bin)'),
    })

<<<<<<< HEAD
=======
  # Create expected status tree
>>>>>>> 3392406b
  expected_status = svntest.actions.get_virginal_state(wc_dir, 1)
  expected_status.add({
    'A/theta' : Item(status='  ', wc_rev=2),
    })

<<<<<<< HEAD
=======
  # Commit the new binary file, creating revision 2.
>>>>>>> 3392406b
  svntest.actions.run_and_verify_commit(wc_dir, expected_output,
                                        expected_status, None, wc_dir)


  # Create a file external on the binary file A/theta
  C = os.path.join(wc_dir, 'A', 'C')
  external = os.path.join(C, 'external')
  externals_prop = "^/A/theta external\n"

  # Set and commit the property.
  change_external(C, externals_prop)


  # Now, /A/C/external is designated as a file external pointing to
  # the binary file /A/theta, but the external file is not there yet.
  # Try to actually insert the external file via a verified update:
  expected_output = svntest.wc.State(wc_dir, {
      'A/C/external'      : Item(status='E '),
    })

  expected_disk = svntest.main.greek_state.copy()
  expected_disk.add({
    'A/theta'      : Item(
                       theta_contents,
                       props={'svn:mime-type' : 'application/octet-stream'}),
    'A/C'          : Item(props={'svn:externals':externals_prop}),
    'A/C/external' : Item(
                       theta_contents,
                       props={'svn:mime-type' : 'application/octet-stream'}),
    })

  expected_status = svntest.actions.get_virginal_state(wc_dir, 3)
  expected_status.add({
<<<<<<< HEAD
    'A/theta'      : Item(status='  ', wc_rev=3),
    'A/C/external' : Item(status='  ', wc_rev=3, switched='X'),
=======
    'A/theta' : Item(status='  ', wc_rev=3),
>>>>>>> 3392406b
    })

  svntest.actions.run_and_verify_update(wc_dir,
                                        expected_output,
                                        expected_disk,
                                        expected_status,
                                        None, None, None, None, None,
                                        True)

<<<<<<< HEAD
#----------------------------------------------------------------------

# Issue #3351.
def update_lose_file_external(sbox):
  "delete a file external"

  sbox.build()
  wc_dir = sbox.wc_dir


  # Create a file external in A/C/external on the file A/mu
  C = os.path.join(wc_dir, 'A', 'C')
  external = os.path.join(C, 'external')
  externals_prop = "^/A/mu external\n"

  # Set and commit the property.
  change_external(C, externals_prop)


  # Now, /A/C/external is designated as a file external pointing to
  # the file /A/mu, but the external file is not there yet.
  # Try to actually insert the external file via an update:
  expected_output = svntest.wc.State(wc_dir, {
      'A/C/external'      : Item(status='E '),
    })

  expected_disk = svntest.main.greek_state.copy()
  expected_disk.add({
    'A/C'          : Item(props={'svn:externals':externals_prop}),
    'A/C/external' : Item("This is the file 'mu'.\n"),
    })

  expected_status = svntest.actions.get_virginal_state(wc_dir, 2)
  expected_status.add({
    'A/C/external' : Item(status='  ', wc_rev='2', switched='X'),
    })

  svntest.actions.run_and_verify_update(wc_dir,
                                        expected_output,
                                        expected_disk,
                                        expected_status,
                                        None, None, None, None, None,
                                        True)

  # now remove the svn:external prop
  svntest.actions.run_and_verify_svn(None, None, [],
                                     'propdel', 'svn:externals', C)

  # commit the property change
  expected_output = svntest.wc.State(wc_dir, {
    'A/C' : Item(verb='Sending'),
    })

  # (re-use above expected_status)
  expected_status.tweak('A/C', wc_rev = 3)

  svntest.actions.run_and_verify_commit(wc_dir, expected_output,
                                        expected_status, None, wc_dir)

  # try to actually get rid of the external via an update
  expected_output = svntest.wc.State(wc_dir, {})

  # (re-use above expected_disk)
  expected_disk.tweak('A/C', props = {})
  expected_disk.remove('A/C/external')

  # (re-use above expected_status)
  expected_status.tweak(wc_rev = 3)
  expected_status.remove('A/C/external')

  svntest.actions.run_and_verify_update(wc_dir,
                                        expected_output,
                                        expected_disk,
                                        expected_status,
                                        None, None, None, None, None,
                                        True)


#----------------------------------------------------------------------
=======
########################################################################
>>>>>>> 3392406b

# Issue #3351.
def switch_relative_external(sbox):
  "switch a relative external"

  sbox.build()
  wc_dir = sbox.wc_dir
  repo_url = sbox.repo_url

  # Create a relative external in A/D on ../B
  A_path = os.path.join(wc_dir, 'A')
  A_copy_path = os.path.join(wc_dir, 'A_copy')
  A_copy_url = repo_url + '/A_copy'
  D_path = os.path.join(A_path, 'D')
  ext_path = os.path.join(D_path, 'ext')
  externals_prop = "../B ext\n"
  change_external(D_path, externals_prop)
  svntest.actions.run_and_verify_svn(None, None, [],
                                     'ci', '-m', 'log msg',
                                     '--quiet', wc_dir)

  # Update our working copy, and create a "branch" (A => A_copy)
  svntest.actions.run_and_verify_svn(None, None, [], 'up',
                                     '--quiet', wc_dir)
  svntest.actions.run_and_verify_svn(None, None, [], 'cp',
                                     '--quiet', A_path, A_copy_path)
  svntest.actions.run_and_verify_svn(None, None, [],
                                     'ci', '-m', 'log msg',
                                     '--quiet', wc_dir)

  # Okay.  We now want to switch A to A_copy, which *should* cause
<<<<<<< HEAD
  # A/D/ext to point to the URL for A_copy/B (instead of A/B).
=======
  # A/D/ext to point to the URL for A_copy/D/ext.
>>>>>>> 3392406b
  svntest.actions.run_and_verify_svn(None, None, [], 'sw',
                                     '--quiet', A_copy_url, A_path)

  expected_infos = [
    { 'Path' : re.escape(D_path),
      'URL' : sbox.repo_url + '/A_copy/D',
      },
    { 'Path' : re.escape(ext_path),
      'URL' : sbox.repo_url + '/A_copy/B',
      },
    ]
  svntest.actions.run_and_verify_info(expected_infos, D_path, ext_path)

#----------------------------------------------------------------------

<<<<<<< HEAD
# A regression test for a bug in exporting externals from a mixed-depth WC.
def export_sparse_wc_with_externals(sbox):
  "export from a sparse working copy with externals"

  externals_test_setup(sbox)

  repo_url = sbox.repo_url + '/A/B'
  wc_dir = sbox.wc_dir
  # /A/B contains (dir 'E', dir 'F', file 'lambda', external dir 'gamma').
  children = [ 'E', 'F', 'lambda' ]
  ext_children = [ 'gamma' ]

  def wc_paths_of(relative_paths):
    return [ os.path.join(wc_dir, path) for path in relative_paths ]

  child_paths = wc_paths_of(children)
  ext_child_paths = wc_paths_of(ext_children)

  export_target = sbox.add_wc_path('export')

  # Create a working copy with depth=empty itself but children that are
  # depth=infinity.
  svntest.actions.run_and_verify_svn(None, None, [],
                                     'checkout', '--depth=empty',
                                     repo_url, wc_dir)
  svntest.actions.run_and_verify_svn(None, None, [],
                                     'update', *child_paths)
  # Export the working copy.
  svntest.actions.run_and_verify_svn(None, None, [],
                                     'export', wc_dir, export_target)
  # It failed with "'gamma' is not under version control" because the
  # depth-infinity children led it wrongly to try to process externals
  # in the parent.

  svntest.main.safe_rmtree(export_target)

#----------------------------------------------------------------------

# Change external from one repo to another
def relegate_external(sbox):
  "relegate external from one repo to another"

  sbox.build()
  wc_dir = sbox.wc_dir
  repo_dir = sbox.repo_dir
  repo_url = sbox.repo_url
  A_path = os.path.join(wc_dir, 'A')

  # setup an external within the same repository
  externals_desc = '^/A/B/E        external'
  change_external(A_path, externals_desc)
  svntest.actions.run_and_verify_svn(None, None, [],
                                     'up',
                                     repo_url, wc_dir)

  # create another repository
  other_repo_dir, other_repo_url = sbox.add_repo_path('other')
  svntest.main.copy_repos(repo_dir, other_repo_dir, 2)

  # point external to the other repository
  externals_desc = other_repo_url + '/A/B/E        external\n'
  (fd, tmp_f) = tempfile.mkstemp()
  svntest.main.file_append(tmp_f, externals_desc)
  svntest.actions.run_and_verify_svn(None, None, [],
                                     'pset', '-F', tmp_f,
                                     'svn:externals', A_path)

  # Update "relegates", i.e. throws-away and recreates, the external
  expected_output = svntest.wc.State(wc_dir, {
      'A/external'       : Item(), # No A?
      'A/external/alpha' : Item(status='A '),
      'A/external/beta'  : Item(status='A '),
    })
  expected_disk = svntest.main.greek_state.copy()
  expected_disk.tweak('A', props={'svn:externals' : externals_desc})
  expected_disk.add({
      'A/external'       : Item(),
      'A/external/alpha' : Item('This is the file \'alpha\'.\n'),
      'A/external/beta'  : Item('This is the file \'beta\'.\n'),
      })
  expected_status = svntest.actions.get_virginal_state(wc_dir, 2)
  expected_status.tweak('A', status=' M')
  svntest.actions.run_and_verify_update(wc_dir,
                                        expected_output,
                                        expected_disk,
                                        expected_status,
                                        None, None, None, None, None,
                                        True)

  ### TODO: Commit the propset and update a pristine working copy from
  ### r2 to r3.

#----------------------------------------------------------------------

=======
>>>>>>> 3392406b
# Issue #3552
def wc_repos_file_externals(sbox):
  "tag directory with file externals from wc to url"

  sbox.build()
  wc_dir = sbox.wc_dir
  repo_url = sbox.repo_url

  # Add a file A/theta.
  theta_path = os.path.join(wc_dir, 'A', 'theta')
  svntest.main.file_write(theta_path, 'theta', 'w')
  svntest.main.run_svn(None, 'add', theta_path)

  # Created expected output tree for 'svn ci'
  expected_output = svntest.wc.State(wc_dir, {
    'A/theta' : Item(verb='Adding'),
    })

  # Create expected status tree
  expected_status = svntest.actions.get_virginal_state(wc_dir, 1)
  expected_status.add({
    'A/theta' : Item(status='  ', wc_rev=2),
    })

  # Commit the new file, creating revision 2.
  svntest.actions.run_and_verify_commit(wc_dir, expected_output,
                                        expected_status, None, wc_dir)


  # Create a file external on the file A/theta
  C = os.path.join(wc_dir, 'A', 'C')
  external = os.path.join(C, 'theta')
  externals_prop = "^/A/theta theta\n"

  # Set and commit the property.
  change_external(C, externals_prop)


  # Now, /A/C/theta is designated as a file external pointing to
  # the file /A/theta, but the external file is not there yet.
  # Try to actually insert the external file via a verified update:
  expected_output = svntest.wc.State(wc_dir, {
      'A/C/theta'      : Item(status='E '),
    })

  expected_disk = svntest.main.greek_state.copy()
  expected_disk.add({
    'A/theta'      : Item('theta'),
    'A/C'          : Item(props={'svn:externals':externals_prop}),
    'A/C/theta'    : Item('theta'),
    })

  expected_status = svntest.actions.get_virginal_state(wc_dir, 3)
  expected_status.add({
    'A/theta'   : Item(status='  ', wc_rev=3),
<<<<<<< HEAD
    'A/C/theta' : Item(status='  ', wc_rev=3, switched='X'),
=======
>>>>>>> 3392406b
    })

  svntest.actions.run_and_verify_update(wc_dir,
                                        expected_output,
                                        expected_disk,
                                        expected_status,
                                        None, None, None, None, None,
                                        True)

  # Copy A/C to a new tag in the repos
  tag_url = repo_url + '/A/I'
  svntest.main.run_svn(None, 'cp', C, tag_url, '-m', 'create tag')

  # Try to actually insert the external file (A/I/theta) via a verified update:
  expected_output = svntest.wc.State(wc_dir, {
      'A/I'            : Item(status='A '),
      'A/I/theta'      : Item(status='E '),
    })

  expected_disk = svntest.main.greek_state.copy()
  expected_disk.add({
    'A/theta'      : Item('theta'),
    'A/C'          : Item(props={'svn:externals':externals_prop}),
    'A/C/theta'    : Item('theta'),
    'A/I'          : Item(props={'svn:externals':externals_prop}),
    'A/I/theta'    : Item('theta'),
    })

  expected_status = svntest.actions.get_virginal_state(wc_dir, 4)
  expected_status.add({
    'A/theta'   : Item(status='  ', wc_rev=4),
<<<<<<< HEAD
    'A/C/theta' : Item(status='  ', wc_rev=4, switched='X'),
    'A/I'       : Item(status='  ', wc_rev=4),
    'A/I/theta' : Item(status='  ', wc_rev=4, switched='X'),
=======
    'A/I'       : Item(status='  ', wc_rev=4),
>>>>>>> 3392406b
    })

  svntest.actions.run_and_verify_update(wc_dir,
                                        expected_output,
                                        expected_disk,
                                        expected_status,
                                        None, None, None, None, None,
                                        True)


########################################################################
# Run the tests


# list all tests here, starting with None:
test_list = [ None,
              checkout_with_externals,
              update_receive_new_external,
              update_lose_external,
              update_change_pristine_external,
              update_change_modified_external,
              update_receive_change_under_external,
              modify_and_update_receive_new_external,
              disallow_dot_or_dotdot_directory_reference,
              export_with_externals,
              export_wc_with_externals,
              external_with_peg_and_op_revision,
              new_style_externals,
              disallow_propset_invalid_formatted_externals,
              old_style_externals_ignore_peg_reg,
              cannot_move_or_remove_file_externals,
              can_place_file_external_into_dir_external,
              external_into_path_with_spaces,
              binary_file_externals,
<<<<<<< HEAD
              XFail(update_lose_file_external),
              switch_relative_external,
              export_sparse_wc_with_externals,
              relegate_external,
=======
              switch_relative_external,
>>>>>>> 3392406b
              wc_repos_file_externals,
             ]

if __name__ == '__main__':
  svntest.main.run_tests(test_list)
  # NOTREACHED


### End of file.<|MERGE_RESOLUTION|>--- conflicted
+++ resolved
@@ -3,36 +3,24 @@
 #  module_tests.py:  testing modules / external sources.
 #
 #  Subversion is a tool for revision control.
-#  See http://subversion.apache.org for more information.
+#  See http://subversion.tigris.org for more information.
 #
 # ====================================================================
-#    Licensed to the Apache Software Foundation (ASF) under one
-#    or more contributor license agreements.  See the NOTICE file
-#    distributed with this work for additional information
-#    regarding copyright ownership.  The ASF licenses this file
-#    to you under the Apache License, Version 2.0 (the
-#    "License"); you may not use this file except in compliance
-#    with the License.  You may obtain a copy of the License at
+# Copyright (c) 2000-2008 CollabNet.  All rights reserved.
 #
-#      http://www.apache.org/licenses/LICENSE-2.0
+# This software is licensed as described in the file COPYING, which
+# you should have received as part of this distribution.  The terms
+# are also available at http://subversion.tigris.org/license-1.html.
+# If newer versions of this license are posted there, you may use a
+# newer version instead, at your option.
 #
-#    Unless required by applicable law or agreed to in writing,
-#    software distributed under the License is distributed on an
-#    "AS IS" BASIS, WITHOUT WARRANTIES OR CONDITIONS OF ANY
-#    KIND, either express or implied.  See the License for the
-#    specific language governing permissions and limitations
-#    under the License.
 ######################################################################
 
 # General modules
 import sys
-<<<<<<< HEAD
-=======
 import re
->>>>>>> 3392406b
 import os
-import re
-import tempfile
+import warnings
 
 # Our testing module
 import svntest
@@ -166,26 +154,24 @@
   externals_desc = \
            external_url_for["A/B/gamma"] + " gamma\n"
 
-  (fd, tmp_f) = tempfile.mkstemp(dir=wc_init_dir)
+  tmp_f = os.tempnam(wc_init_dir, 'tmp')
   svntest.main.file_append(tmp_f, externals_desc)
   svntest.actions.run_and_verify_svn(None, None, [],
                                      'pset',
                                      '-F', tmp_f, 'svn:externals', B_path)
 
-  os.close(fd)
   os.remove(tmp_f)
 
   externals_desc = \
            "exdir_G       " + external_url_for["A/C/exdir_G"] + "\n" + \
            external_url_for["A/C/exdir_H"] + " exdir_H\n"
 
-  (fd, tmp_f) = tempfile.mkstemp(dir=wc_init_dir)
+  tmp_f = os.tempnam(wc_init_dir, 'tmp')
   svntest.main.file_append(tmp_f, externals_desc)
   svntest.actions.run_and_verify_svn(None, None, [],
                                      'pset',
                                      '-F', tmp_f, 'svn:externals', C_path)
 
-  os.close(fd)
   os.remove(tmp_f)
 
   external_url_for["A/D/exdir_A"]    = "^/../" + other_repo_basename + "/A"
@@ -231,13 +217,12 @@
 def change_external(path, new_val):
   """Change the value of the externals property on PATH to NEW_VAL,
   and commit the change."""
-  (fd, tmp_f) = tempfile.mkstemp(dir=svntest.main.temp_dir)
+  tmp_f = os.tempnam(svntest.main.temp_dir, 'tmp')
   svntest.main.file_append(tmp_f, new_val)
   svntest.actions.run_and_verify_svn(None, None, [], 'pset',
                                      '-F', tmp_f, 'svn:externals', path)
   svntest.actions.run_and_verify_svn(None, None, [], 'ci',
                                      '-m', 'log msg', '--quiet', path)
-  os.close(fd)
   os.remove(tmp_f)
 
 
@@ -307,7 +292,9 @@
                           "This is the file 'omega'.\n"),
                          (os.path.join(wc_dir, "A", "B", "gamma"),
                           "This is the file 'gamma'.\n")):
-    if open(path).read() != contents:
+    fp = open(path, 'r')
+    lines = fp.readlines()
+    if not ((len(lines) == 1) and (lines[0] == contents)):
       raise svntest.Failure("Unexpected contents for rev 1 of " + path)
 
 #----------------------------------------------------------------------
@@ -400,10 +387,6 @@
   # Set and commit the property
   change_external(os.path.join(wc_dir, "A/D"), new_externals_desc)
 
-  # The code should handle a missing local externals item
-  svntest.main.safe_rmtree(os.path.join(other_wc_dir, "A", "D", "exdir_A", \
-                                        "D"))
-
   # Update other working copy, see if lose & preserve things appropriately
   svntest.actions.run_and_verify_svn(None, None, [], 'up', other_wc_dir)
 
@@ -568,11 +551,14 @@
   svntest.actions.run_and_verify_svn(None, None, [], 'up', wc_dir)
 
   external_gamma_path = os.path.join(wc_dir, 'A', 'D', 'exdir_A', 'D', 'gamma')
-  contents = open(external_gamma_path).read()
-  if contents != ("This is the file 'gamma'.\n"
-                  "New text in other gamma.\n"):
+  fp = open(external_gamma_path, 'r')
+  lines = fp.readlines()
+  if not ((len(lines) == 2)
+          and (lines[0] == "This is the file 'gamma'.\n")
+          and (lines[1] == "New text in other gamma.\n")):
     raise svntest.Failure("Unexpected contents for externally modified " +
                           external_gamma_path)
+  fp.close()
 
   # Commit more modifications
   other_rho_path = os.path.join(other_wc_dir, 'A', 'D', 'G', 'rho')
@@ -593,11 +579,14 @@
                                      'up', os.path.join(wc_dir, "A", "C"))
 
   external_rho_path = os.path.join(wc_dir, 'A', 'C', 'exdir_G', 'rho')
-  contents = open(external_rho_path).read()
-  if contents != ("This is the file 'rho'.\n"
-                  "New text in other rho.\n"):
+  fp = open(external_rho_path, 'r')
+  lines = fp.readlines()
+  if not ((len(lines) == 2)
+          and (lines[0] == "This is the file 'rho'.\n")
+          and (lines[1] == "New text in other rho.\n")):
     raise svntest.Failure("Unexpected contents for externally modified " +
                           external_rho_path)
+  fp.close()
 
 #----------------------------------------------------------------------
 
@@ -623,12 +612,11 @@
           "exdir_Z      " + external_url_for["A/D/exdir_A/H"] + \
           "\n"
 
-  (fd, tmp_f) = tempfile.mkstemp()
+  tmp_f = os.tempnam()
   svntest.main.file_append(tmp_f, externals_desc)
   svntest.actions.run_and_verify_svn(None, None, [],
                                      'pset', '-F', tmp_f,
                                      'svn:externals', B_path)
-  os.close(fd)
   os.remove(tmp_f)
 
   # Now cd into A/B and try updating
@@ -651,52 +639,39 @@
 
   external_url_for = externals_test_setup(sbox)
   wc_dir         = sbox.wc_dir
-  repo_url       = sbox.repo_url
-
-  # Checkout a working copy
-  svntest.actions.run_and_verify_svn(None, None, [],
-                                     'checkout',
-                                     repo_url, wc_dir)
 
   # Try to set illegal externals in the original WC.
   def set_externals_for_path_expect_error(path, val):
-    (fd, tmp_f) = tempfile.mkstemp()
+    tmp_f = os.tempnam()
     svntest.main.file_append(tmp_f, val)
-    expected_err = ".*Invalid svn:externals property on '.*': target " + \
-                   "'.*' is an absolute path or involves '..'.*"
-    svntest.actions.run_and_verify_svn(None, None, expected_err,
+    svntest.actions.run_and_verify_svn(None, None, svntest.verify.AnyOutput,
                                        'pset', '-F', tmp_f,
                                        'svn:externals', path)
-    os.close(fd)
     os.remove(tmp_f)
 
   B_path = os.path.join(wc_dir, 'A', 'B')
   G_path = os.path.join(wc_dir, 'A', 'D', 'G')
   H_path = os.path.join(wc_dir, 'A', 'D', 'H')
   C_path = os.path.join(wc_dir, 'A', 'C')
-  F_path = os.path.join(wc_dir, 'A', 'B', 'F')
+  F_path = os.path.join(wc_dir, 'A', 'C', 'F')
 
   external_urls = list(external_url_for.values())
 
-  # The external_urls contains some examples of relative urls that are
-  # ambiguous with these local test paths, so we have to use the
-  # <url> <path> ordering here to check the local path validator.
-
-  externals_value_1 = external_urls.pop() + " ../foo\n"
+  externals_value_1 = "../foo"         + " " + external_urls.pop() + "\n"
   if not external_urls: external_urls = list(external_url_for.values())
-  externals_value_2 = external_urls.pop() + " foo/bar/../baz\n"
+  externals_value_2 = "foo/bar/../baz" + " " + external_urls.pop() + "\n"
   if not external_urls: external_urls = list(external_url_for.values())
-  externals_value_3 = external_urls.pop() + " foo/..\n"
+  externals_value_3 = "foo/.."         + " " + external_urls.pop() + "\n"
   if not external_urls: external_urls = list(external_url_for.values())
-  externals_value_4 = external_urls.pop() + " .\n"
+  externals_value_4 = "."              + " " + external_urls.pop() + "\n"
   if not external_urls: external_urls = list(external_url_for.values())
-  externals_value_5 = external_urls.pop() + " ./\n"
+  externals_value_5 = "./"             + " " + external_urls.pop() + "\n"
   if not external_urls: external_urls = list(external_url_for.values())
-  externals_value_6 = external_urls.pop() + " ..\n"
+  externals_value_6 = ".."             + " " + external_urls.pop() + "\n"
   if not external_urls: external_urls = list(external_url_for.values())
-  externals_value_7 = external_urls.pop() + " ././/.///. \n"
+  externals_value_7 = "././/.///."     + " " + external_urls.pop() + "\n"
   if not external_urls: external_urls = list(external_url_for.values())
-  externals_value_8 = external_urls.pop() + " /foo \n"
+  externals_value_8 = "/foo"           + " " + external_urls.pop() + "\n"
   if not external_urls: external_urls = list(external_url_for.values())
 
   set_externals_for_path_expect_error(B_path, externals_value_1)
@@ -741,15 +716,18 @@
 
   # Pick some files, make sure their contents are as expected.
   exdir_G_pi_path = os.path.join(wc_dir, "A", "C", "exdir_G", "pi")
-  contents = open(exdir_G_pi_path).read()
-  if contents != ("This is the file 'pi'.\n"
-                  "Added to pi in revision 3.\n"):
+  fp = open(exdir_G_pi_path, 'r')
+  lines = fp.readlines()
+  if not ((len(lines) == 2) \
+          and (lines[0] == "This is the file 'pi'.\n") \
+          and (lines[1] == "Added to pi in revision 3.\n")):
     raise svntest.Failure("Unexpected contents for rev 1 of " +
                           exdir_G_pi_path)
 
   exdir_H_omega_path = os.path.join(wc_dir, "A", "C", "exdir_H", "omega")
-  contents = open(exdir_H_omega_path).read()
-  if contents != "This is the file 'omega'.\n":
+  fp = open(exdir_H_omega_path, 'r')
+  lines = fp.readlines()
+  if not ((len(lines) == 1) and (lines[0] == "This is the file 'omega'.\n")):
     raise svntest.Failure("Unexpected contents for rev 1 of " +
                           exdir_H_omega_path)
 
@@ -759,7 +737,7 @@
 def export_wc_with_externals(sbox):
   "test exports from working copies with externals"
 
-  paths_dict = externals_test_setup(sbox)
+  externals_test_setup(sbox)
 
   wc_dir         = sbox.wc_dir
   repo_url       = sbox.repo_url
@@ -773,11 +751,6 @@
   svntest.actions.run_and_verify_svn(None, None, [],
                                      'export', wc_dir, export_target)
 
-  ### We should be able to check exactly the paths that externals_test_setup()
-  ### set up; however, --ignore-externals fails to ignore 'A/B/gamma' so this
-  ### doesn't work:
-  # paths = [ os.path.join(export_target, path) for path in paths_dict.keys() ]
-  ### Therefore currently we check only a particular selection of paths.
   paths = [
     os.path.join(export_target, "A", "C", "exdir_G"),
     os.path.join(export_target, "A", "C", "exdir_G", "pi"),
@@ -835,10 +808,13 @@
                                      'up', wc_dir)
 
   external_chi_path = os.path.join(wc_dir, 'A', 'D', 'exdir_A', 'H', 'chi')
-  contents = open(external_chi_path).read()
-  if contents != "This is the file 'chi'.\n":
+  fp = open(external_chi_path, 'r')
+  lines = fp.readlines()
+  if not ((len(lines) == 1)
+          and (lines[0] == "This is the file 'chi'.\n")):
     raise svntest.Failure("Unexpected contents for externally modified " +
                           external_chi_path)
+  fp.close()
 
 #----------------------------------------------------------------------
 
@@ -872,8 +848,9 @@
 
   for dir_name in ["exdir_H", "exdir_I"]:
     exdir_X_omega_path = os.path.join(wc_dir, "A", "C", dir_name, "omega")
-    contents = open(exdir_X_omega_path).read()
-    if contents != "This is the file 'omega'.\n":
+    fp = open(exdir_X_omega_path, 'r')
+    lines = fp.readlines()
+    if not ((len(lines) == 1) and (lines[0] == "This is the file 'omega'.\n")):
       raise svntest.Failure("Unexpected contents for rev 1 of " +
                             exdir_X_omega_path)
 
@@ -906,7 +883,7 @@
                'arg1 -r1',
                'arg1 -r 1',
                ]:
-    (fd, tmp_f) = tempfile.mkstemp()
+    tmp_f = os.tempnam()
     svntest.main.file_append(tmp_f, ext)
     svntest.actions.run_and_verify_svn("No error for externals '%s'" % ext,
                                        None,
@@ -916,7 +893,6 @@
                                        tmp_f,
                                        'svn:externals',
                                        A_path)
-    os.close(fd)
     os.remove(tmp_f)
 
   for ext in [ '-r abc arg1 arg2',
@@ -924,7 +900,7 @@
                'arg1 -r abc arg2',
                'arg1 -rabc arg2',
                ]:
-    (fd, tmp_f) = tempfile.mkstemp()
+    tmp_f = os.tempnam()
     svntest.main.file_append(tmp_f, ext)
     svntest.actions.run_and_verify_svn("No error for externals '%s'" % ext,
                                        None,
@@ -934,7 +910,6 @@
                                        tmp_f,
                                        'svn:externals',
                                        A_path)
-    os.close(fd)
     os.remove(tmp_f)
 
   for ext in [ 'http://example.com/ http://example.com/',
@@ -943,7 +918,7 @@
                'http://example.com/ -r1 http://example.com/',
                'http://example.com/ -r 1 http://example.com/',
                ]:
-    (fd, tmp_f) = tempfile.mkstemp()
+    tmp_f = os.tempnam()
     svntest.main.file_append(tmp_f, ext)
     svntest.actions.run_and_verify_svn("No error for externals '%s'" % ext,
                                        None,
@@ -953,7 +928,6 @@
                                        tmp_f,
                                        'svn:externals',
                                        A_path)
-    os.close(fd)
     os.remove(tmp_f)
 
   for ext in [ 'http://example.com/ -r1 foo',
@@ -961,7 +935,7 @@
                '-r1 foo http://example.com/',
                '-r 1 foo http://example.com/'
                ]:
-    (fd, tmp_f) = tempfile.mkstemp()
+    tmp_f = os.tempnam()
     svntest.main.file_append(tmp_f, ext)
     svntest.actions.run_and_verify_svn("No error for externals '%s'" % ext,
                                        None,
@@ -973,7 +947,6 @@
                                        tmp_f,
                                        'svn:externals',
                                        A_path)
-    os.close(fd)
     os.remove(tmp_f)
 
 #----------------------------------------------------------------------
@@ -1073,7 +1046,7 @@
                                      'up',
                                      repo_url, wc_dir)
 
-  open(os.path.join(wc_dir, 'A', 'D', 'gamma')).close()
+  file(os.path.join(wc_dir, 'A', 'D', 'gamma')).close()
 
 #----------------------------------------------------------------------
 
@@ -1103,10 +1076,14 @@
                                      repo_url, wc_dir)
 
   beta1_path = os.path.join(wc_dir, 'A', 'B', 'E', 'beta')
-  beta1_contents = open(beta1_path).read()
+  f = file(beta1_path)
+  beta1_contents = f.read()
+  f.close()
 
   beta2_path = os.path.join(wc_dir, 'A', 'D-copy', 'G', 'beta')
-  beta2_contents = open(beta2_path).read()
+  f = file(beta2_path)
+  beta2_contents = f.read()
+  f.close()
 
   if beta1_contents != beta2_contents:
       raise svntest.Failure("Contents of '%s' and '%s' do not match" %
@@ -1152,11 +1129,6 @@
       os.path.join(wc_dir, 'A', 'another copy of D'),
   ])
 
-<<<<<<< HEAD
-#----------------------------------------------------------------------
-
-=======
->>>>>>> 3392406b
 # Issue #3368
 def binary_file_externals(sbox):
   "binary file externals"
@@ -1165,39 +1137,25 @@
   wc_dir = sbox.wc_dir
 
   # Add a binary file A/theta, write PNG file data into it.
-<<<<<<< HEAD
-  theta_contents = open(os.path.join(sys.path[0], "theta.bin"), 'rb').read()
-=======
   theta_contents = svntest.main.file_read(
     os.path.join(sys.path[0], "theta.bin"), 'rb')
->>>>>>> 3392406b
   theta_path = os.path.join(wc_dir, 'A', 'theta')
   svntest.main.file_write(theta_path, theta_contents, 'wb')
 
   svntest.main.run_svn(None, 'add', theta_path)
 
-<<<<<<< HEAD
-  # Commit the binary file
-=======
   # Created expected output tree for 'svn ci'
->>>>>>> 3392406b
   expected_output = svntest.wc.State(wc_dir, {
     'A/theta' : Item(verb='Adding  (bin)'),
     })
 
-<<<<<<< HEAD
-=======
   # Create expected status tree
->>>>>>> 3392406b
   expected_status = svntest.actions.get_virginal_state(wc_dir, 1)
   expected_status.add({
     'A/theta' : Item(status='  ', wc_rev=2),
     })
 
-<<<<<<< HEAD
-=======
   # Commit the new binary file, creating revision 2.
->>>>>>> 3392406b
   svntest.actions.run_and_verify_commit(wc_dir, expected_output,
                                         expected_status, None, wc_dir)
 
@@ -1231,12 +1189,7 @@
 
   expected_status = svntest.actions.get_virginal_state(wc_dir, 3)
   expected_status.add({
-<<<<<<< HEAD
-    'A/theta'      : Item(status='  ', wc_rev=3),
-    'A/C/external' : Item(status='  ', wc_rev=3, switched='X'),
-=======
     'A/theta' : Item(status='  ', wc_rev=3),
->>>>>>> 3392406b
     })
 
   svntest.actions.run_and_verify_update(wc_dir,
@@ -1246,89 +1199,7 @@
                                         None, None, None, None, None,
                                         True)
 
-<<<<<<< HEAD
-#----------------------------------------------------------------------
-
-# Issue #3351.
-def update_lose_file_external(sbox):
-  "delete a file external"
-
-  sbox.build()
-  wc_dir = sbox.wc_dir
-
-
-  # Create a file external in A/C/external on the file A/mu
-  C = os.path.join(wc_dir, 'A', 'C')
-  external = os.path.join(C, 'external')
-  externals_prop = "^/A/mu external\n"
-
-  # Set and commit the property.
-  change_external(C, externals_prop)
-
-
-  # Now, /A/C/external is designated as a file external pointing to
-  # the file /A/mu, but the external file is not there yet.
-  # Try to actually insert the external file via an update:
-  expected_output = svntest.wc.State(wc_dir, {
-      'A/C/external'      : Item(status='E '),
-    })
-
-  expected_disk = svntest.main.greek_state.copy()
-  expected_disk.add({
-    'A/C'          : Item(props={'svn:externals':externals_prop}),
-    'A/C/external' : Item("This is the file 'mu'.\n"),
-    })
-
-  expected_status = svntest.actions.get_virginal_state(wc_dir, 2)
-  expected_status.add({
-    'A/C/external' : Item(status='  ', wc_rev='2', switched='X'),
-    })
-
-  svntest.actions.run_and_verify_update(wc_dir,
-                                        expected_output,
-                                        expected_disk,
-                                        expected_status,
-                                        None, None, None, None, None,
-                                        True)
-
-  # now remove the svn:external prop
-  svntest.actions.run_and_verify_svn(None, None, [],
-                                     'propdel', 'svn:externals', C)
-
-  # commit the property change
-  expected_output = svntest.wc.State(wc_dir, {
-    'A/C' : Item(verb='Sending'),
-    })
-
-  # (re-use above expected_status)
-  expected_status.tweak('A/C', wc_rev = 3)
-
-  svntest.actions.run_and_verify_commit(wc_dir, expected_output,
-                                        expected_status, None, wc_dir)
-
-  # try to actually get rid of the external via an update
-  expected_output = svntest.wc.State(wc_dir, {})
-
-  # (re-use above expected_disk)
-  expected_disk.tweak('A/C', props = {})
-  expected_disk.remove('A/C/external')
-
-  # (re-use above expected_status)
-  expected_status.tweak(wc_rev = 3)
-  expected_status.remove('A/C/external')
-
-  svntest.actions.run_and_verify_update(wc_dir,
-                                        expected_output,
-                                        expected_disk,
-                                        expected_status,
-                                        None, None, None, None, None,
-                                        True)
-
-
-#----------------------------------------------------------------------
-=======
 ########################################################################
->>>>>>> 3392406b
 
 # Issue #3351.
 def switch_relative_external(sbox):
@@ -1360,11 +1231,7 @@
                                      '--quiet', wc_dir)
 
   # Okay.  We now want to switch A to A_copy, which *should* cause
-<<<<<<< HEAD
-  # A/D/ext to point to the URL for A_copy/B (instead of A/B).
-=======
   # A/D/ext to point to the URL for A_copy/D/ext.
->>>>>>> 3392406b
   svntest.actions.run_and_verify_svn(None, None, [], 'sw',
                                      '--quiet', A_copy_url, A_path)
 
@@ -1380,103 +1247,6 @@
 
 #----------------------------------------------------------------------
 
-<<<<<<< HEAD
-# A regression test for a bug in exporting externals from a mixed-depth WC.
-def export_sparse_wc_with_externals(sbox):
-  "export from a sparse working copy with externals"
-
-  externals_test_setup(sbox)
-
-  repo_url = sbox.repo_url + '/A/B'
-  wc_dir = sbox.wc_dir
-  # /A/B contains (dir 'E', dir 'F', file 'lambda', external dir 'gamma').
-  children = [ 'E', 'F', 'lambda' ]
-  ext_children = [ 'gamma' ]
-
-  def wc_paths_of(relative_paths):
-    return [ os.path.join(wc_dir, path) for path in relative_paths ]
-
-  child_paths = wc_paths_of(children)
-  ext_child_paths = wc_paths_of(ext_children)
-
-  export_target = sbox.add_wc_path('export')
-
-  # Create a working copy with depth=empty itself but children that are
-  # depth=infinity.
-  svntest.actions.run_and_verify_svn(None, None, [],
-                                     'checkout', '--depth=empty',
-                                     repo_url, wc_dir)
-  svntest.actions.run_and_verify_svn(None, None, [],
-                                     'update', *child_paths)
-  # Export the working copy.
-  svntest.actions.run_and_verify_svn(None, None, [],
-                                     'export', wc_dir, export_target)
-  # It failed with "'gamma' is not under version control" because the
-  # depth-infinity children led it wrongly to try to process externals
-  # in the parent.
-
-  svntest.main.safe_rmtree(export_target)
-
-#----------------------------------------------------------------------
-
-# Change external from one repo to another
-def relegate_external(sbox):
-  "relegate external from one repo to another"
-
-  sbox.build()
-  wc_dir = sbox.wc_dir
-  repo_dir = sbox.repo_dir
-  repo_url = sbox.repo_url
-  A_path = os.path.join(wc_dir, 'A')
-
-  # setup an external within the same repository
-  externals_desc = '^/A/B/E        external'
-  change_external(A_path, externals_desc)
-  svntest.actions.run_and_verify_svn(None, None, [],
-                                     'up',
-                                     repo_url, wc_dir)
-
-  # create another repository
-  other_repo_dir, other_repo_url = sbox.add_repo_path('other')
-  svntest.main.copy_repos(repo_dir, other_repo_dir, 2)
-
-  # point external to the other repository
-  externals_desc = other_repo_url + '/A/B/E        external\n'
-  (fd, tmp_f) = tempfile.mkstemp()
-  svntest.main.file_append(tmp_f, externals_desc)
-  svntest.actions.run_and_verify_svn(None, None, [],
-                                     'pset', '-F', tmp_f,
-                                     'svn:externals', A_path)
-
-  # Update "relegates", i.e. throws-away and recreates, the external
-  expected_output = svntest.wc.State(wc_dir, {
-      'A/external'       : Item(), # No A?
-      'A/external/alpha' : Item(status='A '),
-      'A/external/beta'  : Item(status='A '),
-    })
-  expected_disk = svntest.main.greek_state.copy()
-  expected_disk.tweak('A', props={'svn:externals' : externals_desc})
-  expected_disk.add({
-      'A/external'       : Item(),
-      'A/external/alpha' : Item('This is the file \'alpha\'.\n'),
-      'A/external/beta'  : Item('This is the file \'beta\'.\n'),
-      })
-  expected_status = svntest.actions.get_virginal_state(wc_dir, 2)
-  expected_status.tweak('A', status=' M')
-  svntest.actions.run_and_verify_update(wc_dir,
-                                        expected_output,
-                                        expected_disk,
-                                        expected_status,
-                                        None, None, None, None, None,
-                                        True)
-
-  ### TODO: Commit the propset and update a pristine working copy from
-  ### r2 to r3.
-
-#----------------------------------------------------------------------
-
-=======
->>>>>>> 3392406b
 # Issue #3552
 def wc_repos_file_externals(sbox):
   "tag directory with file externals from wc to url"
@@ -1532,10 +1302,6 @@
   expected_status = svntest.actions.get_virginal_state(wc_dir, 3)
   expected_status.add({
     'A/theta'   : Item(status='  ', wc_rev=3),
-<<<<<<< HEAD
-    'A/C/theta' : Item(status='  ', wc_rev=3, switched='X'),
-=======
->>>>>>> 3392406b
     })
 
   svntest.actions.run_and_verify_update(wc_dir,
@@ -1567,13 +1333,7 @@
   expected_status = svntest.actions.get_virginal_state(wc_dir, 4)
   expected_status.add({
     'A/theta'   : Item(status='  ', wc_rev=4),
-<<<<<<< HEAD
-    'A/C/theta' : Item(status='  ', wc_rev=4, switched='X'),
     'A/I'       : Item(status='  ', wc_rev=4),
-    'A/I/theta' : Item(status='  ', wc_rev=4, switched='X'),
-=======
-    'A/I'       : Item(status='  ', wc_rev=4),
->>>>>>> 3392406b
     })
 
   svntest.actions.run_and_verify_update(wc_dir,
@@ -1608,18 +1368,12 @@
               can_place_file_external_into_dir_external,
               external_into_path_with_spaces,
               binary_file_externals,
-<<<<<<< HEAD
-              XFail(update_lose_file_external),
               switch_relative_external,
-              export_sparse_wc_with_externals,
-              relegate_external,
-=======
-              switch_relative_external,
->>>>>>> 3392406b
               wc_repos_file_externals,
              ]
 
 if __name__ == '__main__':
+  warnings.filterwarnings('ignore', 'tempnam', RuntimeWarning)
   svntest.main.run_tests(test_list)
   # NOTREACHED
 
