--- conflicted
+++ resolved
@@ -509,11 +509,7 @@
   "diff a symlink to a directory"
 
   sbox.build(read_only = True)
-<<<<<<< HEAD
-  wc_dir = sbox.wc_dir
-=======
   os.chdir(sbox.wc_dir)
->>>>>>> 79d0a718
 
   # Create a symlink to A/D/.
   d_path = os.path.join('A', 'D')
@@ -536,13 +532,8 @@
     "Property changes on: link\n",
     "___________________________________________________________________\n",
     "Added: svn:special\n",
-<<<<<<< HEAD
-    "   + *\n",
-    "\n" ]
-=======
     "## -0,0 +1 ##\n",
     "+*\n" ]
->>>>>>> 79d0a718
   svntest.actions.run_and_verify_svn(None, expected_output, [], 'diff',
                                      '.')
   # We should get the same output if we the diff the symlink itself.
