#!/usr/bin/env python
#  -*- coding: utf-8 -*-
#
#  diff_tests.py:  some basic diff tests
#
#  Subversion is a tool for revision control.
#  See http://subversion.apache.org for more information.
#
# ====================================================================
#    Licensed to the Apache Software Foundation (ASF) under one
#    or more contributor license agreements.  See the NOTICE file
#    distributed with this work for additional information
#    regarding copyright ownership.  The ASF licenses this file
#    to you under the Apache License, Version 2.0 (the
#    "License"); you may not use this file except in compliance
#    with the License.  You may obtain a copy of the License at
#
#      http://www.apache.org/licenses/LICENSE-2.0
#
#    Unless required by applicable law or agreed to in writing,
#    software distributed under the License is distributed on an
#    "AS IS" BASIS, WITHOUT WARRANTIES OR CONDITIONS OF ANY
#    KIND, either express or implied.  See the License for the
#    specific language governing permissions and limitations
#    under the License.
######################################################################

# General modules
import sys, re, os, time

# Our testing module
import svntest

# (abbreviation)
Skip = svntest.testcase.Skip
XFail = svntest.testcase.XFail
Item = svntest.wc.StateItem


######################################################################
# Generate expected output

def make_diff_header(path, old_tag, new_tag):
  """Generate the expected diff header for file PATH, with its old and new
  versions described in parentheses by OLD_TAG and NEW_TAG. Return the header
  as an array of newline-terminated strings."""
  path_as_shown = path.replace('\\', '/')
  return [
    "Index: " + path_as_shown + "\n",
    "===================================================================\n",
    "--- " + path_as_shown + "\t(" + old_tag + ")\n",
    "+++ " + path_as_shown + "\t(" + new_tag + ")\n",
    ]

def make_git_diff_header(path, old_tag, new_tag, add=False, src_label=None,
                         dst_label=None, delete=False, cp=False, mv=False, 
                         copyfrom=None):
  """ Generate the expected 'git diff' header for file PATH, with its old
  and new versions described in parentheses by OLD_TAG and NEW_TAG.
  SRC_LABEL and DST_LABEL are paths or urls that are added to the diff
  labels if we're diffing against the repository. ADD, DELETE, CP and MV
  denotes the operations performed on the file. COPYFROM is the source of a
  copy or move.  Return the header as an array of newline-terminated
  strings."""

  path_as_shown = path.replace('\\', '/')
  if copyfrom:
    copyfrom_as_shown = copyfrom.replace('\\', '/')
  if src_label:
    src_label = src_label.replace('\\', '/')
    src_label = '\t(.../' + src_label + ')'
  else:
    src_label = ''
  if dst_label:
    dst_label = dst_label.replace('\\', '/')
    dst_label = '\t(.../' + dst_label + ')'
  else:
    dst_label = ''

  if add:
    return [
      "Index: " + path_as_shown + "\n",
      "===================================================================\n",
      "diff --git a/" + path_as_shown + " b/" + path_as_shown + "\n",
      "new file mode 10644\n",
      "--- /dev/null\t(" + old_tag + ")\n",
      "+++ b/" + path_as_shown + dst_label + "\t(" + new_tag + ")\n",
    ]
  elif delete:
    return [
      "Index: " + path_as_shown + "\n",
      "===================================================================\n",
      "diff --git a/" + path_as_shown + " b/" + path_as_shown + "\n",
      "deleted file mode 10644\n",
      "--- a/" + path_as_shown + src_label + "\t(" + old_tag + ")\n",
      "+++ /dev/null\t(" + new_tag + ")\n",
    ]
  elif cp:
    return [
      "Index: " + path_as_shown + "\n",
      "===================================================================\n",
      "diff --git a/" + copyfrom_as_shown + " b/" + path_as_shown + "\n",
      "copy from " + copyfrom_as_shown + "\n",
      "copy to " + path_as_shown + "\n",
    ]
  elif mv:
    return [
      "Index: " + path_as_shown + "\n",
      "===================================================================\n",
      "diff --git a/" + copyfrom_as_shown + " b/" + path_as_shown + "\n",
      "rename from " + copyfrom_as_shown + "\n",
      "rename to " + path_as_shown + "\n",
    ]
  else:
    return [
      "Index: " + path_as_shown + "\n",
      "===================================================================\n",
      "diff --git a/" + path_as_shown + " b/" + path_as_shown + "\n",
      "--- a/" + path_as_shown + src_label + "\t(" + old_tag + ")\n",
      "+++ b/" + path_as_shown + dst_label + "\t(" + new_tag + ")\n",
    ]


######################################################################
# Diff output checker
#
# Looks for the correct filenames and a suitable number of +/- lines
# depending on whether this is an addition, modification or deletion.

def check_diff_output(diff_output, name, diff_type):
  "check diff output"

# On Windows, diffs still display / rather than \ in paths
  if svntest.main.windows == 1:
    name = name.replace('\\', '/')
  i_re = re.compile('^Index:')
  d_re = re.compile('^Index: (\\./)?' + name)
  p_re = re.compile('^--- (\\./)?' + name)
  add_re = re.compile('^\\+')
  sub_re = re.compile('^-')

  i = 0
  while i < len(diff_output) - 4:

    # identify a possible diff
    if (d_re.match(diff_output[i])
        and p_re.match(diff_output[i+2])):

      # count lines added and deleted
      i += 4
      add_lines = 0
      sub_lines = 0
      while i < len(diff_output) and not i_re.match(diff_output[i]):
        if add_re.match(diff_output[i][0]):
          add_lines += 1
        if sub_re.match(diff_output[i][0]):
          sub_lines += 1
        i += 1

      #print "add:", add_lines
      #print "sub:", sub_lines
      # check if this looks like the right sort of diff
      if add_lines > 0 and sub_lines == 0 and diff_type == 'A':
        return 0
      if sub_lines > 0 and add_lines == 0 and diff_type == 'D':
        return 0
      if add_lines > 0 and sub_lines > 0 and diff_type == 'M':
        return 0

    else:
      i += 1

  # no suitable diff found
  return 1

def count_diff_output(diff_output):
  "count the number of file diffs in the output"

  i_re = re.compile('Index:')
  diff_count = 0
  i = 0
  while i < len(diff_output) - 4:
    if i_re.match(diff_output[i]):
      i += 4
      diff_count += 1
    else:
      i += 1

  return diff_count

def verify_expected_output(diff_output, expected):
  "verify given line exists in diff output"
  for line in diff_output:
    if line.find(expected) != -1:
      break
  else:
    raise svntest.Failure

def verify_excluded_output(diff_output, excluded):
  "verify given line does not exist in diff output as diff line"
  for line in diff_output:
    if re.match("^(\\+|-)%s" % re.escape(excluded), line):
      print('Sought: %s' % excluded)
      print('Found:  %s' % line)
      raise svntest.Failure

def extract_diff_path(line):
  l2 = line[(line.find("(")+1):]
  l3 = l2[0:(l2.find(")"))]
  return l3

######################################################################
# diff on a repository subset and check the output

def diff_check_repo_subset(wc_dir, repo_subset, check_fn, do_diff_r):
  "diff and check for part of the repository"

  was_cwd = os.getcwd()
  os.chdir(wc_dir)

  exit_code, diff_output, err_output = svntest.main.run_svn(None, 'diff',
                                                            repo_subset)
  if check_fn(diff_output):
    return 1

  if do_diff_r:
    exit_code, diff_output, err_output = svntest.main.run_svn(None, 'diff',
                                                              '-r', 'HEAD',
                                                              repo_subset)
    if check_fn(diff_output):
      return 1

  os.chdir(was_cwd)

  return 0

######################################################################
# Changes makers and change checkers

def update_a_file():
  "update a file"
  svntest.main.file_write(os.path.join('A', 'B', 'E', 'alpha'), "new atext")
  # svntest.main.file_append(, "new atext")
  return 0

def check_update_a_file(diff_output):
  "check diff for update a file"
  return check_diff_output(diff_output,
                           os.path.join('A', 'B', 'E', 'alpha'),
                           'M')

def diff_check_update_a_file_repo_subset(wc_dir):
  "diff and check update a file for a repository subset"

  repo_subset = os.path.join('A', 'B')
  if diff_check_repo_subset(wc_dir, repo_subset, check_update_a_file, 1):
    return 1

  repo_subset = os.path.join('A', 'B', 'E', 'alpha')
  if diff_check_repo_subset(wc_dir, repo_subset, check_update_a_file, 1):
    return 1

  return 0


#----------------------------------------------------------------------

def add_a_file():
  "add a file"
  svntest.main.file_append(os.path.join('A', 'B', 'E', 'theta'), "theta")
  svntest.main.run_svn(None, 'add', os.path.join('A', 'B', 'E', 'theta'))
  return 0

def check_add_a_file(diff_output):
  "check diff for add a file"
  return check_diff_output(diff_output,
                           os.path.join('A', 'B', 'E', 'theta'),
                           'A')

def check_add_a_file_reverse(diff_output):
  "check diff for add a file"
  return check_diff_output(diff_output,
                           os.path.join('A', 'B', 'E', 'theta'),
                           'D')

def diff_check_add_a_file_repo_subset(wc_dir):
  "diff and check add a file for a repository subset"

  repo_subset = os.path.join('A', 'B')
  if diff_check_repo_subset(wc_dir, repo_subset, check_add_a_file, 1):
    return 1

  repo_subset = os.path.join('A', 'B', 'E', 'theta')
  ### TODO: diff -r HEAD doesn't work for added file
  if diff_check_repo_subset(wc_dir, repo_subset, check_add_a_file, 0):
    return 1

def update_added_file():
  svntest.main.file_append(os.path.join('A', 'B', 'E', 'theta'), "net ttext")
  "update added file"
  return 0

def check_update_added_file(diff_output):
  "check diff for update of added file"
  return check_diff_output(diff_output,
                           os.path.join('A', 'B', 'E', 'theta'),
                           'M')

#----------------------------------------------------------------------

def add_a_file_in_a_subdir():
  "add a file in a subdir"
  os.mkdir(os.path.join('A', 'B', 'T'))
  svntest.main.run_svn(None, 'add', os.path.join('A', 'B', 'T'))
  svntest.main.file_append(os.path.join('A', 'B', 'T', 'phi'), "phi")
  svntest.main.run_svn(None, 'add', os.path.join('A', 'B', 'T', 'phi'))
  return 0

def check_add_a_file_in_a_subdir(diff_output):
  "check diff for add a file in a subdir"
  return check_diff_output(diff_output,
                           os.path.join('A', 'B', 'T', 'phi'),
                           'A')

def check_add_a_file_in_a_subdir_reverse(diff_output):
  "check diff for add a file in a subdir"
  return check_diff_output(diff_output,
                           os.path.join('A', 'B', 'T', 'phi'),
                           'D')

def diff_check_add_a_file_in_a_subdir_repo_subset(wc_dir):
  "diff and check add a file in a subdir for a repository subset"

  repo_subset = os.path.join('A', 'B', 'T')
  ### TODO: diff -r HEAD doesn't work for added subdir
  if diff_check_repo_subset(wc_dir, repo_subset,
                            check_add_a_file_in_a_subdir, 0):
    return 1

  repo_subset = os.path.join('A', 'B', 'T', 'phi')
  ### TODO: diff -r HEAD doesn't work for added file in subdir
  if diff_check_repo_subset(wc_dir, repo_subset,
                            check_add_a_file_in_a_subdir, 0):
    return 1

#----------------------------------------------------------------------

def replace_a_file():
  "replace a file"
  svntest.main.run_svn(None, 'rm', os.path.join('A', 'D', 'G', 'rho'))
  svntest.main.file_append(os.path.join('A', 'D', 'G', 'rho'), "new rho")
  svntest.main.run_svn(None, 'add', os.path.join('A', 'D', 'G', 'rho'))
  return 0

def check_replace_a_file(diff_output):
  "check diff for replace a file"
  return check_diff_output(diff_output,
                       os.path.join('A', 'D', 'G', 'rho'),
                       'M')

#----------------------------------------------------------------------

def update_three_files():
  "update three files"
  svntest.main.file_write(os.path.join('A', 'D', 'gamma'), "new gamma")
  svntest.main.file_write(os.path.join('A', 'D', 'G', 'tau'), "new tau")
  svntest.main.file_write(os.path.join('A', 'D', 'H', 'psi'), "new psi")
  return 0

def check_update_three_files(diff_output):
  "check update three files"
  if check_diff_output(diff_output,
                        os.path.join('A', 'D', 'gamma'),
                        'M'):
    return 1
  if check_diff_output(diff_output,
                        os.path.join('A', 'D', 'G', 'tau'),
                        'M'):
    return 1
  if check_diff_output(diff_output,
                        os.path.join('A', 'D', 'H', 'psi'),
                        'M'):
    return 1
  return 0


######################################################################
# make a change, check the diff, commit the change, check the diff

def change_diff_commit_diff(wc_dir, revision, change_fn, check_fn):
  "make a change, diff, commit, update and diff again"

  was_cwd = os.getcwd()
  os.chdir(wc_dir)

  svntest.main.run_svn(None,
                       'up', '-r', 'HEAD')

  change_fn()

  # diff without revision doesn't use an editor
  exit_code, diff_output, err_output = svntest.main.run_svn(None, 'diff')
  if check_fn(diff_output):
    raise svntest.Failure

  # diff with revision runs an editor
  exit_code, diff_output, err_output = svntest.main.run_svn(None, 'diff',
                                                            '-r', 'HEAD')
  if check_fn(diff_output):
    raise svntest.Failure

  svntest.main.run_svn(None,
                       'ci', '-m', 'log msg')
  svntest.main.run_svn(None,
                       'up')
  exit_code, diff_output, err_output = svntest.main.run_svn(None, 'diff',
                                                            '-r', revision)
  if check_fn(diff_output):
    raise svntest.Failure

  os.chdir(was_cwd)

######################################################################
# check the diff

def just_diff(wc_dir, rev_check, check_fn):
  "update and check that the given diff is seen"

  was_cwd = os.getcwd()
  os.chdir(wc_dir)

  exit_code, diff_output, err_output = svntest.main.run_svn(None, 'diff',
                                                            '-r', rev_check)
  if check_fn(diff_output):
    raise svntest.Failure
  os.chdir(was_cwd)

######################################################################
# update, check the diff

def update_diff(wc_dir, rev_up, rev_check, check_fn):
  "update and check that the given diff is seen"

  was_cwd = os.getcwd()
  os.chdir(wc_dir)

  svntest.main.run_svn(None,
                       'up', '-r', rev_up)

  os.chdir(was_cwd)

  just_diff(wc_dir, rev_check, check_fn)

######################################################################
# check a pure repository rev1:rev2 diff

def repo_diff(wc_dir, rev1, rev2, check_fn):
  "check that the given pure repository diff is seen"

  was_cwd = os.getcwd()
  os.chdir(wc_dir)

  exit_code, diff_output, err_output = svntest.main.run_svn(None,
                                                            'diff', '-r',
                                                            repr(rev2) + ':'
                                                                   + repr(rev1))
  if check_fn(diff_output):
    raise svntest.Failure

  os.chdir(was_cwd)

######################################################################
# Tests
#

# test 1
def diff_update_a_file(sbox):
  "update a file"

  sbox.build()

  change_diff_commit_diff(sbox.wc_dir, 1,
                          update_a_file,
                          check_update_a_file)

# test 2
def diff_add_a_file(sbox):
  "add a file"

  sbox.build()

  change_diff_commit_diff(sbox.wc_dir, 1,
                          add_a_file,
                          check_add_a_file)

#test 3
def diff_add_a_file_in_a_subdir(sbox):
  "add a file in an added directory"

  sbox.build()

  change_diff_commit_diff(sbox.wc_dir, 1,
                          add_a_file_in_a_subdir,
                          check_add_a_file_in_a_subdir)

# test 4
def diff_replace_a_file(sbox):
  "replace a file with a file"

  sbox.build()

  change_diff_commit_diff(sbox.wc_dir, 1,
                          replace_a_file,
                          check_replace_a_file)

# test 5
def diff_multiple_reverse(sbox):
  "multiple revisions diff'd forwards and backwards"

  sbox.build()
  wc_dir = sbox.wc_dir

  # rev 2
  change_diff_commit_diff(wc_dir, 1,
                          add_a_file,
                          check_add_a_file)

  #rev 3
  change_diff_commit_diff(wc_dir, 2,
                          add_a_file_in_a_subdir,
                          check_add_a_file_in_a_subdir)

  #rev 4
  change_diff_commit_diff(wc_dir, 3,
                          update_a_file,
                          check_update_a_file)

  # check diffs both ways
  update_diff(wc_dir, 4, 1, check_update_a_file)
  just_diff(wc_dir, 1, check_add_a_file_in_a_subdir)
  just_diff(wc_dir, 1, check_add_a_file)
  update_diff(wc_dir, 1, 4, check_update_a_file)
  just_diff(wc_dir, 4, check_add_a_file_in_a_subdir_reverse)
  just_diff(wc_dir, 4, check_add_a_file_reverse)

  # check pure repository diffs
  repo_diff(wc_dir, 4, 1, check_update_a_file)
  repo_diff(wc_dir, 4, 1, check_add_a_file_in_a_subdir)
  repo_diff(wc_dir, 4, 1, check_add_a_file)
  repo_diff(wc_dir, 1, 4, check_update_a_file)
### TODO: directory delete doesn't work yet
#  repo_diff(wc_dir, 1, 4, check_add_a_file_in_a_subdir_reverse)
  repo_diff(wc_dir, 1, 4, check_add_a_file_reverse)

# test 6
def diff_non_recursive(sbox):
  "non-recursive behaviour"

  sbox.build()
  wc_dir = sbox.wc_dir

  change_diff_commit_diff(wc_dir, 1,
                          update_three_files,
                          check_update_three_files)

  # The changes are in:   ./A/D/gamma
  #                       ./A/D/G/tau
  #                       ./A/D/H/psi
  # When checking D recursively there are three changes. When checking
  # D non-recursively there is only one change. When checking G
  # recursively, there is only one change even though D is the anchor

  # full diff has three changes
  exit_code, diff_output, err_output = svntest.main.run_svn(
    None, 'diff', '-r', '1', os.path.join(wc_dir, 'A', 'D'))

  if count_diff_output(diff_output) != 3:
    raise svntest.Failure

  # non-recursive has one change
  exit_code, diff_output, err_output = svntest.main.run_svn(
    None, 'diff', '-r', '1', '-N', os.path.join(wc_dir, 'A', 'D'))

  if count_diff_output(diff_output) != 1:
    raise svntest.Failure

  # diffing a directory doesn't pick up other diffs in the anchor
  exit_code, diff_output, err_output = svntest.main.run_svn(
    None, 'diff', '-r', '1', os.path.join(wc_dir, 'A', 'D', 'G'))

  if count_diff_output(diff_output) != 1:
    raise svntest.Failure


# test 7
def diff_repo_subset(sbox):
  "diff only part of the repository"

  sbox.build()
  wc_dir = sbox.wc_dir

  was_cwd = os.getcwd()
  os.chdir(wc_dir)

  update_a_file()
  add_a_file()
  add_a_file_in_a_subdir()

  os.chdir(was_cwd)

  if diff_check_update_a_file_repo_subset(wc_dir):
    raise svntest.Failure

  if diff_check_add_a_file_repo_subset(wc_dir):
    raise svntest.Failure

  if diff_check_add_a_file_in_a_subdir_repo_subset(wc_dir):
    raise svntest.Failure


# test 8
def diff_non_version_controlled_file(sbox):
  "non version controlled files"

  sbox.build()
  wc_dir = sbox.wc_dir

  svntest.main.file_append(os.path.join(wc_dir, 'A', 'D', 'foo'), "a new file")

  exit_code, diff_output, err_output = svntest.main.run_svn(
    1, 'diff', os.path.join(wc_dir, 'A', 'D', 'foo'))

  if count_diff_output(diff_output) != 0: raise svntest.Failure

  # At one point this would crash, so we would only get a 'Segmentation Fault'
  # error message.  The appropriate response is a few lines of errors.  I wish
  # there was a way to figure out if svn crashed, but all run_svn gives us is
  # the output, so here we are...
  for line in err_output:
    if re.search("foo' is not under version control$", line):
      break
  else:
    raise svntest.Failure

# test 9
def diff_pure_repository_update_a_file(sbox):
  "pure repository diff update a file"

  sbox.build()
  wc_dir = sbox.wc_dir

  os.chdir(wc_dir)

  # rev 2
  update_a_file()
  svntest.main.run_svn(None,
                       'ci', '-m', 'log msg')

  # rev 3
  add_a_file_in_a_subdir()
  svntest.main.run_svn(None,
                       'ci', '-m', 'log msg')

  # rev 4
  add_a_file()
  svntest.main.run_svn(None,
                       'ci', '-m', 'log msg')

  # rev 5
  update_added_file()
  svntest.main.run_svn(None,
                       'ci', '-m', 'log msg')

  svntest.main.run_svn(None,
                       'up', '-r', '2')

  url = sbox.repo_url

  exit_code, diff_output, err_output = svntest.main.run_svn(None, 'diff',
                                                            '-c', '2', url)
  if check_update_a_file(diff_output): raise svntest.Failure

  exit_code, diff_output, err_output = svntest.main.run_svn(None, 'diff',
                                                            '-r', '1:2')
  if check_update_a_file(diff_output): raise svntest.Failure

  exit_code, diff_output, err_output = svntest.main.run_svn(None, 'diff',
                                                            '-c', '3', url)
  if check_add_a_file_in_a_subdir(diff_output): raise svntest.Failure

  exit_code, diff_output, err_output = svntest.main.run_svn(None, 'diff',
                                                            '-r', '2:3')
  if check_add_a_file_in_a_subdir(diff_output): raise svntest.Failure

  exit_code, diff_output, err_output = svntest.main.run_svn(None, 'diff',
                                                            '-c', '5', url)
  if check_update_added_file(diff_output): raise svntest.Failure

  exit_code, diff_output, err_output = svntest.main.run_svn(None, 'diff',
                                                            '-r', '4:5')
  if check_update_added_file(diff_output): raise svntest.Failure

  exit_code, diff_output, err_output = svntest.main.run_svn(None, 'diff',
                                                            '-r', 'head')
  if check_add_a_file_in_a_subdir_reverse(diff_output): raise svntest.Failure


# test 10
def diff_only_property_change(sbox):
  "diff when property was changed but text was not"

  sbox.build()
  wc_dir = sbox.wc_dir

  expected_output = [
    "\n",
    "Property changes on: iota\n",
    "___________________________________________________________________\n",
    "Added: svn:eol-style\n",
    "## -0,0 +1 ##\n",
    "+native\n" ]

  expected_reverse_output = list(expected_output)
  expected_reverse_output[3] = expected_reverse_output[3].replace("Added",
                                                                  "Deleted")
  expected_reverse_output[4] = "## -1 +0,0 ##\n"
  expected_reverse_output[5] = "-native\n"


  os.chdir(sbox.wc_dir)
  svntest.actions.run_and_verify_svn(None, None, [],
                                     'propset',
                                     'svn:eol-style', 'native', 'iota')

  svntest.actions.run_and_verify_svn(None, None, [],
                                     'ci', '-m', 'empty-msg')

  svntest.actions.run_and_verify_svn(None, expected_output, [],
                                     'diff', '-r', '1:2')

  svntest.actions.run_and_verify_svn(None, expected_output, [],
                                     'diff', '-c', '2')

  svntest.actions.run_and_verify_svn(None, expected_reverse_output, [],
                                     'diff', '-r', '2:1')

  svntest.actions.run_and_verify_svn(None, expected_reverse_output, [],
                                     'diff', '-c', '-2')

  svntest.actions.run_and_verify_svn(None, expected_output, [],
                                     'diff', '-r', '1')

  svntest.actions.run_and_verify_svn(None, expected_output, [],
                                     'diff', '-r', 'PREV', 'iota')



#----------------------------------------------------------------------
# Regression test for issue #1019: make sure we don't try to display
# diffs when the file is marked as a binary type.  This tests all 3
# uses of 'svn diff':  wc-wc, wc-repos, repos-repos.

def dont_diff_binary_file(sbox):
  "don't diff file marked as binary type"

  sbox.build()
  wc_dir = sbox.wc_dir

  # Add a binary file to the project.
  theta_contents = open(os.path.join(sys.path[0], "theta.bin"), 'rb').read()
  # Write PNG file data into 'A/theta'.
  theta_path = os.path.join(wc_dir, 'A', 'theta')
  svntest.main.file_write(theta_path, theta_contents, 'wb')

  svntest.main.run_svn(None, 'add', theta_path)

  # Created expected output tree for 'svn ci'
  expected_output = svntest.wc.State(wc_dir, {
    'A/theta' : Item(verb='Adding  (bin)'),
    })

  # Create expected status tree
  expected_status = svntest.actions.get_virginal_state(wc_dir, 1)
  expected_status.add({
    'A/theta' : Item(status='  ', wc_rev=2),
    })

  # Commit the new binary file, creating revision 2.
  svntest.actions.run_and_verify_commit(wc_dir, expected_output,
                                        expected_status, None, wc_dir)

  # Update the whole working copy to HEAD (rev 2)
  expected_output = svntest.wc.State(wc_dir, {})

  expected_disk = svntest.main.greek_state.copy()
  expected_disk.add({
    'A/theta' : Item(theta_contents,
                     props={'svn:mime-type' : 'application/octet-stream'}),
    })

  expected_status = svntest.actions.get_virginal_state(wc_dir, 2)
  expected_status.add({
    'A/theta' : Item(status='  ', wc_rev=2),
    })

  svntest.actions.run_and_verify_update(wc_dir,
                                        expected_output,
                                        expected_disk,
                                        expected_status,
                                        None, None, None, None, None,
                                        1)  # verify props, too.

  # Make a local mod to the binary file.
  svntest.main.file_append(theta_path, "some extra junk")

  # First diff use-case: plain old 'svn diff wc' will display any
  # local changes in the working copy.  (diffing working
  # vs. text-base)

  re_nodisplay = re.compile('^Cannot display:')

  exit_code, stdout, stderr = svntest.main.run_svn(None, 'diff', wc_dir)

  for line in stdout:
    if (re_nodisplay.match(line)):
      break
  else:
    raise svntest.Failure

  # Second diff use-case: 'svn diff -r1 wc' compares the wc against a
  # the first revision in the repository.

  exit_code, stdout, stderr = svntest.main.run_svn(None,
                                                   'diff', '-r', '1', wc_dir)

  for line in stdout:
    if (re_nodisplay.match(line)):
      break
  else:
    raise svntest.Failure

  # Now commit the local mod, creating rev 3.
  expected_output = svntest.wc.State(wc_dir, {
    'A/theta' : Item(verb='Sending'),
    })

  expected_status = svntest.actions.get_virginal_state(wc_dir, 2)
  expected_status.add({
    'A/theta' : Item(status='  ', wc_rev=3),
    })

  svntest.actions.run_and_verify_commit(wc_dir, expected_output,
                                        expected_status, None, wc_dir)

  # Third diff use-case: 'svn diff -r2:3 wc' will compare two
  # repository trees.

  exit_code, stdout, stderr = svntest.main.run_svn(None, 'diff',
                                                   '-r', '2:3', wc_dir)

  for line in stdout:
    if (re_nodisplay.match(line)):
      break
  else:
    raise svntest.Failure


def diff_nonextant_urls(sbox):
  "svn diff errors against a non-existent URL"

  sbox.build(create_wc = False)
  non_extant_url = sbox.repo_url + '/A/does_not_exist'
  extant_url = sbox.repo_url + '/A/mu'

  exit_code, diff_output, err_output = svntest.main.run_svn(
    1, 'diff', '--old', non_extant_url, '--new', extant_url)

  for line in err_output:
    if re.search('was not found in the repository at revision', line):
      break
  else:
    raise svntest.Failure

  exit_code, diff_output, err_output = svntest.main.run_svn(
    1, 'diff', '--old', extant_url, '--new', non_extant_url)

  for line in err_output:
    if re.search('was not found in the repository at revision', line):
      break
  else:
    raise svntest.Failure

def diff_head_of_moved_file(sbox):
  "diff against the head of a moved file"

  sbox.build()
  mu_path = os.path.join(sbox.wc_dir, 'A', 'mu')
  new_mu_path = mu_path + '.new'

  svntest.main.run_svn(None, 'mv', mu_path, new_mu_path)

  # Modify the file to ensure that the diff is non-empty.
  svntest.main.file_append(new_mu_path, "\nActually, it's a new mu.")

  svntest.actions.run_and_verify_svn(None, svntest.verify.AnyOutput, [],
                                     'diff', '-r', 'HEAD', new_mu_path)



#----------------------------------------------------------------------
# Regression test for issue #977: make 'svn diff -r BASE:N' compare a
# repository tree against the wc's text-bases, rather than the wc's
# working files.  This is a long test, which checks many variations.

def diff_base_to_repos(sbox):
  "diff text-bases against repository"

  sbox.build()
  wc_dir = sbox.wc_dir

  iota_path = os.path.join(sbox.wc_dir, 'iota')
  newfile_path = os.path.join(sbox.wc_dir, 'A', 'D', 'newfile')
  mu_path = os.path.join(sbox.wc_dir, 'A', 'mu')

  # Make changes to iota, commit r2, update to HEAD (r2).
  svntest.main.file_append(iota_path, "some rev2 iota text.\n")

  expected_output = svntest.wc.State(wc_dir, {
    'iota' : Item(verb='Sending'),
    })

  expected_status = svntest.actions.get_virginal_state(wc_dir, 1)
  expected_status.tweak('iota', wc_rev=2)

  svntest.actions.run_and_verify_commit(wc_dir, expected_output,
                                        expected_status, None, wc_dir)

  expected_output = svntest.wc.State(wc_dir, {})
  expected_disk = svntest.main.greek_state.copy()
  expected_disk.tweak('iota',
                      contents=\
                      "This is the file 'iota'.\nsome rev2 iota text.\n")
  expected_status = svntest.actions.get_virginal_state(wc_dir, 2)
  svntest.actions.run_and_verify_update(wc_dir, expected_output,
                                        expected_disk, expected_status)

  # Now make another local mod to iota.
  svntest.main.file_append(iota_path, "an iota local mod.\n")

  # If we run 'svn diff -r 1', we should see diffs that include *both*
  # the rev2 changes and local mods.  That's because the working files
  # are being compared to the repository.
  exit_code, diff_output, err = svntest.actions.run_and_verify_svn(
    None, None, [], 'diff', '-r', '1', wc_dir)

  # Makes diff output look the same on all platforms.
  def strip_eols(lines):
    return [x.replace("\r", "").replace("\n", "") for x in lines]

  expected_output_lines = make_diff_header(iota_path, "revision 1",
                                           "working copy") + [
    "@@ -1 +1,3 @@\n",
    " This is the file 'iota'.\n",
    "+some rev2 iota text.\n",
    "+an iota local mod.\n"]

  if strip_eols(diff_output) != strip_eols(expected_output_lines):
    raise svntest.Failure

  # If we run 'svn diff -r BASE:1', we should see diffs that only show
  # the rev2 changes and NOT the local mods.  That's because the
  # text-bases are being compared to the repository.
  exit_code, diff_output, err = svntest.actions.run_and_verify_svn(
    None, None, [], 'diff', '-r', 'BASE:1', wc_dir)

  expected_output_lines = make_diff_header(iota_path, "working copy",
                                           "revision 1") + [
    "@@ -1,2 +1 @@\n",
    " This is the file 'iota'.\n",
    "-some rev2 iota text.\n"]

  if strip_eols(diff_output) != strip_eols(expected_output_lines):
    raise svntest.Failure

  # But that's not all folks... no, no, we're just getting started
  # here!  There are so many other tests to do.

  # For example, we just ran 'svn diff -rBASE:1'.  The output should
  # look exactly the same as 'svn diff -r2:1'.  (If you remove the
  # header commentary)
  exit_code, diff_output2, err = svntest.actions.run_and_verify_svn(
    None, None, [], 'diff', '-r', '2:1', wc_dir)

  diff_output[2:4] = []
  diff_output2[2:4] = []

  if (diff_output2 != diff_output):
    raise svntest.Failure

  # and similarly, does 'svn diff -r1:2' == 'svn diff -r1:BASE' ?
  exit_code, diff_output, err = svntest.actions.run_and_verify_svn(
    None, None, [], 'diff', '-r', '1:2', wc_dir)

  exit_code, diff_output2, err = svntest.actions.run_and_verify_svn(
    None, None, [], 'diff', '-r', '1:BASE', wc_dir)

  diff_output[2:4] = []
  diff_output2[2:4] = []

  if (diff_output2 != diff_output):
    raise svntest.Failure

  # Now we schedule an addition and a deletion.
  svntest.main.file_append(newfile_path, "Contents of newfile\n")
  svntest.main.run_svn(None, 'add', newfile_path)
  svntest.main.run_svn(None, 'rm', mu_path)

  expected_output = svntest.actions.get_virginal_state(wc_dir, 2)
  expected_output.add({
    'A/D/newfile' : Item(status='A ', wc_rev=0),
    })
  expected_output.tweak('A/mu', status='D ')
  expected_output.tweak('iota', status='M ')
  svntest.actions.run_and_verify_status(wc_dir, expected_output)

  # once again, verify that -r1:2 and -r1:BASE look the same, as do
  # -r2:1 and -rBASE:1.  None of these diffs should mention the
  # scheduled addition or deletion.
  exit_code, diff_output, err = svntest.actions.run_and_verify_svn(
    None, None, [], 'diff', '-r', '1:2', wc_dir)

  exit_code, diff_output2, err = svntest.actions.run_and_verify_svn(
    None, None, [], 'diff', '-r', '1:BASE', wc_dir)

  exit_code, diff_output3, err = svntest.actions.run_and_verify_svn(
    None, None, [], 'diff', '-r', '2:1', wc_dir)

  exit_code, diff_output4, err = svntest.actions.run_and_verify_svn(
    None, None, [], 'diff', '-r', 'BASE:1', wc_dir)

  diff_output[2:4] = []
  diff_output2[2:4] = []
  diff_output3[2:4] = []
  diff_output4[2:4] = []

  if (diff_output != diff_output2):
    raise svntest.Failure

  if (diff_output3 != diff_output4):
    raise svntest.Failure

  # Great!  So far, so good.  Now we commit our three changes (a local
  # mod, an addition, a deletion) and update to HEAD (r3).
  expected_output = svntest.wc.State(wc_dir, {
    'iota' : Item(verb='Sending'),
    'A/mu' : Item(verb='Deleting'),
    'A/D/newfile' : Item(verb='Adding')
    })
  expected_status = svntest.actions.get_virginal_state(wc_dir, 2)
  expected_status.tweak('iota', wc_rev=3)
  expected_status.remove('A/mu')
  expected_status.add({
    'A/D/newfile' : Item(status='  ', wc_rev=3),
    })
  svntest.actions.run_and_verify_commit(wc_dir, expected_output,
                                        expected_status, None, wc_dir)

  expected_output = svntest.wc.State(wc_dir, {})
  expected_disk = svntest.main.greek_state.copy()
  expected_disk.tweak('iota',
                      contents="This is the file 'iota'.\n" + \
                      "some rev2 iota text.\nan iota local mod.\n")
  expected_disk.add({'A/D/newfile' : Item("Contents of newfile\n")})
  expected_disk.remove('A/mu')

  expected_status = svntest.actions.get_virginal_state(wc_dir, 3)
  expected_status.remove('A/mu')
  expected_status.add({
    'A/D/newfile' : Item(status='  ', wc_rev=3),
    })
  svntest.actions.run_and_verify_update(wc_dir, expected_output,
                                        expected_disk, expected_status)

  # Now 'svn diff -r3:2' should == 'svn diff -rBASE:2', showing the
  # removal of changes to iota, the adding of mu, and deletion of newfile.
  exit_code, diff_output, err = svntest.actions.run_and_verify_svn(
    None, None, [], 'diff', '-r', '3:2', wc_dir)

  exit_code, diff_output2, err = svntest.actions.run_and_verify_svn(
    None, None, [], 'diff', '-r', 'BASE:2', wc_dir)

  # to do the comparison, remove all output lines starting with +++ or ---
  re_infoline = re.compile('^(\+\+\+|---).*$')
  list1 = []
  list2 = []

  for line in diff_output:
    if not re_infoline.match(line):
      list1.append(line)

  for line in diff_output2:
    if not re_infoline.match(line):
      list2.append(line)

  if list1 != list2:
    raise svntest.Failure


#----------------------------------------------------------------------
# This is a simple regression test for issue #891, whereby ra_neon's
# REPORT request would fail, because the object no longer exists in HEAD.

def diff_deleted_in_head(sbox):
  "repos-repos diff on item deleted from HEAD"

  sbox.build()
  wc_dir = sbox.wc_dir

  A_path = os.path.join(sbox.wc_dir, 'A')
  mu_path = os.path.join(sbox.wc_dir, 'A', 'mu')

  # Make a change to mu, commit r2, update.
  svntest.main.file_append(mu_path, "some rev2 mu text.\n")

  expected_output = svntest.wc.State(wc_dir, {
    'A/mu' : Item(verb='Sending'),
    })
  expected_status = svntest.actions.get_virginal_state(wc_dir, 1)
  expected_status.tweak('A/mu', wc_rev=2)

  svntest.actions.run_and_verify_commit(wc_dir, expected_output,
                                        expected_status, None, wc_dir)

  expected_output = svntest.wc.State(wc_dir, {})
  expected_disk = svntest.main.greek_state.copy()
  expected_disk.tweak('A/mu',
                      contents="This is the file 'mu'.\nsome rev2 mu text.\n")
  expected_status = svntest.actions.get_virginal_state(wc_dir, 2)
  svntest.actions.run_and_verify_update(wc_dir, expected_output,
                                        expected_disk, expected_status)

  # Now delete the whole directory 'A', and commit as r3.
  svntest.main.run_svn(None, 'rm', A_path)
  expected_output = svntest.wc.State(wc_dir, {
    'A' : Item(verb='Deleting'),
    })
  expected_status = svntest.actions.get_virginal_state(wc_dir, 2)
  expected_status.remove('A', 'A/B', 'A/B/E', 'A/B/E/beta', 'A/B/E/alpha',
                         'A/B/F', 'A/B/lambda', 'A/D', 'A/D/G', 'A/D/G/rho',
                         'A/D/G/pi', 'A/D/G/tau', 'A/D/H', 'A/D/H/psi',
                         'A/D/H/omega', 'A/D/H/chi', 'A/D/gamma', 'A/mu',
                         'A/C')

  svntest.actions.run_and_verify_commit(wc_dir, expected_output,
                                        expected_status, None, wc_dir)

  # Doing an 'svn diff -r1:2' on the URL of directory A should work,
  # especially over the DAV layer.
  the_url = sbox.repo_url + '/A'
  diff_output = svntest.actions.run_and_verify_svn(None, None, [],
                                                   'diff', '-r',
                                                   '1:2', the_url + "@2")


#----------------------------------------------------------------------
def diff_targets(sbox):
  "select diff targets"

  sbox.build()
  os.chdir(sbox.wc_dir)

  update_a_file()
  add_a_file()

  update_path = os.path.join('A', 'B', 'E', 'alpha')
  add_path = os.path.join('A', 'B', 'E', 'theta')
  parent_path = os.path.join('A', 'B', 'E')
  update_url = sbox.repo_url + '/A/B/E/alpha'
  parent_url = sbox.repo_url + '/A/B/E'

  exit_code, diff_output, err_output = svntest.main.run_svn(None, 'diff',
                                                            update_path,
                                                            add_path)
  if check_update_a_file(diff_output) or check_add_a_file(diff_output):
    raise svntest.Failure

  exit_code, diff_output, err_output = svntest.main.run_svn(None, 'diff',
                                                            update_path)
  if check_update_a_file(diff_output) or not check_add_a_file(diff_output):
    raise svntest.Failure

  exit_code, diff_output, err_output = svntest.main.run_svn(
    None, 'diff', '--old', parent_path, 'alpha', 'theta')

  if check_update_a_file(diff_output) or check_add_a_file(diff_output):
    raise svntest.Failure

  exit_code, diff_output, err_output = svntest.main.run_svn(
    None, 'diff', '--old', parent_path, 'theta')

  if not check_update_a_file(diff_output) or check_add_a_file(diff_output):
    raise svntest.Failure

  exit_code, diff_output, err_output = svntest.main.run_svn(None, 'ci',
                                                            '-m', 'log msg')

  exit_code, diff_output, err_output = svntest.main.run_svn(1, 'diff', '-r1:2',
                                                            update_path,
                                                            add_path)

  regex = 'svn: Unable to find repository location for \'.*\''
  for line in err_output:
    if re.match(regex, line):
      break
  else:
    raise svntest.Failure

  exit_code, diff_output, err_output = svntest.main.run_svn(1,
                                                            'diff', '-r1:2',
                                                            add_path)
  for line in err_output:
    if re.match(regex, line):
      break
  else:
    raise svntest.Failure

  exit_code, diff_output, err_output = svntest.main.run_svn(
    1, 'diff', '-r1:2', '--old', parent_path, 'alpha', 'theta')

  regex = 'svn: \'.*\' was not found in the repository'
  for line in err_output:
    if re.match(regex, line):
      break
  else:
    raise svntest.Failure

  exit_code, diff_output, err_output = svntest.main.run_svn(
    None, 'diff', '-r1:2', '--old', parent_path, 'alpha')

  if check_update_a_file(diff_output) or not check_add_a_file(diff_output):
    raise svntest.Failure


#----------------------------------------------------------------------
def diff_branches(sbox):
  "diff for branches"

  sbox.build()

  A_url = sbox.repo_url + '/A'
  A2_url = sbox.repo_url + '/A2'

  svntest.actions.run_and_verify_svn(None, None, [],
                                     'cp', '-m', 'log msg',
                                     A_url, A2_url)

  svntest.actions.run_and_verify_svn(None, None, [],
                                     'up', sbox.wc_dir)

  A_alpha = os.path.join(sbox.wc_dir, 'A', 'B', 'E', 'alpha')
  A2_alpha = os.path.join(sbox.wc_dir, 'A2', 'B', 'E', 'alpha')

  svntest.main.file_append(A_alpha, "\nfoo\n")
  svntest.actions.run_and_verify_svn(None, None, [],
                                     'ci', '-m', 'log msg', sbox.wc_dir)

  svntest.main.file_append(A2_alpha, "\nbar\n")
  svntest.actions.run_and_verify_svn(None, None, [],
                                     'ci', '-m', 'log msg', sbox.wc_dir)

  svntest.main.file_append(A_alpha, "zig\n")

  # Compare repository file on one branch against repository file on
  # another branch
  rel_path = os.path.join('B', 'E', 'alpha')
  exit_code, diff_output, err = svntest.actions.run_and_verify_svn(
    None, None, [], 'diff', '--old', A_url, '--new', A2_url, rel_path)

  verify_expected_output(diff_output, "-foo")
  verify_expected_output(diff_output, "+bar")

  # Same again but using whole branch
  exit_code, diff_output, err = svntest.actions.run_and_verify_svn(
    None, None, [], 'diff', '--old', A_url, '--new', A2_url)

  verify_expected_output(diff_output, "-foo")
  verify_expected_output(diff_output, "+bar")

  # Compare two repository files on different branches
  exit_code, diff_output, err = svntest.actions.run_and_verify_svn(
    None, None, [],
    'diff', A_url + '/B/E/alpha', A2_url + '/B/E/alpha')

  verify_expected_output(diff_output, "-foo")
  verify_expected_output(diff_output, "+bar")

  # Compare two versions of a file on a single branch
  exit_code, diff_output, err = svntest.actions.run_and_verify_svn(
    None, None, [],
    'diff', A_url + '/B/E/alpha@2', A_url + '/B/E/alpha@3')

  verify_expected_output(diff_output, "+foo")

  # Compare identical files on different branches
  exit_code, diff_output, err = svntest.actions.run_and_verify_svn(
    None, [], [],
    'diff', A_url + '/B/E/alpha@2', A2_url + '/B/E/alpha@3')


#----------------------------------------------------------------------
def diff_repos_and_wc(sbox):
  "diff between repos URLs and WC paths"

  sbox.build()

  A_url = sbox.repo_url + '/A'
  A2_url = sbox.repo_url + '/A2'

  svntest.actions.run_and_verify_svn(None, None, [],
                                     'cp', '-m', 'log msg',
                                     A_url, A2_url)

  svntest.actions.run_and_verify_svn(None, None, [],
                                     'up', sbox.wc_dir)

  A_alpha = os.path.join(sbox.wc_dir, 'A', 'B', 'E', 'alpha')
  A2_alpha = os.path.join(sbox.wc_dir, 'A2', 'B', 'E', 'alpha')

  svntest.main.file_append(A_alpha, "\nfoo\n")
  svntest.actions.run_and_verify_svn(None, None, [],
                                     'ci', '-m', 'log msg', sbox.wc_dir)

  svntest.main.file_append(A2_alpha, "\nbar\n")
  svntest.actions.run_and_verify_svn(None, None, [],
                                     'ci', '-m', 'log msg', sbox.wc_dir)

  svntest.main.file_append(A_alpha, "zig\n")

  # Compare working file on one branch against repository file on
  # another branch
  A_path = os.path.join(sbox.wc_dir, 'A')
  rel_path = os.path.join('B', 'E', 'alpha')
  exit_code, diff_output, err = svntest.actions.run_and_verify_svn(
    None, None, [],
    'diff', '--old', A2_url, '--new', A_path, rel_path)

  verify_expected_output(diff_output, "-bar")
  verify_expected_output(diff_output, "+foo")
  verify_expected_output(diff_output, "+zig")

  # Same again but using whole branch
  exit_code, diff_output, err = svntest.actions.run_and_verify_svn(
    None, None, [],
    'diff', '--old', A2_url, '--new', A_path)

  verify_expected_output(diff_output, "-bar")
  verify_expected_output(diff_output, "+foo")
  verify_expected_output(diff_output, "+zig")

#----------------------------------------------------------------------
def diff_file_urls(sbox):
  "diff between two file URLs (issue #1311)"

  sbox.build()

  iota_path = os.path.join(sbox.wc_dir, 'iota')
  iota_url = sbox.repo_url + '/iota'
  iota_copy_path = os.path.join(sbox.wc_dir, 'A', 'iota')
  iota_copy_url = sbox.repo_url + '/A/iota'
  iota_copy2_url = sbox.repo_url + '/A/iota2'

  # Put some different text into iota, and commit.
  os.remove(iota_path)
  svntest.main.file_append(iota_path, "foo\nbar\nsnafu\n")

  svntest.actions.run_and_verify_svn(None, None, [],
                                     'ci', '-m', 'log msg', iota_path)

  # Now, copy the file elsewhere, twice.
  svntest.actions.run_and_verify_svn(None, None, [],
                                     'cp', '-m', 'log msg',
                                     iota_url, iota_copy_url)

  svntest.actions.run_and_verify_svn(None, None, [],
                                     'cp', '-m', 'log msg',
                                     iota_url, iota_copy2_url)

  # Update (to get the copies)
  svntest.actions.run_and_verify_svn(None, None, [],
                                     'up', sbox.wc_dir)

  # Now, make edits to one of the copies of iota, and commit.
  os.remove(iota_copy_path)
  svntest.main.file_append(iota_copy_path, "foo\nsnafu\nabcdefg\nopqrstuv\n")

  svntest.actions.run_and_verify_svn(None, None, [],
                                     'ci', '-m', 'log msg', iota_copy_path)

  # Finally, do a diff between the first and second copies of iota,
  # and verify that we got the expected lines.  And then do it in reverse!
  exit_code, out, err = svntest.actions.run_and_verify_svn(None, None, [],
                                                           'diff',
                                                           iota_copy_url,
                                                           iota_copy2_url)

  verify_expected_output(out, "+bar")
  verify_expected_output(out, "-abcdefg")
  verify_expected_output(out, "-opqrstuv")

  exit_code, out, err = svntest.actions.run_and_verify_svn(None, None, [],
                                                           'diff',
                                                           iota_copy2_url,
                                                           iota_copy_url)

  verify_expected_output(out, "-bar")
  verify_expected_output(out, "+abcdefg")
  verify_expected_output(out, "+opqrstuv")

#----------------------------------------------------------------------
def diff_prop_change_local_edit(sbox):
  "diff a property change plus a local edit"

  sbox.build()

  iota_path = os.path.join(sbox.wc_dir, 'iota')
  iota_url = sbox.repo_url + '/iota'

  # Change a property on iota, and commit.
  svntest.actions.run_and_verify_svn(None, None, [],
                                     'propset', 'pname', 'pvalue', iota_path)
  svntest.actions.run_and_verify_svn(None, None, [],
                                     'ci', '-m', 'log msg', iota_path)

  # Make local edits to iota.
  svntest.main.file_append(iota_path, "\nMore text.\n")

  # diff r1:COMMITTED should show the property change but not the local edit.
  exit_code, out, err = svntest.actions.run_and_verify_svn(None, None, [],
                                                           'diff',
                                                           '-r1:COMMITTED',
                                                           iota_path)
  for line in out:
    if line.find("+More text.") != -1:
      raise svntest.Failure
  verify_expected_output(out, "+pvalue")

  # diff r1:BASE should show the property change but not the local edit.
  exit_code, out, err = svntest.actions.run_and_verify_svn(None, None, [],
                                                           'diff', '-r1:BASE',
                                                           iota_path)
  for line in out:
    if line.find("+More text.") != -1:
      raise svntest.Failure                   # fails at r7481
  verify_expected_output(out, "+pvalue")  # fails at r7481

  # diff r1:WC should show the local edit as well as the property change.
  exit_code, out, err = svntest.actions.run_and_verify_svn(None, None, [],
                                                           'diff', '-r1',
                                                           iota_path)
  verify_expected_output(out, "+More text.")  # fails at r7481
  verify_expected_output(out, "+pvalue")

#----------------------------------------------------------------------
def check_for_omitted_prefix_in_path_component(sbox):
  "check for omitted prefix in path component"

  sbox.build()
  svntest.actions.do_sleep_for_timestamps()

  prefix_path = os.path.join(sbox.wc_dir, 'prefix_mydir')
  svntest.actions.run_and_verify_svn(None, None, [],
                                     'mkdir', prefix_path)
  other_prefix_path = os.path.join(sbox.wc_dir, 'prefix_other')
  svntest.actions.run_and_verify_svn(None, None, [],
                                     'mkdir', other_prefix_path)

  svntest.actions.run_and_verify_svn(None, None, [],
                                     'ci', '-m', 'log msg', sbox.wc_dir)


  file_path = os.path.join(prefix_path, "test.txt")
  svntest.main.file_write(file_path, "Hello\nThere\nIota\n")

  svntest.actions.run_and_verify_svn(None, None, [],
                                     'add', file_path)

  svntest.actions.run_and_verify_svn(None, None, [],
                                     'ci', '-m', 'log msg', sbox.wc_dir)


  prefix_url = sbox.repo_url + "/prefix_mydir"
  other_prefix_url = sbox.repo_url + "/prefix_other/mytag"
  svntest.actions.run_and_verify_svn(None, None, [],
                                     'cp', '-m', 'log msg', prefix_url,
                                     other_prefix_url)

  svntest.main.file_write(file_path, "Hello\nWorld\nIota\n")
  svntest.actions.run_and_verify_svn(None, None, [],
                                     'ci', '-m', 'log msg', prefix_path)

  exit_code, out, err = svntest.actions.run_and_verify_svn(None, None, [],
                                                           'diff', prefix_url,
                                                           other_prefix_url)

  src = extract_diff_path(out[2])
  dest = extract_diff_path(out[3])

  good_src = ".../prefix_mydir"
  good_dest = ".../prefix_other/mytag"

  if ((src != good_src) or (dest != good_dest)):
    print("src is '%s' instead of '%s' and dest is '%s' instead of '%s'" %
          (src, good_src, dest, good_dest))
    raise svntest.Failure

#----------------------------------------------------------------------
def diff_renamed_file(sbox):
  "diff a file that has been renamed"

  sbox.build()

  os.chdir(sbox.wc_dir)

  pi_path = os.path.join('A', 'D', 'G', 'pi')
  pi2_path = os.path.join('A', 'D', 'pi2')
  svntest.main.file_write(pi_path, "new pi")

  svntest.actions.run_and_verify_svn(None, None, [],
                                     'ci', '-m', 'log msg')

  svntest.main.file_append(pi_path, "even more pi")

  svntest.actions.run_and_verify_svn(None, None, [],
                                     'ci', '-m', 'log msg')

  svntest.main.run_svn(None, 'mv', pi_path, pi2_path)

  # Repos->WC diff of the file
  exit_code, diff_output, err_output = svntest.main.run_svn(None,
                                                            'diff', '-r', '1',
                                                            pi2_path)
  if check_diff_output(diff_output,
                       pi2_path,
                       'M') :
    raise svntest.Failure

  # Repos->WC diff of the file showing copies as adds
  exit_code, diff_output, err_output = svntest.main.run_svn(
                                         None, 'diff', '-r', '1',
                                         '--show-copies-as-adds', pi2_path)
  if check_diff_output(diff_output,
                       pi2_path,
                       'A') :
    raise svntest.Failure

  svntest.main.file_append(pi2_path, "new pi")

  # Repos->WC of the containing directory
  exit_code, diff_output, err_output = svntest.main.run_svn(
    None, 'diff', '-r', '1', os.path.join('A', 'D'))

  if check_diff_output(diff_output,
                       pi_path,
                       'D') :
    raise svntest.Failure

  if check_diff_output(diff_output,
                       pi2_path,
                       'M') :
    raise svntest.Failure

  # Repos->WC of the containing directory showing copies as adds
  exit_code, diff_output, err_output = svntest.main.run_svn(
    None, 'diff', '-r', '1', '--show-copies-as-adds', os.path.join('A', 'D'))

  if check_diff_output(diff_output,
                       pi_path,
                       'D') :
    raise svntest.Failure

  if check_diff_output(diff_output,
                       pi2_path,
                       'A') :
    raise svntest.Failure

  # WC->WC of the file
  exit_code, diff_output, err_output = svntest.main.run_svn(None, 'diff',
                                                            pi2_path)
  if check_diff_output(diff_output,
                       pi2_path,
                       'M') :
    raise svntest.Failure

  # WC->WC of the file showing copies as adds
  exit_code, diff_output, err_output = svntest.main.run_svn(
                                         None, 'diff',
                                         '--show-copies-as-adds', pi2_path)
  if check_diff_output(diff_output,
                       pi2_path,
                       'A') :
    raise svntest.Failure


  svntest.actions.run_and_verify_svn(None, None, [],
                                     'ci', '-m', 'log msg')

  # Repos->WC diff of file after the rename
  exit_code, diff_output, err_output = svntest.main.run_svn(None,
                                                            'diff', '-r', '1',
                                                            pi2_path)
  if check_diff_output(diff_output,
                       pi2_path,
                       'M') :
    raise svntest.Failure

  # Repos->WC diff of file after the rename. The local file is not
  # a copy anymore (it has schedule "normal"), so --show-copies-as-adds
  # should have no effect.
  exit_code, diff_output, err_output = svntest.main.run_svn(
                                         None, 'diff', '-r', '1',
                                         '--show-copies-as-adds', pi2_path)
  if check_diff_output(diff_output,
                       pi2_path,
                       'M') :
    raise svntest.Failure

  # Repos->repos diff after the rename
  ### --show-copies-as-adds has no effect
  exit_code, diff_output, err_output = svntest.main.run_svn(None, 'diff',
                                                            '-r', '2:3',
                                                            pi2_path)
  if check_diff_output(diff_output,
                       os.path.join('A', 'D', 'pi'),
                       'M') :
    raise svntest.Failure

#----------------------------------------------------------------------
def diff_within_renamed_dir(sbox):
  "diff a file within a renamed directory"

  sbox.build()

  os.chdir(sbox.wc_dir)

  svntest.main.run_svn(None, 'mv', os.path.join('A', 'D', 'G'),
                                   os.path.join('A', 'D', 'I'))
  # svntest.main.run_svn(None, 'ci', '-m', 'log_msg')
  svntest.main.file_write(os.path.join('A', 'D', 'I', 'pi'), "new pi")

  # Check a repos->wc diff
  exit_code, diff_output, err_output = svntest.main.run_svn(
    None, 'diff', os.path.join('A', 'D', 'I', 'pi'))

  if check_diff_output(diff_output,
                       os.path.join('A', 'D', 'I', 'pi'),
                       'M') :
    raise svntest.Failure

  svntest.actions.run_and_verify_svn(None, None, [],
                                     'ci', '-m', 'log msg')

  # Check repos->wc after commit
  exit_code, diff_output, err_output = svntest.main.run_svn(
    None, 'diff', '-r', '1', os.path.join('A', 'D', 'I', 'pi'))

  if check_diff_output(diff_output,
                       os.path.join('A', 'D', 'I', 'pi'),
                       'M') :
    raise svntest.Failure

  # Test the diff while within the moved directory
  os.chdir(os.path.join('A','D','I'))

  exit_code, diff_output, err_output = svntest.main.run_svn(None,
                                                            'diff', '-r', '1')

  if check_diff_output(diff_output, 'pi', 'M') :
    raise svntest.Failure

  # Test a repos->repos diff while within the moved directory
  exit_code, diff_output, err_output = svntest.main.run_svn(None, 'diff',
                                                            '-r', '1:2')

  if check_diff_output(diff_output, 'pi', 'M') :
    raise svntest.Failure

#----------------------------------------------------------------------
def diff_prop_on_named_dir(sbox):
  "diff a prop change on a dir named explicitly"

  # Diff of a property change or addition should contain a "+" line.
  # Diff of a property change or deletion should contain a "-" line.
  # On a diff between repository revisions (not WC) of a dir named
  # explicitly, the "-" line was missing.  (For a file, and for a dir
  # recursed into, the result was correct.)

  sbox.build()
  wc_dir = sbox.wc_dir

  os.chdir(sbox.wc_dir)

  svntest.actions.run_and_verify_svn(None, None, [],
                                     'propset', 'p', 'v', 'A')
  svntest.actions.run_and_verify_svn(None, None, [],
                                     'ci', '-m', '')

  svntest.actions.run_and_verify_svn(None, None, [],
                                     'propdel', 'p', 'A')
  svntest.actions.run_and_verify_svn(None, None, [],
                                     'ci', '-m', '')

  exit_code, diff_output, err_output = svntest.main.run_svn(None, 'diff',
                                                            '-r2:3', 'A')
  # Check that the result contains a "-" line.
  verify_expected_output(diff_output, "-v")

#----------------------------------------------------------------------
def diff_keywords(sbox):
  "ensure that diff won't show keywords"

  sbox.build()

  iota_path = os.path.join(sbox.wc_dir, 'iota')

  svntest.actions.run_and_verify_svn(None, None, [],
                                     'ps',
                                     'svn:keywords',
                                     'Id Rev Date',
                                     iota_path)

  fp = open(iota_path, 'w')
  fp.write("$Date$\n")
  fp.write("$Id$\n")
  fp.write("$Rev$\n")
  fp.write("$Date::%s$\n" % (' ' * 80))
  fp.write("$Id::%s$\n"   % (' ' * 80))
  fp.write("$Rev::%s$\n"  % (' ' * 80))
  fp.close()

  svntest.actions.run_and_verify_svn(None, None, [],
                                     'ci', '-m', 'keywords', sbox.wc_dir)

  svntest.main.file_append(iota_path, "bar\n")
  svntest.actions.run_and_verify_svn(None, None, [],
                                     'ci', '-m', 'added bar', sbox.wc_dir)

  svntest.actions.run_and_verify_svn(None, None, [],
                                     'up', sbox.wc_dir)

  exit_code, diff_output, err = svntest.actions.run_and_verify_svn(
    None, None, [], 'diff', '-r', 'prev:head', sbox.wc_dir)

  verify_expected_output(diff_output, "+bar")
  verify_excluded_output(diff_output, "$Date:")
  verify_excluded_output(diff_output, "$Rev:")
  verify_excluded_output(diff_output, "$Id:")

  exit_code, diff_output, err = svntest.actions.run_and_verify_svn(
    None, None, [], 'diff', '-r', 'head:prev', sbox.wc_dir)

  verify_expected_output(diff_output, "-bar")
  verify_excluded_output(diff_output, "$Date:")
  verify_excluded_output(diff_output, "$Rev:")
  verify_excluded_output(diff_output, "$Id:")

  # Check fixed length keywords will show up
  # when the length of keyword has changed
  fp = open(iota_path, 'w')
  fp.write("$Date$\n")
  fp.write("$Id$\n")
  fp.write("$Rev$\n")
  fp.write("$Date::%s$\n" % (' ' * 79))
  fp.write("$Id::%s$\n"   % (' ' * 79))
  fp.write("$Rev::%s$\n"  % (' ' * 79))
  fp.close()

  svntest.actions.run_and_verify_svn(None, None, [],
                                     'ci', '-m', 'keywords 2', sbox.wc_dir)
  svntest.actions.run_and_verify_svn(None, None, [],
                                     'up', sbox.wc_dir)

  exit_code, diff_output, err = svntest.actions.run_and_verify_svn(
    None, None, [], 'diff', '-r', 'prev:head', sbox.wc_dir)

  # these should show up
  verify_expected_output(diff_output, "+$Id:: ")
  verify_expected_output(diff_output, "-$Id:: ")
  verify_expected_output(diff_output, "-$Rev:: ")
  verify_expected_output(diff_output, "+$Rev:: ")
  verify_expected_output(diff_output, "-$Date:: ")
  verify_expected_output(diff_output, "+$Date:: ")
  # ... and these won't
  verify_excluded_output(diff_output, "$Date: ")
  verify_excluded_output(diff_output, "$Rev: ")
  verify_excluded_output(diff_output, "$Id: ")


def diff_force(sbox):
  "show diffs for binary files with --force"

  sbox.build()
  wc_dir = sbox.wc_dir

  iota_path = os.path.join(wc_dir, 'iota')

  # Append a line to iota and make it binary.
  svntest.main.file_append(iota_path, "new line")
  svntest.main.run_svn(None,
                       'propset', 'svn:mime-type',
                       'application/octet-stream', iota_path)

  # Created expected output tree for 'svn ci'
  expected_output = svntest.wc.State(wc_dir, {
    'iota' : Item(verb='Sending'),
    })

  # Create expected status tree
  expected_status = svntest.actions.get_virginal_state(wc_dir, 1)
  expected_status.add({
    'iota' : Item(status='  ', wc_rev=2),
    })

  # Commit iota, creating revision 2.
  svntest.actions.run_and_verify_commit(wc_dir, expected_output,
                                        expected_status, None, wc_dir)

  # Add another line, while keeping he file as binary.
  svntest.main.file_append(iota_path, "another line")

  # Commit creating rev 3.
  expected_output = svntest.wc.State(wc_dir, {
    'iota' : Item(verb='Sending'),
    })

  expected_status = svntest.actions.get_virginal_state(wc_dir, 1)
  expected_status.add({
    'iota' : Item(status='  ', wc_rev=3),
    })

  svntest.actions.run_and_verify_commit(wc_dir, expected_output,
                                        expected_status, None, wc_dir)

  # Check that we get diff when the first, the second and both files are
  # marked as binary.

  re_nodisplay = re.compile('^Cannot display:')

  exit_code, stdout, stderr = svntest.main.run_svn(None,
                                                   'diff', '-r1:2', iota_path,
                                                   '--force')

  for line in stdout:
    if (re_nodisplay.match(line)):
      raise svntest.Failure

  exit_code, stdout, stderr = svntest.main.run_svn(None,
                                                   'diff', '-r2:1', iota_path,
                                                   '--force')

  for line in stdout:
    if (re_nodisplay.match(line)):
      raise svntest.Failure

  exit_code, stdout, stderr = svntest.main.run_svn(None,
                                                   'diff', '-r2:3', iota_path,
                                                   '--force')

  for line in stdout:
    if (re_nodisplay.match(line)):
      raise svntest.Failure

#----------------------------------------------------------------------
# Regression test for issue #2333: Renaming a directory should produce
# deletion and addition diffs for each included file.
def diff_renamed_dir(sbox):
  "diff a renamed directory"

  sbox.build()

  os.chdir(sbox.wc_dir)

  svntest.main.run_svn(None, 'mv', os.path.join('A', 'D', 'G'),
                                   os.path.join('A', 'D', 'I'))

  # Check a repos->wc diff
  exit_code, diff_output, err_output = svntest.main.run_svn(
    None, 'diff', '--show-copies-as-adds', os.path.join('A', 'D'))

  if check_diff_output(diff_output,
                       os.path.join('A', 'D', 'G', 'pi'),
                       'D') :
    raise svntest.Failure
  if check_diff_output(diff_output,
                       os.path.join('A', 'D', 'I', 'pi'),
                       'A') :
    raise svntest.Failure

  svntest.actions.run_and_verify_svn(None, None, [],
                                     'ci', '-m', 'log msg')

  # Check repos->wc after commit
  exit_code, diff_output, err_output = svntest.main.run_svn(
    None, 'diff', '-r', '1', os.path.join('A', 'D'))

  if check_diff_output(diff_output,
                       os.path.join('A', 'D', 'G', 'pi'),
                       'D') :
    raise svntest.Failure
  if check_diff_output(diff_output,
                       os.path.join('A', 'D', 'I', 'pi'),
                       'A') :
    raise svntest.Failure

  # Test a repos->repos diff after commit
  exit_code, diff_output, err_output = svntest.main.run_svn(None, 'diff',
                                                            '-r', '1:2')
  if check_diff_output(diff_output,
                       os.path.join('A', 'D', 'G', 'pi'),
                       'D') :
    raise svntest.Failure
  if check_diff_output(diff_output,
                       os.path.join('A', 'D', 'I', 'pi'),
                       'A') :
    raise svntest.Failure

  # Test the diff while within the moved directory
  os.chdir(os.path.join('A','D','I'))

  exit_code, diff_output, err_output = svntest.main.run_svn(None, 'diff',
                                                            '-r', '1')

  if check_diff_output(diff_output, 'pi', 'A') :
    raise svntest.Failure

  # Test a repos->repos diff while within the moved directory
  exit_code, diff_output, err_output = svntest.main.run_svn(None, 'diff',
                                                            '-r', '1:2')

  if check_diff_output(diff_output, 'pi', 'A') :
    raise svntest.Failure


#----------------------------------------------------------------------
def diff_property_changes_to_base(sbox):
  "diff to BASE with local property mods"

  sbox.build()
  wc_dir = sbox.wc_dir

  expected_output_r1_r2 = [
    "\n",
    "Property changes on: A\n",
    "___________________________________________________________________\n",
    "Added: dirprop\n",
    "## -0,0 +1 ##\n",
    "+r2value\n",
    "\n",
    "Property changes on: iota\n",
    "___________________________________________________________________\n",
    "Added: fileprop\n",
    "## -0,0 +1 ##\n",
    "+r2value\n"]


  expected_output_r2_r1 = list(expected_output_r1_r2)
  expected_output_r2_r1[3] = expected_output_r2_r1[3].replace("Added",
                                                              "Deleted")
  expected_output_r2_r1[4] = "## -1 +0,0 ##\n"
  expected_output_r2_r1[5] = "-r2value\n"
  expected_output_r2_r1[9] = expected_output_r2_r1[9].replace("Added",
                                                              "Deleted")
  expected_output_r2_r1[10] = "## -1 +0,0 ##\n"
  expected_output_r2_r1[11] = "-r2value\n"


  os.chdir(sbox.wc_dir)

  svntest.actions.run_and_verify_svn(None, None, [],
                                     'propset',
                                     'fileprop', 'r2value', 'iota')

  svntest.actions.run_and_verify_svn(None, None, [],
                                     'propset',
                                     'dirprop', 'r2value', 'A')

  svntest.actions.run_and_verify_svn(None, None, [],
                                     'ci', '-m', 'empty-msg')

  # Check that forward and reverse repos-repos diffs are as expected.
  expected = svntest.verify.UnorderedOutput(expected_output_r1_r2)
  svntest.actions.run_and_verify_svn(None, expected, [],
                                     'diff', '-r', '1:2')

  expected = svntest.verify.UnorderedOutput(expected_output_r2_r1)
  svntest.actions.run_and_verify_svn(None, expected, [],
                                     'diff', '-r', '2:1')

  # Now check repos->WORKING, repos->BASE, and BASE->repos.
  # (BASE is r1, and WORKING has no local mods, so this should produce
  # the same output as above).
  expected = svntest.verify.UnorderedOutput(expected_output_r1_r2)
  svntest.actions.run_and_verify_svn(None, expected, [],
                                     'diff', '-r', '1')

  svntest.actions.run_and_verify_svn(None, expected, [],
                                     'diff', '-r', '1:BASE')

  expected = svntest.verify.UnorderedOutput(expected_output_r2_r1)
  svntest.actions.run_and_verify_svn(None, expected, [],
                                     'diff', '-r', 'BASE:1')

  # Modify some properties.
  svntest.actions.run_and_verify_svn(None, None, [],
                                     'propset',
                                     'fileprop', 'workingvalue', 'iota')

  svntest.actions.run_and_verify_svn(None, None, [],
                                     'propset',
                                     'dirprop', 'workingvalue', 'A')

  svntest.actions.run_and_verify_svn(None, None, [],
                                     'propset',
                                     'fileprop', 'workingvalue', 'A/mu')

  # Check that the earlier diffs against BASE are unaffected by the
  # presence of local mods.
  expected = svntest.verify.UnorderedOutput(expected_output_r1_r2)
  svntest.actions.run_and_verify_svn(None, expected, [],
                                     'diff', '-r', '1:BASE')

  expected = svntest.verify.UnorderedOutput(expected_output_r2_r1)
  svntest.actions.run_and_verify_svn(None, expected, [],
                                     'diff', '-r', 'BASE:1')

def diff_schedule_delete(sbox):
  "scheduled deleted"

  sbox.build()

  expected_output_r2_working = make_diff_header("foo", "revision 2",
                                                "working copy") + [
  "@@ -1 +0,0 @@\n",
  "-xxx\n"
  ]

  expected_output_r2_base = make_diff_header("foo", "revision 2",
                                                "working copy") + [
  "@@ -1 +1,2 @@\n",
  " xxx\n",
  "+yyy\n"
  ]
  expected_output_base_r2 = make_diff_header("foo", "working copy",
                                                "revision 2") + [
  "@@ -1,2 +1 @@\n",
  " xxx\n",
  "-yyy\n"
  ]

  expected_output_r1_base = make_diff_header("foo", "revision 0",
                                                "working copy") + [
  "@@ -0,0 +1,2 @@\n",
  "+xxx\n",
  "+yyy\n"
  ]
  expected_output_base_r1 = make_diff_header("foo", "working copy",
                                                "revision 1") + [
  "@@ -1,2 +0,0 @@\n",
  "-xxx\n",
  "-yyy\n"
  ]
  expected_output_base_working = expected_output_base_r1[:]
  expected_output_base_working[2] = "--- foo\t(revision 3)\n"
  expected_output_base_working[3] = "+++ foo\t(working copy)\n"

  wc_dir = sbox.wc_dir
  os.chdir(wc_dir)

  svntest.main.file_append('foo', "xxx\n")
  svntest.main.run_svn(None, 'add', 'foo')
  svntest.main.run_svn(None,
                       'ci', '-m', 'log msg r2')

  svntest.main.file_append('foo', "yyy\n")
  svntest.main.run_svn(None,
                       'ci', '-m', 'log msg r3')

  # Update everyone's BASE to r3, and mark 'foo' as schedule-deleted.
  svntest.main.run_svn(None,
                       'up')
  svntest.main.run_svn(None, 'rm', 'foo')

  # A file marked as schedule-delete should act as if were not present
  # in WORKING, but diffs against BASE should remain unaffected.

  # 1. repos-wc diff: file not present in repos.
  svntest.actions.run_and_verify_svn(None, [], [],
                                     'diff', '-r', '1')
  svntest.actions.run_and_verify_svn(None, expected_output_r1_base, [],
                                     'diff', '-r', '1:BASE')
  svntest.actions.run_and_verify_svn(None, expected_output_base_r1, [],
                                     'diff', '-r', 'BASE:1')

  # 2. repos-wc diff: file present in repos.
  svntest.actions.run_and_verify_svn(None, expected_output_r2_working, [],
                                     'diff', '-r', '2')
  svntest.actions.run_and_verify_svn(None, expected_output_r2_base, [],
                                     'diff', '-r', '2:BASE')
  svntest.actions.run_and_verify_svn(None, expected_output_base_r2, [],
                                     'diff', '-r', 'BASE:2')

  # 3. wc-wc diff.
  svntest.actions.run_and_verify_svn(None, expected_output_base_working, [],
                                     'diff')

#----------------------------------------------------------------------
def diff_mime_type_changes(sbox):
  "repos-wc diffs with local svn:mime-type prop mods"

  sbox.build()

  expected_output_r1_wc = make_diff_header("iota", "revision 1",
                                                "working copy") + [
    "@@ -1 +1,2 @@\n",
    " This is the file 'iota'.\n",
    "+revision 2 text.\n" ]

  expected_output_wc_r1 = make_diff_header("iota", "working copy",
                                                "revision 1") + [
    "@@ -1,2 +1 @@\n",
    " This is the file 'iota'.\n",
    "-revision 2 text.\n" ]


  os.chdir(sbox.wc_dir)

  # Append some text to iota (r2).
  svntest.main.file_append('iota', "revision 2 text.\n")

  svntest.actions.run_and_verify_svn(None, None, [],
                                     'ci', '-m', 'log_msg')

  # Check that forward and reverse repos-BASE diffs are as expected.
  svntest.actions.run_and_verify_svn(None, expected_output_r1_wc, [],
                                     'diff', '-r', '1:BASE')

  svntest.actions.run_and_verify_svn(None, expected_output_wc_r1, [],
                                     'diff', '-r', 'BASE:1')

  # Mark iota as a binary file in the working copy.
  svntest.actions.run_and_verify_svn(None, None, [],
                                     'propset', 'svn:mime-type',
                                     'application/octet-stream', 'iota')

  # Check that the earlier diffs against BASE are unaffected by the
  # presence of local svn:mime-type property mods.
  svntest.actions.run_and_verify_svn(None, expected_output_r1_wc, [],
                                     'diff', '-r', '1:BASE')

  svntest.actions.run_and_verify_svn(None, expected_output_wc_r1, [],
                                     'diff', '-r', 'BASE:1')

  # Commit the change (r3) (so that BASE has the binary MIME type), then
  # mark iota as a text file again in the working copy.
  svntest.actions.run_and_verify_svn(None, None, [],
                                     'ci', '-m', 'log_msg')
  svntest.actions.run_and_verify_svn(None, None, [],
                                     'propdel', 'svn:mime-type', 'iota')

  # Now diffs against BASE will fail, but diffs against WORKNG should be
  # fine.
  svntest.actions.run_and_verify_svn(None, expected_output_r1_wc, [],
                                     'diff', '-r', '1')


#----------------------------------------------------------------------
# Test a repos-WORKING diff, with different versions of the same property
# at repository, BASE, and WORKING.
def diff_prop_change_local_propmod(sbox):
  "diff a property change plus a local prop edit"

  sbox.build()

  expected_output_r2_wc = [
    "\n",
    "Property changes on: A\n",
    "___________________________________________________________________\n",
    "Modified: dirprop\n",
    "## -1 +1 ##\n",
    "-r2value\n",
    "+workingvalue\n",
    "Added: newdirprop\n",
    "## -0,0 +1 ##\n",
    "+newworkingvalue\n",
    "\n",
    "Property changes on: iota\n",
    "___________________________________________________________________\n",
    "Modified: fileprop\n",
    "## -1 +1 ##\n",
    "-r2value\n",
    "+workingvalue\n",
    "Added: newfileprop\n",
    "## -0,0 +1 ##\n",
    "+newworkingvalue\n" ]

  os.chdir(sbox.wc_dir)

  # Set a property on A/ and iota, and commit them (r2).
  svntest.actions.run_and_verify_svn(None, None, [],
                                     'propset', 'dirprop',
                                     'r2value', 'A')
  svntest.actions.run_and_verify_svn(None, None, [],
                                     'propset', 'fileprop',
                                     'r2value', 'iota')
  svntest.actions.run_and_verify_svn(None, None, [],
                                     'ci', '-m', 'log_msg')

  # Change the property values on A/ and iota, and commit them (r3).
  svntest.actions.run_and_verify_svn(None, None, [],
                                     'propset', 'dirprop',
                                     'r3value', 'A')
  svntest.actions.run_and_verify_svn(None, None, [],
                                     'propset', 'fileprop',
                                     'r3value', 'iota')
  svntest.actions.run_and_verify_svn(None, None, [],
                                     'ci', '-m', 'log_msg')

  # Finally, change the property values one last time.
  svntest.actions.run_and_verify_svn(None, None, [],
                                     'propset', 'dirprop',
                                     'workingvalue', 'A')
  svntest.actions.run_and_verify_svn(None, None, [],
                                     'propset', 'fileprop',
                                     'workingvalue', 'iota')
  # And also add some properties that only exist in WORKING.
  svntest.actions.run_and_verify_svn(None, None, [],
                                     'propset', 'newdirprop',
                                     'newworkingvalue', 'A')
  svntest.actions.run_and_verify_svn(None, None, [],
                                     'propset', 'newfileprop',
                                     'newworkingvalue', 'iota')

  # Now, if we diff r2 to WORKING, we've got three property values
  # to consider: r2value (in the repository), r3value (in BASE), and
  # workingvalue (in WORKING).
  # The diff should only show the r2->WORKING change.
  #
  # We also need to make sure that the 'new' (WORKING only) properties
  # are included in the output, since they won't be listed in a simple
  # BASE->r2 diff.
  expected = svntest.verify.UnorderedOutput(expected_output_r2_wc)
  svntest.actions.run_and_verify_svn(None, expected, [],
                                     'diff', '-r', '2')


#----------------------------------------------------------------------
# repos->wc and BASE->repos diffs that add files or directories with
# properties should show the added properties.
def diff_repos_wc_add_with_props(sbox):
  "repos-wc diff showing added entries with props"

  sbox.build()

  diff_foo = [
    "@@ -0,0 +1 @@\n",
    "+content\n",
    "\n",
    "Property changes on: foo\n",
    "___________________________________________________________________\n",
    "Added: propname\n",
    "## -0,0 +1 ##\n",
    "+propvalue\n",
    ]
  diff_X = [
    "\n",
    "Property changes on: X\n",
    "___________________________________________________________________\n",
    "Added: propname\n",
    "## -0,0 +1 ##\n",
    "+propvalue\n",
    ]
  diff_X_bar = [
    "@@ -0,0 +1 @@\n",
    "+content\n",
    "\n",
    "Property changes on: " + os.path.join('X', 'bar') + "\n",
    "___________________________________________________________________\n",
    "Added: propname\n",
    "## -0,0 +1 ##\n",
    "+propvalue\n",
    ]

  diff_foo_r1_base = make_diff_header("foo", "revision 0",
                                              "revision 3") + diff_foo
  diff_foo_base_r3 = make_diff_header("foo", "revision 0",
                                             "revision 3") + diff_foo
  diff_X_bar_r1_base = make_diff_header("X/bar", "revision 0",
                                                 "revision 3") + diff_X_bar
  diff_X_bar_base_r3 = make_diff_header("X/bar", "revision 0",
                                                 "revision 3") + diff_X_bar

  expected_output_r1_base = diff_X + diff_X_bar_r1_base + diff_foo_r1_base
  expected_output_base_r3 = diff_foo_base_r3 + diff_X_bar_base_r3 + diff_X

  os.chdir(sbox.wc_dir)

  # Create directory X, file foo, and file X/bar, and commit them (r2).
  os.makedirs('X')
  svntest.main.file_append('foo', "content\n")
  svntest.main.file_append(os.path.join('X', 'bar'), "content\n")
  svntest.actions.run_and_verify_svn(None, None, [],
                                     'add', 'X', 'foo')
  svntest.actions.run_and_verify_svn(None, None, [],
                                     'ci', '-m', 'log_msg')

  # Set a property on all three items, and commit them (r3).
  svntest.actions.run_and_verify_svn(None, None, [],
                                     'propset', 'propname',
                                     'propvalue', 'X', 'foo',
                                     os.path.join('X', 'bar'))
  svntest.actions.run_and_verify_svn(None, None, [],
                                     'ci', '-m', 'log_msg')

  # Now, if we diff r1 to WORKING or BASE, we should see the content
  # addition for foo and X/bar, and property additions for all three.
  svntest.actions.run_and_verify_svn(None, expected_output_r1_base, [],
                                     'diff', '-r', '1')
  svntest.actions.run_and_verify_svn(None, expected_output_r1_base, [],
                                     'diff', '-r', '1:BASE')

  # Update the BASE and WORKING revisions to r1.
  svntest.actions.run_and_verify_svn(None, None, [],
                                     'up', '-r', '1')

  # If we diff BASE to r3, we should see the same output as above.
  svntest.actions.run_and_verify_svn(None, expected_output_base_r3, [],
                                     'diff', '-r', 'BASE:3')


#----------------------------------------------------------------------
# repos-wc diffs on a non-recursively checked out wc that would normally
# (if recursively checked out) include a directory that is not present in
# the repos version should not segfault.
def diff_nonrecursive_checkout_deleted_dir(sbox):
  "nonrecursive diff + deleted directories"
  sbox.build()

  url = sbox.repo_url
  A_url = url + '/A'
  A_prime_url = url + '/A_prime'

  svntest.main.run_svn(None,
                       'cp', '-m', 'log msg', A_url, A_prime_url)

  svntest.main.run_svn(None,
                       'mkdir', '-m', 'log msg', A_prime_url + '/Q')

  wc = sbox.add_wc_path('wc')

  svntest.main.run_svn(None,
                       'co', '-N', A_prime_url, wc)

  os.chdir(wc)

  # We don't particular care about the output here, just that it doesn't
  # segfault.
  svntest.main.run_svn(None,
                       'diff', '-r1')


#----------------------------------------------------------------------
# repos->WORKING diffs that include directories with local mods that are
# not present in the repos version should work as expected (and not, for
# example, show an extraneous BASE->WORKING diff for the added directory
# after the repos->WORKING output).
def diff_repos_working_added_dir(sbox):
  "repos->WORKING diff showing added modifed dir"

  sbox.build()

  expected_output_r1_BASE = make_diff_header("X/bar", "revision 0",
                                                "revision 2") + [
    "@@ -0,0 +1 @@\n",
    "+content\n" ]
  expected_output_r1_WORKING = make_diff_header("X/bar", "revision 0",
                                                "revision 2") + [
    "@@ -0,0 +1,2 @@\n",
    "+content\n",
    "+more content\n" ]

  os.chdir(sbox.wc_dir)

  # Create directory X and file X/bar, and commit them (r2).
  os.makedirs('X')
  svntest.main.file_append(os.path.join('X', 'bar'), "content\n")
  svntest.actions.run_and_verify_svn(None, None, [],
                                     'add', 'X')
  svntest.actions.run_and_verify_svn(None, None, [],
                                     'ci', '-m', 'log_msg')

  # Make a local modification to X/bar.
  svntest.main.file_append(os.path.join('X', 'bar'), "more content\n")

  # Now, if we diff r1 to WORKING or BASE, we should see the content
  # addition for X/bar, and (for WORKING) the local modification.
  svntest.actions.run_and_verify_svn(None, expected_output_r1_BASE, [],
                                     'diff', '-r', '1:BASE')
  svntest.actions.run_and_verify_svn(None, expected_output_r1_WORKING, [],
                                     'diff', '-r', '1')


#----------------------------------------------------------------------
# A base->repos diff of a moved file used to output an all-lines-deleted diff
def diff_base_repos_moved(sbox):
  "base->repos diff of moved file"

  sbox.build()

  os.chdir(sbox.wc_dir)

  oldfile = 'iota'
  newfile = 'kappa'

  # Move, modify and commit a file
  svntest.main.run_svn(None, 'mv', oldfile, newfile)
  svntest.main.file_write(newfile, "new content\n")
  svntest.actions.run_and_verify_svn(None, None, [],
                                     'ci', '-m', '')

  # Check that a base->repos diff with copyfrom shows deleted and added lines.
  exit_code, out, err = svntest.actions.run_and_verify_svn(
    None, svntest.verify.AnyOutput, [], 'diff', '-rBASE:1', newfile)

  if check_diff_output(out, newfile, 'M'):
    raise svntest.Failure

  # Diff should recognise that the item's name has changed, and mention both
  # the current and the old name in parentheses, in the right order.
  if (out[2][:3] != '---' or out[2].find('kappa)') == -1 or
      out[3][:3] != '+++' or out[3].find('iota)') == -1):
    raise svntest.Failure

#----------------------------------------------------------------------
# A diff of an added file within an added directory should work, and
# shouldn't produce an error.
def diff_added_subtree(sbox):
  "wc->repos diff of added subtree"

  sbox.build()

  os.chdir(sbox.wc_dir)

  # Roll the wc back to r0 (i.e. an empty wc).
  svntest.actions.run_and_verify_svn(None, None, [],
                                     'up', '-r0')

  # We shouldn't get any errors when we request a diff showing the
  # addition of the greek tree.  The diff contains additions of files
  # and directories with parents that don't currently exist in the wc,
  # which is what we're testing here.
  svntest.actions.run_and_verify_svn(None, svntest.verify.AnyOutput, [],
                                     'diff', '-r', 'BASE:1')

#----------------------------------------------------------------------
def basic_diff_summarize(sbox):
  "basic diff summarize"

  sbox.build()
  wc_dir = sbox.wc_dir

  # A content modification.
  svntest.main.file_append(os.path.join(wc_dir, "A", "mu"), "New mu content")

  # A prop modification.
  svntest.main.run_svn(None,
                       "propset", "prop", "val",
                       os.path.join(wc_dir, 'iota'))

  # Both content and prop mods.
  tau_path = os.path.join(wc_dir, "A", "D", "G", "tau")
  svntest.main.file_append(tau_path, "tautau")
  svntest.main.run_svn(None,
                       "propset", "prop", "val", tau_path)

  # A file addition.
  newfile_path = os.path.join(wc_dir, 'newfile')
  svntest.main.file_append(newfile_path, 'newfile')
  svntest.main.run_svn(None, 'add', newfile_path)

  # A file deletion.
  svntest.main.run_svn(None, "delete", os.path.join(wc_dir, 'A', 'B',
                                                    'lambda'))

  expected_output = svntest.wc.State(wc_dir, {
    'A/mu': Item(verb='Sending'),
    'iota': Item(verb='Sending'),
    'newfile': Item(verb='Adding'),
    'A/D/G/tau': Item(verb='Sending'),
    'A/B/lambda': Item(verb='Deleting'),
    })
  expected_status = svntest.actions.get_virginal_state(wc_dir, 1)
  expected_status.add({
    'newfile': Item(status='  ', wc_rev=2),
    })
  expected_status.tweak("A/mu", "iota", "A/D/G/tau", 'newfile', wc_rev=2)
  expected_status.remove("A/B/lambda")

  svntest.actions.run_and_verify_commit(wc_dir, expected_output,
                                        expected_status, None, wc_dir)

  # Get the differences between two versions of a file.
  expected_diff = svntest.wc.State(wc_dir, {
    'iota': Item(status=' M'),
    })
  svntest.actions.run_and_verify_diff_summarize(expected_diff,
                                                os.path.join(wc_dir, 'iota'),
                                                '-c2')

  # Get the differences between two versions of an entire directory.
  expected_diff = svntest.wc.State(wc_dir, {
    'A/mu': Item(status='M '),
    'iota': Item(status=' M'),
    'A/D/G/tau': Item(status='MM'),
    'newfile': Item(status='A '),
    'A/B/lambda': Item(status='D '),
    })
  svntest.actions.run_and_verify_diff_summarize(expected_diff,
                                                wc_dir, '-r1:2')

def diff_weird_author(sbox):
  "diff with svn:author that has < in it"

  sbox.build()

  svntest.actions.enable_revprop_changes(sbox.repo_dir)

  svntest.main.file_write(os.path.join(sbox.wc_dir, 'A', 'mu'),
                          "new content\n")

  expected_output = svntest.wc.State(sbox.wc_dir, {
    'A/mu': Item(verb='Sending'),
    })

  expected_status = svntest.actions.get_virginal_state(sbox.wc_dir, 1)
  expected_status.tweak("A/mu", wc_rev=2)

  svntest.actions.run_and_verify_commit(sbox.wc_dir, expected_output,
                                        expected_status, None, sbox.wc_dir)

  svntest.main.run_svn(None,
                       "propset", "--revprop", "-r", "2", "svn:author",
                       "J. Random <jrandom@example.com>", sbox.repo_url)

  svntest.actions.run_and_verify_svn(None,
                                     ["J. Random <jrandom@example.com>\n"],
                                     [],
                                     "pget", "--revprop", "-r" "2",
                                     "svn:author", sbox.repo_url)

  expected_output = make_diff_header("A/mu", "revision 1", "revision 2") + [
    "@@ -1 +1 @@\n",
    "-This is the file 'mu'.\n",
    "+new content\n"
  ]

  svntest.actions.run_and_verify_svn(None, expected_output, [],
                                     'diff', '-r1:2', sbox.repo_url)

# test for issue 2121, use -x -w option for ignoring whitespace during diff
def diff_ignore_whitespace(sbox):
  "ignore whitespace when diffing"

  sbox.build()
  wc_dir = sbox.wc_dir

  file_name = "iota"
  file_path = os.path.join(wc_dir, file_name)

  svntest.main.file_write(file_path,
                          "Aa\n"
                          "Bb\n"
                          "Cc\n")
  expected_output = svntest.wc.State(wc_dir, {
      'iota' : Item(verb='Sending'),
      })
  svntest.actions.run_and_verify_commit(wc_dir, expected_output,
                                        None, None, wc_dir)

  # only whitespace changes, should return no changes
  svntest.main.file_write(file_path,
                          " A  a   \n"
                          "   B b  \n"
                          "    C    c    \n")

  svntest.actions.run_and_verify_svn(None, [], [],
                                     'diff', '-x', '-w', file_path)

  # some changes + whitespace
  svntest.main.file_write(file_path,
                          " A  a   \n"
                          "Xxxx X\n"
                          "   Bb b  \n"
                          "    C    c    \n")
  expected_output = make_diff_header(file_path, "revision 2",
                                     "working copy") + [
    "@@ -1,3 +1,4 @@\n",
    " Aa\n",
    "-Bb\n",
    "+Xxxx X\n",
    "+   Bb b  \n",
    " Cc\n" ]

  svntest.actions.run_and_verify_svn(None, expected_output, [],
                                     'diff', '-x', '-w', file_path)

def diff_ignore_eolstyle(sbox):
  "ignore eol styles when diffing"

  sbox.build()
  wc_dir = sbox.wc_dir

  file_name = "iota"
  file_path = os.path.join(wc_dir, file_name)

  svntest.main.file_write(file_path,
                          "Aa\n"
                          "Bb\n"
                          "Cc\n")
  expected_output = svntest.wc.State(wc_dir, {
      'iota' : Item(verb='Sending'),
      })
  svntest.actions.run_and_verify_commit(wc_dir, expected_output,
                                        None, None, wc_dir)

  # commit only eol changes
  svntest.main.file_write(file_path,
                          "Aa\r"
                          "Bb\r"
                          "Cc")

  expected_output = make_diff_header(file_path, "revision 2",
                                     "working copy") + [
    "@@ -1,3 +1,3 @@\n",
    " Aa\n",
    " Bb\n",
    "-Cc\n",
    "+Cc\n",
    "\ No newline at end of file\n" ]

  svntest.actions.run_and_verify_svn(None, expected_output, [],
                                     'diff', '-x', '--ignore-eol-style',
                                     file_path)

# test for issue 2600, diff revision of a file in a renamed folder
def diff_in_renamed_folder(sbox):
  "diff a revision of a file in a renamed folder"

  sbox.build()
  wc_dir = sbox.wc_dir

  C_path = os.path.join(wc_dir, "A", "C")
  D_path = os.path.join(wc_dir, "A", "D")
  kappa_path = os.path.join(D_path, "C", "kappa")

  # add a new file to a renamed (moved in this case) folder.
  svntest.main.run_svn(None, 'mv', C_path, D_path)

  svntest.main.file_append(kappa_path, "this is file kappa.\n")
  svntest.main.run_svn(None, 'add', kappa_path)

  expected_output = svntest.wc.State(wc_dir, {
      'A/C' : Item(verb='Deleting'),
      'A/D/C' : Item(verb='Adding'),
      'A/D/C/kappa' : Item(verb='Adding'),
  })
  ### right now, we cannot denote that kappa is a local-add rather than a
  ### child of the A/D/C copy. thus, it appears in the status output as a
  ### (M)odified child.
  svntest.actions.run_and_verify_commit(wc_dir, expected_output,
                                        None, None, wc_dir)

  expected_output = svntest.wc.State(wc_dir, {
      'A/D/C/kappa' : Item(verb='Sending'),
  })

  # modify the file two times so we have something to diff.
  for i in range(3, 5):
    svntest.main.file_append(kappa_path, str(i) + "\n")
    svntest.actions.run_and_verify_commit(wc_dir, expected_output,
                                          None, None, wc_dir)

  expected_output = make_diff_header(kappa_path, "revision 3",
                                     "revision 4") + [
    "@@ -1,2 +1,3 @@\n",
    " this is file kappa.\n",
    " 3\n",
    "+4\n"
  ]

  svntest.actions.run_and_verify_svn(None, expected_output, [],
                                     'diff', '-r3:4', kappa_path)

def diff_with_depth(sbox):
  "test diffs at various depths"

  sbox.build()

  diff = [
    "\n",
    "Property changes on: .\n",
    "___________________________________________________________________\n",
    "Added: foo1\n",
    "## -0,0 +1 ##\n",
    "+bar1\n",
    "\n",
    "Property changes on: iota\n",
    "___________________________________________________________________\n",
    "Added: foo2\n",
    "## -0,0 +1 ##\n",
    "+bar2\n",
    "\n",
    "Property changes on: A\n",
    "___________________________________________________________________\n",
    "Added: foo3\n",
    "## -0,0 +1 ##\n",
    "+bar3\n",
    "\n",
    "Property changes on: " + os.path.join('A', 'B') + "\n",
    "___________________________________________________________________\n",
    "Added: foo4\n",
    "## -0,0 +1 ##\n",
    "+bar4\n"]

  expected_empty = svntest.verify.UnorderedOutput(diff[:6])
  expected_files = svntest.verify.UnorderedOutput(diff[:12])
  expected_immediates = svntest.verify.UnorderedOutput(diff[:18])
  expected_infinity = svntest.verify.UnorderedOutput(diff[:6]
                                                     + diff[12:] + diff[6:12])

  os.chdir(sbox.wc_dir)

  svntest.actions.run_and_verify_svn(None, None, [],
                                     'propset',
                                     'foo1', 'bar1', '.')
  svntest.actions.run_and_verify_svn(None, None, [],
                                     'propset',
                                     'foo2', 'bar2', 'iota')
  svntest.actions.run_and_verify_svn(None, None, [],
                                     'propset',
                                     'foo3', 'bar3', 'A')
  svntest.actions.run_and_verify_svn(None, None, [],
                                     'propset',
                                     'foo4', 'bar4', os.path.join('A', 'B'))

  # Test wc-wc diff.
  svntest.actions.run_and_verify_svn(None, expected_empty, [],
                                     'diff', '--depth', 'empty')
  svntest.actions.run_and_verify_svn(None, expected_files, [],
                                     'diff', '--depth', 'files')
  svntest.actions.run_and_verify_svn(None, expected_immediates, [],
                                     'diff', '--depth', 'immediates')
  svntest.actions.run_and_verify_svn(None, expected_infinity, [],
                                     'diff', '--depth', 'infinity')

  # Commit the changes.
  svntest.actions.run_and_verify_svn(None, None, [],
                                     'ci', '-m', '')

  # Test repos-repos diff.  Reuse the expected outputs from above.
  svntest.actions.run_and_verify_svn(None, expected_empty, [],
                                     'diff', '-c2', '--depth', 'empty')
  svntest.actions.run_and_verify_svn(None, expected_files, [],
                                     'diff', '-c2', '--depth', 'files')
  svntest.actions.run_and_verify_svn(None, expected_immediates, [],
                                     'diff', '-c2', '--depth', 'immediates')
  svntest.actions.run_and_verify_svn(None, expected_infinity, [],
                                     'diff', '-c2', '--depth', 'infinity')

  diff_wc_repos = [
    "\n",
    "Property changes on: " + os.path.join('A', 'B') + "\n",
    "___________________________________________________________________\n",
    "Modified: foo4\n",
    "## -1 +1 ##\n",
    "-bar4\n",
    "+baz4\n",
    "\n",
    "Property changes on: A\n",
    "___________________________________________________________________\n",
    "Modified: foo3\n",
    "## -1 +1 ##\n",
    "-bar3\n",
    "+baz3\n",
    "Index: A/mu\n",
    "===================================================================\n",
    "--- A/mu\t(revision 1)\n",
    "+++ A/mu\t(working copy)\n",
    "@@ -1 +1,2 @@\n",
    " This is the file 'mu'.\n",
    "+new text\n",
    "Index: iota\n",
    "===================================================================\n",
    "--- iota\t(revision 2)\n",
    "+++ iota\t(working copy)\n",
    "@@ -1 +1,2 @@\n",
    " This is the file 'iota'.\n",
    "+new text\n",
    "\n",
    "Property changes on: iota\n",
    "___________________________________________________________________\n",
    "Modified: foo2\n",
    "## -1 +1 ##\n",
    "-bar2\n",
    "+baz2\n",
    "\n",
    "Property changes on: .\n",
    "___________________________________________________________________\n",
    "Modified: foo1\n",
    "## -1 +1 ##\n",
    "-bar1\n",
    "+baz1\n" ]

  expected_empty = svntest.verify.UnorderedOutput(diff_wc_repos[35:])
  expected_files = svntest.verify.UnorderedOutput(diff_wc_repos[21:])
  expected_immediates = svntest.verify.UnorderedOutput(diff_wc_repos[7:14]
                                                       +diff_wc_repos[21:])
  expected_infinity = svntest.verify.UnorderedOutput(diff_wc_repos[:])

  svntest.actions.run_and_verify_svn(None, None, [],
                                     'up', '-r1')

  svntest.actions.run_and_verify_svn(None, None, [],
                                     'propset',
                                     'foo1', 'baz1', '.')
  svntest.actions.run_and_verify_svn(None, None, [],
                                     'propset',
                                     'foo2', 'baz2', 'iota')
  svntest.actions.run_and_verify_svn(None, None, [],
                                     'propset',
                                     'foo3', 'baz3', 'A')
  svntest.actions.run_and_verify_svn(None, None, [],
                                     'propset',
                                     'foo4', 'baz4', os.path.join('A', 'B'))
  svntest.main.file_append(os.path.join('A', 'mu'), "new text\n")
  svntest.main.file_append('iota', "new text\n")

  # Test wc-repos diff.
  svntest.actions.run_and_verify_svn(None, expected_empty, [],
                                     'diff', '-rHEAD', '--depth', 'empty')
  svntest.actions.run_and_verify_svn(None, expected_files, [],
                                     'diff', '-rHEAD', '--depth', 'files')
  svntest.actions.run_and_verify_svn(None, expected_immediates, [],
                                     'diff', '-rHEAD', '--depth', 'immediates')
  svntest.actions.run_and_verify_svn(None, expected_infinity, [],
                                     'diff', '-rHEAD', '--depth', 'infinity')

# test for issue 2920: ignore eol-style on empty lines
def diff_ignore_eolstyle_empty_lines(sbox):
  "ignore eol styles when diffing empty lines"

  sbox.build()
  wc_dir = sbox.wc_dir

  file_name = "iota"
  file_path = os.path.join(wc_dir, file_name)

  svntest.main.file_write(file_path,
                          "Aa\n"
                          "\n"
                          "Bb\n"
                          "\n"
                          "Cc\n")
  expected_output = svntest.wc.State(wc_dir, {
      'iota' : Item(verb='Sending'),
      })
  svntest.actions.run_and_verify_commit(wc_dir, expected_output,
                                        None, None, wc_dir)

  # sleep to guarantee timestamp change
  time.sleep(1)

  # commit only eol changes
  svntest.main.file_write(file_path,
                          "Aa\012"
                          "\012"
                          "Bb\r"
                          "\r"
                          "Cc\012",
                          mode="wb")

  svntest.actions.run_and_verify_svn(None, [], [],
                                     'diff', '-x', '--ignore-eol-style',
                                     file_path)

def diff_backward_repos_wc_copy(sbox):
  "backward repos->wc diff with copied file"

  sbox.build()
  wc_dir = sbox.wc_dir
  os.chdir(wc_dir)

  # copy a file
  mu_path = os.path.join('A', 'mu')
  mucp_path = os.path.join('A', 'mucopy')
  svntest.main.run_svn(None, 'cp', mu_path, mucp_path)

  # commit r2 and update back to r1
  svntest.main.run_svn(None,
                       'ci', '-m', 'log msg')
  svntest.main.run_svn(None, 'up', '-r1')

  # diff r2 against working copy
  diff_repos_wc = make_diff_header("A/mucopy", "revision 2", "working copy")
  diff_repos_wc += [
    "@@ -1 +0,0 @@\n",
    "-This is the file 'mu'.\n",
  ]

  svntest.actions.run_and_verify_svn(None, diff_repos_wc, [],
                                     'diff', '-r' , '2')

#----------------------------------------------------------------------

def diff_summarize_xml(sbox):
  "xml diff summarize"

  sbox.build()
  wc_dir = sbox.wc_dir

  # A content modification.
  svntest.main.file_append(os.path.join(wc_dir, "A", "mu"), "New mu content")

  # A prop modification.
  svntest.main.run_svn(None,
                       "propset", "prop", "val",
                       os.path.join(wc_dir, 'iota'))

  # Both content and prop mods.
  tau_path = os.path.join(wc_dir, "A", "D", "G", "tau")
  svntest.main.file_append(tau_path, "tautau")
  svntest.main.run_svn(None,
                       "propset", "prop", "val", tau_path)

  # A file addition.
  newfile_path = os.path.join(wc_dir, 'newfile')
  svntest.main.file_append(newfile_path, 'newfile')
  svntest.main.run_svn(None, 'add', newfile_path)

  # A file deletion.
  svntest.main.run_svn(None, "delete", os.path.join(wc_dir, 'A', 'B',
                                                    'lambda'))

  # A directory addition
  svntest.main.run_svn(None, "mkdir", os.path.join(wc_dir, 'newdir'))

  expected_output = svntest.wc.State(wc_dir, {
    'A/mu': Item(verb='Sending'),
    'iota': Item(verb='Sending'),
    'newfile': Item(verb='Adding'),
    'A/D/G/tau': Item(verb='Sending'),
    'A/B/lambda': Item(verb='Deleting'),
    'newdir': Item(verb='Adding'),
    })
  expected_status = svntest.actions.get_virginal_state(wc_dir, 1)
  expected_status.add({
    'newfile': Item(status='  ', wc_rev=2),
    'newdir': Item(status='  ', wc_rev=2),
    })
  expected_status.tweak("A/mu", "iota", "A/D/G/tau", "newfile", "newdir",
                        wc_rev=2)
  expected_status.remove("A/B/lambda")

  svntest.actions.run_and_verify_commit(wc_dir, expected_output,
                                        expected_status, None, wc_dir)

  # 1) Test --xml without --summarize
  svntest.actions.run_and_verify_svn(
    None, None, ".*--xml' option only valid with '--summarize' option",
    'diff', wc_dir, '--xml')

  # 2) Test --xml on invalid revision
  svntest.actions.run_and_verify_diff_summarize_xml(
    ".*No such revision 5555555",
    None, wc_dir, None, None, None, '-r0:5555555', wc_dir)

  # 3) Test working copy summarize
  svntest.actions.run_and_verify_diff_summarize_xml(
    ".*Summarizing diff can only compare repository to repository",
    None, wc_dir, None, None, wc_dir)

  # 4) Test --summarize --xml on -c2
  paths = ['iota',]
  items = ['none',]
  kinds = ['file',]
  props = ['modified',]

  svntest.actions.run_and_verify_diff_summarize_xml(
    [], wc_dir, paths, items, props, kinds, '-c2',
    os.path.join(wc_dir, 'iota'))

  # 5) Test --summarize --xml on -r1:2
  paths = ['A/mu', 'iota', 'A/D/G/tau', 'newfile', 'A/B/lambda',
           'newdir',]
  items = ['modified', 'none', 'modified', 'added', 'deleted', 'added',]
  kinds = ['file','file','file','file','file', 'dir',]
  props = ['none', 'modified', 'modified', 'none', 'none', 'none',]

  svntest.actions.run_and_verify_diff_summarize_xml(
    [], wc_dir, paths, items, props, kinds, '-r1:2', wc_dir)

  # 6) Same as test #5 but ran against a URL instead of a WC path
  paths = ['A/mu', 'iota', 'A/D/G/tau', 'newfile', 'A/B/lambda',
           'newdir',]
  items = ['modified', 'none', 'modified', 'added', 'deleted', 'added',]
  kinds = ['file','file','file','file','file', 'dir',]
  props = ['none', 'modified', 'modified', 'none', 'none', 'none',]

  svntest.actions.run_and_verify_diff_summarize_xml(
    [], sbox.repo_url, paths, items, props, kinds, '-r1:2', sbox.repo_url)

def diff_file_depth_empty(sbox):
  "svn diff --depth=empty FILE_WITH_LOCAL_MODS"
  # The bug was that no diff output would be generated.  Check that some is.
  sbox.build()
  iota_path = os.path.join(sbox.wc_dir, 'iota')
  svntest.main.file_append(iota_path, "new text in iota")
  exit_code, out, err = svntest.main.run_svn(None, 'diff',
                                             '--depth', 'empty', iota_path)
  if err:
    raise svntest.Failure
  if len(out) < 4:
    raise svntest.Failure

# This used to abort with ra_serf.
def diff_wrong_extension_type(sbox):
  "'svn diff -x wc -r#' should return error"

  sbox.build(read_only = True)
  expected_error = "(.*svn: Invalid argument .* in diff options.*)|" \
                   "(svn: '.' is not a working copy)"
  svntest.actions.run_and_verify_svn(None, [], expected_error,
                                     'diff', '-x', sbox.wc_dir, '-r', '1')

# Check the order of the arguments for an external diff tool
def diff_external_diffcmd(sbox):
  "svn diff --diff-cmd provides the correct arguments"

  sbox.build(read_only = True)
  os.chdir(sbox.wc_dir)

  iota_path = 'iota'
  svntest.main.file_append(iota_path, "new text in iota")

  # Create a small diff mock object that prints its arguments to stdout.
  # (This path needs an explicit directory component to avoid searching.)
  diff_script_path = os.path.join('.', 'diff')
  # TODO: make the create function return the actual script name, and rename
  # it to something more generic.
  svntest.main.create_python_hook_script(diff_script_path, 'import sys\n'
    'for arg in sys.argv[1:]:\n  print(arg)\n')
  if sys.platform == 'win32':
    diff_script_path = "%s.bat" % diff_script_path

  expected_output = svntest.verify.ExpectedOutput([
    "Index: iota\n",
    "===================================================================\n",
    "-u\n",
    "-L\n",
    "iota\t(revision 1)\n",
    "-L\n",
    "iota\t(working copy)\n",
    os.path.abspath(svntest.wc.text_base_path("iota")) + "\n",
    os.path.abspath("iota") + "\n"])

  # Check that the output of diff corresponds with the expected arguments,
  # in the correct order.
  svntest.actions.run_and_verify_svn(None, expected_output, [],
                                     'diff', '--diff-cmd', diff_script_path,
                                     iota_path)

# Check ignoring mergeinfo in a diff
def diff_ignore_mergeinfo(sbox):
  "svn diff --ignore-mergeinfo"

  sbox.build()
  wc_dir = sbox.wc_dir

  os.chdir(wc_dir)

  A_path = 'A'
  C_path = os.path.join(A_path, 'C')
  D_path = os.path.join(A_path, 'D')
  H_path = os.path.join(D_path, 'H')
  G_path = os.path.join(D_path, 'G')
  iota_path = 'iota'
  beta_path = os.path.join(A_path, 'B', 'E', 'beta')
  gamma_path = os.path.join(D_path, 'gamma')
  chi_path = os.path.join(H_path, 'chi')
  rho_path = os.path.join(G_path, 'rho')

  # Set some completely bogus mergeinfo
  svntest.main.run_svn(None, 'propset', 'svn:mergeinfo', 'bar:1-2', beta_path,
                       H_path, C_path, gamma_path, rho_path)
  svntest.main.run_svn(None, 'propset', 'svn:bar', 'foo', iota_path, chi_path, 
                       rho_path)

  # Run and check vanilla diff
  expected_output = [
    "\n",
    "Property changes on: A/B/E/beta\n",
    "___________________________________________________________________\n",
    "Added: svn:mergeinfo\n",
    "   Merged /bar:r1-2\n",
    "\n",
    "Property changes on: A/C\n",
    "___________________________________________________________________\n",
    "Added: svn:mergeinfo\n",
    "   Merged /bar:r1-2\n",
    "\n",
    "Property changes on: A/D/G/rho\n",
    "___________________________________________________________________\n",
    "Added: svn:bar\n",
    "## -0,0 +1 ##\n",
    "+foo\n",
    "Added: svn:mergeinfo\n",
    "   Merged /bar:r1-2\n",
    "\n",
    "Property changes on: A/D/H\n",
    "___________________________________________________________________\n",
    "Added: svn:mergeinfo\n",
    "   Merged /bar:r1-2\n",
    "\n",
    "Property changes on: A/D/H/chi\n",
    "___________________________________________________________________\n",
    "Added: svn:bar\n",
    "## -0,0 +1 ##\n",
    "+foo\n",
    "\n",
    "Property changes on: A/D/gamma\n",
    "___________________________________________________________________\n",
    "Added: svn:mergeinfo\n",
    "   Merged /bar:r1-2\n",
    "\n",
    "Property changes on: iota\n",
    "___________________________________________________________________\n",
    "Added: svn:bar\n",
    "## -0,0 +1 ##\n",
    "+foo\n",
   ]
  svntest.actions.run_and_verify_svn(None, expected_output, [], 'diff')

  # Run and check --ignore-mergeinfo diff
  expected_output = [
    "\n",
    "Property changes on: A/D/G/rho\n",
    "___________________________________________________________________\n",
    "Added: svn:bar\n",
    "## -0,0 +1 ##\n",
    "+foo\n",
    "\n",
    "Property changes on: A/D/H/chi\n",
    "___________________________________________________________________\n",
    "Added: svn:bar\n",
    "## -0,0 +1 ##\n",
    "+foo\n",
    "\n",
    "Property changes on: iota\n",
    "___________________________________________________________________\n",
    "Added: svn:bar\n",
    "## -0,0 +1 ##\n",
    "+foo\n",
   ]
  svntest.actions.run_and_verify_svn(None, expected_output, [], 'diff',
                                     '--ignore-mergeinfo')


#----------------------------------------------------------------------
# Diffing an unrelated repository URL against working copy with
# local modifications (i.e. not committed). This is issue #3295 (diff
# local changes against arbitrary URL@REV ignores local add).

# Helper
def make_file_edit_del_add(dir):
  "make a file mod (M), a deletion (D) and an addition (A)."
  alpha = os.path.join(dir, 'B', 'E', 'alpha')
  beta = os.path.join(dir, 'B', 'E', 'beta')
  theta = os.path.join(dir, 'B', 'E', 'theta')

  # modify alpha, remove beta and add theta.
  svntest.main.file_append(alpha, "Edited file alpha.\n")
  svntest.main.run_svn(None, 'remove', beta)
  svntest.main.file_append(theta, "Created file theta.\n")

  svntest.main.run_svn(None, 'add', theta)


def diff_url_against_local_mods(sbox):
  "diff URL against working copy with local mods"

  sbox.build()
  os.chdir(sbox.wc_dir)

  A = 'A'
  A_url = sbox.repo_url + '/A'

  # First, just make a copy.
  A2 = 'A2'
  A2_url = sbox.repo_url + '/A2'

  svntest.actions.run_and_verify_svn(None, None, [],
                                     'cp', '-m', 'log msg',
                                     A_url, A2_url)

  svntest.actions.run_and_verify_svn(None, None, [],
                                     'up')

  # In A, add, remove and change a file, and commit.
  make_file_edit_del_add(A);
  svntest.actions.run_and_verify_svn(None, None, [],
                                     'ci', '-m', 'committing A')

  # In A2, do the same changes but leave uncommitted.
  make_file_edit_del_add(A2);

  # Diff URL of A against working copy of A2. Output should be empty.
  expected_output = []
  svntest.actions.run_and_verify_svn(None, expected_output, [],
                                     'diff', '--old', A_url, '--new', A2)


#----------------------------------------------------------------------
# Diff rev against working copy of a removed and locally re-added file.
# This is issue #1675 ("svn diff -rN added-file" has odd behavior).

def diff_preexisting_rev_against_local_add(sbox):
  "diff -r1 of removed file to its local addition"
  sbox.build()
  os.chdir(sbox.wc_dir)

  beta = os.path.join('A', 'B', 'E', 'beta')

  # remove
  svntest.main.run_svn(None, 'remove', beta)
  svntest.actions.run_and_verify_svn(None, None, [],
                                     'ci', '-m', 'removing beta')

  # re-add, without committing
  svntest.main.file_append(beta, "Re-created file beta.\n")
  svntest.main.run_svn(None, 'add', beta)

  # diff against -r1, the diff should show both removal and re-addition
  exit_code, diff_output, err_output = svntest.main.run_svn(
                        None, 'diff', '-r1', 'A')

  verify_expected_output(diff_output, "-This is the file 'beta'.")
  verify_expected_output(diff_output, "+Re-created file beta.")

def diff_git_format_wc_wc(sbox):
  "create a diff in git unidiff format for wc-wc"
  sbox.build()
  wc_dir = sbox.wc_dir
  iota_path = os.path.join(wc_dir, 'iota')
  mu_path = os.path.join(wc_dir, 'A', 'mu')
  new_path = os.path.join(wc_dir, 'new')
  svntest.main.file_append(iota_path, "Changed 'iota'.\n")
  svntest.main.file_append(new_path, "This is the file 'new'.\n")
  svntest.main.run_svn(None, 'add', new_path)
  svntest.main.run_svn(None, 'rm', mu_path)

  ### We're not testing copied or moved paths

  expected_output = make_git_diff_header(mu_path, "revision 1", 
                                         "working copy", 
                                         delete=True) + [
    "@@ -1 +0,0 @@\n",
    "-This is the file 'mu'.\n",
  ] + make_git_diff_header(new_path, "revision 0", "working copy", 
                           add=True) + [
    "@@ -0,0 +1 @@\n",
    "+This is the file 'new'.\n",
  ] +  make_git_diff_header(iota_path, "revision 1", 
                            "working copy") + [
    "@@ -1 +1,2 @@\n",
    " This is the file 'iota'.\n",
    "+Changed 'iota'.\n",
  ]

  svntest.actions.run_and_verify_svn(None, expected_output, [], 'diff', 
                                     '--git-diff', wc_dir)

def diff_git_format_url_wc(sbox):
  "create a diff in git unidiff format for url-wc"
  sbox.build()
  wc_dir = sbox.wc_dir
  repo_url = sbox.repo_url
  iota_path = os.path.join(wc_dir, 'iota')
  mu_path = os.path.join(wc_dir, 'A', 'mu')
  new_path = os.path.join(wc_dir, 'new')
  svntest.main.file_append(iota_path, "Changed 'iota'.\n")
  svntest.main.file_append(new_path, "This is the file 'new'.\n")
  svntest.main.run_svn(None, 'add', new_path)
  svntest.main.run_svn(None, 'rm', mu_path)

  ### We're not testing copied or moved paths

  svntest.main.run_svn(None, 'commit', '-m', 'Committing changes', wc_dir)
  svntest.main.run_svn(None, 'up', wc_dir)

  expected_output = make_git_diff_header(new_path, "revision 0", "revision 2", 
                                         dst_label=wc_dir, add=True) + [
    "@@ -0,0 +1 @@\n",
    "+This is the file 'new'.\n",
  ] + make_git_diff_header(mu_path, "revision 1", 
                           "working copy", 
                           src_label=repo_url,
                           delete=True) + [
    "@@ -1 +0,0 @@\n",
    "-This is the file 'mu'.\n",
  ] +  make_git_diff_header(iota_path, "revision 1", 
                            "working copy", src_label=repo_url,
                            dst_label=wc_dir) + [
    "@@ -1 +1,2 @@\n",
    " This is the file 'iota'.\n",
    "+Changed 'iota'.\n",
  ]

  svntest.actions.run_and_verify_svn(None, expected_output, [], 'diff', 
                                     '--git-diff',
                                     '--old', repo_url + '@1', '--new',
                                     wc_dir)

def diff_git_format_url_url(sbox):
  "create a diff in git unidiff format for url-url"
  sbox.build()
  wc_dir = sbox.wc_dir
  repo_url = sbox.repo_url
  iota_path = os.path.join(wc_dir, 'iota')
  mu_path = os.path.join(wc_dir, 'A', 'mu')
  new_path = os.path.join(wc_dir, 'new')
  svntest.main.file_append(iota_path, "Changed 'iota'.\n")
  svntest.main.file_append(new_path, "This is the file 'new'.\n")
  svntest.main.run_svn(None, 'add', new_path)
  svntest.main.run_svn(None, 'rm', mu_path)

  ### We're not testing copied or moved paths. When we do, we will not be
  ### able to identify them as copies/moves until we have editor-v2.

  svntest.main.run_svn(None, 'commit', '-m', 'Committing changes', wc_dir)
  svntest.main.run_svn(None, 'up', wc_dir)

  expected_output = make_git_diff_header("A/mu", "revision 1", 
                                         "revision 2", 
                                         delete=True) + [
    "@@ -1 +0,0 @@\n",
    "-This is the file 'mu'.\n",
    ] + make_git_diff_header("new", "revision 0", "revision 2", 
                              add=True) + [
    "@@ -0,0 +1 @@\n",
    "+This is the file 'new'.\n",
  ] +  make_git_diff_header("iota", "revision 1", 
                            "revision 2") + [
    "@@ -1 +1,2 @@\n",
    " This is the file 'iota'.\n",
    "+Changed 'iota'.\n",
  ]

  svntest.actions.run_and_verify_svn(None, expected_output, [], 'diff', 
                                     '--git-diff', 
                                     '--old', repo_url + '@1', '--new',
                                     repo_url + '@2')

########################################################################
#Run the tests


# list all tests here, starting with None:
test_list = [ None,
              diff_update_a_file,
              diff_add_a_file,
              diff_add_a_file_in_a_subdir,
              diff_replace_a_file,
              diff_multiple_reverse,
              diff_non_recursive,
              diff_repo_subset,
              diff_non_version_controlled_file,
              diff_pure_repository_update_a_file,
              diff_only_property_change,
              dont_diff_binary_file,
              diff_nonextant_urls,
              diff_head_of_moved_file,
              diff_base_to_repos,
              diff_deleted_in_head,
              diff_targets,
              diff_branches,
              diff_repos_and_wc,
              diff_file_urls,
              diff_prop_change_local_edit,
              check_for_omitted_prefix_in_path_component,
              diff_renamed_file,
              diff_within_renamed_dir,
              diff_prop_on_named_dir,
              diff_keywords,
              diff_force,
              diff_schedule_delete,
              XFail(diff_renamed_dir),
              diff_property_changes_to_base,
              diff_mime_type_changes,
              diff_prop_change_local_propmod,
              diff_repos_wc_add_with_props,
              diff_nonrecursive_checkout_deleted_dir,
              diff_repos_working_added_dir,
              diff_base_repos_moved,
              diff_added_subtree,
              basic_diff_summarize,
              diff_weird_author,
              diff_ignore_whitespace,
              diff_ignore_eolstyle,
              XFail(diff_in_renamed_folder),
              diff_with_depth,
              diff_ignore_eolstyle_empty_lines,
              diff_backward_repos_wc_copy,
              diff_summarize_xml,
              diff_file_depth_empty,
              diff_wrong_extension_type,
              diff_external_diffcmd,
              XFail(diff_url_against_local_mods),
              XFail(diff_preexisting_rev_against_local_add),
<<<<<<< HEAD
              diff_ignore_mergeinfo,
=======
              diff_git_format_wc_wc,
              diff_git_format_url_wc,
              diff_git_format_url_url,
>>>>>>> b99df6c7
              ]

if __name__ == '__main__':
  svntest.main.run_tests(test_list)
  # NOTREACHED


### End of file.<|MERGE_RESOLUTION|>--- conflicted
+++ resolved
@@ -3076,6 +3076,202 @@
   svntest.actions.run_and_verify_svn(None, expected_output, [],
                                      'diff', '--diff-cmd', diff_script_path,
                                      iota_path)
+
+
+#----------------------------------------------------------------------
+# Diffing an unrelated repository URL against working copy with
+# local modifications (i.e. not committed). This is issue #3295 (diff
+# local changes against arbitrary URL@REV ignores local add).
+
+# Helper
+def make_file_edit_del_add(dir):
+  "make a file mod (M), a deletion (D) and an addition (A)."
+  alpha = os.path.join(dir, 'B', 'E', 'alpha')
+  beta = os.path.join(dir, 'B', 'E', 'beta')
+  theta = os.path.join(dir, 'B', 'E', 'theta')
+
+  # modify alpha, remove beta and add theta.
+  svntest.main.file_append(alpha, "Edited file alpha.\n")
+  svntest.main.run_svn(None, 'remove', beta)
+  svntest.main.file_append(theta, "Created file theta.\n")
+
+  svntest.main.run_svn(None, 'add', theta)
+
+
+def diff_url_against_local_mods(sbox):
+  "diff URL against working copy with local mods"
+
+  sbox.build()
+  os.chdir(sbox.wc_dir)
+
+  A = 'A'
+  A_url = sbox.repo_url + '/A'
+
+  # First, just make a copy.
+  A2 = 'A2'
+  A2_url = sbox.repo_url + '/A2'
+
+  svntest.actions.run_and_verify_svn(None, None, [],
+                                     'cp', '-m', 'log msg',
+                                     A_url, A2_url)
+
+  svntest.actions.run_and_verify_svn(None, None, [],
+                                     'up')
+
+  # In A, add, remove and change a file, and commit.
+  make_file_edit_del_add(A);
+  svntest.actions.run_and_verify_svn(None, None, [],
+                                     'ci', '-m', 'committing A')
+
+  # In A2, do the same changes but leave uncommitted.
+  make_file_edit_del_add(A2);
+
+  # Diff URL of A against working copy of A2. Output should be empty.
+  expected_output = []
+  svntest.actions.run_and_verify_svn(None, expected_output, [],
+                                     'diff', '--old', A_url, '--new', A2)
+
+
+#----------------------------------------------------------------------
+# Diff rev against working copy of a removed and locally re-added file.
+# This is issue #1675 ("svn diff -rN added-file" has odd behavior).
+
+def diff_preexisting_rev_against_local_add(sbox):
+  "diff -r1 of removed file to its local addition"
+  sbox.build()
+  os.chdir(sbox.wc_dir)
+
+  beta = os.path.join('A', 'B', 'E', 'beta')
+
+  # remove
+  svntest.main.run_svn(None, 'remove', beta)
+  svntest.actions.run_and_verify_svn(None, None, [],
+                                     'ci', '-m', 'removing beta')
+
+  # re-add, without committing
+  svntest.main.file_append(beta, "Re-created file beta.\n")
+  svntest.main.run_svn(None, 'add', beta)
+
+  # diff against -r1, the diff should show both removal and re-addition
+  exit_code, diff_output, err_output = svntest.main.run_svn(
+                        None, 'diff', '-r1', 'A')
+
+  verify_expected_output(diff_output, "-This is the file 'beta'.")
+  verify_expected_output(diff_output, "+Re-created file beta.")
+
+def diff_git_format_wc_wc(sbox):
+  "create a diff in git unidiff format for wc-wc"
+  sbox.build()
+  wc_dir = sbox.wc_dir
+  iota_path = os.path.join(wc_dir, 'iota')
+  mu_path = os.path.join(wc_dir, 'A', 'mu')
+  new_path = os.path.join(wc_dir, 'new')
+  svntest.main.file_append(iota_path, "Changed 'iota'.\n")
+  svntest.main.file_append(new_path, "This is the file 'new'.\n")
+  svntest.main.run_svn(None, 'add', new_path)
+  svntest.main.run_svn(None, 'rm', mu_path)
+
+  ### We're not testing copied or moved paths
+
+  expected_output = make_git_diff_header(mu_path, "revision 1", 
+                                         "working copy", 
+                                         delete=True) + [
+    "@@ -1 +0,0 @@\n",
+    "-This is the file 'mu'.\n",
+  ] + make_git_diff_header(new_path, "revision 0", "working copy", 
+                           add=True) + [
+    "@@ -0,0 +1 @@\n",
+    "+This is the file 'new'.\n",
+  ] +  make_git_diff_header(iota_path, "revision 1", 
+                            "working copy") + [
+    "@@ -1 +1,2 @@\n",
+    " This is the file 'iota'.\n",
+    "+Changed 'iota'.\n",
+  ]
+
+  svntest.actions.run_and_verify_svn(None, expected_output, [], 'diff', 
+                                     '--git-diff', wc_dir)
+
+def diff_git_format_url_wc(sbox):
+  "create a diff in git unidiff format for url-wc"
+  sbox.build()
+  wc_dir = sbox.wc_dir
+  repo_url = sbox.repo_url
+  iota_path = os.path.join(wc_dir, 'iota')
+  mu_path = os.path.join(wc_dir, 'A', 'mu')
+  new_path = os.path.join(wc_dir, 'new')
+  svntest.main.file_append(iota_path, "Changed 'iota'.\n")
+  svntest.main.file_append(new_path, "This is the file 'new'.\n")
+  svntest.main.run_svn(None, 'add', new_path)
+  svntest.main.run_svn(None, 'rm', mu_path)
+
+  ### We're not testing copied or moved paths
+
+  svntest.main.run_svn(None, 'commit', '-m', 'Committing changes', wc_dir)
+  svntest.main.run_svn(None, 'up', wc_dir)
+
+  expected_output = make_git_diff_header(new_path, "revision 0", "revision 2", 
+                                         dst_label=wc_dir, add=True) + [
+    "@@ -0,0 +1 @@\n",
+    "+This is the file 'new'.\n",
+  ] + make_git_diff_header(mu_path, "revision 1", 
+                           "working copy", 
+                           src_label=repo_url,
+                           delete=True) + [
+    "@@ -1 +0,0 @@\n",
+    "-This is the file 'mu'.\n",
+  ] +  make_git_diff_header(iota_path, "revision 1", 
+                            "working copy", src_label=repo_url,
+                            dst_label=wc_dir) + [
+    "@@ -1 +1,2 @@\n",
+    " This is the file 'iota'.\n",
+    "+Changed 'iota'.\n",
+  ]
+
+  svntest.actions.run_and_verify_svn(None, expected_output, [], 'diff', 
+                                     '--git-diff',
+                                     '--old', repo_url + '@1', '--new',
+                                     wc_dir)
+
+def diff_git_format_url_url(sbox):
+  "create a diff in git unidiff format for url-url"
+  sbox.build()
+  wc_dir = sbox.wc_dir
+  repo_url = sbox.repo_url
+  iota_path = os.path.join(wc_dir, 'iota')
+  mu_path = os.path.join(wc_dir, 'A', 'mu')
+  new_path = os.path.join(wc_dir, 'new')
+  svntest.main.file_append(iota_path, "Changed 'iota'.\n")
+  svntest.main.file_append(new_path, "This is the file 'new'.\n")
+  svntest.main.run_svn(None, 'add', new_path)
+  svntest.main.run_svn(None, 'rm', mu_path)
+
+  ### We're not testing copied or moved paths. When we do, we will not be
+  ### able to identify them as copies/moves until we have editor-v2.
+
+  svntest.main.run_svn(None, 'commit', '-m', 'Committing changes', wc_dir)
+  svntest.main.run_svn(None, 'up', wc_dir)
+
+  expected_output = make_git_diff_header("A/mu", "revision 1", 
+                                         "revision 2", 
+                                         delete=True) + [
+    "@@ -1 +0,0 @@\n",
+    "-This is the file 'mu'.\n",
+    ] + make_git_diff_header("new", "revision 0", "revision 2", 
+                              add=True) + [
+    "@@ -0,0 +1 @@\n",
+    "+This is the file 'new'.\n",
+  ] +  make_git_diff_header("iota", "revision 1", 
+                            "revision 2") + [
+    "@@ -1 +1,2 @@\n",
+    " This is the file 'iota'.\n",
+    "+Changed 'iota'.\n",
+  ]
+
+  svntest.actions.run_and_verify_svn(None, expected_output, [], 'diff', 
+                                     '--git-diff', 
+                                     '--old', repo_url + '@1', '--new',
+                                     repo_url + '@2')
 
 # Check ignoring mergeinfo in a diff
 def diff_ignore_mergeinfo(sbox):
@@ -3171,202 +3367,6 @@
    ]
   svntest.actions.run_and_verify_svn(None, expected_output, [], 'diff',
                                      '--ignore-mergeinfo')
-
-
-#----------------------------------------------------------------------
-# Diffing an unrelated repository URL against working copy with
-# local modifications (i.e. not committed). This is issue #3295 (diff
-# local changes against arbitrary URL@REV ignores local add).
-
-# Helper
-def make_file_edit_del_add(dir):
-  "make a file mod (M), a deletion (D) and an addition (A)."
-  alpha = os.path.join(dir, 'B', 'E', 'alpha')
-  beta = os.path.join(dir, 'B', 'E', 'beta')
-  theta = os.path.join(dir, 'B', 'E', 'theta')
-
-  # modify alpha, remove beta and add theta.
-  svntest.main.file_append(alpha, "Edited file alpha.\n")
-  svntest.main.run_svn(None, 'remove', beta)
-  svntest.main.file_append(theta, "Created file theta.\n")
-
-  svntest.main.run_svn(None, 'add', theta)
-
-
-def diff_url_against_local_mods(sbox):
-  "diff URL against working copy with local mods"
-
-  sbox.build()
-  os.chdir(sbox.wc_dir)
-
-  A = 'A'
-  A_url = sbox.repo_url + '/A'
-
-  # First, just make a copy.
-  A2 = 'A2'
-  A2_url = sbox.repo_url + '/A2'
-
-  svntest.actions.run_and_verify_svn(None, None, [],
-                                     'cp', '-m', 'log msg',
-                                     A_url, A2_url)
-
-  svntest.actions.run_and_verify_svn(None, None, [],
-                                     'up')
-
-  # In A, add, remove and change a file, and commit.
-  make_file_edit_del_add(A);
-  svntest.actions.run_and_verify_svn(None, None, [],
-                                     'ci', '-m', 'committing A')
-
-  # In A2, do the same changes but leave uncommitted.
-  make_file_edit_del_add(A2);
-
-  # Diff URL of A against working copy of A2. Output should be empty.
-  expected_output = []
-  svntest.actions.run_and_verify_svn(None, expected_output, [],
-                                     'diff', '--old', A_url, '--new', A2)
-
-
-#----------------------------------------------------------------------
-# Diff rev against working copy of a removed and locally re-added file.
-# This is issue #1675 ("svn diff -rN added-file" has odd behavior).
-
-def diff_preexisting_rev_against_local_add(sbox):
-  "diff -r1 of removed file to its local addition"
-  sbox.build()
-  os.chdir(sbox.wc_dir)
-
-  beta = os.path.join('A', 'B', 'E', 'beta')
-
-  # remove
-  svntest.main.run_svn(None, 'remove', beta)
-  svntest.actions.run_and_verify_svn(None, None, [],
-                                     'ci', '-m', 'removing beta')
-
-  # re-add, without committing
-  svntest.main.file_append(beta, "Re-created file beta.\n")
-  svntest.main.run_svn(None, 'add', beta)
-
-  # diff against -r1, the diff should show both removal and re-addition
-  exit_code, diff_output, err_output = svntest.main.run_svn(
-                        None, 'diff', '-r1', 'A')
-
-  verify_expected_output(diff_output, "-This is the file 'beta'.")
-  verify_expected_output(diff_output, "+Re-created file beta.")
-
-def diff_git_format_wc_wc(sbox):
-  "create a diff in git unidiff format for wc-wc"
-  sbox.build()
-  wc_dir = sbox.wc_dir
-  iota_path = os.path.join(wc_dir, 'iota')
-  mu_path = os.path.join(wc_dir, 'A', 'mu')
-  new_path = os.path.join(wc_dir, 'new')
-  svntest.main.file_append(iota_path, "Changed 'iota'.\n")
-  svntest.main.file_append(new_path, "This is the file 'new'.\n")
-  svntest.main.run_svn(None, 'add', new_path)
-  svntest.main.run_svn(None, 'rm', mu_path)
-
-  ### We're not testing copied or moved paths
-
-  expected_output = make_git_diff_header(mu_path, "revision 1", 
-                                         "working copy", 
-                                         delete=True) + [
-    "@@ -1 +0,0 @@\n",
-    "-This is the file 'mu'.\n",
-  ] + make_git_diff_header(new_path, "revision 0", "working copy", 
-                           add=True) + [
-    "@@ -0,0 +1 @@\n",
-    "+This is the file 'new'.\n",
-  ] +  make_git_diff_header(iota_path, "revision 1", 
-                            "working copy") + [
-    "@@ -1 +1,2 @@\n",
-    " This is the file 'iota'.\n",
-    "+Changed 'iota'.\n",
-  ]
-
-  svntest.actions.run_and_verify_svn(None, expected_output, [], 'diff', 
-                                     '--git-diff', wc_dir)
-
-def diff_git_format_url_wc(sbox):
-  "create a diff in git unidiff format for url-wc"
-  sbox.build()
-  wc_dir = sbox.wc_dir
-  repo_url = sbox.repo_url
-  iota_path = os.path.join(wc_dir, 'iota')
-  mu_path = os.path.join(wc_dir, 'A', 'mu')
-  new_path = os.path.join(wc_dir, 'new')
-  svntest.main.file_append(iota_path, "Changed 'iota'.\n")
-  svntest.main.file_append(new_path, "This is the file 'new'.\n")
-  svntest.main.run_svn(None, 'add', new_path)
-  svntest.main.run_svn(None, 'rm', mu_path)
-
-  ### We're not testing copied or moved paths
-
-  svntest.main.run_svn(None, 'commit', '-m', 'Committing changes', wc_dir)
-  svntest.main.run_svn(None, 'up', wc_dir)
-
-  expected_output = make_git_diff_header(new_path, "revision 0", "revision 2", 
-                                         dst_label=wc_dir, add=True) + [
-    "@@ -0,0 +1 @@\n",
-    "+This is the file 'new'.\n",
-  ] + make_git_diff_header(mu_path, "revision 1", 
-                           "working copy", 
-                           src_label=repo_url,
-                           delete=True) + [
-    "@@ -1 +0,0 @@\n",
-    "-This is the file 'mu'.\n",
-  ] +  make_git_diff_header(iota_path, "revision 1", 
-                            "working copy", src_label=repo_url,
-                            dst_label=wc_dir) + [
-    "@@ -1 +1,2 @@\n",
-    " This is the file 'iota'.\n",
-    "+Changed 'iota'.\n",
-  ]
-
-  svntest.actions.run_and_verify_svn(None, expected_output, [], 'diff', 
-                                     '--git-diff',
-                                     '--old', repo_url + '@1', '--new',
-                                     wc_dir)
-
-def diff_git_format_url_url(sbox):
-  "create a diff in git unidiff format for url-url"
-  sbox.build()
-  wc_dir = sbox.wc_dir
-  repo_url = sbox.repo_url
-  iota_path = os.path.join(wc_dir, 'iota')
-  mu_path = os.path.join(wc_dir, 'A', 'mu')
-  new_path = os.path.join(wc_dir, 'new')
-  svntest.main.file_append(iota_path, "Changed 'iota'.\n")
-  svntest.main.file_append(new_path, "This is the file 'new'.\n")
-  svntest.main.run_svn(None, 'add', new_path)
-  svntest.main.run_svn(None, 'rm', mu_path)
-
-  ### We're not testing copied or moved paths. When we do, we will not be
-  ### able to identify them as copies/moves until we have editor-v2.
-
-  svntest.main.run_svn(None, 'commit', '-m', 'Committing changes', wc_dir)
-  svntest.main.run_svn(None, 'up', wc_dir)
-
-  expected_output = make_git_diff_header("A/mu", "revision 1", 
-                                         "revision 2", 
-                                         delete=True) + [
-    "@@ -1 +0,0 @@\n",
-    "-This is the file 'mu'.\n",
-    ] + make_git_diff_header("new", "revision 0", "revision 2", 
-                              add=True) + [
-    "@@ -0,0 +1 @@\n",
-    "+This is the file 'new'.\n",
-  ] +  make_git_diff_header("iota", "revision 1", 
-                            "revision 2") + [
-    "@@ -1 +1,2 @@\n",
-    " This is the file 'iota'.\n",
-    "+Changed 'iota'.\n",
-  ]
-
-  svntest.actions.run_and_verify_svn(None, expected_output, [], 'diff', 
-                                     '--git-diff', 
-                                     '--old', repo_url + '@1', '--new',
-                                     repo_url + '@2')
 
 ########################################################################
 #Run the tests
@@ -3424,13 +3424,10 @@
               diff_external_diffcmd,
               XFail(diff_url_against_local_mods),
               XFail(diff_preexisting_rev_against_local_add),
-<<<<<<< HEAD
-              diff_ignore_mergeinfo,
-=======
               diff_git_format_wc_wc,
               diff_git_format_url_wc,
               diff_git_format_url_url,
->>>>>>> b99df6c7
+              diff_ignore_mergeinfo,
               ]
 
 if __name__ == '__main__':
