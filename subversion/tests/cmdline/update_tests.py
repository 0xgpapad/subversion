--- conflicted
+++ resolved
@@ -1098,16 +1098,6 @@
                                       ], [],
                                      'up', G_path)
 
-<<<<<<< HEAD
-  # This update created a tree conflict ("update tried to
-  # delete a directory that was locally deleted"), marking
-  # "   C A/D/G". Just ignore it, i.e. resolve it.
-  svntest.actions.run_and_verify_svn(None,
-    ["Resolved conflicted state of '" + G_path + "'\n"], [],
-    'resolved', G_path)
-
-=======
->>>>>>> fe21cd26
   # Both G and gamma should be 'deleted', update should produce no output
   expected_status = svntest.actions.get_virginal_state(wc_dir, 3)
   expected_status.remove('A/D/G', 'A/D/G/pi', 'A/D/G/rho', 'A/D/G/tau',
