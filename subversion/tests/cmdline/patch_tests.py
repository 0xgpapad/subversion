#!/usr/bin/env python
#  -*- coding: utf-8 -*-
#
#  patch_tests.py:  some basic patch tests
#
#  Subversion is a tool for revision control. 
#  See http://subversion.tigris.org for more information.
#    
# ====================================================================
# Copyright (c) 2007, 2009 CollabNet.  All rights reserved.
#
# This software is licensed as described in the file COPYING, which
# you should have received as part of this distribution.  The terms
# are also available at http://subversion.tigris.org/license-1.html.
# If newer versions of this license are posted there, you may use a
# newer version instead, at your option.
#
######################################################################

# General modules
import base64
import os
import re
import sys
import tempfile
import textwrap
import zlib

# Our testing module
import svntest
from svntest import wc
from svntest.main import SVN_PROP_MERGEINFO

# (abbreviation)
Skip = svntest.testcase.Skip
SkipUnless = svntest.testcase.SkipUnless
XFail = svntest.testcase.XFail
Wimp = svntest.testcase.Wimp
Item = svntest.wc.StateItem

########################################################################
#Tools


def svnpatch_encode(l):
  if sys.version_info[0] >= 3:
    # Python >=3.0

<<<<<<< HEAD
def svnpatch_encode(l):
  return [x + "\n" for x in textwrap.wrap(base64.encodestring(zlib.compress(b"".join([convert_svnpatch_line(x) for x in l]))).decode(), 76)]
=======
    def convert_svnpatch_line(l):
      if isinstance(l, str):
        return l.encode()
      else:
        return l

    return [x + "\n" for x in textwrap.wrap(base64.encodestring(zlib.compress("".join([convert_svnpatch_line(x) for x in l]))).decode(), 76)]
  else:
    # Python <3.0
    return [x + "\n" for x in textwrap.wrap(base64.encodestring(zlib.compress("".join(l))), 76)]
>>>>>>> 34bd71d0

gnupatch_garbage_re =\
 re.compile("^patch: \*\*\*\* Only garbage was found in the patch input.$")

########################################################################
#Tests

def patch_basic(sbox):
  "'svn patch' basic functionality with no unidiff"

  sbox.build()
  wc_dir = sbox.wc_dir

  # We might want to use The-Merge-Kludge trick here
  patch_file_path = tempfile.mkstemp(dir=os.path.abspath(svntest.main.temp_dir))[1]

  os.chdir(wc_dir)

  svnpatch = [
    '( open-root ( 2:d0 ) ) ',
    '( open-dir ( 1:A 2:d0 2:d1 ) ) ',
    '( open-dir ( 3:A/B 2:d1 2:d2 ) ) ',
    '( delete-entry ( 5:A/B/E 2:d2 ) ) ',
    '( delete-entry ( 10:A/B/lambda 2:d2 ) ) ',
    '( close-dir ( 2:d2 ) ) ',
    '( open-dir ( 3:A/C 2:d1 2:d3 ) ) ',
    '( add-dir ( 10:A/C/newdir 2:d3 2:d4 ( ) ) ) ',
    '( close-dir ( 2:d4 ) ) ',
    '( close-dir ( 2:d3 ) ) ',
    '( open-dir ( 3:A/D 2:d1 2:d5 ) ) ',
    '( open-dir ( 5:A/D/H 2:d5 2:d6 ) ) ',
    '( open-file ( 9:A/D/H/psi 2:d6 2:c7 ) ) ',
    '( change-file-prop ( 2:c7 7:psiprop ( 10:psipropval ) ) ) ',
    '( close-file ( 2:c7 ( ) ) ) ',
    '( close-dir ( 2:d6 ) ) ',
    '( close-dir ( 2:d5 ) ) ',
    '( open-file ( 4:A/mu 2:d1 2:c8 ) ) ',
    '( change-file-prop ( 2:c8 13:svn:mime-type ( 24:application/octet-stream ) ) ) ',
    '( apply-textdelta ( 2:c8 ( ) ) ) ',
    b'( textdelta-chunk ( 2:c8 4:SVN\001 ) ) ',
    b'( textdelta-chunk ( 2:c8 5:\000\000\057\0020 ) ) ',
    b'( textdelta-chunk ( 2:c8 2:\001\257 ) ) ',
    b'( textdelta-chunk ( 2:c8 48:/This is the file \'mu\'.\n',
    b'Some\001more\002binary\003bytes\000\n',
    ' ) ) ',
    '( textdelta-end ( 2:c8 ) ) ',
    '( close-file ( 2:c8 ( 32:24bf575dae88ead0eaa0f3863090bd90 ) ) ) ',
    '( close-dir ( 2:d1 ) ) ',
    '( add-file ( 3:foo 2:d0 2:c9 ( ) ) ) ',
    '( close-file ( 2:c9 ( ) ) ) ',
    '( close-dir ( 2:d0 ) ) ',
    '( close-edit ( ) ) ',
  ]

  svnpatch = svnpatch_encode(svnpatch)
  svntest.main.file_write(patch_file_path,\
  '========================= SVNPATCH1 BLOCK =========================\n')
  svntest.main.file_append(patch_file_path, ''.join(svnpatch))

  expected_output = wc.State('.', {
    'A/B/lambda'    : Item(status="D "),
    'A/B/E'         : Item(status="D "),
    'A/B/E/alpha'   : Item(status="D "),
    'A/B/E/beta'    : Item(status="D "),
    'A/mu'          : Item(status="UU"),
    'A/C/newdir'    : Item(status="A "),
    'A/D/H/psi'     : Item(status=" U"),
    'foo'           : Item(status="A "),
    })

  expected_disk = svntest.main.greek_state.copy()
  expected_disk.remove('A/B/lambda',  'A/B/E/alpha',
                       'A/B/E/beta') # A/B/E is still there (until commit)
  mu_contents = "This is the file 'mu'.\nSome\001more\002binary\003bytes\000\n"
  expected_disk.add({
    'A/C/newdir'    : Item(),
    'foo'           : Item(''), # empty file, ready for Unidiffs
    })
  expected_disk.tweak('A/mu', contents=mu_contents,
                              props={'svn:mime-type':'application/octet-stream'})
  expected_disk.tweak('A/D/H/psi', props={'psiprop':'psipropval'})

  expected_status = svntest.actions.get_virginal_state('.', 1)
  expected_status.tweak('A/B/E/alpha', 'A/B/E/beta', 'A/B/E', 'A/B/lambda',
                        status="D ", wc_rev=1)
  expected_status.tweak('A/mu', status="MM")
  expected_status.tweak('A/D/H/psi', status=" M")
  expected_status.add({
    'foo'        : Item(status="A ", wc_rev=1),
    'A/C/newdir' : Item(status="A ", wc_rev=0),
  })

  expected_skip = wc.State('', { })

  svntest.actions.run_and_verify_patch('.', os.path.abspath(patch_file_path),
                                       expected_output,
                                       expected_disk,
                                       None,
                                       expected_skip,
                                       gnupatch_garbage_re, # expected err
                                       1, # check-props
                                       0) # no dry-run, outputs differ

def patch_unidiff(sbox):
  "apply a unidiff patch -- test external tool"

  sbox.build()
  wc_dir = sbox.wc_dir

  patch_file_path = tempfile.mkstemp(dir=os.path.abspath(svntest.main.temp_dir))[1]

  os.chdir(wc_dir)

  unidiff_patch = [
    "Index: A/D/gamma\n",
    "===================================================================\n",
    "--- A/D/gamma\t(revision 1)\n",
    "+++ A/D/gamma\t(working copy)\n",
    "@@ -1 +1 @@\n",
    "-This is the file 'gamma'.\n",
    "+It is the file 'gamma'.\n",
    "Index: iota\n",
    "===================================================================\n",
    "--- iota\t(revision 1)\n",
    "+++ iota\t(working copy)\n",
    "@@ -1 +1,2 @@\n",
    " This is the file 'iota'.\n",
    "+Some more bytes\n",
  ]

  svntest.main.file_write(patch_file_path, ''.join(unidiff_patch))

  expected_output = [
    'patching file A/D/gamma\n',
    'patching file iota\n',
  ]

  gamma_contents = "It is the file 'gamma'.\n"
  iota_contents = "This is the file 'iota'.\nSome more bytes\n"

  expected_disk = svntest.main.greek_state.copy()
  expected_disk.tweak('A/D/gamma', contents=gamma_contents)
  expected_disk.tweak('iota', contents=iota_contents)

  expected_status = svntest.actions.get_virginal_state('.', 1)
  expected_status.tweak('A/D/gamma', status='M ')
  expected_status.tweak('iota', status='M ')

  expected_skip = wc.State('', { })

  svntest.actions.run_and_verify_patch('.', os.path.abspath(patch_file_path),
                                       expected_output,
                                       expected_disk,
                                       expected_status,
                                       expected_skip,
                                       None, # expected err
                                       1, # check-props
                                       0) # dry-run

def patch_copy_and_move(sbox):
  "test copy and move operations"

  sbox.build()
  wc_dir = sbox.wc_dir

  # two subtests
  wc2_dir = sbox.add_wc_path('wc2')
  abs_wc2_dir = os.path.abspath(wc2_dir)

  patch_file_path = tempfile.mkstemp(dir=os.path.abspath(svntest.main.temp_dir))[1]

  mu_path = os.path.join('A', 'mu')
  gamma_path = os.path.join('A', 'D', 'gamma')

  os.chdir(wc_dir)

  # set up some properties to ensure base props are considered in the
  # copy and move operations, and commit r2
  svntest.main.run_svn(None, 'propset', 'pristinem', 'pristm',
                       mu_path)
  svntest.main.run_svn(None, 'propset', 'pristineg', 'pristg',
                       gamma_path)
  svntest.main.run_svn(None, 'ci', '-m', 'log msg')
  svntest.main.run_svn(None, 'up')

  # Subtest 1
  # The aim of this test is to ensure that the move operation will not
  # fail when the delete-entry strikes before the add-file with
  # copyfrom.  Since the file (A/mu) doesn't have local mods it is
  # unversioned and removed from disk at delete-entry time.  The
  # add-file should use its text-base instead.  The order matters,
  # because of the depth-first algorithm.  Additionally, we also test a
  # basic copy operation with pristine and working properties and text
  # modifications.

  unidiff_patch = [
    "Index: A/mu (deleted)\n",
    "===================================================================\n",
    "Index: A/C/gamma\n",
    "===================================================================\n",
    "--- A/C/gamma\t(revision 2)\n",
    "+++ A/C/gamma\t(working copy)\n",
    "@@ -1 +1,2 @@\n",
    " This is the file 'gamma'.\n",
    "+some more bytes to 'gamma'\n",
    "\n",
    "Property changes on: A/C/gamma\n",
    "___________________________________________________________________\n",
    "Name: svn:mergeinfo\n",
    "\n",
    "Index: A/D/gamma\n",
    "===================================================================\n",
    "--- A/D/gamma\t(revision 2)\n",
    "+++ A/D/gamma\t(working copy)\n",
    "@@ -1 +1,2 @@\n",
    " This is the file 'gamma'.\n",
    "+some more bytes to 'gamma'\n",
    "\n",
    "Property changes on: mu-ng\n",
    "___________________________________________________________________\n",
    "Name: newprop\n",
    "   + newpropval\n",
    "Name: svn:mergeinfo\n",
    "\n",
  ]

  svnpatch = [
    '( open-root ( 2:d0 ) ) ',
    '( open-dir ( 1:A 2:d0 2:d1 ) ) ',
    '( open-dir ( 3:A/C 2:d1 2:d2 ) ) ',
    '( add-file ( 9:A/C/gamma 2:d2 2:c3 ( 9:A/D/gamma ) ) ) ',
    '( change-file-prop ( 2:c3 13:svn:mergeinfo ( 0: ) ) ) ',
    '( close-file ( 2:c3 ( ) ) ) ',
    '( close-dir ( 2:d2 ) ) ',
    '( delete-entry ( 4:A/mu 2:d1 ) ) ',
    '( close-dir ( 2:d1 ) ) ',
    '( add-file ( 5:mu-ng 2:d0 2:c4 ( 4:A/mu ) ) ) ',
    '( change-file-prop ( 2:c4 7:newprop ( 10:newpropval ) ) ) ',
    '( change-file-prop ( 2:c4 13:svn:mergeinfo ( 0: ) ) ) ',
    '( close-file ( 2:c4 ( ) ) ) ',
    '( close-dir ( 2:d0 ) ) ',
    '( close-edit ( ) ) ',
  ]

  svnpatch = svnpatch_encode(svnpatch)
  svntest.main.file_write(patch_file_path, ''.join(unidiff_patch))
  svntest.main.file_append(patch_file_path,
    '========================= SVNPATCH1 BLOCK =========================\n')
  svntest.main.file_append(patch_file_path, ''.join(svnpatch))

  expected_output = [
    'A    A/C/gamma\n',
    'D    A/mu\n',
    'A    mu-ng\n',
    'patching file A/C/gamma\n',
    'patching file A/D/gamma\n',
  ]

  gamma_contents = "This is the file 'gamma'.\nsome more bytes to 'gamma'\n"
  mu_contents="This is the file 'mu'.\n"

  expected_disk = svntest.main.greek_state.copy()
  expected_disk.remove('A/mu')
  expected_disk.tweak('A/D/gamma', contents=gamma_contents,
                      props={'pristineg': 'pristg'})
  expected_disk.add({
    'A/C/gamma'   : Item(gamma_contents,
                         props={SVN_PROP_MERGEINFO : '',
                                'pristineg': 'pristg'}),
    'mu-ng'       : Item(mu_contents,
                         props={SVN_PROP_MERGEINFO : '',
                                'pristinem': 'pristm',
                                'newprop': 'newpropval'}),
  })

  expected_status = svntest.actions.get_virginal_state('', 2)
  expected_status.tweak('A/mu', status='D ')
  expected_status.tweak('A/D/gamma', status='M ')
  expected_status.add({
    'A/C/gamma'  : Item(status="A ", copied='+', wc_rev='-'),
    'mu-ng'      : Item(status="A ", copied='+', wc_rev='-'),
  })

  expected_skip = wc.State('', { })

  svntest.actions.run_and_verify_patch('.', os.path.abspath(patch_file_path),
                                       expected_output,
                                       expected_disk,
                                       expected_status,
                                       expected_skip,
                                       None, # expected err
                                       1, # check-props
                                       0) # dry-run

  # Subtest 2
  # The idea is to take subtest 1 and to add some local mods to A/mu.
  # The delete-entry should leave the working file in place and the
  # add-entry use it as its copyfrom argument suggests.  In other words,
  # this tests the move-file-with-copyfrom-path-modified case.

  svntest.actions.run_and_verify_svn(None, None, [], 'checkout',
                                     sbox.repo_url, abs_wc2_dir)
  os.chdir(abs_wc2_dir)

  svntest.main.file_append(mu_path, 'Junk here, junk now.\n')
  mu_contents += 'Junk here, junk now.\n'
  expected_disk.tweak('mu-ng', contents=mu_contents)

  # A/mu is unversioned but remains on disk with/because of its local mods
  expected_disk.add({'A/mu' : Item(contents=mu_contents,
                                   props={'pristinem' : 'pristm' })})

  svntest.actions.run_and_verify_patch('.', os.path.abspath(patch_file_path),
                                       expected_output,
                                       expected_disk,
                                       expected_status,
                                       expected_skip,
                                       None, # expected err
                                       1, # check-props
                                       0) # dry-run

########################################################################
#Run the tests

# list all tests here, starting with None:
test_list = [ None,
              Wimp('Broken on platforms with non-GNU patch or non-\\n newlines',
                   SkipUnless(patch_basic, svntest.main.has_patch)),
              Wimp('Broken on platforms with non-GNU patch or non-\\n newlines',
                   SkipUnless(patch_unidiff, svntest.main.has_patch)),
              Wimp('Broken on platforms with non-GNU patch or non-\\n newlines',
                   SkipUnless(patch_copy_and_move, svntest.main.has_patch)),
              ]

if __name__ == '__main__':
  svntest.main.run_tests(test_list)
  # NOTREACHED


### End of file.<|MERGE_RESOLUTION|>--- conflicted
+++ resolved
@@ -46,21 +46,16 @@
   if sys.version_info[0] >= 3:
     # Python >=3.0
 
-<<<<<<< HEAD
-def svnpatch_encode(l):
-  return [x + "\n" for x in textwrap.wrap(base64.encodestring(zlib.compress(b"".join([convert_svnpatch_line(x) for x in l]))).decode(), 76)]
-=======
     def convert_svnpatch_line(l):
       if isinstance(l, str):
         return l.encode()
       else:
         return l
 
-    return [x + "\n" for x in textwrap.wrap(base64.encodestring(zlib.compress("".join([convert_svnpatch_line(x) for x in l]))).decode(), 76)]
+    return [x + "\n" for x in textwrap.wrap(base64.encodestring(zlib.compress(b"".join([convert_svnpatch_line(x) for x in l]))).decode(), 76)]
   else:
     # Python <3.0
     return [x + "\n" for x in textwrap.wrap(base64.encodestring(zlib.compress("".join(l))), 76)]
->>>>>>> 34bd71d0
 
 gnupatch_garbage_re =\
  re.compile("^patch: \*\*\*\* Only garbage was found in the patch input.$")
