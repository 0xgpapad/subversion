--- conflicted
+++ resolved
@@ -370,11 +370,6 @@
   propval_path = os.path.join(wc_dir, 'propval.tmp')
 
   # svn:needs-lock value should be forced to a '*'
-<<<<<<< HEAD
-  svntest.main.run_svn(None, 'propset', 'svn:needs-lock', 'foo', iota_path)
-  svntest.main.run_svn(None, 'propset', 'svn:needs-lock', '*', lambda_path)
-  svntest.main.run_svn(None, 'propset', 'svn:needs-lock', '      ', mu_path)
-=======
   svntest.actions.set_prop(None, 'svn:needs-lock', 'foo', iota_path,
                            propval_path)
   svntest.actions.set_prop(None, 'svn:needs-lock', '*', lambda_path,
@@ -382,7 +377,6 @@
   expected_err = ".*svn: warning: To turn off the svn:needs-lock property,.*"
   svntest.actions.set_prop(expected_err, 'svn:needs-lock', '      ', 
                            mu_path, propval_path)
->>>>>>> 4eaf3f05
 
   # Check svn:needs-lock
   svntest.actions.check_prop('svn:needs-lock', iota_path, ['*'])
