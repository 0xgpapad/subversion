--- conflicted
+++ resolved
@@ -1510,7 +1510,6 @@
                                      [],
                                      "status", "-u")
 
-<<<<<<< HEAD
 
 #----------------------------------------------------------------------
 
@@ -1557,7 +1556,8 @@
          ' M     ' + chi_path + '\n'])
   svntest.actions.run_and_verify_svn(None, expected, [], 'status',
                                      '--ignore-mergeinfo')
-=======
+
+
 #----------------------------------------------------------------------
 
 def status_with_tree_conflicts(sbox):
@@ -1628,7 +1628,6 @@
     if output[i] != template[i]:
       print "ERROR: expected:", template[i], "actual:", output[i]
       raise svntest.Failure
->>>>>>> 8b41473d
 
 
 ########################################################################
@@ -1668,11 +1667,8 @@
               status_depth_local,
               status_depth_update,
               status_dash_u_type_change,
-<<<<<<< HEAD
+              status_with_tree_conflicts,
               status_ignore_mergeinfo,
-=======
-              status_with_tree_conflicts,
->>>>>>> 8b41473d
              ]
 
 if __name__ == '__main__':
