--- conflicted
+++ resolved
@@ -32,11 +32,8 @@
 from svntest import wc
 
 from svntest.main import server_has_mergeinfo
-<<<<<<< HEAD
-=======
 from svntest.main import SVN_PROP_MERGEINFO
 from merge_tests import set_up_branch
->>>>>>> 79d0a718
 
 ######################################################################
 #
@@ -824,58 +821,26 @@
                                      'up', wc_dir)
 
   # The full log for mu2 is relatively unsurprising
-<<<<<<< HEAD
-  output, err = svntest.actions.run_and_verify_svn(None, None, [],
-                                                   'log', mu2_path)
+  exit_code, output, err = svntest.actions.run_and_verify_svn(None, None, [],
+                                                              'log', mu2_path)
   log_chain = parse_log_output(output)
   check_log_chain(log_chain, [6, 5, 2, 1])
 
-  output, err = svntest.actions.run_and_verify_svn(None, None, [],
-                                                   'log', mu2_URL)
-=======
-  exit_code, output, err = svntest.actions.run_and_verify_svn(None, None, [],
-                                                              'log', mu2_path)
-  log_chain = parse_log_output(output)
-  check_log_chain(log_chain, [6, 5, 2, 1])
-
   exit_code, output, err = svntest.actions.run_and_verify_svn(None, None, [],
                                                               'log', mu2_URL)
->>>>>>> 79d0a718
   log_chain = parse_log_output(output)
   check_log_chain(log_chain, [6, 5, 2, 1])
 
   # First "oddity", the full log for mu2 doesn't include r3, but the -r3
   # log works!
   peg_mu2_path = mu2_path + "@3"
-<<<<<<< HEAD
-  output, err = svntest.actions.run_and_verify_svn(None, None, [],
-                                                   'log', '-r', '3',
-                                                   peg_mu2_path)
-=======
   exit_code, output, err = svntest.actions.run_and_verify_svn(None, None, [],
                                                               'log', '-r', '3',
                                                               peg_mu2_path)
->>>>>>> 79d0a718
   log_chain = parse_log_output(output)
   check_log_chain(log_chain, [3])
 
   peg_mu2_URL = mu2_URL + "@3"
-<<<<<<< HEAD
-  output, err = svntest.actions.run_and_verify_svn(None, None, [],
-                                                   'log', '-r', '3',
-                                                   peg_mu2_URL)
-  log_chain = parse_log_output(output)
-  check_log_chain(log_chain, [3])
-  output, err = svntest.actions.run_and_verify_svn(None, None, [],
-                                                   'log', '-r', '2',
-                                                   mu2_path)
-  log_chain = parse_log_output(output)
-  check_log_chain(log_chain, [2])
-
-  output, err = svntest.actions.run_and_verify_svn(None, None, [],
-                                                   'log', '-r', '2',
-                                                   mu2_URL)
-=======
   exit_code, output, err = svntest.actions.run_and_verify_svn(None, None, [],
                                                               'log', '-r', '3',
                                                               peg_mu2_URL)
@@ -890,7 +855,6 @@
   exit_code, output, err = svntest.actions.run_and_verify_svn(None, None, [],
                                                               'log', '-r', '2',
                                                               mu2_URL)
->>>>>>> 79d0a718
   log_chain = parse_log_output(output)
   check_log_chain(log_chain, [2])
 
@@ -970,15 +934,9 @@
   date_re = re.compile('<date');
 
   # Ensure that we get a date before we delete the property.
-<<<<<<< HEAD
-  output, errput = svntest.actions.run_and_verify_svn(None, None, [],
-                                                      'log', '--xml', '-r1',
-                                                      sbox.wc_dir)
-=======
   exit_code, output, errput = svntest.actions.run_and_verify_svn(
     None, None, [], 'log', '--xml', '-r1', sbox.wc_dir)
 
->>>>>>> 79d0a718
   matched = 0
   for line in output:
     if date_re.search(line):
@@ -991,15 +949,9 @@
                                      'pdel', '--revprop', '-r1', 'svn:date',
                                      sbox.wc_dir)
 
-<<<<<<< HEAD
-  output, errput = svntest.actions.run_and_verify_svn(None, None, [],
-                                                      'log', '--xml', '-r1',
-                                                      sbox.wc_dir)
-=======
   exit_code, output, errput = svntest.actions.run_and_verify_svn(
     None, None, [], 'log', '--xml', '-r1', sbox.wc_dir)
 
->>>>>>> 79d0a718
   for line in output:
     if date_re.search(line):
       raise svntest.Failure("log contains date element when svn:date is empty")
@@ -1009,26 +961,6 @@
   "svn log --limit"
   guarantee_repos_and_wc(sbox)
 
-<<<<<<< HEAD
-  out, err = svntest.actions.run_and_verify_svn(None, None, [],
-                                                'log', '--limit', '2',
-                                                sbox.repo_url)
-  log_chain = parse_log_output(out)
-  check_log_chain(log_chain, [9, 8])
-
-  out, err = svntest.actions.run_and_verify_svn(None, None, [],
-                                                'log', '--limit', '2',
-                                                sbox.repo_url,
-                                                'A/B')
-  log_chain = parse_log_output(out)
-  check_log_chain(log_chain, [9, 6])
-
-  out, err = svntest.actions.run_and_verify_svn(None, None, [],
-                                                'log', '--limit', '2',
-                                                '--revision', '2:HEAD',
-                                                sbox.repo_url,
-                                                'A/B')
-=======
   exit_code, out, err = svntest.actions.run_and_verify_svn(None, None, [],
                                                            'log',
                                                            '--limit', '2',
@@ -1048,23 +980,14 @@
     None, None, [],
     'log', '--limit', '2', '--revision', '2:HEAD', sbox.repo_url, 'A/B')
 
->>>>>>> 79d0a718
   log_chain = parse_log_output(out)
   check_log_chain(log_chain, [3, 6])
 
   # Use -l instead of --limit to test both option forms.
-<<<<<<< HEAD
-  out, err = svntest.actions.run_and_verify_svn(None, None, [],
-                                                'log', '-l', '2',
-                                                '--revision', '1',
-                                                sbox.repo_url,
-                                                'A/B')
-=======
   exit_code, out, err = svntest.actions.run_and_verify_svn(
     None, None, [],
     'log', '-l', '2', '--revision', '1', sbox.repo_url, 'A/B')
 
->>>>>>> 79d0a718
   log_chain = parse_log_output(out)
   check_log_chain(log_chain, [1])
 
@@ -1085,13 +1008,8 @@
 
   target = os.path.join(sbox.wc_dir, 'A', 'B', 'E', 'beta') + '@BASE'
 
-<<<<<<< HEAD
-  out, err = svntest.actions.run_and_verify_svn(None, None, [],
-                                                'log', target)
-=======
   exit_code, out, err = svntest.actions.run_and_verify_svn(None, None, [],
                                                            'log', target)
->>>>>>> 79d0a718
 
   log_chain = parse_log_output(out)
   check_log_chain(log_chain, [9, 1])
@@ -1099,13 +1017,8 @@
   svntest.actions.run_and_verify_svn(None, None, [], 'update', '-r', '1',
                                      sbox.wc_dir)
 
-<<<<<<< HEAD
-  out, err = svntest.actions.run_and_verify_svn(None, None, [],
-                                                'log', target)
-=======
   exit_code, out, err = svntest.actions.run_and_verify_svn(None, None, [],
                                                            'log', target)
->>>>>>> 79d0a718
 
   log_chain = parse_log_output(out)
   check_log_chain(log_chain, [1])
@@ -1115,15 +1028,9 @@
   "run log with verbose output"
   guarantee_repos_and_wc(sbox)
 
-<<<<<<< HEAD
-  output, err = svntest.actions.run_and_verify_svn(None, None, [], 'log',
-                                                   '-v',
-                                                   sbox.wc_dir)
-=======
   exit_code, output, err = svntest.actions.run_and_verify_svn(None, None, [],
                                                               'log', '-v',
                                                               sbox.wc_dir)
->>>>>>> 79d0a718
 
   log_chain = parse_log_output(output)
   path_counts = [2, 2, 1, 2, 2, 2, 4, 1, 20]
@@ -1523,8 +1430,6 @@
   svntest.actions.run_and_verify_log_xml(
     expected_revprops=(r0_props,), args=[sbox.repo_url])
 
-<<<<<<< HEAD
-=======
 def merge_sensitive_log_target_with_bogus_mergeinfo(sbox):
   "'svn log -g target_with_bogus_mergeinfo'"
   #Refer issue 3172 for details.
@@ -1745,7 +1650,6 @@
   run_log_g_r8(A_COPY_path)
   run_log_g_r8(A_COPY_psi_path)
 
->>>>>>> 79d0a718
 
 ########################################################################
 # Run the tests
@@ -1781,15 +1685,12 @@
               only_one_wc_path,
               retrieve_revprops,
               log_xml_with_bad_data,
-<<<<<<< HEAD
-=======
               SkipUnless(merge_sensitive_log_target_with_bogus_mergeinfo,
                          server_has_mergeinfo),
               SkipUnless(merge_sensitive_log_added_mergeinfo_replaces_inherited,
                          server_has_mergeinfo),
               SkipUnless(merge_sensitive_log_propmod_merge_inheriting_path,
                          server_has_mergeinfo),
->>>>>>> 79d0a718
              ]
 
 if __name__ == '__main__':
