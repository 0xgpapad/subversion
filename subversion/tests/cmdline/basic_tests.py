--- conflicted
+++ resolved
@@ -2185,8 +2185,6 @@
                                         svntest.tree.detect_conflict_files,
                                         extra_files)
 
-<<<<<<< HEAD
-=======
 def info_nonexisting_file(sbox):
   "get info on a file not in the repo"
 
@@ -2203,7 +2201,6 @@
   raise svntest.main.SVNUnmatchedError
 
 
->>>>>>> 4eaf3f05
 #----------------------------------------------------------------------
 
 ########################################################################
@@ -2250,10 +2247,7 @@
               basic_rm_urls_one_repo,
               XFail(basic_rm_urls_multi_repos),
               automatic_conflict_resolution,
-<<<<<<< HEAD
-=======
               info_nonexisting_file,
->>>>>>> 4eaf3f05
              ]
 
 if __name__ == '__main__':
