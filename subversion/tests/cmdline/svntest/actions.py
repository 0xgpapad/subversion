--- conflicted
+++ resolved
@@ -1,3 +1,4 @@
+#!/usr/bin/env python
 #
 #  actions.py:  routines that actually run the svn client.
 #
@@ -15,11 +16,7 @@
 #
 ######################################################################
 
-<<<<<<< HEAD
-import os, shutil, string, re, sys, errno
-=======
 import os.path, shutil, string, re, sys, errno
->>>>>>> 37c4630a
 
 import main, tree, wc  # general svntest routines in this module.
 from svntest import Failure, SVNAnyOutput
@@ -76,6 +73,11 @@
 
     # dump the greek tree to disk.
     main.greek_state.write_to_disk(main.greek_dump_dir)
+
+    # build a URL for doing an import.
+    url = main.test_area_url + '/' + main.pristine_dir
+    if main.windows == 1:
+      url = string.replace(url, '\\', '/')
 
     # import the greek tree, using l:foo/p:bar
     ### todo: svn should not be prompting for auth info when using
@@ -84,7 +86,7 @@
                                   '--username', main.wc_author,
                                   '--password', main.wc_passwd,
                                   '-m', 'Log message for revision 1.',
-                                  main.greek_dump_dir, main.pristine_url)
+                                  main.greek_dump_dir, url)
 
     # check for any errors from the import
     if len(errput):
@@ -128,22 +130,6 @@
   # make the repos world-writeable, for mod_dav_svn's sake.
   main.chmod_tree(path, 0666, 0666)
 
-  # If there's no pristine wc, create one.
-  if not os.path.exists(main.pristine_wc_dir):
-    # Generate the expected output tree.
-    expected_output = main.greek_state.copy()
-    expected_output.wc_dir = main.pristine_wc_dir
-    expected_output.tweak(status='A ', contents=None)
-  
-    # Generate an expected wc tree.
-    expected_wc = main.greek_state
-  
-    # Do a checkout, and verify the resulting output and disk contents.
-    run_and_verify_checkout(main.pristine_url, 
-                            main.pristine_wc_dir,
-                            expected_output,
-                            expected_wc)
-  
 def run_and_verify_svnversion(message, wc_dir, repo_url,
                               expected_stdout, expected_stderr):
   "Run svnversion command and check its output"
@@ -251,35 +237,22 @@
                             singleton_handler_a = None,
                             a_baton = None,
                             singleton_handler_b = None,
-                            b_baton = None,
-                            *args):
-  """Checkout the URL into a new directory WC_DIR_NAME. *ARGS are any
-  extra optional args to the checkout subcommand.
- 
+                            b_baton = None):
+  """Checkout the URL into a new directory WC_DIR_NAME.
+
   The subcommand output will be verified against OUTPUT_TREE,
   and the working copy itself will be verified against DISK_TREE.
   SINGLETON_HANDLER_A and SINGLETON_HANDLER_B will be passed to
   tree.compare_trees - see that function's doc string for more details.
-  Returns if successful and raise on failure.
-
-  WC_DIR_NAME is deleted if present unless the '--force' option is passed
-  in *ARGS."""
+  Returns if successful and raise on failure."""
 
   if isinstance(output_tree, wc.State):
     output_tree = output_tree.old_tree()
   if isinstance(disk_tree, wc.State):
     disk_tree = disk_tree.old_tree()
 
-  # Remove dir if it's already there, unless this is a forced checkout.
-  # In that case assume we want to test a forced checkout's toleration
-  # of obstructing paths.
-  remove_wc = True
-  for arg in args:
-    if arg == '--force':
-      remove_wc = False
-      break
-  if remove_wc:
-    main.safe_rmtree(wc_dir_name)
+  # Remove dir if it's already there.
+  main.safe_rmtree(wc_dir_name)
 
   # Checkout and make a tree of the output, using l:foo/p:bar
   ### todo: svn should not be prompting for auth info when using
@@ -287,7 +260,7 @@
   output, errput = main.run_svn (None, 'co',
                                  '--username', main.wc_author,
                                  '--password', main.wc_passwd,
-                                 URL, wc_dir_name, *args)
+                                 URL, wc_dir_name)
   mytree = tree.build_tree_from_checkout (output)
 
   # Verify actual output against expected output.
@@ -460,7 +433,6 @@
                           status_tree, skip_tree, error_re_string,
                           singleton_handler_a, a_baton, singleton_handler_b,
                           b_baton, check_props, dry_run)
-<<<<<<< HEAD
 
 
 def run_and_verify_merge2(dir, rev1, rev2, url1, url2,
@@ -476,23 +448,6 @@
   """Run 'svn merge URL1@REV1 URL2@REV2 DIR' if URL2 is not None
   (for a three-way merge between URLs and WC).
 
-=======
-
-
-def run_and_verify_merge2(dir, rev1, rev2, url1, url2,
-                          output_tree, disk_tree, status_tree, skip_tree,
-                          error_re_string = None,
-                          singleton_handler_a = None,
-                          a_baton = None,
-                          singleton_handler_b = None,
-                          b_baton = None,
-                          check_props = 0,
-                          dry_run = 1,
-                          *args):
-  """Run 'svn merge URL1@REV1 URL2@REV2 DIR' if URL2 is not None
-  (for a three-way merge between URLs and WC).
-
->>>>>>> 37c4630a
   If URL2 is None, run 'svn merge -rREV1:REV2 URL1 DIR'.
 
   If ERROR_RE_STRING, the merge must exit with error, and the error
@@ -597,20 +552,13 @@
                           wc_target,
                           switch_url,
                           output_tree, disk_tree, status_tree,
-                          error_re_string = None,
                           singleton_handler_a = None,
                           a_baton = None,
                           singleton_handler_b = None,
                           b_baton = None,
-                          check_props = 0,
-                          *args):
+                          check_props = 0):
 
   """Switch WC_TARGET (in working copy dir WC_DIR_NAME) to SWITCH_URL.
-
-  If ERROR_RE_STRING, the switch must exit with error, and the error
-  message must match regular expression ERROR_RE_STRING.
-
-  Else if ERROR_RE_STRING is None, then:
 
   The subcommand output will be verified against OUTPUT_TREE, and the
   working copy itself will be verified against DISK_TREE.  If optional
@@ -629,19 +577,10 @@
     status_tree = status_tree.old_tree()
 
   # Update and make a tree of the output.
-  output, errput = main.run_svn (error_re_string, 'switch',
+  output, errput = main.run_svn (None, 'switch',
                                  '--username', main.wc_author,
                                  '--password', main.wc_passwd,
-                                 switch_url, wc_target, *args)
-
-  if (error_re_string):
-    rm = re.compile(error_re_string)
-    for line in errput:
-      match = rm.search(line)
-      if match:
-        return
-    raise main.SVNUnmatchedError
-
+                                 switch_url, wc_target)
   mytree = tree.build_tree_from_checkout (output)
 
   verify_update (mytree, wc_dir_name,
@@ -844,37 +783,6 @@
     display_trees(None, 'DIFF OUTPUT TREE', output_tree, mytree)
     raise
 
-def run_and_validate_lock(path, username, password):
-  """`svn lock' the given path and validate the contents of the lock.
-     Use the given username. This is important because locks are
-     user specific."""
-
-  comment = "Locking path:%s." % path
-
-  # lock the path
-  run_and_verify_svn(None, ".*locked by user", [], 'lock',
-                     '--username', username,
-                     '--password', password,
-                     '-m', comment, path)
-
-  # Run info and check that we get the lock fields.
-  output, err = run_and_verify_svn(None, None, [],
-                                   'info','-R', 
-                                   path)
-
-  # prepare the regexs to compare against
-  token_re = re.compile (".*?Lock Token: opaquelocktoken:.*?", re.DOTALL)
-  author_re = re.compile (".*?Lock Owner: %s\n.*?" % username, re.DOTALL)
-  created_re = re.compile (".*?Lock Created:.*?", re.DOTALL)
-  comment_re = re.compile (".*?%s\n.*?" % re.escape(comment), re.DOTALL)
-  # join all output lines into one
-  output = "".join(output)
-  # Fail even if one regex does not match
-  if ( not (token_re.match(output) and \
-            author_re.match(output) and \
-            created_re.match(output) and \
-            comment_re.match(output))):
-    raise Failure
 
 ######################################################################
 # Displaying expected and actual output
@@ -952,20 +860,6 @@
   guarantee_greek_repository(sbox.repo_dir)
 
   if create_wc:
-<<<<<<< HEAD
-    # this dir doesn't exist out of the box, so we may have to make it
-    if not os.path.exists(main.general_wc_dir):
-      os.makedirs(main.general_wc_dir)
-        
-    # copy the pristine wc and relocate it to our new repository.
-    duplicate_dir(main.pristine_wc_dir, sbox.wc_dir)
-
-    output, errput = main.run_svn (None, 'switch', '--relocate',
-                               '--username', main.wc_author,
-                               '--password', main.wc_passwd,
-                               main.pristine_url,
-                               main.current_repo_url, sbox.wc_dir)
-=======
     # Generate the expected output tree.
     expected_output = main.greek_state.copy()
     expected_output.wc_dir = sbox.wc_dir
@@ -979,7 +873,6 @@
                             sbox.wc_dir,
                             expected_output,
                             expected_wc)
->>>>>>> 37c4630a
   else:
     # just make sure the parent folder of our working copy is created
     try:
