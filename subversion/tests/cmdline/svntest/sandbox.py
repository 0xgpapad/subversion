--- conflicted
+++ resolved
@@ -151,7 +151,7 @@
     """Get a stable name for a temporary file that will be removed after
        running the test"""
 
-    dir = self.add_wc_path('tmp')
+    dir = self.add_wc_path('tmp', remove=False)
     if not os.path.exists(dir):
       os.mkdir(dir)
 
@@ -200,14 +200,14 @@
                                   temporary and 'TEMP' or 'PERM',
                                   parts[1])
 
-  def simple_update(self, target=None):
+  def simple_update(self, target=None, revision='HEAD'):
     """Update the WC or TARGET.
        TARGET is a relpath relative to the WC."""
     if target is None:
       target = self.wc_dir
     else:
       target = self.ospath(target)
-    svntest.main.run_svn(False, 'update', target)
+    svntest.main.run_svn(False, 'update', target, '-r', revision)
 
   def simple_switch(self, url, target=None):
     """Switch the WC or TARGET to URL.
@@ -297,12 +297,8 @@
                          self.repo_url + '/' + dest)
 
   def simple_append(self, dest, contents, truncate=False):
-<<<<<<< HEAD
-    """Append CONTENTS to file DEST, optionally truncating it first."""
-=======
     """Append CONTENTS to file DEST, optionally truncating it first.
        DEST is a relpath relative to the WC."""
->>>>>>> 7fe7d504
     open(self.ospath(dest), truncate and 'w' or 'a').write(contents)
 
 
