#!/usr/bin/env python
#
#  merge_tests.py:  testing merge
#
#  Subversion is a tool for revision control.
#  See http://subversion.tigris.org for more information.
#
# ====================================================================
# Copyright (c) 2000-2007 CollabNet.  All rights reserved.
#
# This software is licensed as described in the file COPYING, which
# you should have received as part of this distribution.  The terms
# are also available at http://subversion.tigris.org/license-1.html.
# If newer versions of this license are posted there, you may use a
# newer version instead, at your option.
#
######################################################################

# General modules
import shutil, sys, re, os
import time

# Our testing module
import svntest
from svntest import wc
from svntest.tree import SVNTreeUnequal

# (abbreviation)
Item = wc.StateItem
XFail = svntest.testcase.XFail
Skip = svntest.testcase.Skip
SkipUnless = svntest.testcase.SkipUnless

from svntest.main import SVN_PROP_MERGEINFO
from svntest.main import server_has_mergeinfo
from svntest.actions import fill_file_with_lines
from svntest.actions import make_conflict_marker_text
from svntest.actions import inject_conflict_into_expected_state

def shorten_path_kludge(path):
  '''Search for the comment entitled "The Merge Kluge" elsewhere in
  this file, to understand why we shorten, and subsequently chdir()
  after calling this function.'''
  shorten_by = len(svntest.main.work_dir) + len(os.sep)
  return path[shorten_by:]

def expected_merge_output(rev_ranges, additional_lines=None):
  """Generate an (inefficient) regex representing the expected merge
  output from REV_RANGES (a list of 'range' lists of the form [start, end] or
  [single_rev] --> [single_rev - 1, single_rev]), and ADDITIONAL_LINES (a list
  of strings).  If REV_RANGES is None then only the standard notification for
  a 3-way merge is expected."""
  if rev_ranges is None:
    lines = [svntest.main.merge_notify_line(None, None, False)]
  else:
   lines = []
   for rng in rev_ranges:
     start_rev = rng[0]
     if len(rng) > 1:
       end_rev = rng[1]
     else:
       end_rev = None
     lines += [svntest.main.merge_notify_line(start_rev, end_rev, True)]
  if isinstance(additional_lines, list):
    # Address "The Backslash Plague"
    #
    # If ADDITIONAL_LINES are present there are possibly paths in it with
    # multiple components and on Windows these components are separated with
    # '\'.  These need to be escaped properly in the regexp for the match to
    # work correctly.  See http://aspn.activestate.com/ASPN/docs/ActivePython
    # /2.2/howto/regex/regex.html#SECTION000420000000000000000.
    if sys.platform == 'win32':
      for i in range(0, len(additional_lines)):
        additional_lines[i] = additional_lines[i].replace("\\", "\\\\")
    lines.extend(additional_lines)
  else:
    if sys.platform == 'win32' and additional_lines != None:
      additional_lines = additional_lines.replace("\\", "\\\\")
    lines.append(str(additional_lines))
  return "|".join(lines)

######################################################################
# Tests
#
#   Each test must return on success or raise on failure.


#----------------------------------------------------------------------

def textual_merges_galore(sbox):
  "performing a merge, with mixed results"

  ## The Plan:
  ##
  ## The goal is to test that "svn merge" does the right thing in the
  ## following cases:
  ##
  ##   1 : _ :  Received changes already present in unmodified local file
  ##   2 : U :  No local mods, received changes folded in without trouble
  ##   3 : G :  Received changes already exist as local mods
  ##   4 : G :  Received changes do not conflict with local mods
  ##   5 : C :  Received changes conflict with local mods
  ##
  ## So first modify these files and commit:
  ##
  ##    Revision 2:
  ##    -----------
  ##    A/mu ............... add ten or so lines
  ##    A/D/G/rho .......... add ten or so lines
  ##
  ## Now check out an "other" working copy, from revision 2.
  ##
  ## Next further modify and commit some files from the original
  ## working copy:
  ##
  ##    Revision 3:
  ##    -----------
  ##    A/B/lambda ......... add ten or so lines
  ##    A/D/G/pi ........... add ten or so lines
  ##    A/D/G/tau .......... add ten or so lines
  ##    A/D/G/rho .......... add an additional ten or so lines
  ##
  ## In the other working copy (which is at rev 2), update rho back
  ## to revision 1, while giving other files local mods.  This sets
  ## things up so that "svn merge -r 1:3" will test all of the above
  ## cases except case 4:
  ##
  ##    case 1: A/mu .......... do nothing, the only change was in rev 2
  ##    case 2: A/B/lambda .... do nothing, so we accept the merge easily
  ##    case 3: A/D/G/pi ...... add same ten lines as committed in rev 3
  ##    case 5: A/D/G/tau ..... add ten or so lines at the end
  ##    [none]: A/D/G/rho ..... ignore what happens to this file for now
  ##
  ## Now run
  ##
  ##    $ cd wc.other
  ##    $ svn merge -r 1:3 url-to-repo
  ##
  ## ...and expect the right output.
  ##
  ## Now revert rho, then update it to revision 2, then *prepend* a
  ## bunch of lines, which will be separated by enough distance from
  ## the changes about to be received that the merge will be clean.
  ##
  ##    $ cd wc.other/A/D/G
  ##    $ svn merge -r 2:3 url-to-repo/A/D/G
  ##
  ## Which tests case 4.  (Ignore the changes to the other files,
  ## we're only interested in rho here.)

  sbox.build()
  wc_dir = sbox.wc_dir
  #  url = os.path.join(svntest.main.test_area_url, sbox.repo_dir)

  # Change mu and rho for revision 2
  mu_path = os.path.join(wc_dir, 'A', 'mu')
  rho_path = os.path.join(wc_dir, 'A', 'D', 'G', 'rho')
  mu_text = fill_file_with_lines(mu_path, 2)
  rho_text = fill_file_with_lines(rho_path, 2)

  # Create expected output tree for initial commit
  expected_output = wc.State(wc_dir, {
    'A/mu' : Item(verb='Sending'),
    'A/D/G/rho' : Item(verb='Sending'),
    })

  # Create expected status tree; all local revisions should be at 1,
  # but mu and rho should be at revision 2.
  expected_status = svntest.actions.get_virginal_state(wc_dir, 1)
  expected_status.tweak('A/mu', 'A/D/G/rho', wc_rev=2)

  # Initial commit.
  svntest.actions.run_and_verify_commit(wc_dir,
                                        expected_output,
                                        expected_status,
                                        None,
                                        wc_dir)

  # Make the "other" working copy
  other_wc = sbox.add_wc_path('other')
  svntest.actions.duplicate_dir(wc_dir, other_wc)

  # Now commit some more mods from the original working copy, to
  # produce revision 3.
  lambda_path = os.path.join(wc_dir, 'A', 'B', 'lambda')
  pi_path = os.path.join(wc_dir, 'A', 'D', 'G', 'pi')
  tau_path = os.path.join(wc_dir, 'A', 'D', 'G', 'tau')

  lambda_text = fill_file_with_lines(lambda_path, 2)
  pi_text = fill_file_with_lines(pi_path, 2)
  tau_text = fill_file_with_lines(tau_path, 2)
  additional_rho_text = fill_file_with_lines(rho_path, 2)

  # Created expected output tree for 'svn ci'
  expected_output = wc.State(wc_dir, {
    'A/B/lambda' : Item(verb='Sending'),
    'A/D/G/pi' : Item(verb='Sending'),
    'A/D/G/tau' : Item(verb='Sending'),
    'A/D/G/rho' : Item(verb='Sending'),
    })

  # Create expected status tree.
  expected_status = svntest.actions.get_virginal_state(wc_dir, 1)
  expected_status.tweak('A/mu', wc_rev=2)
  expected_status.tweak('A/B/lambda', 'A/D/G/pi', 'A/D/G/tau', 'A/D/G/rho',
                        wc_rev=3)

  # Commit revision 3.
  svntest.actions.run_and_verify_commit(wc_dir,
                                        expected_output,
                                        expected_status,
                                        None,
                                        wc_dir)

  # Make local mods in wc.other
  other_pi_path = os.path.join(other_wc, 'A', 'D', 'G', 'pi')
  other_rho_path = os.path.join(other_wc, 'A', 'D', 'G', 'rho')
  other_tau_path = os.path.join(other_wc, 'A', 'D', 'G', 'tau')

  # For A/mu and A/B/lambda, we do nothing.  For A/D/G/pi, we add the
  # same ten lines as were already committed in revision 3.
  # (Remember, wc.other is only at revision 2, so it doesn't have
  # these changes.)
  svntest.main.file_append(other_pi_path, pi_text)

  # We skip A/D/G/rho in this merge; it will be tested with a separate
  # merge command.  Temporarily put it back to revision 1, so this
  # merge succeeds cleanly.
  svntest.actions.run_and_verify_svn(None, None, [],
                                     'up', '-r', '1', other_rho_path)

  # For A/D/G/tau, we append ten different lines, to conflict with the
  # ten lines appended in revision 3.
  other_tau_text = fill_file_with_lines(other_tau_path, 2,
                                        line_descrip="Conflicting line")

  # Do the first merge, revs 1:3.  This tests all the cases except
  # case 4, which we'll handle in a second pass.
  expected_output = wc.State(other_wc, {'A/B/lambda' : Item(status='U '),
                                        'A/D/G/rho'  : Item(status='U '),
                                        'A/D/G/tau'  : Item(status='C '),
                                        })

  expected_disk = svntest.main.greek_state.copy()
  expected_disk.tweak('A/mu',
                      contents=expected_disk.desc['A/mu'].contents
                      + mu_text)
  expected_disk.tweak('A/B/lambda',
                      contents=expected_disk.desc['A/B/lambda'].contents
                      + lambda_text)
  expected_disk.tweak('A/D/G/rho',
                      contents=expected_disk.desc['A/D/G/rho'].contents
                      + rho_text + additional_rho_text)
  expected_disk.tweak('A/D/G/pi',
                      contents=expected_disk.desc['A/D/G/pi'].contents
                      + pi_text)

  expected_status = svntest.actions.get_virginal_state(other_wc, 1)
  expected_status.tweak('', status=' M')
  expected_status.tweak('A/mu', wc_rev=2)
  expected_status.tweak('A/B/lambda', status='M ')
  expected_status.tweak('A/D/G/pi', status='M ')
  expected_status.tweak('A/D/G/rho', status='M ')

  inject_conflict_into_expected_state('A/D/G/tau', expected_disk,
                                      expected_status, other_tau_text, tau_text,
                                      3)

  expected_skip = wc.State('', { })

  tau_conflict_support_files = ["tau\.working",
                                "tau\.merge-right\.r3",
                                "tau\.merge-left\.r1"]

  svntest.actions.run_and_verify_merge(other_wc, '1', '3',
                                       sbox.repo_url,
                                       expected_output,
                                       expected_disk,
                                       expected_status,
                                       expected_skip,
                                       None,
                                       svntest.tree.detect_conflict_files,
                                       list(tau_conflict_support_files))

  # Now reverse merge r3 into A/D/G/rho, give it non-conflicting local
  # mods, then merge in the 2:3 change.  ### Not bothering to do the
  # whole expected_foo routine for these intermediate operations;
  # they're not what we're here to test, after all, so it's enough to
  # know that they worked.  Is this a bad practice? ###
  #
  # run_and_verify_merge doesn't support merging to a file WCPATH
  # so use run_and_verify_svn.
  svntest.actions.run_and_verify_svn(None,
                                     expected_merge_output([[-3]], 'G    ' +
                                                           other_rho_path +
                                                           '\n'),
                                     [], 'merge', '-c-3',
                                     sbox.repo_url + '/A/D/G/rho',
                                     other_rho_path)

  # Now *prepend* ten or so lines to A/D/G/rho.  Since rho had ten
  # lines appended in revision 2, and then another ten in revision 3,
  # these new local mods will be separated from the rev 3 changes by
  # enough distance that they won't conflict, so the merge should be
  # clean.
  other_rho_text = ""
  for x in range(1,10):
    other_rho_text = other_rho_text + 'Unobtrusive line ' + `x` + ' in rho\n'
  current_other_rho_text = svntest.main.file_read(other_rho_path)
  svntest.main.file_write(other_rho_path,
                          other_rho_text + current_other_rho_text)

  # We expect no merge attempt for pi and tau because they inherit
  # mergeinfo from the WC root.  There is explicit mergeinfo on rho
  # ('/A/D/G/rho:2') so expect it to be merged (cleanly).
  expected_output = wc.State(os.path.join(other_wc, 'A', 'D', 'G'),
                             {'rho' : Item(status='G ')})
  expected_disk = wc.State("", {
    'pi'    : Item("This is the file 'pi'.\n"),
    'rho'   : Item("This is the file 'rho'.\n"),
    'tau'   : Item("This is the file 'tau'.\n"),
    })
  expected_disk.tweak('rho',
                      contents=other_rho_text
                      + expected_disk.desc['rho'].contents
                      + rho_text
                      + additional_rho_text)
  expected_disk.tweak('pi',
                      contents=expected_disk.desc['pi'].contents
                      + pi_text)

  expected_status = wc.State(os.path.join(other_wc, 'A', 'D', 'G'),
                             { ''     : Item(wc_rev=1, status='  '),
                               'rho'  : Item(wc_rev=1, status='M '),
                               'pi'   : Item(wc_rev=1, status='M '),
                               'tau'  : Item(wc_rev=1, status='C '),
                               })

  inject_conflict_into_expected_state('tau', expected_disk, expected_status,
                                      other_tau_text, tau_text, 3)

  # Do the merge, but check svn:mergeinfo props separately since
  # run_and_verify_merge would attempt to proplist tau's conflict
  # files if we asked it to check props.
  svntest.actions.run_and_verify_merge(
    os.path.join(other_wc, 'A', 'D', 'G'),
    '2', '3',
    sbox.repo_url + '/A/D/G',
    expected_output,
    expected_disk,
    expected_status,
    expected_skip,
    None,
    svntest.tree.detect_conflict_files, list(tau_conflict_support_files))


  svntest.actions.run_and_verify_svn(None, [], [],
                                     'propget', SVN_PROP_MERGEINFO,
                                     os.path.join(other_wc,
                                                  "A", "D", "G", "rho"))


#----------------------------------------------------------------------

# Merge should copy-with-history when adding files or directories

def add_with_history(sbox):
  "merge and add new files/dirs with history"

  sbox.build()
  wc_dir = sbox.wc_dir

  C_path = os.path.join(wc_dir, 'A', 'C')
  F_path = os.path.join(wc_dir, 'A', 'B', 'F')
  F_url = sbox.repo_url + '/A/B/F'

  Q_path = os.path.join(F_path, 'Q')
  Q2_path = os.path.join(F_path, 'Q2')
  foo_path = os.path.join(F_path, 'foo')
  foo2_path = os.path.join(F_path, 'foo2')
  bar_path = os.path.join(F_path, 'Q', 'bar')
  bar2_path = os.path.join(F_path, 'Q', 'bar2')

  svntest.main.run_svn(None, 'mkdir', Q_path)
  svntest.main.run_svn(None, 'mkdir', Q2_path)
  svntest.main.file_append(foo_path, "foo")
  svntest.main.file_append(foo2_path, "foo2")
  svntest.main.file_append(bar_path, "bar")
  svntest.main.file_append(bar2_path, "bar2")
  svntest.main.run_svn(None, 'add', foo_path, foo2_path, bar_path, bar2_path)
  svntest.main.run_svn(None, 'propset', 'x', 'x', Q2_path)
  svntest.main.run_svn(None, 'propset', 'y', 'y', foo2_path)
  svntest.main.run_svn(None, 'propset', 'z', 'z', bar2_path)

  expected_output = wc.State(wc_dir, {
    'A/B/F/Q'     : Item(verb='Adding'),
    'A/B/F/Q2'    : Item(verb='Adding'),
    'A/B/F/Q/bar' : Item(verb='Adding'),
    'A/B/F/Q/bar2': Item(verb='Adding'),
    'A/B/F/foo'   : Item(verb='Adding'),
    'A/B/F/foo2'  : Item(verb='Adding'),
    })
  expected_status = svntest.actions.get_virginal_state(wc_dir, 1)
  expected_status.add({
    'A/B/F/Q'     : Item(status='  ', wc_rev=2),
    'A/B/F/Q2'    : Item(status='  ', wc_rev=2),
    'A/B/F/Q/bar' : Item(status='  ', wc_rev=2),
    'A/B/F/Q/bar2': Item(status='  ', wc_rev=2),
    'A/B/F/foo'   : Item(status='  ', wc_rev=2),
    'A/B/F/foo2'  : Item(status='  ', wc_rev=2),
    })
  svntest.actions.run_and_verify_commit(wc_dir,
                                        expected_output,
                                        expected_status,
                                        None,
                                        wc_dir)

  ### "The Merge Kluge"
  ###
  ###      *****************************************************
  ###      ***                                               ***
  ###      ***   Before erasing this comment, please check   ***
  ###      ***      for references to "The Merge Kluge"      ***
  ###      ***   elsewhere in this file, update_tests.py     ***
  ###      ***              and switch_tests.py.             ***
  ###      ***                                               ***
  ###      *****************************************************
  ###
  ### The shortening of C_path and the chdir() below are a kluge to
  ### work around
  ###
  ###   http://subversion.tigris.org/issues/show_bug.cgi?id=767#desc16
  ###
  ### Note that the problem isn't simply that 'svn merge' sometimes
  ### puts temp files in cwd.  That's bad enough, but even if svn
  ### were to choose /tmp or some other static place blessed by
  ### apr_get_temp_dir(), we'd still experience the error
  ###
  ###   svn: Move failed
  ###   svn: Can't move 'tmp.2' to '.../.svn/tmp/text-base/file1.svn-base':
  ###        Invalid cross-device link
  ###
  ### when running the tests on a ramdisk.  After all, there's no
  ### reason why apr_get_temp_dir() would return a path inside
  ### svn-test-work/, which is the mount point for the ramdisk.
  ###
  ### http://subversion.tigris.org/issues/show_bug.cgi?id=767#desc20
  ### starts a discussion on how to solve this in Subversion itself.
  ### However, until that's settled, we still want to be able to run
  ### the tests in a ramdisk, hence this kluge.

  short_C_path = shorten_path_kludge(C_path)
  expected_output = wc.State(short_C_path, {
    'Q'      : Item(status='A '),
    'Q2'     : Item(status='A '),
    'Q/bar'  : Item(status='A '),
    'Q/bar2' : Item(status='A '),
    'foo'    : Item(status='A '),
    'foo2'   : Item(status='A '),
    })
  expected_disk = wc.State('', {
    ''       : Item(props={SVN_PROP_MERGEINFO : '/A/B/F:2'}),
    'Q'      : Item(),
    'Q2'     : Item(props={'x' : 'x'}),
    'Q/bar'  : Item("bar"),
    'Q/bar2' : Item("bar2", props={'z' : 'z'}),
    'foo'    : Item("foo"),
    'foo2'   : Item("foo2", props={'y' : 'y'}),
    })
  expected_status = wc.State(short_C_path, {
    ''       : Item(status=' M', wc_rev=1),
    'Q'      : Item(status='A ', wc_rev='-', copied='+'),
    'Q2'     : Item(status='A ', wc_rev='-', copied='+'),
    'Q/bar'  : Item(status='A ', wc_rev='-', copied='+'),
    'Q/bar2' : Item(status='A ', wc_rev='-', copied='+'),
    'foo'    : Item(status='A ', wc_rev='-', copied='+'),
    'foo2'   : Item(status='A ', wc_rev='-', copied='+'),
    })
  expected_skip = wc.State(short_C_path, { })

  saved_cwd = os.getcwd()

  os.chdir(svntest.main.work_dir)
  svntest.actions.run_and_verify_merge(short_C_path, '1', '2', F_url,
                                       expected_output,
                                       expected_disk,
                                       expected_status,
                                       expected_skip,
                                       None, None, None, None, None,
                                       1) # check props
  os.chdir(saved_cwd)

  expected_output = svntest.wc.State(wc_dir, {
    'A/C'       : Item(verb='Sending'),
    'A/C/Q'     : Item(verb='Adding'),
    'A/C/Q2'    : Item(verb='Adding'),
    'A/C/Q/bar' : Item(verb='Adding'),
    'A/C/Q/bar2': Item(verb='Adding'),
    'A/C/foo'   : Item(verb='Adding'),
    'A/C/foo2'  : Item(verb='Adding'),
    })
  expected_status = svntest.actions.get_virginal_state(wc_dir, 1)
  expected_status.add({
    'A/C'         : Item(status='  ', wc_rev=3),
    'A/B/F/Q'     : Item(status='  ', wc_rev=2),
    'A/B/F/Q2'    : Item(status='  ', wc_rev=2),
    'A/B/F/Q/bar' : Item(status='  ', wc_rev=2),
    'A/B/F/Q/bar2': Item(status='  ', wc_rev=2),
    'A/B/F/foo'   : Item(status='  ', wc_rev=2),
    'A/B/F/foo2'  : Item(status='  ', wc_rev=2),
    'A/C/Q'       : Item(status='  ', wc_rev=3),
    'A/C/Q2'      : Item(status='  ', wc_rev=3),
    'A/C/Q/bar'   : Item(status='  ', wc_rev=3),
    'A/C/Q/bar2'  : Item(status='  ', wc_rev=3),
    'A/C/foo'     : Item(status='  ', wc_rev=3),
    'A/C/foo2'    : Item(status='  ', wc_rev=3),
    })
  svntest.actions.run_and_verify_commit(wc_dir,
                                        expected_output,
                                        expected_status,
                                        None,
                                        wc_dir)

#----------------------------------------------------------------------

def delete_file_and_dir(sbox):
  "merge that deletes items"

  sbox.build()
  wc_dir = sbox.wc_dir

  # Rev 2 copy B to B2
  B_path = os.path.join(wc_dir, 'A', 'B')
  B2_path = os.path.join(wc_dir, 'A', 'B2')
  B_url = sbox.repo_url + '/A/B'

  svntest.actions.run_and_verify_svn(None, None, [],
                                     'copy', B_path, B2_path)

  expected_output = wc.State(wc_dir, {
    'A/B2'       : Item(verb='Adding'),
    })
  expected_status = svntest.actions.get_virginal_state(wc_dir, 1)
  expected_status.add({
    'A/B2'         : Item(status='  ', wc_rev=2),
    'A/B2/E'       : Item(status='  ', wc_rev=2),
    'A/B2/E/alpha' : Item(status='  ', wc_rev=2),
    'A/B2/E/beta'  : Item(status='  ', wc_rev=2),
    'A/B2/F'       : Item(status='  ', wc_rev=2),
    'A/B2/lambda'  : Item(status='  ', wc_rev=2),
    })
  svntest.actions.run_and_verify_commit(wc_dir,
                                        expected_output,
                                        expected_status,
                                        None,
                                        wc_dir)

  # Rev 3 delete E and lambda from B
  E_path = os.path.join(B_path, 'E')
  lambda_path = os.path.join(B_path, 'lambda')
  svntest.actions.run_and_verify_svn(None, None, [],
                                     'delete', E_path, lambda_path)

  expected_output = wc.State(wc_dir, {
    'A/B/E'       : Item(verb='Deleting'),
    'A/B/lambda'       : Item(verb='Deleting'),
    })
  expected_status.remove('A/B/E',
                         'A/B/E/alpha',
                         'A/B/E/beta',
                         'A/B/lambda')
  svntest.actions.run_and_verify_commit(wc_dir,
                                        expected_output,
                                        expected_status,
                                        None,
                                        wc_dir)

  def modify_B2():
    # Local mods in B2
    B2_E_path = os.path.join(B2_path, 'E')
    B2_lambda_path = os.path.join(B2_path, 'lambda')
    svntest.actions.run_and_verify_svn(None, None, [],
                                       'propset', 'foo', 'foo_val',
                                       B2_E_path, B2_lambda_path)
    expected_status.tweak(
      'A/B2/E', 'A/B2/lambda',  status=' M'
      )
    svntest.actions.run_and_verify_status(wc_dir, expected_status)

  modify_B2()

  # Merge rev 3 into B2

  # The local mods to the paths modified in r3 cause the paths to be
  # skipped (without --force), resulting in only mergeinfo changes.  The
  # target of the merge 'B2' gets mergeinfo for r3 and B2's two skipped
  # children, 'E' and 'lambda', get override mergeinfo reflecting their
  # mergeinfo prior to the merge (in this case empty mergeinfo).
  expected_output = wc.State(B2_path, { })
  expected_disk = wc.State('', {
    ''        : Item(props={SVN_PROP_MERGEINFO : '/A/B:3'}),
    'E'       : Item(props={SVN_PROP_MERGEINFO : '',
                            'foo' : 'foo_val'}),
    'E/alpha' : Item("This is the file 'alpha'.\n"),
    'E/beta'  : Item("This is the file 'beta'.\n"),
    'F'       : Item(),
    'lambda'  : Item("This is the file 'lambda'.\n",
                     props={SVN_PROP_MERGEINFO : '',
                            'foo' : 'foo_val'}),
    })
  expected_status2 = wc.State(B2_path, {
    ''        : Item(status=' M'),
    'E'       : Item(status=' M'),
    'E/alpha' : Item(status='  '),
    'E/beta'  : Item(status='  '),
    'F'       : Item(status='  '),
    'lambda'  : Item(status=' M'),
    })
  expected_status2.tweak(wc_rev=2)
  expected_skip = wc.State(B2_path, {
    'lambda' : Item(),
    'E'      : Item(),
    })
  svntest.actions.run_and_verify_merge(B2_path, '2', '3', B_url,
                                       expected_output,
                                       expected_disk,
                                       expected_status2,
                                       expected_skip,
                                       None, None, None, None, None,
                                       True)

  # Revert the previous merge attempt and redo the local changes to B2.
  # Why do we need to do this?  Because 'B2' already has mergeinfo reflecting
  # r3 has been merged.  If we didn't revert we'd need to use
  # --ignore-ancestry' to force B2's children 'E' and 'lamda' to actually be
  # deleted.  This is another facet of issue #2898.
  svntest.actions.run_and_verify_svn(None, None, [],
                                       'revert', '-R', wc_dir)
  modify_B2()

  expected_output = wc.State(B2_path, {
    'E'       : Item(status='D '),
    'lambda'  : Item(status='D '),
    })
  expected_disk.remove('E/alpha', 'E/beta', 'lambda')
  expected_disk.tweak('E', props={'foo' : 'foo_val'})
  expected_status2.tweak('E', 'E/alpha', 'E/beta', 'lambda', status='D ')
  expected_status2.tweak('', status=' M')
  expected_skip.remove('lambda', 'E')

  ### Full-to-dry-run automatic comparison disabled because a) dry-run
  ### doesn't descend into deleted directories, and b) the full merge
  ### notifies deleted directories twice.
  svntest.actions.run_and_verify_merge(B2_path, '2', '3', B_url,
                                       expected_output,
                                       expected_disk,
                                       expected_status2,
                                       expected_skip,
                                       None, None, None, None, None,
                                       True, 0, '--force')



#----------------------------------------------------------------------

# Issue 953
def simple_property_merges(sbox):
  "some simple property merges"

  sbox.build()
  wc_dir = sbox.wc_dir

  # Add a property to a file and a directory
  alpha_path = os.path.join(wc_dir, 'A', 'B', 'E', 'alpha')
  beta_path = os.path.join(wc_dir, 'A', 'B', 'E', 'beta')
  E_path = os.path.join(wc_dir, 'A', 'B', 'E')

  svntest.actions.run_and_verify_svn(None, None, [],
                                     'propset', 'foo', 'foo_val',
                                     alpha_path)
  # A binary, non-UTF8 property value
  svntest.actions.run_and_verify_svn(None, None, [],
                                     'propset', 'foo', 'foo\201val',
                                     beta_path)
  svntest.actions.run_and_verify_svn(None, None, [],
                                     'propset', 'foo', 'foo_val',
                                     E_path)

  # Commit change as rev 2
  expected_output = svntest.wc.State(wc_dir, {
    'A/B/E'       : Item(verb='Sending'),
    'A/B/E/alpha' : Item(verb='Sending'),
    'A/B/E/beta'  : Item(verb='Sending'),
    })
  expected_status = svntest.actions.get_virginal_state(wc_dir, 1)
  expected_status.tweak('A/B/E', 'A/B/E/alpha', 'A/B/E/beta',
                        wc_rev=2, status='  ')
  svntest.actions.run_and_verify_commit(wc_dir,
                                        expected_output, expected_status,
                                        None, wc_dir)
  svntest.actions.run_and_verify_svn(None, None, [], 'up', wc_dir)

  # Copy B to B2 as rev 3
  B_url = sbox.repo_url + '/A/B'
  B2_url = sbox.repo_url + '/A/B2'

  svntest.actions.run_and_verify_svn(None, None, [],
                                     'copy', '-m', 'copy B to B2',
                                     B_url, B2_url)
  svntest.actions.run_and_verify_svn(None, None, [], 'up', wc_dir)

  # Modify a property and add a property for the file and directory
  svntest.actions.run_and_verify_svn(None, None, [],
                                     'propset', 'foo', 'mod_foo', alpha_path)
  svntest.actions.run_and_verify_svn(None, None, [],
                                     'propset', 'bar', 'bar_val', alpha_path)
  svntest.actions.run_and_verify_svn(None, None, [],
                                     'propset', 'foo', 'mod\201foo', beta_path)
  svntest.actions.run_and_verify_svn(None, None, [],
                                     'propset', 'bar', 'bar\201val', beta_path)
  svntest.actions.run_and_verify_svn(None, None, [],
                                     'propset', 'foo', 'mod_foo', E_path)
  svntest.actions.run_and_verify_svn(None, None, [],
                                     'propset', 'bar', 'bar_val', E_path)

  # Commit change as rev 4
  expected_status = svntest.actions.get_virginal_state(wc_dir, 3)
  expected_status.tweak('A/B/E', 'A/B/E/alpha', 'A/B/E/beta',
                        wc_rev=4, status='  ')
  expected_status.add({
    'A/B2'         : Item(status='  ', wc_rev=3),
    'A/B2/E'       : Item(status='  ', wc_rev=3),
    'A/B2/E/alpha' : Item(status='  ', wc_rev=3),
    'A/B2/E/beta'  : Item(status='  ', wc_rev=3),
    'A/B2/F'       : Item(status='  ', wc_rev=3),
    'A/B2/lambda'  : Item(status='  ', wc_rev=3),
    })
  svntest.actions.run_and_verify_commit(wc_dir,
                                        expected_output, expected_status,
                                        None, wc_dir)
  svntest.actions.run_and_verify_svn(None, None, [], 'up', wc_dir)

  pristine_status = expected_status
  pristine_status.tweak(wc_rev=4)

  # Merge B 3:4 into B2
  B2_path = os.path.join(wc_dir, 'A', 'B2')
  expected_output = wc.State(B2_path, {
    'E'        : Item(status=' U'),
    'E/alpha'  : Item(status=' U'),
    'E/beta'   : Item(status=' U'),
    })
  expected_disk = wc.State('', {
    ''         : Item(props={SVN_PROP_MERGEINFO : '/A/B:4'}),
    'E'        : Item(),
    'E/alpha'  : Item("This is the file 'alpha'.\n"),
    'E/beta'   : Item("This is the file 'beta'.\n"),
    'F'        : Item(),
    'lambda'   : Item("This is the file 'lambda'.\n"),
    })
  expected_disk.tweak('E', 'E/alpha',
                      props={'foo' : 'mod_foo', 'bar' : 'bar_val'})
  expected_disk.tweak('E/beta',
                      props={'foo' : 'mod\201foo', 'bar' : 'bar\201val'})
  expected_status = wc.State(B2_path, {
    ''        : Item(status=' M'),
    'E'       : Item(status=' M'),
    'E/alpha' : Item(status=' M'),
    'E/beta'  : Item(status=' M'),
    'F'       : Item(status='  '),
    'lambda'  : Item(status='  '),
    })
  expected_status.tweak(wc_rev=4)
  expected_skip = wc.State('', { })
  svntest.actions.run_and_verify_merge(B2_path, '3', '4', B_url,
                                       expected_output,
                                       expected_disk,
                                       expected_status,
                                       expected_skip,
                                       None, None, None, None, None, 1)

  # Revert merge
  svntest.actions.run_and_verify_svn(None, None, [],
                                     'revert', '--recursive', wc_dir)
  svntest.actions.run_and_verify_status(wc_dir, pristine_status)

  # Merge B 2:1 into B2 (B2's mergeinfo should get elided away)
  expected_status.tweak('', status='  ')
  expected_disk.remove('')
  expected_disk.tweak('E', 'E/alpha', 'E/beta', props={})
  svntest.actions.run_and_verify_merge(B2_path, '2', '1', B_url,
                                       expected_output,
                                       expected_disk,
                                       expected_status,
                                       expected_skip,
                                       None, None, None, None, None, 1)

  # Merge B 3:4 into B2 now causes a conflict
  expected_disk.add({
    '' : Item(props={SVN_PROP_MERGEINFO : '/A/B:4'}),
    'E/dir_conflicts.prej'
    : Item("Trying to change property 'foo' from 'foo_val' to 'mod_foo',\n"
           + "but it has been locally deleted.\n"),
    'E/alpha.prej'
    : Item("Trying to change property 'foo' from 'foo_val' to 'mod_foo',\n"
           + "but it has been locally deleted.\n"),
    'E/beta.prej'
    : Item("Trying to change property 'foo' from 'foo?\\129val' to"
           + " 'mod?\\129foo',\n"
           + "but it has been locally deleted.\n"),
    })
  expected_disk.tweak('E', 'E/alpha', props={'bar' : 'bar_val'})
  expected_disk.tweak('E/beta', props={'bar' : 'bar\201val'})
  expected_status.tweak('', status=' M')
  expected_status.tweak('E', 'E/alpha', 'E/beta', status=' C')
  expected_output.tweak('E', 'E/alpha', 'E/beta', status=' C')
  svntest.actions.run_and_verify_merge(B2_path, '3', '4', B_url,
                                       expected_output,
                                       expected_disk,
                                       expected_status,
                                       expected_skip,
                                       None, None, None, None, None, 1)

  # issue 1109 : single file property merge.  This test performs a merge
  # that should be a no-op (adding properties that are already present).
  svntest.actions.run_and_verify_svn(None, None, [],
                                     'revert', '--recursive', wc_dir)
  svntest.actions.run_and_verify_status(wc_dir, pristine_status)

  # Copy A at rev 4 to A2 to make revision 5.
  A_url = sbox.repo_url + '/A'
  A2_url = sbox.repo_url + '/A2'
  svntest.actions.run_and_verify_svn(None,
                                     ['\n', 'Committed revision 5.\n'], [],
                                     'copy', '-m', 'copy A to A2',
                                     A_url, A2_url)

  # Re-root the WC at A2.
  svntest.actions.run_and_verify_svn(None, None, [], 'switch', A2_url, wc_dir)

  # Attempt to re-merge rev 4 of the original A's alpha.  Mergeinfo
  # inherited from A2 (created by its copy from A) allows us to avoid
  # a repeated merge.
  alpha_url = sbox.repo_url + '/A/B/E/alpha'
  alpha_path = os.path.join(wc_dir, 'B', 'E', 'alpha')

  # Cannot use run_and_verify_merge with a file target
  svntest.actions.run_and_verify_svn(None, [], [], 'merge', '-r', '3:4',
                                     alpha_url, alpha_path)

  exit_code, output, err = svntest.actions.run_and_verify_svn(None, None, [],
                                                              'pl', alpha_path)

  saw_foo = 0
  saw_bar = 0
  for line in output:
    if re.match("\\s*foo\\s*$", line):
      saw_foo = 1
    if re.match("\\s*bar\\s*$", line):
      saw_bar = 1

  if not saw_foo or not saw_bar:
    raise svntest.Failure("Expected properties not found")


#----------------------------------------------------------------------
# This is a regression for issue #1176.

def merge_catches_nonexistent_target(sbox):
  "merge should not die if a target file is absent"

  sbox.build()
  wc_dir = sbox.wc_dir

  # Copy G to a new directory, Q.  Create Q/newfile.  Commit a change
  # to Q/newfile.  Now merge that change... into G.  Merge should not
  # error, but should do nothing.

  G_path = os.path.join(wc_dir, 'A', 'D', 'G')
  Q_path = os.path.join(wc_dir, 'A', 'D', 'Q')
  newfile_path = os.path.join(Q_path, 'newfile')
  Q_url = sbox.repo_url + '/A/D/Q'

  # Copy dir A/D/G to A/D/Q
  svntest.actions.run_and_verify_svn(None, None, [], 'cp', G_path, Q_path)

  svntest.main.file_append(newfile_path, 'This is newfile.\n')
  svntest.actions.run_and_verify_svn(None, None, [], 'add', newfile_path)

  # Add newfile to dir G, creating r2.
  expected_output = wc.State(wc_dir, {
    'A/D/Q'          : Item(verb='Adding'),
    'A/D/Q/newfile'  : Item(verb='Adding'),
    })
  expected_status = svntest.actions.get_virginal_state(wc_dir, 1)
  expected_status.add({
    'A/D/Q'         : Item(status='  ', wc_rev=2),
    'A/D/Q/pi'      : Item(status='  ', wc_rev=2),
    'A/D/Q/rho'     : Item(status='  ', wc_rev=2),
    'A/D/Q/tau'     : Item(status='  ', wc_rev=2),
    'A/D/Q/newfile' : Item(status='  ', wc_rev=2),
    })
  svntest.actions.run_and_verify_commit(wc_dir,
                                        expected_output,
                                        expected_status,
                                        None, wc_dir)

  # Change newfile, creating r3.
  svntest.main.file_append(newfile_path, 'A change to newfile.\n')
  expected_output = wc.State(wc_dir, {
    'A/D/Q/newfile'  : Item(verb='Sending'),
    })
  expected_status.tweak('A/D/Q/newfile', wc_rev=3)
  svntest.actions.run_and_verify_commit(wc_dir,
                                        expected_output,
                                        expected_status,
                                        None, wc_dir)

  # Merge the change to newfile (from r3) into G, where newfile
  # doesn't exist. This is a tree conflict (use case 4, see
  # notes/tree-conflicts/detection.txt).
  os.chdir(G_path)
  expected_output = wc.State('', {
    ''         : Item(status='C '),
    })
  expected_status = wc.State('', {
    ''     : Item(status=' M' ),
    'pi'   : Item(status='  ' ),
    'rho'  : Item(status='  ' ),
    'tau'  : Item(status='  ' ),
    })
<<<<<<< HEAD
  expected_status.tweak(status='  ', wc_rev=1)

  # G_path should be marked as tree-conflicted
  expected_status.tweak('', status='CM')

=======
  expected_status.tweak(wc_rev=1)
>>>>>>> eca3fea6
  expected_disk = wc.State('', {
    ''     : Item(props={SVN_PROP_MERGEINFO : '/A/D/Q:3'}),
    'pi'   : Item("This is the file 'pi'.\n"),
    'rho'  : Item("This is the file 'rho'.\n"),
    'tau'  : Item("This is the file 'tau'.\n"),
    })
  expected_skip = wc.State('', {
    'newfile' :Item(),
    })
  svntest.actions.run_and_verify_merge('', '2', '3', Q_url,
                                       expected_output,
                                       expected_disk,
                                       expected_status,
                                       expected_skip,
                                       None, None, None, None, None, True)

#----------------------------------------------------------------------

def merge_tree_deleted_in_target(sbox):
  "merge on deleted directory in target"

  sbox.build()
  wc_dir = sbox.wc_dir

  # Copy B to a new directory, I. Modify B/E/alpha, Remove I/E. Now
  # merge that change... into I.  Merge should not error

  B_path = os.path.join(wc_dir, 'A', 'B')
  I_path = os.path.join(wc_dir, 'A', 'I')
  alpha_path = os.path.join(B_path, 'E', 'alpha')
  B_url = sbox.repo_url + '/A/B'
  I_url = sbox.repo_url + '/A/I'


  # Copy B to I, creating r1.
  svntest.actions.run_and_verify_svn(None, None, [],
                                     'cp', B_url, I_url, '-m', 'rev 2')

  # Change some files, creating r2.
  svntest.main.file_append(alpha_path, 'A change to alpha.\n')
  svntest.main.file_append(os.path.join(B_path, 'lambda'), 'change lambda.\n')
  svntest.actions.run_and_verify_svn(None, None, [],
                                     'ci', '-m', 'rev 3', B_path)

  # Remove E, creating r3.
  E_url = sbox.repo_url + '/A/I/E'
  svntest.actions.run_and_verify_svn(None, None, [],
                                     'rm', E_url, '-m', 'rev 4')

  svntest.actions.run_and_verify_svn(None, None, [],
                                     'up', os.path.join(wc_dir,'A'))

  expected_output = wc.State(I_path, {
    'lambda'  : Item(status='U '),
    })
  expected_disk = wc.State('', {
    ''        : Item(props={SVN_PROP_MERGEINFO : '/A/B:3'}),
    'F'       : Item(),
    'lambda'  : Item("This is the file 'lambda'.\nchange lambda.\n"),
    })
  expected_status = wc.State(I_path, {
    ''        : Item(status=' M'),
    'F'       : Item(status='  '),
    'lambda'  : Item(status='M '),
    })
  expected_status.tweak(wc_rev=4)
  expected_skip = wc.State(I_path, {
    'E'       : Item(),
    'E/alpha' : Item(),
    })
  svntest.actions.run_and_verify_merge(I_path, '2', '3', B_url,
                                       expected_output,
                                       expected_disk,
                                       expected_status,
                                       expected_skip,
                                       None, None, None, None, None,
                                       1, 0)

#----------------------------------------------------------------------
# Issue #2515

def merge_added_dir_to_deleted_in_target(sbox):
  "merge an added dir on a deleted dir in target"

  sbox.build()
  wc_dir = sbox.wc_dir

  # copy B to a new directory, I.
  # delete F in I.
  # add J to B/F.
  # merge add to I.

  B_url = sbox.repo_url + '/A/B'
  I_url = sbox.repo_url + '/A/I'
  F_url = sbox.repo_url + '/A/I/F'
  J_url = sbox.repo_url + '/A/B/F/J'
  I_path = os.path.join(wc_dir, 'A', 'I')


  svntest.actions.run_and_verify_svn(None, None, [],
                                     'cp', B_url, I_url, '-m', 'rev 2')

  svntest.actions.run_and_verify_svn(None, None, [],
                                     'rm', F_url, '-m', 'rev 3')

  svntest.actions.run_and_verify_svn(None, None, [],
                                     'mkdir', '-m', 'rev 4', J_url)

  svntest.actions.run_and_verify_svn(None, None, [],
                                      'up', os.path.join(wc_dir,'A'))

  expected_output = wc.State(I_path, {})
  expected_disk = wc.State('', {
    'E'       : Item(),
    'E/alpha' : Item("This is the file 'alpha'.\n"),
    'E/beta'  : Item("This is the file 'beta'.\n"),
    'lambda'  : Item("This is the file 'lambda'.\n"),
    })
  expected_skip = wc.State(I_path, {
    'F/J' : Item(),
    'F'   : Item(),
    })

  svntest.actions.run_and_verify_merge(I_path, '2', '4', B_url,
                                       expected_output,
                                       expected_disk,
                                       None,
                                       expected_skip,
                                       None, None, None, None, None,
                                       0, 0)

#----------------------------------------------------------------------
# This is a regression for issue #1176.

def merge_similar_unrelated_trees(sbox):
  "merging similar trees ancestrally unrelated"

  ## See http://subversion.tigris.org/issues/show_bug.cgi?id=1249. ##

  sbox.build()
  wc_dir = sbox.wc_dir

  # Simple test.  Make three directories with the same content.
  # Modify some stuff in the second one.  Now merge
  # (firstdir:seconddir->thirddir).

  base1_path = os.path.join(wc_dir, 'base1')
  base2_path = os.path.join(wc_dir, 'base2')
  apply_path = os.path.join(wc_dir, 'apply')

  base1_url = os.path.join(sbox.repo_url + '/base1')
  base2_url = os.path.join(sbox.repo_url + '/base2')

  # Make a tree of stuff ...
  os.mkdir(base1_path)
  svntest.main.file_append(os.path.join(base1_path, 'iota'),
                           "This is the file iota\n")
  os.mkdir(os.path.join(base1_path, 'A'))
  svntest.main.file_append(os.path.join(base1_path, 'A', 'mu'),
                           "This is the file mu\n")
  os.mkdir(os.path.join(base1_path, 'A', 'B'))
  svntest.main.file_append(os.path.join(base1_path, 'A', 'B', 'alpha'),
                           "This is the file alpha\n")
  svntest.main.file_append(os.path.join(base1_path, 'A', 'B', 'beta'),
                           "This is the file beta\n")

  # ... Copy it twice ...
  shutil.copytree(base1_path, base2_path)
  shutil.copytree(base1_path, apply_path)

  # ... Gonna see if merge is naughty or nice!
  svntest.main.file_append(os.path.join(base2_path, 'A', 'mu'),
                           "A new line in mu.\n")
  os.rename(os.path.join(base2_path, 'A', 'B', 'beta'),
            os.path.join(base2_path, 'A', 'B', 'zeta'))

  svntest.actions.run_and_verify_svn(None, None, [],
                                  'add', base1_path, base2_path, apply_path)

  svntest.actions.run_and_verify_svn(None, None, [],
                                     'ci', '-m', 'rev 2', wc_dir)

  expected_output = wc.State(apply_path, {
    'A/mu'     : Item(status='U '),
    'A/B/zeta' : Item(status='A '),
    'A/B/beta' : Item(status='D '),
    })

  # Search for the comment entitled "The Merge Kluge" elsewhere in
  # this file, to understand why we shorten and chdir() below.
  saved_cwd = os.getcwd()
  os.chdir(svntest.main.work_dir)
  # run_and_verify_merge doesn't support 'svn merge URL URL path'
  svntest.actions.run_and_verify_svn(None, None, [],
                                     'merge',
                                     '--ignore-ancestry',
                                     base1_url, base2_url,
                                     shorten_path_kludge(apply_path))
  os.chdir(saved_cwd)

  expected_status = wc.State(apply_path, {
    ''            : Item(status='  '),
    'A'           : Item(status='  '),
    'A/mu'        : Item(status='M '),
    'A/B'         : Item(status='  '),
    'A/B/zeta'    : Item(status='A ', copied='+'),
    'A/B/alpha'   : Item(status='  '),
    'A/B/beta'    : Item(status='D '),
    'iota'        : Item(status='  '),
    })
  expected_status.tweak(wc_rev=2)
  expected_status.tweak('A/B/zeta', wc_rev='-')
  svntest.actions.run_and_verify_status(apply_path, expected_status)

#----------------------------------------------------------------------
def merge_one_file_helper(sbox, arg_flav, record_only = 0):
  "ARG_FLAV is one of 'r' (revision range) or 'c' (single change)."

  if arg_flav not in ('r', 'c', '*'):
    raise svntest.Failure("Unrecognized flavor of merge argument")

  sbox.build()
  wc_dir = sbox.wc_dir

  rho_rel_path = os.path.join('A', 'D', 'G', 'rho')
  rho_path = os.path.join(wc_dir, rho_rel_path)
  G_path = os.path.join(wc_dir, 'A', 'D', 'G')
  rho_url = sbox.repo_url + '/A/D/G/rho'

  # Change rho for revision 2
  svntest.main.file_append(rho_path, 'A new line in rho.\n')

  expected_output = wc.State(wc_dir, { rho_rel_path : Item(verb='Sending'), })
  expected_status = svntest.actions.get_virginal_state(wc_dir, 1)
  expected_status.tweak('A/D/G/rho', wc_rev=2)
  svntest.actions.run_and_verify_commit(wc_dir,
                                        expected_output,
                                        expected_status,
                                        None,
                                        wc_dir)

  # Backdate rho to revision 1, so we can merge in the rev 2 changes.
  svntest.actions.run_and_verify_svn(None, None, [],
                                     'up', '-r', '1', rho_path)

  # Try one merge with an explicit target; it should succeed.
  # ### Yes, it would be nice to use run_and_verify_merge(), but it
  # appears to be impossible to get the expected_foo trees working
  # right.  I think something is still assuming a directory target.
  if arg_flav == 'r':
    svntest.actions.run_and_verify_svn(None ,
                                       expected_merge_output([[2]], 'U    ' +
                                                             rho_path + '\n'),
                                       [],
                                       'merge', '-r', '1:2',
                                       rho_url, rho_path)
  elif arg_flav == 'c':
    svntest.actions.run_and_verify_svn(None ,
                                       expected_merge_output([[2]], 'U    ' +
                                                             rho_path + '\n'),
                                       [],
                                       'merge', '-c', '2',
                                       rho_url, rho_path)
  elif arg_flav == '*':
    svntest.actions.run_and_verify_svn(None ,
                                       expected_merge_output([[2]], 'U    ' +
                                                             rho_path + '\n'),
                                       [],
                                       'merge', rho_url, rho_path)

  expected_status.tweak(wc_rev=1)
  expected_status.tweak('A/D/G/rho', status='MM')
  svntest.actions.run_and_verify_status(wc_dir, expected_status)

  # Inspect rho, make sure it's right.
  rho_text = svntest.tree.get_text(rho_path)
  if rho_text != "This is the file 'rho'.\nA new line in rho.\n":
    raise svntest.Failure("Unexpected text in merged '" + rho_path + "'")

  # Restore rho to pristine revision 1, for another merge.
  svntest.actions.run_and_verify_svn(None, None, [], 'revert', rho_path)
  expected_status.tweak('A/D/G/rho', status='  ')
  svntest.actions.run_and_verify_status(wc_dir, expected_status)

  # Cd into the directory and run merge with no targets.
  # It should still merge into rho.
  saved_cwd = os.getcwd()
  os.chdir(G_path)

  # Cannot use run_and_verify_merge with a file target
  merge_cmd = ['merge']
  if arg_flav == 'r':
    merge_cmd += ['-r', '1:2']
  elif arg_flav == 'c':
    merge_cmd += ['-c', '2']

  if record_only:
    expected_output = []
    merge_cmd.append('--record-only')
    rho_expected_status = ' M'
  else:
    expected_output = expected_merge_output([[2]], 'U    rho\n')
    rho_expected_status = 'MM'
  merge_cmd.append(rho_url)

  svntest.actions.run_and_verify_svn(None, expected_output, [], *merge_cmd)

  # Inspect rho, make sure it's right.
  rho_text = svntest.tree.get_text('rho')
  if record_only:
    expected_text = "This is the file 'rho'.\n"
  else:
    expected_text = "This is the file 'rho'.\nA new line in rho.\n"
  if rho_text != expected_text:
    print
    raise svntest.Failure("Unexpected text merged to 'rho' in '" +
                          G_path + "'")
  os.chdir(saved_cwd)

  expected_status.tweak('A/D/G/rho', status=rho_expected_status)
  svntest.actions.run_and_verify_status(wc_dir, expected_status)

def merge_one_file_using_r(sbox):
  "merge one file (issue #1150) using the -r option"
  merge_one_file_helper(sbox, 'r')

def merge_one_file_using_c(sbox):
  "merge one file (issue #1150) using the -c option"
  merge_one_file_helper(sbox, 'c')

def merge_one_file_using_implicit_revs(sbox):
  "merge one file without explicit revisions"
  merge_one_file_helper(sbox, '*')

def merge_record_only(sbox):
  "mark a revision range as merged"
  merge_one_file_helper(sbox, 'r', 1)

#----------------------------------------------------------------------
# This is a regression for the enhancement added in issue #785.

def merge_with_implicit_target_helper(sbox, arg_flav):
  "ARG_FLAV is one of 'r' (revision range) or 'c' (single change)."

  if arg_flav not in ('r', 'c', '*'):
    raise svntest.Failure("Unrecognized flavor of merge argument")

  sbox.build()
  wc_dir = sbox.wc_dir

  # Change mu for revision 2
  mu_path = os.path.join(wc_dir, 'A', 'mu')
  orig_mu_text = svntest.tree.get_text(mu_path)
  added_mu_text = ""
  for x in range(2,11):
    added_mu_text = added_mu_text + 'This is line ' + `x` + ' in mu\n'
  svntest.main.file_append(mu_path, added_mu_text)

  # Create expected output tree for initial commit
  expected_output = wc.State(wc_dir, {
    'A/mu' : Item(verb='Sending'),
    })

  # Create expected status tree; all local revisions should be at 1,
  # but mu should be at revision 2.
  expected_status = svntest.actions.get_virginal_state(wc_dir, 1)
  expected_status.tweak('A/mu', wc_rev=2)

  # Initial commit.
  svntest.actions.run_and_verify_commit(wc_dir,
                                        expected_output,
                                        expected_status,
                                        None,
                                        wc_dir)

  # Make the "other" working copy, at r1
  other_wc = sbox.add_wc_path('other')
  svntest.actions.duplicate_dir(wc_dir, other_wc)
  svntest.main.run_svn(None, 'up', '-r', 1, other_wc)

  # Try the merge without an explicit target; it should succeed.
  # Can't use run_and_verify_merge cuz it expects a directory argument.
  mu_url = sbox.repo_url + '/A/mu'

  os.chdir(os.path.join(other_wc, 'A'))

  # merge using filename for sourcepath
  # Cannot use run_and_verify_merge with a file target
  if arg_flav == 'r':
    svntest.actions.run_and_verify_svn(None,
                                       expected_merge_output([[2]],
                                                             'U    mu\n'),
                                       [],
                                       'merge', '-r', '1:2', 'mu')
  elif arg_flav == 'c':
    svntest.actions.run_and_verify_svn(None,
                                       expected_merge_output([[2]],
                                                             'U    mu\n'),
                                       [],
                                       'merge', '-c', '2', 'mu')

  elif arg_flav == '*':
    svntest.actions.run_and_verify_svn(None,
                                       expected_merge_output([[2]],
                                                             'U    mu\n'),
                                       [],
                                       'merge', 'mu')

  # sanity-check resulting file
  if (svntest.tree.get_text('mu') != orig_mu_text + added_mu_text):
    raise svntest.Failure("Unexpected text in 'mu'")

  # merge using URL for sourcepath
  if arg_flav == 'r':
    svntest.actions.run_and_verify_svn(None,
                                       expected_merge_output([[-2]],
                                                             'G    mu\n'),
                                       [],
                                       'merge', '-r', '2:1', mu_url)
  elif arg_flav == 'c':
    svntest.actions.run_and_verify_svn(None,
                                       expected_merge_output([[-2]],
                                                             'G    mu\n'),
                                       [],
                                       'merge', '-c', '-2', mu_url)
  elif arg_flav == '*':
    # Implicit merge source URL and revision range detection is for
    # forward merges only (e.g. non-reverts).  Undo application of
    # r2 to enable continuation of the test case.
    svntest.actions.run_and_verify_svn(None,
                                       expected_merge_output([[-2]],
                                                             'G    mu\n'),
                                       [],
                                       'merge', '-c', '-2', mu_url)

  # sanity-check resulting file
  if (svntest.tree.get_text('mu') != orig_mu_text):
    raise svntest.Failure("Unexpected text '%s' in 'mu', expected '%s'" %
                          (svntest.tree.get_text('mu'), orig_mu_text))



def merge_with_implicit_target_using_r(sbox):
  "merging a file w/no explicit target path using -r"
  merge_with_implicit_target_helper(sbox, 'r')

def merge_with_implicit_target_using_c(sbox):
  "merging a file w/no explicit target path using -c"
  merge_with_implicit_target_helper(sbox, 'c')

def merge_with_implicit_target_and_revs(sbox):
  "merging a file w/no explicit target path or revs"
  merge_with_implicit_target_helper(sbox, '*')


#----------------------------------------------------------------------

def merge_with_prev (sbox):
  "merge operations using PREV revision"

  sbox.build()
  wc_dir = sbox.wc_dir

  # Change mu for revision 2
  mu_path = os.path.join(wc_dir, 'A', 'mu')
  orig_mu_text = svntest.tree.get_text(mu_path)
  added_mu_text = ""
  for x in range(2,11):
    added_mu_text = added_mu_text + '\nThis is line ' + `x` + ' in mu'
  added_mu_text += "\n"
  svntest.main.file_append(mu_path, added_mu_text)

  zot_path = os.path.join(wc_dir, 'A', 'zot')

  svntest.main.file_append(zot_path, "bar")
  svntest.main.run_svn(None, 'add', zot_path)

  # Create expected output tree for initial commit
  expected_output = wc.State(wc_dir, {
    'A/mu' : Item(verb='Sending'),
    'A/zot' : Item(verb='Adding'),
    })

  # Create expected status tree; all local revisions should be at 1,
  # but mu should be at revision 2.
  expected_status = svntest.actions.get_virginal_state(wc_dir, 1)
  expected_status.tweak('A/mu', wc_rev=2)
  expected_status.add({'A/zot' : Item(status='  ', wc_rev=2)})

  # Initial commit.
  svntest.actions.run_and_verify_commit(wc_dir,
                                        expected_output,
                                        expected_status,
                                        None,
                                        wc_dir)

  # Make some other working copies
  other_wc = sbox.add_wc_path('other')
  svntest.actions.duplicate_dir(wc_dir, other_wc)

  another_wc = sbox.add_wc_path('another')
  svntest.actions.duplicate_dir(wc_dir, another_wc)

  was_cwd = os.getcwd()

  os.chdir(os.path.join(other_wc, 'A'))

  # Try to revert the last change to mu via svn merge
  # Cannot use run_and_verify_merge with a file target
  svntest.actions.run_and_verify_svn(None,
                                     expected_merge_output([[-2]],
                                                           'U    mu\n'),
                                     [],
                                     'merge', '-r', 'HEAD:PREV', 'mu')

  # sanity-check resulting file
  if (svntest.tree.get_text('mu') != orig_mu_text):
    raise svntest.Failure("Unexpected text in 'mu'")

  os.chdir(was_cwd)

  other_status = expected_status
  other_status.wc_dir = other_wc
  other_status.tweak('A/mu', status='M ', wc_rev=2)
  other_status.tweak('A/zot', wc_rev=2)
  svntest.actions.run_and_verify_status(other_wc, other_status)

  os.chdir(another_wc)

  # ensure 'A' will be at revision 2
  svntest.actions.run_and_verify_svn(None, None, [], 'up')

  # now try a revert on a directory, and verify that it removed the zot
  # file we had added previously
  svntest.actions.run_and_verify_svn(None, None, [],
                                     'merge', '-r', 'COMMITTED:PREV',
                                     'A', 'A')

  if (svntest.tree.get_text('A/zot') != None):
    raise svntest.Failure("Unexpected text in 'A/zot'")

  os.chdir(was_cwd)

  another_status = expected_status
  another_status.wc_dir = another_wc
  another_status.tweak(wc_rev=2)
  another_status.tweak('A/mu', status='M ')
  another_status.tweak('A/zot', status='D ')
  svntest.actions.run_and_verify_status(another_wc, another_status)

#----------------------------------------------------------------------
# Regression test for issue #1319: 'svn merge' should *not* 'C' when
# merging a change into a binary file, unless it has local mods, or has
# different contents from the left side of the merge.

def merge_binary_file (sbox):
  "merge change into unchanged binary file"

  sbox.build()
  wc_dir = sbox.wc_dir

  # Add a binary file to the project
  theta_contents = svntest.main.file_read(
    os.path.join(sys.path[0], "theta.bin"), 'rb')
  # Write PNG file data into 'A/theta'.
  theta_path = os.path.join(wc_dir, 'A', 'theta')
  svntest.main.file_write(theta_path, theta_contents, 'wb')

  svntest.main.run_svn(None, 'add', theta_path)

  # Commit the new binary file, creating revision 2.
  expected_output = svntest.wc.State(wc_dir, {
    'A/theta' : Item(verb='Adding  (bin)'),
    })
  expected_status = svntest.actions.get_virginal_state(wc_dir, 1)
  expected_status.add({
    'A/theta' : Item(status='  ', wc_rev=2),
    })
  svntest.actions.run_and_verify_commit(wc_dir, expected_output,
                                        expected_status, None,
                                        wc_dir)

  # Make the "other" working copy
  other_wc = sbox.add_wc_path('other')
  svntest.actions.duplicate_dir(wc_dir, other_wc)

  # Change the binary file in first working copy, commit revision 3.
  svntest.main.file_append(theta_path, "some extra junk")
  expected_output = wc.State(wc_dir, {
    'A/theta' : Item(verb='Sending'),
    })
  expected_status = svntest.actions.get_virginal_state(wc_dir, 1)
  expected_status.add({
    'A/theta' : Item(status='  ', wc_rev=3),
    })
  svntest.actions.run_and_verify_commit(wc_dir, expected_output,
                                        expected_status, None,
                                        wc_dir)

  # Search for the comment entitled "The Merge Kluge" elsewhere in
  # this file, to understand why we shorten and chdir() below.
  short_other_wc = shorten_path_kludge(other_wc)

  # In second working copy, attempt to 'svn merge -r 2:3'.
  # We should *not* see a conflict during the update, but a 'U'.
  # And after the merge, the status should be 'M'.
  expected_output = wc.State(short_other_wc, {
    'A/theta' : Item(status='U '),
    })
  expected_disk = svntest.main.greek_state.copy()
  expected_disk.add({
    ''        : Item(props={SVN_PROP_MERGEINFO : '/:3'}),
    'A/theta' : Item(theta_contents + "some extra junk",
                     props={'svn:mime-type' : 'application/octet-stream'}),
    })
  expected_status = svntest.actions.get_virginal_state(short_other_wc, 1)
  expected_status.add({
    ''        : Item(status=' M', wc_rev=1),
    'A/theta' : Item(status='M ', wc_rev=2),
    })
  expected_skip = wc.State('', { })

  os.chdir(svntest.main.work_dir)
  svntest.actions.run_and_verify_merge(short_other_wc, '2', '3',
                                       sbox.repo_url,
                                       expected_output,
                                       expected_disk,
                                       expected_status,
                                       expected_skip,
                                       None, None, None, None, None,
                                       1)

#----------------------------------------------------------------------
# Regression test for issue #2403: Incorrect 3-way merge of "added"
# binary file which already exists (unmodified) in the WC

def three_way_merge_add_of_existing_binary_file(sbox):
  "3-way merge of 'file add' into existing binary"

  sbox.build()
  wc_dir = sbox.wc_dir

  # Create a branch of A, creating revision 2.
  A_url = sbox.repo_url + "/A"
  branch_A_url = sbox.repo_url + "/copy-of-A"
  svntest.actions.run_and_verify_svn(None, None, [],
                                     "cp",
                                     A_url, branch_A_url,
                                     "-m", "Creating copy-of-A")

  # Add a binary file to the WC.
  theta_contents = svntest.main.file_read(
    os.path.join(sys.path[0], "theta.bin"), 'rb')
  # Write PNG file data into 'A/theta'.
  theta_path = os.path.join(wc_dir, 'A', 'theta')
  svntest.main.file_write(theta_path, theta_contents, 'wb')

  svntest.main.run_svn(None, "add", theta_path)

  # Commit the new binary file to the repos, creating revision 3.
  expected_output = svntest.wc.State(wc_dir, {
    "A/theta" : Item(verb="Adding  (bin)"),
    })
  expected_status = svntest.actions.get_virginal_state(wc_dir, 1)
  expected_status.add({
    "A/theta" : Item(status="  ", wc_rev=3),
    })
  svntest.actions.run_and_verify_commit(wc_dir, expected_output,
                                        expected_status, None,
                                        wc_dir)

  # Search for the comment entitled "The Merge Kluge" elsewhere in
  # this file, to understand why we shorten and chdir() below.
  short_wc = shorten_path_kludge(wc_dir)

  # In the working copy, attempt to 'svn merge branch_A_url@2 A_url@3 A'.
  # We should *not* see a conflict during the merge, but an 'A'.
  # And after the merge, the status should not report any differences.

  expected_output = wc.State(short_wc, {
    "A/theta" : Item(status="A "),
    })

  # As greek_state is rooted at / instead of /A (our merge target), we
  # need a sub-tree of it rather than straight copy.
  expected_disk = svntest.main.greek_state.subtree("A")
  expected_disk.add({
    "" : Item(props={SVN_PROP_MERGEINFO : '/A:2-3'}),
    "theta" : Item(theta_contents,
                   props={"svn:mime-type" : "application/octet-stream"}),
    })
  expected_status = svntest.actions.get_virginal_state(short_wc, 1)
  expected_status.add({
    "A/theta" : Item(status="  ", wc_rev=3),
    })
  expected_status.tweak("A", status=" M")
  expected_status.remove("")  # top-level of the WC
  expected_status.remove("iota")
  expected_skip = wc.State("", { })

  os.chdir(svntest.main.work_dir)
  # If we merge into short_wc alone, theta appears at the WC root,
  # which is in the wrong location -- append "/A" to stay on target.
  svntest.actions.run_and_verify_merge2(short_wc + "/A", "2", "3",
                                        branch_A_url, A_url,
                                        expected_output,
                                        expected_disk,
                                        expected_status,
                                        expected_skip,
                                        None, None, None, None, None,
                                        1)

#----------------------------------------------------------------------
# Regression test for Issue #1297:
# A merge that creates a new file followed by an immediate diff
# The diff should succeed.

def merge_in_new_file_and_diff(sbox):
  "diff after merge that creates a new file"

  sbox.build()
  wc_dir = sbox.wc_dir

  trunk_url = sbox.repo_url + '/A/B/E'

  # Create a branch
  svntest.actions.run_and_verify_svn(None, None, [], 'cp',
                                     trunk_url,
                                     sbox.repo_url + '/branch',
                                     '-m', "Creating the Branch")

  # Update to revision 2.
  svntest.actions.run_and_verify_svn(None, None, [],
                                     'update', wc_dir)

  new_file_path = os.path.join(wc_dir, 'A', 'B', 'E', 'newfile')
  svntest.main.file_write(new_file_path, "newfile\n")

  # Add the new file, and commit revision 3.
  svntest.actions.run_and_verify_svn(None, None, [], "add", new_file_path)
  svntest.actions.run_and_verify_svn(None, None, [],
                                     'ci', '-m',
                                     "Changing the trunk.", wc_dir)

  # Search for the comment entitled "The Merge Kluge" elsewhere in
  # this file, to understand why we shorten and chdir() below.
  branch_path = os.path.join(wc_dir, "branch")
  short_branch_path = shorten_path_kludge(branch_path)

  # Merge our addition into the branch.
  expected_output = svntest.wc.State(short_branch_path, {
    'newfile' : Item(status='A '),
    })
  expected_disk = wc.State('', {
    'alpha'   : Item("This is the file 'alpha'.\n"),
    'beta'    : Item("This is the file 'beta'.\n"),
    'newfile' : Item("newfile\n"),
    })
  expected_status = wc.State(short_branch_path, {
    ''        : Item(status=' M', wc_rev=2),
    'alpha'   : Item(status='  ', wc_rev=2),
    'beta'    : Item(status='  ', wc_rev=2),
    'newfile' : Item(status='A ', wc_rev='-', copied='+')
    })
  expected_skip = wc.State('', { })

  saved_cwd = os.getcwd()

  os.chdir(svntest.main.work_dir)
  svntest.actions.run_and_verify_merge(short_branch_path,
                                       '1', 'HEAD', trunk_url,
                                       expected_output,
                                       expected_disk,
                                       expected_status,
                                       expected_skip)

  os.chdir(saved_cwd)

  # Finally, run diff.  This diff produces no output!
  expected_output = [
    "\n",
    "Property changes on: " + branch_path + "\n",
    "___________________________________________________________________\n",
    "Added: " + SVN_PROP_MERGEINFO + "\n",
    "   Merged /A/B/E:r2-3\n",
    "\n", ]
  svntest.actions.run_and_verify_svn(None, expected_output, [], 'diff',
                                     branch_path)


#----------------------------------------------------------------------

# Issue #1425:  'svn merge' should skip over any unversioned obstructions.

def merge_skips_obstructions(sbox):
  "merge should skip over unversioned obstructions"

  sbox.build()
  wc_dir = sbox.wc_dir

  C_path = os.path.join(wc_dir, 'A', 'C')
  F_path = os.path.join(wc_dir, 'A', 'B', 'F')
  F_url = sbox.repo_url + '/A/B/F'

  Q_path = os.path.join(F_path, 'Q')
  foo_path = os.path.join(F_path, 'foo')
  bar_path = os.path.join(F_path, 'Q', 'bar')

  svntest.main.run_svn(None, 'mkdir', Q_path)
  svntest.main.file_append(foo_path, "foo")
  svntest.main.file_append(bar_path, "bar")
  svntest.main.run_svn(None, 'add', foo_path, bar_path)

  expected_output = wc.State(wc_dir, {
    'A/B/F/Q'     : Item(verb='Adding'),
    'A/B/F/Q/bar' : Item(verb='Adding'),
    'A/B/F/foo'   : Item(verb='Adding'),
    })
  expected_status = svntest.actions.get_virginal_state(wc_dir, 1)
  expected_status.add({
    'A/B/F/Q'     : Item(status='  ', wc_rev=2),
    'A/B/F/Q/bar' : Item(status='  ', wc_rev=2),
    'A/B/F/foo'   : Item(status='  ', wc_rev=2),
    })
  svntest.actions.run_and_verify_commit(wc_dir,
                                        expected_output,
                                        expected_status,
                                        None,
                                        wc_dir)

  pre_merge_status = expected_status

  # Revision 2 now has A/B/F/foo, A/B/F/Q, A/B/F/Q/bar.  Let's merge
  # those 'F' changes into empty dir 'C'.  But first, create an
  # unversioned 'foo' within C, and make sure 'svn merge' doesn't
  # error when the addition of foo is obstructed.

  # Search for the comment entitled "The Merge Kluge" elsewhere in
  # this file, to understand why we shorten and chdir() below.
  short_C_path = shorten_path_kludge(C_path)

  expected_output = wc.State(short_C_path, {
    'Q'      : Item(status='A '),
    'Q/bar'  : Item(status='A '),
    })
  expected_disk = wc.State('', {
    ''       : Item(props={SVN_PROP_MERGEINFO : '/A/B/F:2'}),
    'Q'      : Item(),
    'Q/bar'  : Item("bar"),
    'foo'    : Item("foo"),
    })
  expected_status = wc.State(short_C_path, {
    ''       : Item(status=' M', wc_rev=1),
    'Q'      : Item(status='A ', wc_rev='-', copied='+'),
    'Q/bar'  : Item(status='A ', wc_rev='-', copied='+'),
    })
  expected_skip = wc.State(short_C_path, {
    'foo' : Item(),
    })
  # Unversioned:
  svntest.main.file_append(os.path.join(C_path, "foo"), "foo")

  saved_cwd = os.getcwd()

  os.chdir(svntest.main.work_dir)
  svntest.actions.run_and_verify_merge(short_C_path, '1', '2', F_url,
                                       expected_output,
                                       expected_disk,
                                       expected_status,
                                       expected_skip,
                                       None, None, None, None, None,
                                       1, 0)

  os.chdir(saved_cwd)

  # Revert the local mods, and this time make "Q" obstructed.  An
  # unversioned file called "Q" will obstruct the adding of the
  # directory of the same name.

  svntest.actions.run_and_verify_svn(None, None, [],
                                     'revert', '-R', wc_dir)
  os.unlink(os.path.join(C_path, "foo"))
  svntest.main.safe_rmtree(os.path.join(C_path, "Q"))
  svntest.main.file_append(os.path.join(C_path, "Q"), "foo") # unversioned
  svntest.actions.run_and_verify_status(wc_dir, pre_merge_status)

  # Search for the comment entitled "The Merge Kluge" elsewhere in
  # this file, to understand why we use short_C_path and chdir() below.
  expected_output = wc.State(short_C_path, {
    'foo'  : Item(status='A '),
    })
  expected_disk = wc.State('', {
    ''       : Item(props={SVN_PROP_MERGEINFO : '/A/B/F:2'}),
    'Q'      : Item("foo"),
    'foo'    : Item("foo"),
    })
  expected_status = wc.State(short_C_path, {
    ''     : Item(status=' M', wc_rev=1),
    'foo'  : Item(status='A ', wc_rev='-', copied='+'),
    })
  expected_skip = wc.State(short_C_path, {
    'Q'     : Item(),
    'Q/bar' : Item(),
    })

  saved_cwd = os.getcwd()

  os.chdir(svntest.main.work_dir)
  svntest.actions.run_and_verify_merge(short_C_path, '1', '2', F_url,
                                       expected_output,
                                       expected_disk,
                                       expected_status,
                                       expected_skip,
                                       None, None, None, None, None,
                                       1, 0)

  os.chdir(saved_cwd)

  # Revert the local mods, and commit the deletion of iota and A/D/G. (r3)
  os.unlink(os.path.join(C_path, "foo"))
  svntest.actions.run_and_verify_svn(None, None, [], 'revert', '-R', wc_dir)
  svntest.actions.run_and_verify_status(wc_dir, pre_merge_status)

  iota_path = os.path.join(wc_dir, 'iota')
  G_path = os.path.join(wc_dir, 'A', 'D', 'G')
  svntest.actions.run_and_verify_svn(None, None, [], 'rm', iota_path, G_path)

  expected_output = wc.State(wc_dir, {
    'A/D/G'  : Item(verb='Deleting'),
    'iota'   : Item(verb='Deleting'),
    })
  expected_status = pre_merge_status
  expected_status.remove('iota', 'A/D/G', 'A/D/G/pi', 'A/D/G/rho', 'A/D/G/tau')
  svntest.actions.run_and_verify_commit(wc_dir,
                                        expected_output,
                                        expected_status,
                                        None, wc_dir)

  # Now create unversioned iota and A/D/G, try running a merge -r2:3.
  # The merge process should skip over these targets, since they're
  # unversioned.

  # Search for the comment entitled "The Merge Kluge" elsewhere in
  # this file, to understand why we shorten and chdir() below.
  short_wc_dir = shorten_path_kludge(wc_dir)

  svntest.main.file_append(iota_path, "foo") # unversioned
  os.mkdir(G_path) # unversioned

  expected_output = wc.State(short_wc_dir, { })
  expected_disk = svntest.main.greek_state.copy()
  expected_disk.remove('A/D/G/pi', 'A/D/G/rho', 'A/D/G/tau')
  expected_disk.add({
    ''             : Item(props={SVN_PROP_MERGEINFO : '/:3'}),
    'A/B/F/Q'      : Item(),
    'A/B/F/Q/bar'  : Item("bar"),
    'A/B/F/foo'    : Item("foo"),
    'iota'         : Item("foo"),
    'A/C/Q'        : Item("foo"),
    })
  # No-op merge still sets mergeinfo
  expected_status.tweak('', status=' M')
  expected_skip = wc.State(short_wc_dir, {
    'A/D/G'  : Item(),
    'iota'   : Item(),
    })

  saved_cwd = os.getcwd()

  os.chdir(svntest.main.work_dir)
  svntest.actions.run_and_verify_merge(short_wc_dir, '2', '3',
                                       sbox.repo_url,
                                       expected_output,
                                       expected_disk,
                                       expected_status.copy(short_wc_dir),
                                       expected_skip,
                                       None, None, None, None, None,
                                       1, 0)

  os.chdir(saved_cwd)

  # Revert the local mods, and commit a change to A/B/lambda (r4), and then
  # commit the deletion of the same file. (r5)
  os.unlink(iota_path)
  svntest.main.safe_rmtree(G_path)
  svntest.actions.run_and_verify_svn(None, None, [], 'revert', '-R', wc_dir)
  expected_status.tweak('', status='  ')
  svntest.actions.run_and_verify_status(wc_dir, expected_status)

  lambda_path = os.path.join(wc_dir, 'A', 'B', 'lambda')
  svntest.main.file_append(lambda_path, "more text")
  expected_output = wc.State(wc_dir, {
    'A/B/lambda'  : Item(verb='Sending'),
    })
  expected_status.tweak('A/B/lambda', wc_rev=4)
  svntest.actions.run_and_verify_commit(wc_dir,
                                        expected_output,
                                        expected_status,
                                        None, wc_dir)

  svntest.actions.run_and_verify_svn(None, None, [], 'rm', lambda_path)

  expected_output = wc.State(wc_dir, {
    'A/B/lambda'  : Item(verb='Deleting'),
    })
  expected_status.remove('A/B/lambda')
  svntest.actions.run_and_verify_commit(wc_dir,
                                        expected_output,
                                        expected_status,
                                        None, wc_dir)

  # lambda is gone, so create an unversioned lambda in its place.
  # Then attempt to merge -r3:4, which is a change to lambda.  The merge
  # should simply skip the unversioned file.

  svntest.main.file_append(lambda_path, "foo") # unversioned

  # Search for the comment entitled "The Merge Kluge" elsewhere in
  # this file, to understand why we use short_wc_dir and chdir() below.
  expected_output = wc.State(short_wc_dir, { })
  expected_disk.add({
    'A/B/lambda'      : Item("foo"),
    })
  expected_disk.remove('A/D/G', 'iota')
  expected_disk.tweak('', props={SVN_PROP_MERGEINFO : '/:4'})
  expected_skip = wc.State(short_wc_dir, {
    'A/B/lambda'  : Item(),
    })
  # No-op merge still sets mergeinfo.
  expected_status_short = expected_status.copy(short_wc_dir)
  expected_status_short.tweak('', status=' M')

  saved_cwd = os.getcwd()

  os.chdir(svntest.main.work_dir)
  svntest.actions.run_and_verify_merge(short_wc_dir, '3', '4',
                                       sbox.repo_url,
                                       expected_output,
                                       expected_disk,
                                       expected_status_short,
                                       expected_skip,
                                       None, None, None, None, None,
                                       1, 0)

  os.chdir(saved_cwd)

  # OK, so let's commit the new lambda (r6), and then delete the
  # working file.  Then re-run the -r3:4 merge, and see how svn deals
  # with a file being under version control, but missing.

  svntest.actions.run_and_verify_svn(None, None, [], 'add', lambda_path)

  # Mergeinfo prop changed so update to avoid out of date error.
  svntest.actions.run_and_verify_svn(None, None, [], 'up', wc_dir)

  expected_output = wc.State(wc_dir, {
    ''            : Item(verb='Sending'),
    'A/B/lambda'  : Item(verb='Adding'),
    })
  expected_status.tweak(wc_rev=5)
  expected_status.add({
    'A/B/lambda'  : Item(wc_rev=6, status='  '),
    })
  expected_status.tweak('', status='  ', wc_rev=6)
  svntest.actions.run_and_verify_commit(wc_dir,
                                        expected_output,
                                        expected_status,
                                        None, wc_dir)
  os.unlink(lambda_path)

  # Search for the comment entitled "The Merge Kluge" elsewhere in
  # this file, to understand why we use short_wc_dir and chdir() below.
  expected_output = wc.State(short_wc_dir, { })
  expected_disk.remove('A/B/lambda')
  expected_status.tweak('A/B/lambda', status='! ')
  os.chdir(svntest.main.work_dir)
  expected_status.tweak('', status='  ')
  # Why do we need to --ignore-ancestry?  Because the previous merge of r4,
  # despite being inoperative, set mergeinfo for r4 on the WC.  With the
  # advent of merge tracking this repeat merge attempt would not be attempted.
  # By using --ignore-ancestry we disregard the mergeinfo and *really* try to
  # merge into a missing path.  This is another facet of issue #2898.
  svntest.actions.run_and_verify_merge(short_wc_dir, '3', '4',
                                       sbox.repo_url,
                                       expected_output,
                                       expected_disk,
                                       expected_status.copy(short_wc_dir),
                                       expected_skip,
                                       None, None, None, None, None,
                                       1, 0, '--ignore-ancestry')

#----------------------------------------------------------------------
# At one time, a merge that added items with the same name as missing
# items would attempt to add the items and fail, leaving the working
# copy locked and broken.

def merge_into_missing(sbox):
  "merge into missing must not break working copy"

  sbox.build()
  wc_dir = sbox.wc_dir

  F_path = os.path.join(wc_dir, 'A', 'B', 'F')
  F_url = sbox.repo_url + '/A/B/F'
  Q_path = os.path.join(F_path, 'Q')
  foo_path = os.path.join(F_path, 'foo')

  svntest.actions.run_and_verify_svn(None, None, [], 'mkdir', Q_path)
  svntest.main.file_append(foo_path, "foo")
  svntest.actions.run_and_verify_svn(None, None, [], 'add', foo_path)

  expected_output = wc.State(wc_dir, {
    'A/B/F/Q'       : Item(verb='Adding'),
    'A/B/F/foo'     : Item(verb='Adding'),
    })
  expected_status = svntest.actions.get_virginal_state(wc_dir, 1)
  expected_status.add({
    'A/B/F/Q'       : Item(status='  ', wc_rev=2),
    'A/B/F/foo'     : Item(status='  ', wc_rev=2),
    })
  svntest.actions.run_and_verify_commit(wc_dir,
                                        expected_output,
                                        expected_status,
                                        None, wc_dir)

  R_path = os.path.join(Q_path, 'R')
  bar_path = os.path.join(R_path, 'bar')
  baz_path = os.path.join(Q_path, 'baz')
  svntest.actions.run_and_verify_svn(None, None, [], 'mkdir', R_path)
  svntest.main.file_append(bar_path, "bar")
  svntest.actions.run_and_verify_svn(None, None, [], 'add', bar_path)
  svntest.main.file_append(baz_path, "baz")
  svntest.actions.run_and_verify_svn(None, None, [], 'add', baz_path)

  expected_output = wc.State(wc_dir, {
    'A/B/F/Q/R'     : Item(verb='Adding'),
    'A/B/F/Q/R/bar' : Item(verb='Adding'),
    'A/B/F/Q/baz'   : Item(verb='Adding'),
    })
  expected_status.add({
    'A/B/F/Q/R'     : Item(status='  ', wc_rev=3),
    'A/B/F/Q/R/bar' : Item(status='  ', wc_rev=3),
    'A/B/F/Q/baz'   : Item(status='  ', wc_rev=3),
    })
  svntest.actions.run_and_verify_commit(wc_dir,
                                        expected_output,
                                        expected_status,
                                        None, wc_dir)

  os.unlink(foo_path)
  svntest.main.safe_rmtree(Q_path)

  expected_output = wc.State(F_path, {
    })
  expected_disk = wc.State('', {
    })
  expected_status = wc.State(F_path, {
    ''      : Item(status='  ', wc_rev=1),
    'foo'   : Item(status='! ', wc_rev=2),
    'Q'     : Item(status='! ', wc_rev='?'),
    })
  expected_skip = wc.State(F_path, {
    'Q'   : Item(),
    'foo' : Item(),
    })

  ### Need to real and dry-run separately since real merge notifies Q
  ### twice!
  svntest.actions.run_and_verify_merge(F_path, '1', '2', F_url,
                                       expected_output,
                                       expected_disk,
                                       expected_status,
                                       expected_skip,
                                       None, None, None, None, None,
                                       0, 0, '--dry-run')

  expected_status.tweak('foo', status='!M')
  expected_status.tweak('', status=' M')
  svntest.actions.run_and_verify_merge(F_path, '1', '2', F_url,
                                       expected_output,
                                       expected_disk,
                                       expected_status,
                                       expected_skip,
                                       None, None, None, None, None,
                                       0, 0)

  # This merge fails when it attempts to descend into the missing
  # directory.  That's OK, there is no real need to support merge into
  # an incomplete working copy, so long as when it fails it doesn't
  # break the working copy.
  svntest.main.run_svn('Working copy not locked',
                       'merge', '-r1:3', '--dry-run', F_url, F_path)

  svntest.main.run_svn('Working copy not locked',
                       'merge', '-r1:3', F_url, F_path)

  # Check working copy is not locked.
  expected_status = svntest.actions.get_virginal_state(wc_dir, 1)
  expected_status.add({
    'A/B/F'     : Item(status=' M', wc_rev=1),
    'A/B/F/foo' : Item(status='!M', wc_rev=2),
    'A/B/F/Q'   : Item(status='! ', wc_rev='?'),
    })
  svntest.actions.run_and_verify_status(wc_dir, expected_status)

#----------------------------------------------------------------------
# A test for issue 1738

def dry_run_adds_file_with_prop(sbox):
  "merge --dry-run adding a new file with props"

  sbox.build()
  wc_dir = sbox.wc_dir

  # Commit a new file which has a property.
  zig_path = os.path.join(wc_dir, 'A', 'B', 'E', 'zig')
  svntest.main.file_append(zig_path, "zig contents")
  svntest.actions.run_and_verify_svn(None, None, [], 'add', zig_path)
  svntest.actions.run_and_verify_svn(None, None, [],
                                     'propset', 'foo', 'foo_val',
                                     zig_path)

  expected_output = wc.State(wc_dir, {
    'A/B/E/zig'     : Item(verb='Adding'),
    })
  expected_status = svntest.actions.get_virginal_state(wc_dir, 1)
  expected_status.add({
    'A/B/E/zig'   : Item(status='  ', wc_rev=2),
    })
  svntest.actions.run_and_verify_commit(wc_dir,
                                        expected_output,
                                        expected_status,
                                        None, wc_dir)

  # Do a regular merge of that change into a different dir.
  F_path = os.path.join(wc_dir, 'A', 'B', 'F')
  E_url = sbox.repo_url + '/A/B/E'

  # Search for the comment entitled "The Merge Kluge" elsewhere in
  # this file, to understand why we shorten and chdir() below.
  short_F_path = shorten_path_kludge(F_path)

  expected_output = wc.State(short_F_path, {
    'zig'  : Item(status='A '),
    })
  expected_disk = wc.State('', {
    ''         : Item(props={SVN_PROP_MERGEINFO : '/A/B/E:2'}),
    'zig'      : Item("zig contents", {'foo':'foo_val'}),
    })
  expected_skip = wc.State('', { })
  expected_status = None  # status is optional

  os.chdir(svntest.main.work_dir)
  svntest.actions.run_and_verify_merge(short_F_path, '1', '2', E_url,
                                       expected_output,
                                       expected_disk,
                                       expected_status,
                                       expected_skip,
                                       None, None, None, None, None,
                                       1, # please check props
                                       1) # and do a dry-run also)

#----------------------------------------------------------------------

# Regression test for issue #1673
# Merge a binary file from two URL with a common ancestry

def merge_binary_with_common_ancestry(sbox):
  "merge binary files with common ancestry"

  sbox.build()
  wc_dir = sbox.wc_dir

  # Create the common ancestry path
  I_path = os.path.join(wc_dir, 'I')
  svntest.main.run_svn(None, 'mkdir', I_path)

  # Add a binary file to the common ancestry path
  theta_contents = svntest.main.file_read(
    os.path.join(sys.path[0], "theta.bin"), 'rb')
  theta_I_path = os.path.join(I_path, 'theta')
  svntest.main.file_write(theta_I_path, theta_contents)
  svntest.main.run_svn(None, 'add', theta_I_path)
  svntest.main.run_svn(None, 'propset', 'svn:mime-type',
                       'application/octet-stream', theta_I_path)

  # Commit the ancestry
  expected_output = wc.State(wc_dir, {
    'I'       : Item(verb='Adding'),
    'I/theta' : Item(verb='Adding  (bin)'),
    })

  expected_status = svntest.actions.get_virginal_state(wc_dir, 1)
  expected_status.add({
    'I'       : Item(status='  ', wc_rev=2),
    'I/theta' : Item(status='  ', wc_rev=2),
    })

  svntest.actions.run_and_verify_commit(wc_dir,
                                        expected_output, expected_status,
                                        None,
                                        wc_dir)

  # Create the first branch
  J_path = os.path.join(wc_dir, 'J')
  svntest.main.run_svn(None, 'copy', I_path, J_path)

  # Commit the first branch
  expected_output = wc.State(wc_dir, {
    'J' : Item(verb='Adding'),
    })

  expected_status.add({
    'J'       : Item(status='  ', wc_rev=3),
    'J/theta' : Item(status='  ', wc_rev=3),
    })

  svntest.actions.run_and_verify_commit(wc_dir,
                                        expected_output, expected_status,
                                        None,
                                        wc_dir)

  # Create the path where the files will be merged
  K_path = os.path.join(wc_dir, 'K')
  svntest.main.run_svn(None, 'mkdir', K_path)

  # Commit the new path
  expected_output = wc.State(wc_dir, {
    'K' : Item(verb='Adding'),
    })

  expected_status.add({
    'K'       : Item(status='  ', wc_rev=4),
    })

  svntest.actions.run_and_verify_commit(wc_dir,
                                        expected_output, expected_status,
                                        None,
                                        wc_dir)

  # Copy 'I/theta' to 'K/'. This file will be merged later.
  theta_K_path = os.path.join(K_path, 'theta')
  svntest.main.run_svn(None, 'copy', theta_I_path, theta_K_path)

  # Commit the new file
  expected_output = wc.State(wc_dir, {
    'K/theta' : Item(verb='Adding  (bin)'),
    })

  expected_status.add({
    'K/theta' : Item(status='  ', wc_rev=5),
    })

  svntest.actions.run_and_verify_commit(wc_dir,
                                        expected_output, expected_status,
                                        None,
                                        wc_dir)

  # Modify the original ancestry 'I/theta'
  svntest.main.file_append(theta_I_path, "some extra junk")

  # Commit the modification
  expected_output = wc.State(wc_dir, {
    'I/theta' : Item(verb='Sending'),
    })

  expected_status.tweak('I/theta', wc_rev=6)

  svntest.actions.run_and_verify_commit(wc_dir,
                                        expected_output, expected_status,
                                        None,
                                        wc_dir)

  # Create the second branch from the modified ancestry
  L_path = os.path.join(wc_dir, 'L')
  svntest.main.run_svn(None, 'copy', I_path, L_path)

  # Commit the second branch
  expected_output = wc.State(wc_dir, {
    'L'       : Item(verb='Adding'),
    'L/theta' : Item(verb='Adding  (bin)'),
    })

  expected_status.add({
    'L'       : Item(status='  ', wc_rev=7),
    'L/theta' : Item(status='  ', wc_rev=7),
    })

  svntest.actions.run_and_verify_commit(wc_dir,
                                        expected_output, expected_status,
                                        None,
                                        wc_dir)

  # Now merge first ('J/') and second ('L/') branches into 'K/'
  saved_cwd = os.getcwd()

  os.chdir(K_path)
  theta_J_url = sbox.repo_url + '/J/theta'
  theta_L_url = sbox.repo_url + '/L/theta'
  svntest.actions.run_and_verify_svn(None,
                                     expected_merge_output(None,
                                                           'U    theta\n'),
                                     [],
                                     'merge', theta_J_url, theta_L_url)
  os.chdir(saved_cwd)

  expected_status.tweak('K/theta', status='MM')
  svntest.actions.run_and_verify_status(wc_dir, expected_status)

#----------------------------------------------------------------------
# A test for issue 1905
def merge_funny_chars_on_path(sbox):
  "merge with funny characters (issue #1905)"

  sbox.build()
  wc_dir = sbox.wc_dir

  # In following lists: 'd' stands for directory, 'f' for file
  # targets to be added by recursive add
  add_by_add = [
    ('d', 'dir_10', 'F%lename'),
    ('d', 'dir%20', 'F lename'),
    ('d', 'dir 30', 'Filename'),
    ('d', 'dir 40', None),
    ('f', 'F lename', None),
    ]

  # targets to be added by 'svn mkdir' + add
  add_by_mkdir = [
    ('d', 'dir_11', 'F%lename'),
    ('d', 'dir%21', 'Filename'),
    ('d', 'dir 31', 'F lename'),
    ('d', 'dir 41', None),
    ]

  for target in add_by_add:
    if target[0] == 'd':
      target_dir = os.path.join(wc_dir, 'A', 'B', 'E', target[1])
      os.mkdir(target_dir)
      if target[2]:
        target_path = os.path.join(wc_dir, 'A', 'B', 'E', '%s' % target[1],
                                   target[2])
        svntest.main.file_append(target_path, "%s/%s" % (target[1], target[2]))
      svntest.actions.run_and_verify_svn(None, None, [], 'add', target_dir)
    elif target[0] == 'f':
        target_path = os.path.join(wc_dir, 'A', 'B', 'E', '%s' % target[1])
        svntest.main.file_append(target_path, "%s" % target[1])
        svntest.actions.run_and_verify_svn(None, None, [], 'add', target_path)
    else:
      raise svntest.Failure


  for target in add_by_mkdir:
    if target[0] == 'd':
      target_dir = os.path.join(wc_dir, 'A', 'B', 'E', target[1])
      svntest.actions.run_and_verify_svn(None, None, [], 'mkdir', target_dir)
      if target[2]:
        target_path = os.path.join(wc_dir, 'A', 'B', 'E', '%s' % target[1],
                                   target[2])
        svntest.main.file_append(target_path, "%s/%s" % (target[1], target[2]))
        svntest.actions.run_and_verify_svn(None, None, [], 'add', target_path)

  expected_output_dic = {}
  expected_status_dic = {}

  for targets in add_by_add,add_by_mkdir:
    for target in targets:
      key = 'A/B/E/%s' % target[1]
      expected_output_dic[key] = Item(verb='Adding')
      expected_status_dic[key] = Item(status='  ', wc_rev=2)

      if target[2]:
        key = 'A/B/E/%s/%s' % (target[1], target[2])
        expected_output_dic[key] = Item(verb='Adding')
        expected_status_dic[key] = Item(status='  ', wc_rev=2)


  expected_output = wc.State(wc_dir, expected_output_dic)

  expected_status = svntest.actions.get_virginal_state(wc_dir, 1)
  expected_status.add(expected_status_dic)

  svntest.actions.run_and_verify_commit(wc_dir,
                                        expected_output,
                                        expected_status,
                                        None, wc_dir)

  # Do a regular merge of that change into a different dir.
  F_path = os.path.join(wc_dir, 'A', 'B', 'F')
  E_url = sbox.repo_url + '/A/B/E'

  expected_output_dic = {}
  expected_disk_dic = {}

  for targets in add_by_add,add_by_mkdir:
    for target in targets:
      key = '%s' % target[1]
      expected_output_dic[key] = Item(status='A ')
      if target[0] == 'd':
        expected_disk_dic[key] = Item(None, {})
      elif target[0] == 'f':
        expected_disk_dic[key] = Item("%s" % target[1], {})
      else:
        raise svntest.Failure
      if target[2]:
        key = '%s/%s' % (target[1], target[2])
        expected_output_dic[key] = Item(status='A ')
        expected_disk_dic[key] = Item('%s/%s' % (target[1], target[2]), {})


  # Search for the comment entitled "The Merge Kluge" elsewhere in
  # this file, to understand why we shorten and chdir() below.
  short_F_path = shorten_path_kludge(F_path)

  expected_output = wc.State(short_F_path, expected_output_dic)

  expected_disk = wc.State('', expected_disk_dic)
  expected_skip = wc.State('', { })
  expected_status = None  # status is optional

  saved_cwd = os.getcwd()

  os.chdir(svntest.main.work_dir)
  svntest.actions.run_and_verify_merge(short_F_path, '1', '2', E_url,
                                       expected_output,
                                       expected_disk,
                                       expected_status,
                                       expected_skip,
                                       None, None, None, None, None,
                                       0, # don't check props
                                       1) # but do a dry-run
  os.chdir(saved_cwd)

  expected_output_dic = {}

  for targets in add_by_add,add_by_mkdir:
    for target in targets:
      key = '%s' % target[1]
      expected_output_dic[key] = Item(verb='Adding')
      if target[2]:
        key = '%s/%s' % (target[1], target[2])
        expected_output_dic[key] = Item(verb='Adding')

  expected_output = wc.State(F_path, expected_output_dic)
  expected_output.add({
    '' : Item(verb='Sending'),
    })

  svntest.actions.run_and_verify_commit(F_path,
                                        expected_output,
                                        None,
                                        None, wc_dir)

#-----------------------------------------------------------------------
# Regression test for issue #2064

def merge_keyword_expansions(sbox):
  "merge changes to keyword expansion property"

  sbox.build()

  wcpath = sbox.wc_dir
  tpath = os.path.join(wcpath, "t")
  bpath = os.path.join(wcpath, "b")
  t_fpath = os.path.join(tpath, 'f')
  b_fpath = os.path.join(bpath, 'f')

  os.mkdir(tpath)
  svntest.main.run_svn(None, "add", tpath)
  # Commit r2.
  svntest.actions.run_and_verify_svn(None, None, [],
                                     "ci", "-m", "r2", wcpath)

  # Copy t to b.
  svntest.main.run_svn(None, "cp", tpath, bpath)
  # Commit r3
  svntest.actions.run_and_verify_svn(None, None, [],
                                     "ci", "-m", "r3", wcpath)

  # Add a file to t.
  svntest.main.file_append(t_fpath, "$Revision$")
  svntest.actions.run_and_verify_svn(None, None, [],
                                     'add', t_fpath)
  # Ask for keyword expansion in the file.
  svntest.actions.run_and_verify_svn(None, None, [],
                                     'propset', 'svn:keywords', 'Revision',
                                     t_fpath)
  # Commit r4
  svntest.actions.run_and_verify_svn(None, None, [],
                                     'ci', '-m', 'r4', wcpath)

  # Update the wc before the merge.
  svntest.actions.run_and_verify_svn(None, None, [],
                                     'update', wcpath)

  expected_status = svntest.actions.get_virginal_state(wcpath, 4)
  expected_status.add({
    't'    : Item(status='  ', wc_rev=4),
    't/f'  : Item(status='  ', wc_rev=4),
    'b'    : Item(status='  ', wc_rev=4),
  })
  svntest.actions.run_and_verify_status(wcpath, expected_status)

  # Do the merge.

  # Search for the comment entitled "The Merge Kluge" elsewhere in
  # this file, to understand why we shorten and chdir() below.
  short_bpath = shorten_path_kludge(bpath)

  expected_output = wc.State(short_bpath, {
    'f'  : Item(status='A '),
    })
  expected_disk = wc.State('', {
    'f'      : Item("$Revision: 4 $"),
    })
  expected_status = wc.State(short_bpath, {
    ''       : Item(status=' M', wc_rev=4),
    'f'      : Item(status='A ', wc_rev='-', copied='+'),
    })
  expected_skip = wc.State(short_bpath, { })

  os.chdir(svntest.main.work_dir)
  svntest.actions.run_and_verify_merge(short_bpath, '2', 'HEAD',
                                       sbox.repo_url + '/t',
                                       expected_output,
                                       expected_disk,
                                       expected_status,
                                       expected_skip)

#----------------------------------------------------------------------
def merge_prop_change_to_deleted_target(sbox):
  "merge prop change into deleted target"
  # For issue #2132.
  sbox.build()
  wc_dir = sbox.wc_dir

  # Add a property to alpha.
  alpha_path = os.path.join(wc_dir, 'A', 'B', 'E', 'alpha')
  svntest.actions.run_and_verify_svn(None, None, [],
                                     'propset', 'foo', 'foo_val',
                                     alpha_path)

  # Commit the property add as r2.
  expected_output = svntest.wc.State(wc_dir, {
    'A/B/E/alpha' : Item(verb='Sending'),
    })
  expected_status = svntest.actions.get_virginal_state(wc_dir, 1)
  expected_status.tweak('A/B/E/alpha', wc_rev=2, status='  ')
  svntest.actions.run_and_verify_commit(wc_dir,
                                        expected_output, expected_status,
                                        None, wc_dir)
  svntest.actions.run_and_verify_svn(None, None, [],
                                     'up', wc_dir)

  # Remove alpha entirely.
  svntest.actions.run_and_verify_svn(None, None, [], 'rm', alpha_path)
  expected_output = wc.State(wc_dir, {
    'A/B/E/alpha'  : Item(verb='Deleting'),
    })
  expected_status.tweak(wc_rev=2)
  expected_status.remove('A/B/E/alpha')
  svntest.actions.run_and_verify_commit(wc_dir,
                                        expected_output,
                                        expected_status,
                                        None, alpha_path)

  # Try merging the original propset, which applies to a target that
  # no longer exists.  The bug would only reproduce when run from
  # inside the wc, so we cd in there.  We have to use
  # --ignore-ancestry here because our merge logic will otherwise
  # prevent a merge of changes we already have.
  os.chdir(wc_dir)
  svntest.actions.run_and_verify_svn("Merge errored unexpectedly",
                                     svntest.verify.AnyOutput, [], 'merge',
                                     '-r1:2', '--ignore-ancestry', '.')


def set_up_dir_replace(sbox):
  """Set up the working copy for directory replace tests, creating
  directory 'A/B/F/foo' with files 'new file' and 'new file2' within
  it (r2), and merging 'foo' onto 'C' (r3), then deleting 'A/B/F/foo'
  (r4)."""

  sbox.build()
  wc_dir = sbox.wc_dir

  C_path = os.path.join(wc_dir, 'A', 'C')
  F_path = os.path.join(wc_dir, 'A', 'B', 'F')
  F_url = sbox.repo_url + '/A/B/F'

  foo_path = os.path.join(F_path, 'foo')
  new_file = os.path.join(foo_path, "new file")
  new_file2 = os.path.join(foo_path, "new file 2")

  # Make directory foo in F, and add some files within it.
  svntest.actions.run_and_verify_svn(None, None, [], 'mkdir', foo_path)
  svntest.main.file_append(new_file, "Initial text in new file.\n")
  svntest.main.file_append(new_file2, "Initial text in new file 2.\n")
  svntest.main.run_svn(None, "add", new_file)
  svntest.main.run_svn(None, "add", new_file2)

  # Commit all the new content, creating r2.
  expected_output = wc.State(wc_dir, {
    'A/B/F/foo'            : Item(verb='Adding'),
    'A/B/F/foo/new file'   : Item(verb='Adding'),
    'A/B/F/foo/new file 2' : Item(verb='Adding'),
    })
  expected_status = svntest.actions.get_virginal_state(wc_dir, 1)
  expected_status.add({
    'A/B/F/foo'             : Item(status='  ', wc_rev=2),
    'A/B/F/foo/new file'    : Item(status='  ', wc_rev=2),
    'A/B/F/foo/new file 2'  : Item(status='  ', wc_rev=2),
    })
  svntest.actions.run_and_verify_commit(wc_dir,
                                        expected_output,
                                        expected_status,
                                        None, wc_dir)

  # Merge foo onto C
  expected_output = wc.State(C_path, {
    'foo' : Item(status='A '),
    'foo/new file'   : Item(status='A '),
    'foo/new file 2' : Item(status='A '),
    })
  expected_disk = wc.State('', {
    ''               : Item(props={SVN_PROP_MERGEINFO : '/A/B/F:2'}),
    'foo' : Item(),
    'foo/new file'   : Item("Initial text in new file.\n"),
    'foo/new file 2' : Item("Initial text in new file 2.\n"),
    })
  expected_status = wc.State(C_path, {
    ''    : Item(status=' M', wc_rev=1),
    'foo' : Item(status='A ', wc_rev='-', copied='+'),
    'foo/new file'   : Item(status='A ', wc_rev='-', copied='+'),
    'foo/new file 2' : Item(status='A ', wc_rev='-', copied='+'),
    })
  expected_skip = wc.State(C_path, { })
  svntest.actions.run_and_verify_merge(C_path, '1', '2', F_url,
                                       expected_output,
                                       expected_disk,
                                       expected_status,
                                       expected_skip,
                                       None, None, None, None, None, 1)
  # Commit merge of foo onto C, creating r3.
  expected_output = svntest.wc.State(wc_dir, {
    'A/C'        : Item(verb='Sending'),
    'A/C/foo'    : Item(verb='Adding'),
    'A/C/foo/new file'      : Item(verb='Adding'),
    'A/C/foo/new file 2'    : Item(verb='Adding'),
    })
  expected_status = svntest.actions.get_virginal_state(wc_dir, 1)
  expected_status.add({
    'A/B/F/foo'  : Item(status='  ', wc_rev=2),
    'A/C'        : Item(status='  ', wc_rev=3),
    'A/B/F/foo/new file'      : Item(status='  ', wc_rev=2),
    'A/B/F/foo/new file 2'    : Item(status='  ', wc_rev=2),
    'A/C/foo'    : Item(status='  ', wc_rev=3),
    'A/C/foo/new file'      : Item(status='  ', wc_rev=3),
    'A/C/foo/new file 2'    : Item(status='  ', wc_rev=3),

    })
  svntest.actions.run_and_verify_commit(wc_dir,
                                        expected_output,
                                        expected_status,
                                        None, wc_dir)

  # Delete foo on F, creating r4.
  svntest.actions.run_and_verify_svn(None, None, [], 'rm', foo_path)
  expected_output = svntest.wc.State(wc_dir, {
    'A/B/F/foo'   : Item(verb='Deleting'),
    })
  expected_status = svntest.actions.get_virginal_state(wc_dir, 1)
  expected_status.add({
    'A/C'         : Item(status='  ', wc_rev=3),
    'A/C/foo'     : Item(status='  ', wc_rev=3),
    'A/C/foo/new file'      : Item(status='  ', wc_rev=3),
    'A/C/foo/new file 2'    : Item(status='  ', wc_rev=3),
    })
  svntest.actions.run_and_verify_commit(wc_dir,
                                        expected_output,
                                        expected_status,
                                        None, wc_dir)

#----------------------------------------------------------------------
# A merge that replaces a directory
# Tests for Issue #2144 and Issue #2607

def merge_dir_replace(sbox):
  "merge a replacement of a directory"

  set_up_dir_replace(sbox)
  wc_dir = sbox.wc_dir

  C_path = os.path.join(wc_dir, 'A', 'C')
  F_path = os.path.join(wc_dir, 'A', 'B', 'F')
  F_url = sbox.repo_url + '/A/B/F'
  foo_path = os.path.join(F_path, 'foo')
  new_file2 = os.path.join(foo_path, "new file 2")

  # Recreate foo in F and add a new folder and two files
  bar_path = os.path.join(foo_path, 'bar')
  foo_file = os.path.join(foo_path, "file foo")
  new_file3 = os.path.join(bar_path, "new file 3")

  # Make a couple of directories, and add some files within them.
  svntest.actions.run_and_verify_svn(None, None, [], 'mkdir', foo_path)
  svntest.actions.run_and_verify_svn(None, None, [], 'mkdir', bar_path)
  svntest.main.file_append(new_file3, "Initial text in new file 3.\n")
  svntest.main.run_svn(None, "add", new_file3)
  svntest.main.file_append(foo_file, "Initial text in file foo.\n")
  svntest.main.run_svn(None, "add", foo_file)

  # Commit the new content, creating r5.
  expected_output = wc.State(wc_dir, {
    'A/B/F/foo'                : Item(verb='Adding'),
    'A/B/F/foo/file foo'       : Item(verb='Adding'),
    'A/B/F/foo/bar'            : Item(verb='Adding'),
    'A/B/F/foo/bar/new file 3' : Item(verb='Adding'),
    })
  expected_status = svntest.actions.get_virginal_state(wc_dir, 1)
  expected_status.add({
    'A/B/F/foo'             : Item(status='  ', wc_rev=5),
    'A/B/F/foo/file foo'    : Item(status='  ', wc_rev=5),
    'A/B/F/foo/bar'         : Item(status='  ', wc_rev=5),
    'A/B/F/foo/bar/new file 3'  : Item(status='  ', wc_rev=5),
    'A/C'                   : Item(status='  ', wc_rev=3),
    'A/C/foo'               : Item(status='  ', wc_rev=3),
    'A/C/foo/new file'      : Item(status='  ', wc_rev=3),
    'A/C/foo/new file 2'    : Item(status='  ', wc_rev=3),
    })
  svntest.actions.run_and_verify_commit(wc_dir,
                                        expected_output,
                                        expected_status,
                                        None, wc_dir)
  # Merge replacement of foo onto C
  expected_output = wc.State(C_path, {
    'foo' : Item(status='R '),
    'foo/file foo'   : Item(status='A '),
    'foo/bar'        : Item(status='A '),
    'foo/bar/new file 3' : Item(status='A '),
    })
  expected_disk = wc.State('', {
    ''    : Item(props={SVN_PROP_MERGEINFO : '/A/B/F:2-5'}),
    'foo' : Item(),
    'foo/file foo'       : Item("Initial text in file foo.\n"),
    'foo/bar' : Item(),
    'foo/bar/new file 3' : Item("Initial text in new file 3.\n"),
    })
  expected_status = wc.State(C_path, {
    ''    : Item(status=' M', wc_rev=3),
    'foo' : Item(status='R ', wc_rev='-', copied='+'),
    'foo/new file 2' : Item(status='D ', wc_rev='-', copied='+'),
    'foo/file foo'       : Item(status='A ', wc_rev='-', copied='+'),
    'foo/bar'            : Item(status='A ', wc_rev='-', copied='+'),
    'foo/bar/new file 3' : Item(status='A ', wc_rev='-', copied='+'),
    'foo/new file'   : Item(status='D ', wc_rev='-', copied='+'),
    })
  expected_skip = wc.State(C_path, { })
  svntest.actions.run_and_verify_merge(C_path, '2', '5', F_url,
                                       expected_output,
                                       expected_disk,
                                       expected_status,
                                       expected_skip,
                                       None, None, None, None, None,
                                       1,
                                       0) # don't do a dry-run
                                          # the output differs

  # Commit merge of foo onto C
  expected_output = svntest.wc.State(wc_dir, {
    'A/C'                    : Item(verb='Sending'),
    'A/C/foo'                : Item(verb='Replacing'),
    'A/C/foo/file foo'       : Item(verb='Adding'),
    'A/C/foo/bar'            : Item(verb='Adding'),
    'A/C/foo/bar/new file 3' : Item(verb='Adding'),
    'A/C/foo/new file'       : Item(verb='Deleting'),
    'A/C/foo/new file 2'     : Item(verb='Deleting'),
    })
  expected_status = svntest.actions.get_virginal_state(wc_dir, 1)
  expected_status.add({
    'A/B/F/foo'             : Item(status='  ', wc_rev=5),
    'A/B/F/foo/file foo'    : Item(status='  ', wc_rev=5),
    'A/B/F/foo/bar'         : Item(status='  ', wc_rev=5),
    'A/B/F/foo/bar/new file 3'  : Item(status='  ', wc_rev=5),
    'A/C'                       : Item(status='  ', wc_rev=6),
    'A/C/foo'                   : Item(status='  ', wc_rev=6),
    'A/C/foo/file foo'          : Item(status='  ', wc_rev=6),
    'A/C/foo/bar'               : Item(status='  ', wc_rev=6),
    'A/C/foo/bar/new file 3'    : Item(status='  ', wc_rev=6),
    })
  svntest.actions.run_and_verify_commit(wc_dir,
                                        expected_output,
                                        expected_status,
                                        None, wc_dir)

#----------------------------------------------------------------------
# A merge that replaces a directory and one of its children
# Tests for Issue #2690

def merge_dir_and_file_replace(sbox):
  "replace both dir and one of its children"

  set_up_dir_replace(sbox)
  wc_dir = sbox.wc_dir

  C_path = os.path.join(wc_dir, 'A', 'C')
  F_path = os.path.join(wc_dir, 'A', 'B', 'F')
  F_url = sbox.repo_url + '/A/B/F'
  foo_path = os.path.join(F_path, 'foo')
  new_file2 = os.path.join(foo_path, "new file 2")

  # Recreate foo and 'new file 2' in F and add a new folder with a file
  bar_path = os.path.join(foo_path, 'bar')
  new_file3 = os.path.join(bar_path, "new file 3")
  svntest.actions.run_and_verify_svn(None, None, [], 'mkdir', foo_path)
  svntest.actions.run_and_verify_svn(None, None, [], 'mkdir', bar_path)
  svntest.main.file_append(new_file3, "Initial text in new file 3.\n")
  svntest.main.run_svn(None, "add", new_file3)
  svntest.main.file_append(new_file2, "New text in new file 2.\n")
  svntest.main.run_svn(None, "add", new_file2)

  expected_output = wc.State(wc_dir, {
    'A/B/F/foo' : Item(verb='Adding'),
    'A/B/F/foo/new file 2'     : Item(verb='Adding'),
    'A/B/F/foo/bar'            : Item(verb='Adding'),
    'A/B/F/foo/bar/new file 3' : Item(verb='Adding'),
    })
  expected_status = svntest.actions.get_virginal_state(wc_dir, 1)
  expected_status.add({
    'A/B/F/foo'             : Item(status='  ', wc_rev=5),
    'A/B/F/foo/new file 2'  : Item(status='  ', wc_rev=5),
    'A/B/F/foo/bar'         : Item(status='  ', wc_rev=5),
    'A/B/F/foo/bar/new file 3'  : Item(status='  ', wc_rev=5),
    'A/C/foo'               : Item(status='  ', wc_rev=3),
    'A/C/foo/new file'      : Item(status='  ', wc_rev=3),
    'A/C/foo/new file 2'    : Item(status='  ', wc_rev=3),
    })
  svntest.actions.run_and_verify_commit(wc_dir,
                                        expected_output,
                                        expected_status,
                                        None, wc_dir)
  # Merge replacement of foo onto C
  expected_output = wc.State(C_path, {
    'foo' : Item(status='D '),
    'foo' : Item(status='A '),
    'foo/new file 2' : Item(status='D '),
    'foo/new file 2' : Item(status='A '),
    'foo/bar'        : Item(status='A '),
    'foo/bar/new file 3' : Item(status='A '),
    'foo/new file'   : Item(status='D '),
    })
  expected_disk = wc.State('', {
    ''    : Item(props={SVN_PROP_MERGEINFO : '/A/B/F:2-5'}),
    'foo' : Item(),
    'foo/new file 2' : Item("New text in new file 2.\n"),
    'foo/bar' : Item(),
    'foo/bar/new file 3' : Item("Initial text in new file 3.\n"),
    })
  expected_status = wc.State(C_path, {
    ''    : Item(status='  ', wc_rev=1),
    'foo' : Item(status='R ', wc_rev='-', copied='+'),
    'foo/new file 2'     : Item(status='R ', wc_rev='-', copied='+'),
    'foo/bar'            : Item(status='A ', wc_rev='-', copied='+'),
    'foo/bar/new file 3' : Item(status='A ', wc_rev='-', copied='+'),
    'foo/new file'       : Item(status='D ', wc_rev='-', copied='+'),
    })
  expected_skip = wc.State(C_path, { })
  svntest.actions.run_and_verify_merge(C_path, '2', '5', F_url,
                                       expected_output,
                                       expected_disk,
                                       expected_status,
                                       expected_skip,
                                       None, None, None, None, None,
                                       1,
                                       0) # don't do a dry-run
                                          # the output differs

  # Commit merge of foo onto C
  expected_output = svntest.wc.State(wc_dir, {
    'A/C/foo'                : Item(verb='Replacing'),
    'A/C/foo/new file 2'     : Item(verb='Replacing'),
    'A/C/foo/new file'       : Item(verb='Deleting'),
    'A/C/foo/bar'            : Item(verb='Adding'),
    'A/C/foo/bar/new file 3' : Item(verb='Adding'),

    })
  expected_status = svntest.actions.get_virginal_state(wc_dir, 1)
  expected_status.add({
    'A/B/F/foo'                : Item(status='  ', wc_rev=5),
    'A/B/F/foo/new file 2'     : Item(status='  ', wc_rev=5),
    'A/B/F/foo/bar'            : Item(status='  ', wc_rev=5),
    'A/B/F/foo/bar/new file 3' : Item(status='  ', wc_rev=5),
    'A/C/foo'                  : Item(status='  ', wc_rev=6),
    'A/C/foo/new file 2'       : Item(status='  ', wc_rev=6),
    'A/C/foo/bar'              : Item(status='  ', wc_rev=6),
    'A/C/foo/bar/new file 3'   : Item(status='  ', wc_rev=6),
    })
  svntest.actions.run_and_verify_commit(wc_dir,
                                        expected_output,
                                        expected_status,
                                        None, wc_dir)

#----------------------------------------------------------------------
def merge_file_with_space_in_its_name(sbox):
  "merge a file whose name contains a space"
  # For issue #2144
  sbox.build()
  wc_dir = sbox.wc_dir
  new_file = os.path.join(wc_dir, "new file")

  # Make r2.
  svntest.main.file_append(new_file, "Initial text in the file.\n")
  svntest.main.run_svn(None, "add", new_file)
  svntest.actions.run_and_verify_svn(None, None, [],
                                     "ci", "-m", "r2", wc_dir)

  # Make r3.
  svntest.main.file_append(new_file, "Next line of text in the file.\n")
  svntest.actions.run_and_verify_svn(None, None, [],
                                     "ci", "-m", "r3", wc_dir)

  # Try to reverse merge.
  #
  # The reproduction recipe requires that no explicit merge target be
  # passed, so we run merge from inside the wc dir where the target
  # file (i.e., the URL basename) lives.
  os.chdir(wc_dir)
  target_url = sbox.repo_url + '/new%20file'
  svntest.actions.run_and_verify_svn(None, None, [],
                                     "merge", "-r3:2", target_url)

#----------------------------------------------------------------------
# A merge between two branches using no revision number with the dir being
# created already existing as an unversioned directory.
# Tests for Issue #2222

def merge_dir_branches(sbox):
  "merge between branches (Issue #2222)"

  sbox.build()
  wc_dir = sbox.wc_dir

  F_path = os.path.join(wc_dir, 'A', 'B', 'F')
  F_url = sbox.repo_url + '/A/B/F'
  C_url = sbox.repo_url + '/A/C'

  # Create foo in F
  foo_path = os.path.join(F_path, 'foo')
  svntest.actions.run_and_verify_svn(None, None, [], 'mkdir', foo_path)

  expected_output = wc.State(wc_dir, {
    'A/B/F/foo' : Item(verb='Adding'),
    })
  expected_status = svntest.actions.get_virginal_state(wc_dir, 1)
  expected_status.add({
    'A/B/F/foo'    : Item(status='  ', wc_rev=2),
    })
  svntest.actions.run_and_verify_commit(wc_dir,
                                        expected_output,
                                        expected_status,
                                        None, wc_dir)

  # Create an unversioned foo
  foo_path = os.path.join(wc_dir, 'foo')
  os.mkdir(foo_path)

  # Merge from C to F onto the wc_dir
  # We can't use run_and_verify_merge because it doesn't support this
  # syntax of the merge command.
  ### TODO: We can use run_and_verify_merge2() here now.
  expected_output = expected_merge_output(None, "A    " + foo_path + "\n")
  svntest.actions.run_and_verify_svn(None, expected_output, [],
                                     'merge', C_url, F_url, wc_dir)

  # Run info to check the copied rev to make sure it's right
  expected_output = ["Path: " + foo_path + "\n",
                     "URL: " + sbox.repo_url + "/foo\n",
                     "Repository Root: " + sbox.repo_url + "\n",
                     "Revision: 2\n",
                     "Node Kind: directory\n",
                     "Schedule: add\n",
                     "Copied From URL: " + F_url + "/foo\n",
                     "Copied From Rev: 2\n", "\n"]
  svntest.actions.run_and_verify_svn(None, expected_output, [],
                                     'info', foo_path)


#----------------------------------------------------------------------

def safe_property_merge(sbox):
  "property merges don't overwrite existing prop-mods"

  sbox.build()
  wc_dir = sbox.wc_dir

  # Add a property to two files and a directory, commit as r2.
  alpha_path = os.path.join(wc_dir, 'A', 'B', 'E', 'alpha')
  beta_path = os.path.join(wc_dir, 'A', 'B', 'E', 'beta')
  E_path = os.path.join(wc_dir, 'A', 'B', 'E')

  svntest.actions.run_and_verify_svn(None, None, [],
                                     'propset', 'foo', 'foo_val',
                                     alpha_path, beta_path)
  svntest.actions.run_and_verify_svn(None, None, [],
                                     'propset', 'foo', 'foo_val',
                                     E_path)

  expected_output = svntest.wc.State(wc_dir, {
    'A/B/E'       : Item(verb='Sending'),
    'A/B/E/alpha' : Item(verb='Sending'),
    'A/B/E/beta'  : Item(verb='Sending'),
    })
  expected_status = svntest.actions.get_virginal_state(wc_dir, 1)
  expected_status.tweak('A/B/E', 'A/B/E/alpha', 'A/B/E/beta',
                        wc_rev=2, status='  ')
  svntest.actions.run_and_verify_commit(wc_dir,
                                        expected_output, expected_status,
                                        None, wc_dir)
  svntest.actions.run_and_verify_svn(None, None, [], 'up', wc_dir)

  # Copy B to B2 as rev 3  (making a branch)
  B_url = sbox.repo_url + '/A/B'
  B2_url = sbox.repo_url + '/A/B2'

  svntest.actions.run_and_verify_svn(None, None, [],
                                     'copy', '-m', 'copy B to B2',
                                     B_url, B2_url)
  svntest.actions.run_and_verify_svn(None, None, [], 'up', wc_dir)

  # Change the properties underneath B again, and commit as r4
  svntest.actions.run_and_verify_svn(None, None, [],
                                     'propset', 'foo', 'foo_val2',
                                     alpha_path)
  svntest.actions.run_and_verify_svn(None, None, [],
                                     'propdel', 'foo',
                                     beta_path)
  svntest.actions.run_and_verify_svn(None, None, [],
                                     'propset', 'foo', 'foo_val2',
                                     E_path)
  expected_output = svntest.wc.State(wc_dir, {
    'A/B/E'       : Item(verb='Sending'),
    'A/B/E/alpha' : Item(verb='Sending'),
    'A/B/E/beta'  : Item(verb='Sending'),
    })
  svntest.actions.run_and_verify_commit(wc_dir,
                                        expected_output, None,
                                        None, wc_dir)
  svntest.actions.run_and_verify_svn(None, None, [], 'up', wc_dir)

  # Make local propchanges to E, alpha and beta in the branch.
  alpha_path2 = os.path.join(wc_dir, 'A', 'B2', 'E', 'alpha')
  beta_path2 = os.path.join(wc_dir, 'A', 'B2', 'E', 'beta')
  E_path2 = os.path.join(wc_dir, 'A', 'B2', 'E')

  svntest.actions.run_and_verify_svn(None, None, [],
                                     'propset', 'foo', 'branchval',
                                     alpha_path2, beta_path2)
  svntest.actions.run_and_verify_svn(None, None, [],
                                     'propset', 'foo', 'branchval',
                                     E_path2)

  # Now merge the recent B change to the branch.  Because we already
  # have local propmods, we should get property conflicts.
  B2_path = os.path.join(wc_dir, 'A', 'B2')

  expected_output = wc.State(B2_path, {
    'E'        : Item(status=' C'),
    'E/alpha'  : Item(status=' C'),
    'E/beta'   : Item(status=' C'),
    })

  expected_disk = wc.State('', {
    ''         : Item(props={SVN_PROP_MERGEINFO : "/A/B:4"}),
    'E'        : Item(),
    'E/alpha'  : Item("This is the file 'alpha'.\n"),
    'E/beta'   : Item("This is the file 'beta'.\n"),
    'F'        : Item(),
    'lambda'   : Item("This is the file 'lambda'.\n"),
    })
  expected_disk.tweak('E', 'E/alpha', 'E/beta',
                      props={'foo' : 'branchval'}) # local mods still present

  expected_status = wc.State(B2_path, {
    ''        : Item(status=' M'),
    'E'       : Item(status=' C'),
    'E/alpha' : Item(status=' C'),
    'E/beta'  : Item(status=' C'),
    'F'       : Item(status='  '),
    'lambda'  : Item(status='  '),
    })
  expected_status.tweak(wc_rev=4)

  expected_skip = wc.State('', { })

  # should have 3 'prej' files left behind, describing prop conflicts:
  extra_files = ['alpha.*\.prej', 'beta.*\.prej', 'dir_conflicts.*\.prej']

  svntest.actions.run_and_verify_merge(B2_path, '3', '4', B_url,
                                       expected_output,
                                       expected_disk,
                                       expected_status,
                                       expected_skip,
                                       None, # expected error string
                                       svntest.tree.detect_conflict_files,
                                       extra_files,
                                       None, None, # no B singleton handler
                                       1, # check props
                                       0) # dry_run

#----------------------------------------------------------------------

# Test for issue 2035, whereby 'svn merge' wouldn't always mark
# property conflicts when it should.

def property_merge_from_branch(sbox):
  "property merge conflict even without local mods"

  sbox.build()
  wc_dir = sbox.wc_dir

  # Add a property to a file and a directory, commit as r2.
  alpha_path = os.path.join(wc_dir, 'A', 'B', 'E', 'alpha')
  E_path = os.path.join(wc_dir, 'A', 'B', 'E')

  svntest.actions.run_and_verify_svn(None, None, [],
                                     'propset', 'foo', 'foo_val',
                                     alpha_path)
  svntest.actions.run_and_verify_svn(None, None, [],
                                     'propset', 'foo', 'foo_val',
                                     E_path)

  expected_output = svntest.wc.State(wc_dir, {
    'A/B/E'       : Item(verb='Sending'),
    'A/B/E/alpha' : Item(verb='Sending'),
    })
  expected_status = svntest.actions.get_virginal_state(wc_dir, 1)
  expected_status.tweak('A/B/E', 'A/B/E/alpha', wc_rev=2, status='  ')
  svntest.actions.run_and_verify_commit(wc_dir,
                                        expected_output, expected_status,
                                        None, wc_dir)
  svntest.actions.run_and_verify_svn(None, None, [], 'up', wc_dir)

  # Copy B to B2 as rev 3  (making a branch)
  B_url = sbox.repo_url + '/A/B'
  B2_url = sbox.repo_url + '/A/B2'

  svntest.actions.run_and_verify_svn(None, None, [],
                                     'copy', '-m', 'copy B to B2',
                                     B_url, B2_url)
  svntest.actions.run_and_verify_svn(None, None, [], 'up', wc_dir)

  # Change the properties underneath B again, and commit as r4
  svntest.actions.run_and_verify_svn(None, None, [],
                                     'propset', 'foo', 'foo_val2',
                                     alpha_path)
  svntest.actions.run_and_verify_svn(None, None, [],
                                     'propset', 'foo', 'foo_val2',
                                     E_path)
  expected_output = svntest.wc.State(wc_dir, {
    'A/B/E'       : Item(verb='Sending'),
    'A/B/E/alpha' : Item(verb='Sending'),
    })
  svntest.actions.run_and_verify_commit(wc_dir,
                                        expected_output, None,
                                        None, wc_dir)
  svntest.actions.run_and_verify_svn(None, None, [], 'up', wc_dir)

  # Make different propchanges changes to the B2 branch and commit as r5.
  alpha_path2 = os.path.join(wc_dir, 'A', 'B2', 'E', 'alpha')
  E_path2 = os.path.join(wc_dir, 'A', 'B2', 'E')

  svntest.actions.run_and_verify_svn(None, None, [],
                                     'propset', 'foo', 'branchval',
                                     alpha_path2)
  svntest.actions.run_and_verify_svn(None, None, [],
                                     'propset', 'foo', 'branchval',
                                     E_path2)
  expected_output = svntest.wc.State(wc_dir, {
    'A/B2/E'       : Item(verb='Sending'),
    'A/B2/E/alpha' : Item(verb='Sending'),
    })
  svntest.actions.run_and_verify_commit(wc_dir,
                                        expected_output, None,
                                        None, wc_dir)
  svntest.actions.run_and_verify_svn(None, None, [], 'up', wc_dir)

  # Now merge the recent B change to the branch.  There are no local
  # mods anywhere, but we should still get property conflicts anyway!
  B2_path = os.path.join(wc_dir, 'A', 'B2')

  expected_output = wc.State(B2_path, {
    'E'        : Item(status=' C'),
    'E/alpha'  : Item(status=' C'),
    })

  expected_disk = wc.State('', {
    ''         : Item(props={SVN_PROP_MERGEINFO : '/A/B:4'}),
    'E'        : Item(),
    'E/alpha'  : Item("This is the file 'alpha'.\n"),
    'E/beta'   : Item("This is the file 'beta'.\n"),
    'F'        : Item(),
    'lambda'   : Item("This is the file 'lambda'.\n"),
    })
  expected_disk.tweak('E', 'E/alpha',
                      props={'foo' : 'branchval'})

  expected_status = wc.State(B2_path, {
    ''        : Item(status=' M'),
    'E'       : Item(status=' C'),
    'E/alpha' : Item(status=' C'),
    'E/beta'  : Item(status='  '),
    'F'       : Item(status='  '),
    'lambda'  : Item(status='  '),
    })
  expected_status.tweak(wc_rev=5)

  expected_skip = wc.State('', { })

  # should have 2 'prej' files left behind, describing prop conflicts:
  extra_files = ['alpha.*\.prej', 'dir_conflicts.*\.prej']

  svntest.actions.run_and_verify_merge(B2_path, '3', '4', B_url,
                                       expected_output,
                                       expected_disk,
                                       expected_status,
                                       expected_skip,
                                       None, # expected error string
                                       svntest.tree.detect_conflict_files,
                                       extra_files,
                                       None, None, # no B singleton handler
                                       1, # check props
                                       0) # dry_run

#----------------------------------------------------------------------

# Another test for issue 2035, whereby sometimes 'svn merge' marked
# property conflicts when it shouldn't!

def property_merge_undo_redo(sbox):
  "undo, then redo a property merge"

  sbox.build()
  wc_dir = sbox.wc_dir

  # Add a property to a file, commit as r2.
  alpha_path = os.path.join(wc_dir, 'A', 'B', 'E', 'alpha')
  svntest.actions.run_and_verify_svn(None, None, [],
                                     'propset', 'foo', 'foo_val',
                                     alpha_path)

  expected_output = svntest.wc.State(wc_dir, {
    'A/B/E/alpha' : Item(verb='Sending'),
    })
  expected_status = svntest.actions.get_virginal_state(wc_dir, 1)
  expected_status.tweak('A/B/E/alpha', wc_rev=2, status='  ')
  svntest.actions.run_and_verify_commit(wc_dir,
                                        expected_output, expected_status,
                                        None, wc_dir)
  svntest.actions.run_and_verify_svn(None, None, [], 'up', wc_dir)

  # Use 'svn merge' to undo the commit.  ('svn merge -r2:1')
  # Result should be a single local-prop-mod.
  expected_output = wc.State(wc_dir, {'A/B/E/alpha'  : Item(status=' U'), })

  expected_disk = svntest.main.greek_state.copy()

  expected_status = svntest.actions.get_virginal_state(wc_dir, 2)
  expected_status.tweak('A/B/E/alpha', status=' M')

  expected_skip = wc.State('', { })

  svntest.actions.run_and_verify_merge(wc_dir, '2', '1',
                                       sbox.repo_url,
                                       expected_output,
                                       expected_disk,
                                       expected_status,
                                       expected_skip,
                                       None, # expected error string
                                       None, None, # no A singleton handler
                                       None, None, # no B singleton handler
                                       1, # check props
                                       0) # dry_run

  # Change mind, re-apply the change ('svn merge -r1:2').
  # This should merge cleanly into existing prop-mod, status shows nothing.
  expected_output = wc.State(wc_dir, {'A/B/E/alpha'  : Item(status=' C'), })

  expected_disk = svntest.main.greek_state.copy()
  expected_disk.add({'A/B/E/alpha.prej'
     : Item("Trying to create property 'foo' with value 'foo_val',\n"
            + "but it has been locally deleted.\n")})

  expected_status = svntest.actions.get_virginal_state(wc_dir, 2)
  expected_status.tweak('A/B/E/alpha', status=' C')

  expected_skip = wc.State('', { })

  # Re-merge r1.  We have to use --ignore-ancestry here.  Otherwise
  # the merge logic will claim we already have this change (because it
  # was unable to record the previous undoing merge).
  svntest.actions.run_and_verify_merge(wc_dir, '1', '2',
                                       sbox.repo_url,
                                       expected_output,
                                       expected_disk,
                                       expected_status,
                                       expected_skip,
                                       None, # expected error string
                                       None, None, # no A singleton handler
                                       None, None, # no B singleton handler
                                       1, # check props
                                       0, # dry_run
                                       '--ignore-ancestry')



#----------------------------------------------------------------------
def cherry_pick_text_conflict(sbox):
  "cherry-pick a dependent change, get conflict"

  sbox.build()
  wc_dir = sbox.wc_dir

  A_path = os.path.join(wc_dir, 'A')
  A_url = sbox.repo_url + '/A'
  mu_path = os.path.join(A_path, 'mu')
  branch_A_url = sbox.repo_url + '/copy-of-A'
  branch_mu_path = os.path.join(wc_dir, 'copy-of-A', 'mu')

  # Create a branch of A.
  svntest.actions.run_and_verify_svn(None, None, [], 'cp',
                                     A_url, branch_A_url,
                                     '-m', "Creating copy-of-A")

  # Update to get the branch.
  svntest.actions.run_and_verify_svn(None, None, [],
                                     'update', wc_dir)

  # Change mu's text on the branch, producing r3 through r6.
  for rev in range(3, 7):
    svntest.main.file_append(branch_mu_path, ("r%d\n" % rev) * 3)
    svntest.actions.run_and_verify_svn(None, None, [],
                                       'ci', '-m',
                                       'Add lines to mu in r%d.' % rev, wc_dir)

  # Mark r5 as merged into trunk, to create disparate revision ranges
  # which need to be merged.
  svntest.actions.run_and_verify_svn(None, [], [],
                                     'merge', '-c5', '--record-only',
                                     branch_A_url, A_path)


  # Try to merge r4:6 into trunk, without r3.  It should fail.
  expected_output = wc.State(A_path, {
    'mu'       : Item(status='C '),
    })
  expected_disk = wc.State('', {
    'mu'        : Item("This is the file 'mu'.\n"
                       + make_conflict_marker_text("r3\n" * 3, "r4\n" * 3, 4)),
    'B'         : Item(),
    'B/lambda'  : Item("This is the file 'lambda'.\n"),
    'B/E'       : Item(),
    'B/E/alpha' : Item("This is the file 'alpha'.\n"),
    'B/E/beta'  : Item("This is the file 'beta'.\n"),
    'B/F'       : Item(),
    'C'         : Item(),
    'D'         : Item(),
    'D/gamma'   : Item("This is the file 'gamma'.\n"),
    'D/H'       : Item(),
    'D/H/chi'   : Item("This is the file 'chi'.\n"),
    'D/H/psi'   : Item("This is the file 'psi'.\n"),
    'D/H/omega' : Item("This is the file 'omega'.\n"),
    'D/G'       : Item(),
    'D/G/pi'    : Item("This is the file 'pi'.\n"),
    'D/G/rho'   : Item("This is the file 'rho'.\n"),
    'D/G/tau'   : Item("This is the file 'tau'.\n"),
    })
  expected_status = wc.State(A_path, {
    ''          : Item(status=' M'),
    'mu'        : Item(status='C '),
    'B'         : Item(status='  '),
    'B/lambda'  : Item(status='  '),
    'B/E'       : Item(status='  '),
    'B/E/alpha' : Item(status='  '),
    'B/E/beta'  : Item(status='  '),
    'B/F'       : Item(status='  '),
    'C'         : Item(status='  '),
    'D'         : Item(status='  '),
    'D/gamma'   : Item(status='  '),
    'D/H'       : Item(status='  '),
    'D/H/chi'   : Item(status='  '),
    'D/H/psi'   : Item(status='  '),
    'D/H/omega' : Item(status='  '),
    'D/G'       : Item(status='  '),
    'D/G/pi'    : Item(status='  '),
    'D/G/rho'   : Item(status='  '),
    'D/G/tau'   : Item(status='  '),
    })
  expected_status.tweak(wc_rev=2)
  expected_skip = wc.State('', { })
  expected_error = "conflicts were produced while merging r3:4"
  svntest.actions.run_and_verify_merge(A_path, '3', '6', branch_A_url,
                                       expected_output,
                                       expected_disk,
                                       expected_status,
                                       expected_skip,
                                       expected_error,
                                       svntest.tree.detect_conflict_files,
                                       ["mu\.working",
                                        "mu\.merge-right\.r4",
                                        "mu\.merge-left\.r3"],
                                       None, None, # no singleton handler
                                       0, # don't check props
                                       0) # not a dry_run



# Test for issue 2135
def merge_file_replace(sbox):
  "merge a replacement of a file"

  sbox.build()
  wc_dir = sbox.wc_dir

  # File scheduled for deletion
  rho_path = os.path.join(wc_dir, 'A', 'D', 'G', 'rho')
  svntest.actions.run_and_verify_svn(None, None, [], 'rm', rho_path)

  expected_status = svntest.actions.get_virginal_state(wc_dir, 1)
  expected_status.tweak('A/D/G/rho', status='D ')
  svntest.actions.run_and_verify_status(wc_dir, expected_status)

  expected_output = svntest.wc.State(wc_dir, {
    'A/D/G/rho': Item(verb='Deleting'),
    })

  expected_status.remove('A/D/G/rho')

  # Commit rev 2
  svntest.actions.run_and_verify_commit(wc_dir,
                                        expected_output,
                                        expected_status,
                                        None, wc_dir)
  # Create and add a new file.
  svntest.main.file_write(rho_path, "new rho\n")
  svntest.actions.run_and_verify_svn(None, None, [], 'add', rho_path)

  # Commit revsion 3
  expected_status.add({
    'A/D/G/rho' : Item(status='A ', wc_rev='0')
    })
  svntest.actions.run_and_verify_status(wc_dir, expected_status)
  expected_output = svntest.wc.State(wc_dir, {
    'A/D/G/rho': Item(verb='Adding'),
    })

  svntest.actions.run_and_verify_commit(wc_dir,
                                        expected_output,
                                        None,
                                        None, wc_dir)

  # Update working copy
  expected_output = svntest.wc.State(wc_dir, {})
  expected_disk   = svntest.main.greek_state.copy()
  expected_disk.tweak('A/D/G/rho', contents='new rho\n' )
  expected_status.tweak(wc_rev='3')
  expected_status.tweak('A/D/G/rho', status='  ')

  svntest.actions.run_and_verify_update(wc_dir,
                                        expected_output,
                                        expected_disk,
                                        expected_status)

  # merge changes from r3:1
  expected_output = svntest.wc.State(wc_dir, {
    'A/D/G/rho': Item(status='R ')
    })
  expected_status.tweak('A/D/G/rho', status='R ', copied='+', wc_rev='-')
  expected_skip = wc.State(wc_dir, { })
  expected_disk.tweak('A/D/G/rho', contents="This is the file 'rho'.\n")
  svntest.actions.run_and_verify_merge(wc_dir, '3', '1',
                                       sbox.repo_url,
                                       expected_output,
                                       expected_disk,
                                       expected_status,
                                       expected_skip)

  # Now commit merged wc
  expected_output = svntest.wc.State(wc_dir, {
    'A/D/G/rho': Item(verb='Replacing'),
    })
  expected_status.tweak('A/D/G/rho', status='  ', copied=None, wc_rev='4')
  svntest.actions.run_and_verify_commit(wc_dir,
                                        expected_output,
                                        expected_status,
                                        None,
                                        wc_dir)
# Test for issue 2522
# Same as merge_file_replace, but without update before merge.
def merge_file_replace_to_mixed_rev_wc(sbox):
  "merge a replacement of a file to mixed rev wc"

  sbox.build()
  wc_dir = sbox.wc_dir

  # File scheduled for deletion
  rho_path = os.path.join(wc_dir, 'A', 'D', 'G', 'rho')
  svntest.actions.run_and_verify_svn(None, None, [], 'rm', rho_path)

  expected_status = svntest.actions.get_virginal_state(wc_dir, 1)
  expected_status.tweak('A/D/G/rho', status='D ')
  svntest.actions.run_and_verify_status(wc_dir, expected_status)

  expected_output = svntest.wc.State(wc_dir, {
    'A/D/G/rho': Item(verb='Deleting'),
    })

  expected_status.remove('A/D/G/rho')

  # Commit rev 2
  svntest.actions.run_and_verify_commit(wc_dir,
                                        expected_output,
                                        expected_status,
                                        None, wc_dir)

  # Update working copy
  expected_disk   = svntest.main.greek_state.copy()
  expected_disk.remove('A/D/G/rho' )
  expected_output = svntest.wc.State(wc_dir, {})
  expected_status.tweak(wc_rev='2')

  svntest.actions.run_and_verify_update(wc_dir,
                                        expected_output,
                                        expected_disk,
                                        expected_status)

  # Create and add a new file.
  svntest.main.file_write(rho_path, "new rho\n")
  svntest.actions.run_and_verify_svn(None, None, [], 'add', rho_path)

  # Commit revsion 3
  expected_status.add({
    'A/D/G/rho' : Item(status='A ', wc_rev='0')
    })
  svntest.actions.run_and_verify_status(wc_dir, expected_status)
  expected_output = svntest.wc.State(wc_dir, {
    'A/D/G/rho': Item(verb='Adding'),
    })

  expected_disk.add({'A/D/G/rho' : Item(contents='new rho\n')} )
  expected_status.tweak(wc_rev='2')
  expected_status.tweak('A/D/G/rho', status='  ', wc_rev='3')

  svntest.actions.run_and_verify_commit(wc_dir,
                                        expected_output,
                                        expected_status,
                                        None, wc_dir)


  # merge changes from r3:1
  expected_output = svntest.wc.State(wc_dir, {
    'A/D/G/rho': Item(status='R ')
    })
  expected_status.tweak('A/D/G/rho', status='R ', copied='+', wc_rev='-')
  expected_skip = wc.State(wc_dir, { })
  expected_disk.tweak('A/D/G/rho', contents="This is the file 'rho'.\n")
  svntest.actions.run_and_verify_merge(wc_dir, '3', '1',
                                       sbox.repo_url,
                                       expected_output,
                                       expected_disk,
                                       expected_status,
                                       expected_skip)

  # At this point WC is broken, because file rho has invalid revision
  # Try to update
  expected_output = svntest.wc.State(wc_dir, {})
  expected_status.tweak(wc_rev='3')
  expected_status.tweak('A/D/G/rho', status='R ', copied='+', wc_rev='-')
  svntest.actions.run_and_verify_update(wc_dir,
                                        expected_output,
                                        expected_disk,
                                        expected_status)

  # Now commit merged wc
  expected_output = svntest.wc.State(wc_dir, {
    'A/D/G/rho': Item(verb='Replacing'),
    })
  expected_status.tweak('A/D/G/rho', status='  ', copied=None, wc_rev='4')
  svntest.actions.run_and_verify_commit(wc_dir,
                                        expected_output,
                                        expected_status,
                                        None,
                                        wc_dir)

# use -x -w option for ignoring whitespace during merge
def merge_ignore_whitespace(sbox):
  "ignore whitespace when merging"

  sbox.build()
  wc_dir = sbox.wc_dir

  # commit base version of iota
  file_name = "iota"
  file_path = os.path.join(wc_dir, file_name)
  file_url = sbox.repo_url + '/iota'

  svntest.main.file_write(file_path,
                          "Aa\n"
                          "Bb\n"
                          "Cc\n")
  expected_output = svntest.wc.State(wc_dir, {
      'iota' : Item(verb='Sending'),
      })
  svntest.actions.run_and_verify_commit(wc_dir, expected_output,
                                        None, None, wc_dir)

  # change the file, mostly whitespace changes + an extra line
  svntest.main.file_write(file_path, "A  a\nBb \n Cc\nNew line in iota\n")
  expected_output = wc.State(wc_dir, { file_name : Item(verb='Sending'), })
  expected_status = svntest.actions.get_virginal_state(wc_dir, 1)
  expected_status.tweak(file_name, wc_rev=3)
  svntest.actions.run_and_verify_commit(wc_dir,
                                        expected_output,
                                        expected_status,
                                        None,
                                        wc_dir)

  # Backdate iota to revision 2, so we can merge in the rev 3 changes.
  svntest.actions.run_and_verify_svn(None, None, [],
                                     'up', '-r', '2', file_path)
  # Make some local whitespace changes, these should not conflict
  # with the remote whitespace changes as both will be ignored.
  svntest.main.file_write(file_path, "    Aa\nB b\nC c\n")

  # Lines changed only by whitespaces - both in local or remote -
  # should be ignored
  expected_output = wc.State(sbox.wc_dir, { file_name : Item(status='G ') })
  expected_disk = svntest.main.greek_state.copy()
  expected_disk.tweak(file_name,
                      contents="    Aa\n"
                               "B b\n"
                               "C c\n"
                               "New line in iota\n")
  expected_status = svntest.actions.get_virginal_state(sbox.wc_dir, 1)
  expected_status.tweak('', status=' M', wc_rev=1)
  expected_status.tweak(file_name, status='M ', wc_rev=2)
  expected_skip = wc.State('', { })

  svntest.actions.run_and_verify_merge(sbox.wc_dir, '2', '3',
                                       sbox.repo_url,
                                       expected_output,
                                       expected_disk,
                                       expected_status,
                                       expected_skip,
                                       None, None, None, None, None,
                                       0, 0,
                                       '-x', '-w')

# use -x --ignore-eol-style option for ignoring eolstyle during merge
def merge_ignore_eolstyle(sbox):
  "ignore eolstyle when merging"

  sbox.build()
  wc_dir = sbox.wc_dir

  # commit base version of iota
  file_name = "iota"
  file_path = os.path.join(wc_dir, file_name)
  file_url = sbox.repo_url + '/iota'

  svntest.main.file_write(file_path,
                          "Aa\r\n"
                          "Bb\r\n"
                          "Cc\r\n",
                          "wb")
  expected_output = svntest.wc.State(wc_dir, {
      'iota' : Item(verb='Sending'),
      })
  svntest.actions.run_and_verify_commit(wc_dir, expected_output,
                                        None, None, wc_dir)

  # change the file, mostly eol changes + an extra line
  svntest.main.file_write(file_path,
                          "Aa\r"
                          "Bb\n"
                          "Cc\r"
                          "New line in iota\n",
                          "wb")
  expected_output = wc.State(wc_dir, { file_name : Item(verb='Sending'), })
  expected_status = svntest.actions.get_virginal_state(wc_dir, 1)
  expected_status.tweak(file_name, wc_rev=3)
  svntest.actions.run_and_verify_commit(wc_dir,
                                        expected_output,
                                        expected_status,
                                        None,
                                        wc_dir)

  # Backdate iota to revision 2, so we can merge in the rev 3 changes.
  svntest.actions.run_and_verify_svn(None, None, [],
                                     'up', '-r', '2', file_path)
  # Make some local eol changes, these should not conflict
  # with the remote eol changes as both will be ignored.
  svntest.main.file_write(file_path,
                          "Aa\n"
                          "Bb\r"
                          "Cc\n",
                          "wb")

  # Lines changed only by eolstyle - both in local or remote -
  # should be ignored
  expected_output = wc.State(sbox.wc_dir, { file_name : Item(status='G ') })
  expected_disk = svntest.main.greek_state.copy()
  expected_disk.tweak(file_name,
                      contents="Aa\n"
                               "Bb\r"
                               "Cc\n"
                               "New line in iota\n")
  expected_status = svntest.actions.get_virginal_state(sbox.wc_dir, 1)
  expected_status.tweak('', status=' M')
  expected_status.tweak(file_name, status='M ', wc_rev=2)
  expected_skip = wc.State('', { })

  svntest.actions.run_and_verify_merge(sbox.wc_dir, '2', '3',
                                       sbox.repo_url,
                                       expected_output,
                                       expected_disk,
                                       expected_status,
                                       expected_skip,
                                       None, None, None, None, None,
                                       0, 0,
                                       '-x', '--ignore-eol-style')

#----------------------------------------------------------------------
# Issue 2584
def merge_add_over_versioned_file_conflicts(sbox):
  "conflict from merge of add over versioned file"

  sbox.build()
  wc_dir = sbox.wc_dir

  E_path = os.path.join(wc_dir, 'A', 'B', 'E')
  alpha_path = os.path.join(E_path, 'alpha')
  new_alpha_path = os.path.join(wc_dir, 'A', 'C', 'alpha')

  # Create a new "alpha" file, with enough differences to cause a conflict.
  ### TODO: Leverage inject_conflict_into_wc() here.
  svntest.main.file_write(new_alpha_path, 'new alpha content\n')

  # Add and commit the new "alpha" file, creating revision 2.
  svntest.main.run_svn(None, "add", new_alpha_path)

  expected_output = svntest.wc.State(wc_dir, {
    'A/C/alpha' : Item(verb='Adding'),
    })
  expected_status = svntest.actions.get_virginal_state(wc_dir, 1)
  expected_status.add({
    'A/C/alpha' : Item(status='  ', wc_rev=2),
    })
  svntest.actions.run_and_verify_commit(wc_dir, expected_output,
                                        expected_status, None,
                                        wc_dir)

  # Search for the comment entitled "The Merge Kluge" elsewhere in
  # this file, to understand why we shorten and chdir() below.
  short_E_path = shorten_path_kludge(E_path)

  # Merge changes from r1:2 into our pre-existing "alpha" file,
  # causing a conflict.
  expected_output = wc.State(short_E_path, {
    'alpha'   : Item(status='C '),
    })
  expected_disk = wc.State('', {
    'alpha'    : Item(""),  # state filled in below
    'beta'    : Item("This is the file 'beta'.\n"),
    })
  expected_status = wc.State(short_E_path, {
    ''       : Item(status=' M', wc_rev=1),
    'alpha'  : Item(status='C ', wc_rev=1),
    'beta'   : Item(status='  ', wc_rev=1),
    })

  inject_conflict_into_expected_state('alpha', expected_disk, expected_status,
                                      "This is the file 'alpha'.\n",
                                      "new alpha content\n", 2)
  expected_skip = wc.State(short_E_path, { })

  os.chdir(svntest.main.work_dir)
  svntest.actions.run_and_verify_merge(short_E_path, '1', '2',
                                       sbox.repo_url + \
                                       '/A/C',
                                       expected_output,
                                       expected_disk,
                                       expected_status,
                                       expected_skip,
                                       None,
                                       svntest.tree.detect_conflict_files,
                                       ["alpha\.working",
                                        "alpha\.merge-right\.r2",
                                        "alpha\.merge-left\.r0"])

#----------------------------------------------------------------------
# eol-style handling during merge with conflicts, scenario 1:
# when a merge creates a conflict on a file, make sure the file and files
# r<left>, r<right> and .mine are in the eol-style defined for that file.
#
# This test for 'svn update' can be found in update_tests.py as
# conflict_markers_matching_eol.
def merge_conflict_markers_matching_eol(sbox):
  "conflict markers should match the file's eol style"

  sbox.build()
  wc_dir = sbox.wc_dir
  filecount = 1

  mu_path = os.path.join(wc_dir, 'A', 'mu')

  if os.name == 'nt':
    crlf = '\n'
  else:
    crlf = '\r\n'

  # Checkout a second working copy
  wc_backup = sbox.add_wc_path('backup')
  svntest.actions.run_and_verify_svn(None, None, [], 'checkout',
                                     sbox.repo_url, wc_backup)

  # set starting revision
  cur_rev = 1

  expected_disk = svntest.main.greek_state.copy()
  expected_status = svntest.actions.get_virginal_state(wc_dir, cur_rev)
  expected_backup_status = svntest.actions.get_virginal_state(wc_backup,
                                                              cur_rev)

  path_backup = os.path.join(wc_backup, 'A', 'mu')

  # do the test for each eol-style
  for eol, eolchar in zip(['CRLF', 'CR', 'native', 'LF'],
                          [crlf, '\015', '\n', '\012']):
    # rewrite file mu and set the eol-style property.
    svntest.main.file_write(mu_path, "This is the file 'mu'."+ eolchar, 'wb')
    svntest.main.run_svn(None, 'propset', 'svn:eol-style', eol, mu_path)

    expected_disk.add({
      'A/mu' : Item("This is the file 'mu'." + eolchar)
    })
    expected_output = svntest.wc.State(wc_dir, {
      'A/mu' : Item(verb='Sending'),
    })
    expected_status.tweak(wc_rev = cur_rev)
    expected_status.add({
      'A/mu' : Item(status='  ', wc_rev = cur_rev + 1),
    })

    # Commit the original change and note the 'base' revision number
    svntest.actions.run_and_verify_commit(wc_dir, expected_output,
                                          expected_status, None,
                                          wc_dir)
    cur_rev = cur_rev + 1
    base_rev = cur_rev

    svntest.main.run_svn(None, 'update', wc_backup)

    # Make a local mod to mu
    svntest.main.file_append(mu_path,
                             'Original appended text for mu' + eolchar)

    # Commit the original change and note the 'theirs' revision number
    svntest.main.run_svn(None, 'commit', '-m', 'test log', wc_dir)
    cur_rev = cur_rev + 1
    theirs_rev = cur_rev

    # Make a local mod to mu, will conflict with the previous change
    svntest.main.file_append(path_backup,
                             'Conflicting appended text for mu' + eolchar)

    # Create expected output tree for an update of the wc_backup.
    expected_backup_output = svntest.wc.State(wc_backup, {
      'A/mu' : Item(status='C '),
      })

    # Create expected disk tree for the update.
    expected_backup_disk = expected_disk.copy()

    # verify content of resulting conflicted file
    expected_backup_disk.add({
    'A/mu' : Item(contents= "This is the file 'mu'." + eolchar +
      "<<<<<<< .working" + eolchar +
      "Conflicting appended text for mu" + eolchar +
      "=======" + eolchar +
      "Original appended text for mu" + eolchar +
      ">>>>>>> .merge-right.r" + str(cur_rev) + eolchar),
    })
    # verify content of base(left) file
    expected_backup_disk.add({
    'A/mu.merge-left.r' + str(base_rev) :
      Item(contents= "This is the file 'mu'." + eolchar)
    })
    # verify content of theirs(right) file
    expected_backup_disk.add({
    'A/mu.merge-right.r' + str(theirs_rev) :
      Item(contents= "This is the file 'mu'." + eolchar +
      "Original appended text for mu" + eolchar)
    })
    # verify content of mine file
    expected_backup_disk.add({
    'A/mu.working' : Item(contents= "This is the file 'mu'." +
      eolchar +
      "Conflicting appended text for mu" + eolchar)
    })

    # Create expected status tree for the update.
    expected_backup_status.add({
      'A/mu'   : Item(status='  ', wc_rev=cur_rev),
    })
    expected_backup_status.tweak('A/mu', status='C ')
    expected_backup_status.tweak(wc_rev = cur_rev - 1)
    expected_backup_status.tweak('', status= ' M')

    expected_backup_skip = wc.State('', { })

    svntest.actions.run_and_verify_merge(wc_backup, cur_rev - 1, cur_rev,
                                         sbox.repo_url,
                                         expected_backup_output,
                                         expected_backup_disk,
                                         expected_backup_status,
                                         expected_backup_skip)

    # cleanup for next run
    svntest.main.run_svn(None, 'revert', '-R', wc_backup)
    svntest.main.run_svn(None, 'update', wc_dir)

# eol-style handling during merge, scenario 2:
# if part of that merge is a propchange (add, change, delete) of
# svn:eol-style, make sure the correct eol-style is applied before
# calculating the merge (and conflicts if any)
#
# This test for 'svn update' can be found in update_tests.py as
# update_eolstyle_handling.
def merge_eolstyle_handling(sbox):
  "handle eol-style propchange during merge"

  sbox.build()
  wc_dir = sbox.wc_dir

  mu_path = os.path.join(wc_dir, 'A', 'mu')

  if os.name == 'nt':
    crlf = '\n'
  else:
    crlf = '\r\n'

  # Checkout a second working copy
  wc_backup = sbox.add_wc_path('backup')
  svntest.actions.run_and_verify_svn(None, None, [], 'checkout',
                                     sbox.repo_url, wc_backup)
  path_backup = os.path.join(wc_backup, 'A', 'mu')

  # Test 1: add the eol-style property and commit, change mu in the second
  # working copy and merge the last revision; there should be no conflict!
  svntest.main.run_svn(None, 'propset', 'svn:eol-style', "CRLF", mu_path)
  svntest.main.run_svn(None,
                       'commit', '-m', 'set eol-style property', wc_dir)

  svntest.main.file_append_binary(path_backup, 'Added new line of text.\012')

  expected_backup_disk = svntest.main.greek_state.copy()
  expected_backup_disk.tweak(
  'A/mu', contents= "This is the file 'mu'." + crlf +
    "Added new line of text." + crlf)
  expected_backup_output = svntest.wc.State(wc_backup, {
    'A/mu' : Item(status='GU'),
    })
  expected_backup_status = svntest.actions.get_virginal_state(wc_backup, 1)
  expected_backup_status.tweak('', status=' M')
  expected_backup_status.tweak('A/mu', status='MM')

  expected_backup_skip = wc.State('', { })

  svntest.actions.run_and_verify_merge(wc_backup, '1', '2', sbox.repo_url,
                                       expected_backup_output,
                                       expected_backup_disk,
                                       expected_backup_status,
                                       expected_backup_skip)

  # Test 2: now change the eol-style property to another value and commit,
  # merge this revision in the still changed mu in the second working copy;
  # there should be a property conflict! (Since this will overwrite a
  # local change to a versioned resource.)
  svntest.main.run_svn(None, 'propset', 'svn:eol-style', "CR", mu_path)
  svntest.main.run_svn(None,
                       'commit', '-m', 'set eol-style property', wc_dir)

  expected_backup_disk = svntest.main.greek_state.copy()
  expected_backup_disk.add({
  'A/mu' : Item(contents= "This is the file 'mu'." + crlf +
    "Added new line of text." + crlf)
  })
  expected_backup_disk.add({
    'A/mu.prej' : Item("Trying to change property 'svn:eol-style' from 'CRLF'"
                       + " to 'CR',\nbut property has been locally added with"
                       + " value 'CRLF'\n")})
  expected_backup_output = svntest.wc.State(wc_backup, {
    'A/mu' : Item(status='GC'),
    })
  expected_backup_status = svntest.actions.get_virginal_state(wc_backup, 1)
  expected_backup_status.tweak('', status=' M')
  expected_backup_status.tweak('A/mu', status='MC')
  svntest.actions.run_and_verify_merge(wc_backup, '2', '3', sbox.repo_url,
                                        expected_backup_output,
                                        expected_backup_disk,
                                        expected_backup_status,
                                        expected_backup_skip)

  # Test 3: now delete the eol-style property and commit, merge this revision
  # in the still changed mu in the second working copy; there should be no
  # conflict! (after marking mu resolved from Test 2)
  # EOL of mu should be unchanged (=CRLF).
  svntest.main.run_svn(None, 'propdel', 'svn:eol-style', mu_path)
  svntest.main.run_svn(None,
                       'commit', '-m', 'del eol-style property', wc_dir)

  expected_backup_disk = svntest.main.greek_state.copy()
  expected_backup_disk.add({
  'A/mu' : Item(contents= "This is the file 'mu'." + crlf +
    "Added new line of text." + crlf)
  })
  expected_backup_output = svntest.wc.State(wc_backup, {
    'A/mu' : Item(status=' G'),
    })
  expected_backup_status = svntest.actions.get_virginal_state(wc_backup, 1)
  expected_backup_status.tweak('', status=' M')
  expected_backup_status.tweak('A/mu', status='M ')
  svntest.main.run_svn(None, 'resolved', path_backup)
  svntest.actions.run_and_verify_merge(wc_backup, '3', '4', sbox.repo_url,
                                       expected_backup_output,
                                       expected_backup_disk,
                                       expected_backup_status,
                                       expected_backup_skip)

def create_deep_trees(wc_dir):
  """Create A/B/F/E by moving A/B/E to A/B/F/E.
     Copy A/B/F/E to A/B/F/E1.
     Copy A/B to A/copy-of-B, and return the expected status.
     At the end of this function WC would be at r4"""

  A_path = os.path.join(wc_dir, 'A')
  A_B_path = os.path.join(A_path, 'B')
  A_B_E_path = os.path.join(A_B_path, 'E')
  A_B_F_path = os.path.join(A_B_path, 'F')
  A_B_F_E_path = os.path.join(A_B_F_path, 'E')
  A_B_F_E1_path = os.path.join(A_B_F_path, 'E1')

  # Deepen the directory structure we're working with by moving E to
  # underneath F and committing, creating revision 2.
  svntest.main.run_svn(None, 'mv', A_B_E_path, A_B_F_path)

  # A/B/F/E now has empty mergeinfo
  
  expected_output = wc.State(wc_dir, {
    'A/B/E'   : Item(verb='Deleting'),
    'A/B/F/E' : Item(verb='Adding')
    })
  expected_status = svntest.actions.get_virginal_state(wc_dir, 1)
  expected_status.remove('A/B/E', 'A/B/E/alpha', 'A/B/E/beta')
  expected_status.add({
    'A/B/F/E'       : Item(status='  ', wc_rev=2),
    'A/B/F/E/alpha' : Item(status='  ', wc_rev=2),
    'A/B/F/E/beta'  : Item(status='  ', wc_rev=2),
    })
  svntest.actions.run_and_verify_commit(wc_dir, expected_output,
                                        expected_status, None,
                                        wc_dir)

  svntest.main.run_svn(None, 'cp', A_B_F_E_path, A_B_F_E1_path)

  # A/B/F/E1 now has empty mergeinfo

  expected_output = wc.State(wc_dir, {
    'A/B/F/E1' : Item(verb='Adding')
    })
  expected_status.add({
    'A/B/F/E1'       : Item(status='  ', wc_rev=3),
    'A/B/F/E1/alpha' : Item(status='  ', wc_rev=3),
    'A/B/F/E1/beta'  : Item(status='  ', wc_rev=3),
    })
  svntest.actions.run_and_verify_commit(wc_dir, expected_output,
                                        expected_status, None,
                                        wc_dir)

  # Bring the entire WC up to date with rev 3.
  svntest.actions.run_and_verify_svn(None, None, [], 'update', wc_dir)
  expected_status.tweak(wc_rev=3)

  # Copy B and commit, creating revision 4.
  copy_of_B_path = os.path.join(A_path, 'copy-of-B')
  svntest.main.run_svn(None, "cp", A_B_path, copy_of_B_path)

  # A/copy-of-B, A/copy-of-B/F/E, and A/copy-of-B/F/E1 now have empty mergeinfo

  expected_output = svntest.wc.State(wc_dir, {
    'A/copy-of-B' : Item(verb='Adding'),
    })
  expected_status.add({
    'A/copy-of-B'            : Item(status='  ', wc_rev=4),
    'A/copy-of-B/F'          : Item(status='  ', wc_rev=4),
    'A/copy-of-B/F/E'        : Item(status='  ', wc_rev=4),
    'A/copy-of-B/F/E/alpha'  : Item(status='  ', wc_rev=4),
    'A/copy-of-B/F/E/beta'   : Item(status='  ', wc_rev=4),
    'A/copy-of-B/F/E1'       : Item(status='  ', wc_rev=4),
    'A/copy-of-B/F/E1/alpha' : Item(status='  ', wc_rev=4),
    'A/copy-of-B/F/E1/beta'  : Item(status='  ', wc_rev=4),
    'A/copy-of-B/lambda'     : Item(status='  ', wc_rev=4),
    })
  svntest.actions.run_and_verify_commit(wc_dir, expected_output,
                                        expected_status, None,
                                        wc_dir)

  # pre-update, empty mergeinfo can be found on:
  #
  #    /A/B/F/E
  #    /A/B/F/E1
  #    /A/copy-of-B
  #    /A/copy-of-B/F/E
  #    /A/copy-of-B/F/E1

  expected_disk = svntest.main.greek_state.copy()
  expected_disk.remove('A/B/E', 'A/B/E/alpha', 'A/B/E/beta')
  expected_disk.add({
    'A/B/F/E'        : Item(props={SVN_PROP_MERGEINFO : ''}),
    'A/B/F/E/alpha'  : Item(contents="This is the file 'alpha'.\n"),
    'A/B/F/E/beta'   : Item(contents="This is the file 'beta'.\n"),
    'A/B/F/E1'       : Item(props={SVN_PROP_MERGEINFO : ''}),
    'A/B/F/E1/alpha' : Item(contents="This is the file 'alpha'.\n"),
    'A/B/F/E1/beta'  : Item(contents="This is the file 'beta'.\n"),
    'A/copy-of-B'            : Item(props={SVN_PROP_MERGEINFO : ''}),
    'A/copy-of-B/F'          : Item(props={}),
    'A/copy-of-B/F/E'        : Item(props={SVN_PROP_MERGEINFO : ''}),
    'A/copy-of-B/F/E/alpha'  : Item(contents="This is the file 'alpha'.\n"),
    'A/copy-of-B/F/E/beta'   : Item(contents="This is the file 'beta'.\n"),
    'A/copy-of-B/F/E1'       : Item(props={SVN_PROP_MERGEINFO : ''}),
    'A/copy-of-B/F/E1/alpha' : Item(contents="This is the file 'alpha'.\n"),
    'A/copy-of-B/F/E1/beta'  : Item(contents="This is the file 'beta'.\n"),
    'A/copy-of-B/lambda'     : Item(contents="This is the file 'lambda'.\n"),
    })
  svntest.actions.verify_disk(wc_dir, expected_disk,
                              None, None, None, None, 1)

  # Bring the entire WC up to date with rev 4.
  svntest.actions.run_and_verify_svn(None, None, [], 'update', wc_dir)

  svntest.actions.verify_disk(wc_dir, expected_disk,
                              None, None, None, None, 1)
  
  expected_status.tweak(wc_rev=4)
  expected_disk.tweak('A/copy-of-B/F/E', 'A/copy-of-B/F/E1', status=' M')
  return expected_status

def avoid_repeated_merge_using_inherited_merge_info(sbox):
  "use inherited mergeinfo to avoid repeated merge"

  sbox.build()
  wc_dir = sbox.wc_dir

  A_path = os.path.join(wc_dir, 'A')
  A_B_path = os.path.join(A_path, 'B')
  A_B_E_path = os.path.join(A_B_path, 'E')
  A_B_F_path = os.path.join(A_B_path, 'F')
  copy_of_B_path = os.path.join(A_path, 'copy-of-B')

  # Create a deeper directory structure.
  expected_status = create_deep_trees(wc_dir)

  # Edit alpha and commit it, creating revision 5.
  alpha_path = os.path.join(A_B_F_path, 'E', 'alpha')
  new_content_for_alpha = 'new content to alpha\n'
  svntest.main.file_write(alpha_path, new_content_for_alpha)
  expected_output = svntest.wc.State(wc_dir, {
    'A/B/F/E/alpha' : Item(verb='Sending'),
    })
  expected_status.tweak('A/B/F/E/alpha', wc_rev=5)
  svntest.actions.run_and_verify_commit(wc_dir, expected_output,
                                        expected_status, None,
                                        wc_dir)

  # Search for the comment entitled "The Merge Kluge" elsewhere in
  # this file, to understand why we shorten and chdir() below.
  short_copy_of_B_path = shorten_path_kludge(copy_of_B_path)

  # Bring the entire WC up to date with rev 5.
  svntest.actions.run_and_verify_svn(None, None, [], 'update', wc_dir)

  # Merge changes from rev 5 of B (to alpha) into copy_of_B.
  # A_COPY/copy_of_B/F/E and A_COPY/copy_of_B/F/E1 both exist in the merge
  # source at r5, so their empty mergeinfo should be updted with r5, which
  # then should elide to A_COPY/copy_of_B leaving no mergeinfo on either.
  expected_output = wc.State(short_copy_of_B_path, {
    'F/E/alpha'   : Item(status='U '),
    })
  expected_status = wc.State(short_copy_of_B_path, {
    ''           : Item(status=' M', wc_rev=5),
    'F/E'        : Item(status=' M', wc_rev=5),
    'F/E/alpha'  : Item(status='M ', wc_rev=5),
    'F/E/beta'   : Item(status='  ', wc_rev=5),
    'F/E1'       : Item(status=' M', wc_rev=5),
    'F/E1/alpha' : Item(status='  ', wc_rev=5),
    'F/E1/beta'  : Item(status='  ', wc_rev=5),
    'lambda'     : Item(status='  ', wc_rev=5),
    'F'          : Item(status='  ', wc_rev=5),
    })
  expected_disk = wc.State('', {
    ''           : Item(props={SVN_PROP_MERGEINFO : '/A/B:5'}),
    'F/E'        : Item(),
    'F/E/alpha'  : Item(new_content_for_alpha),
    'F/E/beta'   : Item("This is the file 'beta'.\n"),
    'F/E1'       : Item(),
    'F/E1/alpha' : Item("This is the file 'alpha'.\n"),
    'F/E1/beta'  : Item("This is the file 'beta'.\n"),
    'F'          : Item(),
    'lambda'     : Item("This is the file 'lambda'.\n")
    })
  expected_skip = wc.State(short_copy_of_B_path, { })
  saved_cwd = os.getcwd()

  os.chdir(svntest.main.work_dir)
  svntest.actions.run_and_verify_merge(short_copy_of_B_path, '4', '5',
                                       sbox.repo_url + \
                                       '/A/B',
                                       expected_output,
                                       expected_disk,
                                       expected_status,
                                       expected_skip,
                                       None,
                                       None,
                                       None,
                                       None,
                                       None, 1)
  os.chdir(saved_cwd)

  # Commit the result of the merge, creating revision 6.
  expected_output = svntest.wc.State(copy_of_B_path, {
    ''          : Item(verb='Sending'),
    'F/E'       : Item(verb='Sending'),
    'F/E/alpha' : Item(verb='Sending'),
    'F/E1'      : Item(verb='Sending'),
    })
  svntest.actions.run_and_verify_commit(short_copy_of_B_path, expected_output,
                                        None, None, wc_dir)

  # Update the WC to bring /A/copy_of_B/F from rev 4 to rev 6.
  # Without this update, a subsequent merge will not find any merge
  # info for /A/copy_of_B/F -- nor its parent dir in the repos -- at
  # rev 4.  Mergeinfo wasn't introduced until rev 6.
  copy_of_B_F_E_path = os.path.join(copy_of_B_path, 'F', 'E')
  svntest.actions.run_and_verify_svn(None, None, [], 'update', wc_dir)

  # Search for the comment entitled "The Merge Kluge" elsewhere in
  # this file, to understand why we shorten and chdir() below.
  short_copy_of_B_F_E_path = shorten_path_kludge(copy_of_B_F_E_path)

  # Attempt to re-merge changes to alpha from rev 4.  Use the merge
  # info inherited from the grandparent (copy-of-B) of our merge
  # target (/A/copy-of-B/F/E) to avoid a repeated merge.
  expected_status = wc.State(short_copy_of_B_F_E_path, {
    ''      : Item(status='  ', wc_rev=6),
    'alpha' : Item(status='  ', wc_rev=6),
    'beta'  : Item(status='  ', wc_rev=6),
    })
  os.chdir(svntest.main.work_dir)
  svntest.actions.run_and_verify_svn(None, [], [], 'merge', '-r4:5',
                                    sbox.repo_url + '/A/B/F/E',
                                     short_copy_of_B_F_E_path)
  svntest.actions.run_and_verify_status(short_copy_of_B_F_E_path,
                                        expected_status)
  os.chdir(saved_cwd)

def avoid_repeated_merge_on_subtree_with_merge_info(sbox):
  "use subtree's mergeinfo to avoid repeated merge"
  # Create deep trees A/B/F/E and A/B/F/E1 and copy A/B to A/copy-of-B
  # with the help of 'create_deep_trees'
  # As /A/copy-of-B/F/E1 is not a child of /A/copy-of-B/F/E,
  # set_path should not be called on /A/copy-of-B/F/E1 while
  # doing a implicit subtree merge on /A/copy-of-B/F/E.
  sbox.build()
  wc_dir = sbox.wc_dir

  A_path = os.path.join(wc_dir, 'A')
  A_B_path = os.path.join(A_path, 'B')
  A_B_E_path = os.path.join(A_B_path, 'E')
  A_B_F_path = os.path.join(A_B_path, 'F')
  A_B_F_E_path = os.path.join(A_B_F_path, 'E')
  copy_of_B_path = os.path.join(A_path, 'copy-of-B')

  # Create a deeper directory structure.
  expected_status = create_deep_trees(wc_dir)

  # Edit alpha and commit it, creating revision 5.
  alpha_path = os.path.join(A_B_F_E_path, 'alpha')
  new_content_for_alpha1 = 'new content to alpha\n'
  svntest.main.file_write(alpha_path, new_content_for_alpha1)

  expected_output = svntest.wc.State(wc_dir, {
    'A/B/F/E/alpha' : Item(verb='Sending'),
    })
  expected_status.tweak('A/B/F/E/alpha', wc_rev=5)
  svntest.actions.run_and_verify_commit(wc_dir, expected_output,
                                        expected_status, None, wc_dir)

  for path_and_mergeinfo in (('E', '/A/B/F/E:5'),
                             ('E1', '/A/B/F/E:5')):
    path_name = os.path.join(copy_of_B_path, 'F', path_and_mergeinfo[0])
    # Search for the comment entitled "The Merge Kluge" elsewhere in
    # this file, to understand why we shorten and chdir() below.
    short_path_name = shorten_path_kludge(path_name)

    # Merge r5 to path_name.
    expected_output = wc.State(short_path_name, {
      'alpha'   : Item(status='U '),
      })
    expected_status = wc.State(short_path_name, {
      ''      : Item(status=' M', wc_rev=4),
      'alpha' : Item(status='M ', wc_rev=4),
      'beta'  : Item(status='  ', wc_rev=4),
      })
    expected_disk = wc.State('', {
      ''        : Item(props={SVN_PROP_MERGEINFO : path_and_mergeinfo[1]}),
      'alpha'   : Item(new_content_for_alpha1),
      'beta'    : Item("This is the file 'beta'.\n"),
      })
    expected_skip = wc.State(short_path_name, { })
    saved_cwd = os.getcwd()

    os.chdir(svntest.main.work_dir)
    svntest.actions.run_and_verify_merge(short_path_name, '4', '5',
                                         sbox.repo_url + '/A/B/F/E',
                                         expected_output,
                                         expected_disk,
                                         expected_status,
                                         expected_skip,
                                         None,
                                         None,
                                         None,
                                         None,
                                         None, 1)
    os.chdir(saved_cwd)

    # Commit the result of the merge, creating new revision.
    expected_output = svntest.wc.State(path_name, {
      ''      : Item(verb='Sending'),
      'alpha' : Item(verb='Sending'),
      })
    svntest.actions.run_and_verify_commit(short_path_name,
                                          expected_output, None, None, wc_dir)

  # Edit A/B/F/E/alpha and commit it, creating revision 8.
  new_content_for_alpha = 'new content to alpha\none more line\n'
  svntest.main.file_write(alpha_path, new_content_for_alpha)

  expected_output = svntest.wc.State(A_B_F_E_path, {
    'alpha' : Item(verb='Sending'),
    })
  expected_status = wc.State(A_B_F_E_path, {
    ''      : Item(status='  ', wc_rev=4),
    'alpha' : Item(status='  ', wc_rev=8),
    'beta'  : Item(status='  ', wc_rev=4),
    })
  svntest.actions.run_and_verify_commit(A_B_F_E_path, expected_output,
                                        expected_status, None, wc_dir)

  # Search for the comment entitled "The Merge Kluge" elsewhere in
  # this file, to understand why we shorten and chdir() below.
  short_copy_of_B_path = shorten_path_kludge(copy_of_B_path)

  # Update the WC to bring /A/copy_of_B to rev 8.
  # Without this update expected_status tree would be cumbersome to
  # understand.
  svntest.actions.run_and_verify_svn(None, None, [], 'update', wc_dir)

  # Merge changes from rev 4:8 of A/B into A/copy_of_B.  A/copy_of_B/F/E1
  # has explicit mergeinfo and exists at r4 in the merge source, so it
  # should be treated as a subtree with intersecting mergeinfo and its
  # mergeinfo updated.
  expected_output = wc.State(short_copy_of_B_path, {
    'F/E/alpha' : Item(status='U ')
    })
  expected_status = wc.State(short_copy_of_B_path, {
    # When we merge multiple sub-targets, we record mergeinfo on each
    # child.
    ''           : Item(status=' M', wc_rev=8),
    'F/E'        : Item(status=' M', wc_rev=8),
    'F/E/alpha'  : Item(status='M ', wc_rev=8),
    'F/E/beta'   : Item(status='  ', wc_rev=8),
    'F/E1'       : Item(status=' M', wc_rev=8),
    'F/E1/alpha' : Item(status='  ', wc_rev=8),
    'F/E1/beta'  : Item(status='  ', wc_rev=8),
    'lambda'     : Item(status='  ', wc_rev=8),
    'F'          : Item(status='  ', wc_rev=8)
    })
  expected_disk = wc.State('', {
    ''           : Item(props={SVN_PROP_MERGEINFO : '/A/B:5-8'}),
    'F/E'        : Item(props={}),  # elision!
    'F/E/alpha'  : Item(new_content_for_alpha),
    'F/E/beta'   : Item("This is the file 'beta'.\n"),
    'F'          : Item(),
    'F/E1'       : Item(props={SVN_PROP_MERGEINFO :
                               '/A/B/F/E:5\n/A/B/F/E1:5-8\n'}),
    'F/E1/alpha' : Item(new_content_for_alpha1),
    'F/E1/beta'  : Item("This is the file 'beta'.\n"),
    'lambda'     : Item("This is the file 'lambda'.\n")
    })
  expected_skip = wc.State(short_copy_of_B_path, { })
  os.chdir(svntest.main.work_dir)
  svntest.actions.run_and_verify_merge(short_copy_of_B_path, '4', '8',
                                       sbox.repo_url + '/A/B',
                                       expected_output,
                                       expected_disk,
                                       expected_status,
                                       expected_skip,
                                       None,
                                       None,
                                       None,
                                       None,
                                       None, 1)

def tweak_src_then_merge_to_dest(sbox, src_path, dst_path,
                                 canon_src_path, contents, cur_rev):
  """Edit src and commit it. This results in new_rev.
   Merge new_rev to dst_path. Return new_rev."""

  wc_dir = sbox.wc_dir
  new_rev = cur_rev + 1
  svntest.main.file_write(src_path, contents)

  expected_output = svntest.wc.State(src_path, {
    '': Item(verb='Sending'),
    })

  expected_status = wc.State(src_path,
                             { '': Item(wc_rev=new_rev, status='  ')})

  svntest.actions.run_and_verify_commit(src_path, expected_output,
                                        expected_status, None, src_path)

  # Update the WC to new_rev so that it would be easier to expect everyone
  # to be at new_rev.
  svntest.actions.run_and_verify_svn(None, None, [], 'update', wc_dir)

  # Merge new_rev of src_path to dst_path.

  # Search for the comment entitled "The Merge Kluge" elsewhere in
  # this file, to understand why we shorten and chdir() below.
  short_dst_path = shorten_path_kludge(dst_path)
  expected_status = wc.State(dst_path,
                             { '': Item(wc_rev=new_rev, status='MM')})
  saved_cwd = os.getcwd()

  os.chdir(svntest.main.work_dir)

  merge_url = sbox.repo_url + '/' + canon_src_path
  if sys.platform == 'win32':
    merge_url = merge_url.replace('\\', '/')

  svntest.actions.run_and_verify_svn(None,
                                     expected_merge_output([[new_rev]],
                                                           'U    ' +
                                                           short_dst_path +
                                                           '\n'),
                                     [],
                                     'merge', '-c', str(new_rev),
                                     merge_url,
                                     short_dst_path)
  os.chdir(saved_cwd)

  svntest.actions.run_and_verify_status(dst_path, expected_status)

  return new_rev

def obey_reporter_api_semantics_while_doing_subtree_merges(sbox):
  "drive reporter api in depth first order"

  # Copy /A/D to /A/copy-of-D it results in rONE.
  # Create children at different hierarchies having some merge-info
  # to test the set_path calls on a reporter in a depth-first order.
  # On all 'file' descendants of /A/copy-of-D/ we run merges.
  # We create /A/D/umlaut directly over URL it results in rev rTWO.
  # When we merge rONE+1:TWO of /A/D on /A/copy-of-D it should merge smoothly.

  sbox.build()
  wc_dir = sbox.wc_dir

  A_path = os.path.join(wc_dir, 'A')
  A_D_path = os.path.join(wc_dir, 'A', 'D')
  copy_of_A_D_path = os.path.join(wc_dir, 'A', 'copy-of-D')

  svntest.main.run_svn(None, "cp", A_D_path, copy_of_A_D_path)

  expected_output = svntest.wc.State(wc_dir, {
    'A/copy-of-D' : Item(verb='Adding'),
    })
  expected_status = svntest.actions.get_virginal_state(wc_dir, 1)
  expected_status.add({
    'A/copy-of-D'         : Item(status='  ', wc_rev=2),
    'A/copy-of-D/G'       : Item(status='  ', wc_rev=2),
    'A/copy-of-D/G/pi'    : Item(status='  ', wc_rev=2),
    'A/copy-of-D/G/rho'   : Item(status='  ', wc_rev=2),
    'A/copy-of-D/G/tau'   : Item(status='  ', wc_rev=2),
    'A/copy-of-D/H'       : Item(status='  ', wc_rev=2),
    'A/copy-of-D/H/chi'   : Item(status='  ', wc_rev=2),
    'A/copy-of-D/H/omega' : Item(status='  ', wc_rev=2),
    'A/copy-of-D/H/psi'   : Item(status='  ', wc_rev=2),
    'A/copy-of-D/gamma'   : Item(status='  ', wc_rev=2),
    })
  svntest.actions.run_and_verify_commit(wc_dir, expected_output,
                                        expected_status, None, wc_dir)


  cur_rev = 2
  for path in (["A", "D", "G", "pi"],
               ["A", "D", "G", "rho"],
               ["A", "D", "G", "tau"],
               ["A", "D", "H", "chi"],
               ["A", "D", "H", "omega"],
               ["A", "D", "H", "psi"],
               ["A", "D", "gamma"]):
    path_name = os.path.join(wc_dir, *path)
    canon_path_name = os.path.join(*path)
    path[1] = "copy-of-D"
    copy_of_path_name = os.path.join(wc_dir, *path)
    var_name = 'new_content_for_' + path[len(path) - 1]
    file_contents = "new content to " + path[len(path) - 1] + "\n"
    globals()[var_name] = file_contents
    cur_rev = tweak_src_then_merge_to_dest(sbox, path_name,
                                           copy_of_path_name, canon_path_name,
                                           file_contents, cur_rev)

  copy_of_A_D_wc_rev = cur_rev
  svntest.actions.run_and_verify_svn(None,
                                     ['\n',
                                      'Committed revision ' + str(cur_rev+1) +
                                      '.\n'],
                                     [],
                                     'mkdir', sbox.repo_url + '/A/D/umlaut',
                                     '-m', "log msg")
  rev_to_merge_to_copy_of_D = cur_rev + 1

  # Search for the comment entitled "The Merge Kluge" elsewhere in
  # this file, to understand why we shorten and chdir() below.
  short_copy_of_A_D_path = shorten_path_kludge(copy_of_A_D_path)

  # All the file descendants of /A/copy-of-D/ have already been merged
  # so the only notification we expect is for the added 'umlaut'.
  expected_output = wc.State(short_copy_of_A_D_path, {
    'umlaut'  : Item(status='A '),
    })

  # All the local svn:mergeinfo under A/copy-of-D elides
  # to A/copy-of-D.
  expected_status = wc.State(short_copy_of_A_D_path, {
    ''        : Item(status=' M', wc_rev=copy_of_A_D_wc_rev),
    'G'       : Item(status='  ', wc_rev=copy_of_A_D_wc_rev),
    'G/pi'    : Item(status='M ', wc_rev=copy_of_A_D_wc_rev),
    'G/rho'   : Item(status='M ', wc_rev=copy_of_A_D_wc_rev),
    'G/tau'   : Item(status='M ', wc_rev=copy_of_A_D_wc_rev),
    'H'       : Item(status='  ', wc_rev=copy_of_A_D_wc_rev),
    'H/chi'   : Item(status='M ', wc_rev=copy_of_A_D_wc_rev),
    'H/omega' : Item(status='M ', wc_rev=copy_of_A_D_wc_rev),
    'H/psi'   : Item(status='M ', wc_rev=copy_of_A_D_wc_rev),
    'gamma'   : Item(status='M ', wc_rev=copy_of_A_D_wc_rev),
    'umlaut'  : Item(status='A ', copied='+', wc_rev='-'),
    })

  merged_rangelist = "3-%d" % rev_to_merge_to_copy_of_D


  expected_disk = wc.State('', {
    ''        : Item(props={SVN_PROP_MERGEINFO : '/A/D:' + merged_rangelist}),
    'G'       : Item(),
    'G/pi'    : Item(new_content_for_pi),
    'G/rho'   : Item(new_content_for_rho),
    'G/tau'   : Item(new_content_for_tau),
    'H'       : Item(),
    'H/chi'   : Item(new_content_for_chi,),
    'H/omega' : Item(new_content_for_omega,),
    'H/psi'   : Item(new_content_for_psi,),
    'gamma'   : Item(new_content_for_gamma,),
    'umlaut'  : Item(),
    })
  expected_skip = wc.State(short_copy_of_A_D_path, { })
  os.chdir(svntest.main.work_dir)
  svntest.actions.run_and_verify_merge(short_copy_of_A_D_path,
                                       2,
                                       str(rev_to_merge_to_copy_of_D),
                                       sbox.repo_url + '/A/D',
                                       expected_output,
                                       expected_disk,
                                       expected_status,
                                       expected_skip,
                                       None,
                                       None,
                                       None,
                                       None,
                                       None, 1)

def set_up_branch(sbox, branch_only = False, nbr_of_branches = 1):
  '''Starting with standard greek tree, copy 'A' NBR_OF_BRANCHES times
  to A_COPY, A_COPY_2, A_COPY_3, and so on.  Then make four modifications
  (setting file contents to "New content") under A:
  r(2 + NBR_OF_BRANCHES) - A/D/H/psi
  r(3 + NBR_OF_BRANCHES) - A/D/G/rho
  r(4 + NBR_OF_BRANCHES) - A/B/E/beta
  r(5 + NBR_OF_BRANCHES) - A/D/H/omega'''

  wc_dir = sbox.wc_dir

  expected_status = svntest.actions.get_virginal_state(wc_dir, 1)
  expected_disk = svntest.main.greek_state.copy()

  def copy_A(dest_name, rev):
    expected = svntest.verify.UnorderedOutput(
      ["A    " + os.path.join(wc_dir, dest_name, "B") + "\n",
       "A    " + os.path.join(wc_dir, dest_name, "B", "lambda") + "\n",
       "A    " + os.path.join(wc_dir, dest_name, "B", "E") + "\n",
       "A    " + os.path.join(wc_dir, dest_name, "B", "E", "alpha") + "\n",
       "A    " + os.path.join(wc_dir, dest_name, "B", "E", "beta") + "\n",
       "A    " + os.path.join(wc_dir, dest_name, "B", "F") + "\n",
       "A    " + os.path.join(wc_dir, dest_name, "mu") + "\n",
       "A    " + os.path.join(wc_dir, dest_name, "C") + "\n",
       "A    " + os.path.join(wc_dir, dest_name, "D") + "\n",
       "A    " + os.path.join(wc_dir, dest_name, "D", "gamma") + "\n",
       "A    " + os.path.join(wc_dir, dest_name, "D", "G") + "\n",
       "A    " + os.path.join(wc_dir, dest_name, "D", "G", "pi") + "\n",
       "A    " + os.path.join(wc_dir, dest_name, "D", "G", "rho") + "\n",
       "A    " + os.path.join(wc_dir, dest_name, "D", "G", "tau") + "\n",
       "A    " + os.path.join(wc_dir, dest_name, "D", "H") + "\n",
       "A    " + os.path.join(wc_dir, dest_name, "D", "H", "chi") + "\n",
       "A    " + os.path.join(wc_dir, dest_name, "D", "H", "omega") + "\n",
       "A    " + os.path.join(wc_dir, dest_name, "D", "H", "psi") + "\n",
       "Checked out revision " + str(rev - 1) + ".\n",
       "A         " + os.path.join(wc_dir, dest_name) + "\n"])
    expected_status.add({
      dest_name + "/B"         : Item(status='  ', wc_rev=rev),
      dest_name + "/B/lambda"  : Item(status='  ', wc_rev=rev),
      dest_name + "/B/E"       : Item(status='  ', wc_rev=rev),
      dest_name + "/B/E/alpha" : Item(status='  ', wc_rev=rev),
      dest_name + "/B/E/beta"  : Item(status='  ', wc_rev=rev),
      dest_name + "/B/F"       : Item(status='  ', wc_rev=rev),
      dest_name + "/mu"        : Item(status='  ', wc_rev=rev),
      dest_name + "/C"         : Item(status='  ', wc_rev=rev),
      dest_name + "/D"         : Item(status='  ', wc_rev=rev),
      dest_name + "/D/gamma"   : Item(status='  ', wc_rev=rev),
      dest_name + "/D/G"       : Item(status='  ', wc_rev=rev),
      dest_name + "/D/G/pi"    : Item(status='  ', wc_rev=rev),
      dest_name + "/D/G/rho"   : Item(status='  ', wc_rev=rev),
      dest_name + "/D/G/tau"   : Item(status='  ', wc_rev=rev),
      dest_name + "/D/H"       : Item(status='  ', wc_rev=rev),
      dest_name + "/D/H/chi"   : Item(status='  ', wc_rev=rev),
      dest_name + "/D/H/omega" : Item(status='  ', wc_rev=rev),
      dest_name + "/D/H/psi"   : Item(status='  ', wc_rev=rev),
      dest_name                : Item(status='  ', wc_rev=rev)})
    expected_disk.add({
      dest_name                : Item(),
      dest_name + '/B'         : Item(),
      dest_name + '/B/lambda'  : Item("This is the file 'lambda'.\n"),
      dest_name + '/B/E'       : Item(),
      dest_name + '/B/E/alpha' : Item("This is the file 'alpha'.\n"),
      dest_name + '/B/E/beta'  : Item("This is the file 'beta'.\n"),
      dest_name + '/B/F'       : Item(),
      dest_name + '/mu'        : Item("This is the file 'mu'.\n"),
      dest_name + '/C'         : Item(),
      dest_name + '/D'         : Item(),
      dest_name + '/D/gamma'   : Item("This is the file 'gamma'.\n"),
      dest_name + '/D/G'       : Item(),
      dest_name + '/D/G/pi'    : Item("This is the file 'pi'.\n"),
      dest_name + '/D/G/rho'   : Item("This is the file 'rho'.\n"),
      dest_name + '/D/G/tau'   : Item("This is the file 'tau'.\n"),
      dest_name + '/D/H'       : Item(),
      dest_name + '/D/H/chi'   : Item("This is the file 'chi'.\n"),
      dest_name + '/D/H/omega' : Item("This is the file 'omega'.\n"),
      dest_name + '/D/H/psi'   : Item("This is the file 'psi'.\n"),
      })

    # Make a branch A_COPY to merge into.
    svntest.actions.run_and_verify_svn(None, expected, [], 'copy',
                                       sbox.repo_url + "/A",
                                       os.path.join(wc_dir,
                                                    dest_name))

    expected_output = wc.State(wc_dir, {dest_name : Item(verb='Adding')})
    svntest.actions.run_and_verify_commit(wc_dir,
                                          expected_output,
                                          expected_status,
                                          None,
                                          wc_dir)
  for i in range(nbr_of_branches):
    if i == 0:
      copy_A('A_COPY', i + 2)
    else:
      copy_A('A_COPY_' + str(i + 1), i + 2)

  if (branch_only):
    return expected_disk, expected_status

  # Make some changes under A which we'll later merge under A_COPY:

  # r(nbr_of_branches + 2) - modify and commit A/D/H/psi
  svntest.main.file_write(os.path.join(wc_dir, "A", "D", "H", "psi"),
                          "New content")
  expected_output = wc.State(wc_dir, {'A/D/H/psi' : Item(verb='Sending')})
  expected_status.tweak('A/D/H/psi', wc_rev=nbr_of_branches + 2)
  svntest.actions.run_and_verify_commit(wc_dir, expected_output,
                                        expected_status, None, wc_dir)
  expected_disk.tweak('A/D/H/psi', contents="New content")

  # r(nbr_of_branches + 3) - modify and commit A/D/G/rho
  svntest.main.file_write(os.path.join(wc_dir, "A", "D", "G", "rho"),
                          "New content")
  expected_output = wc.State(wc_dir, {'A/D/G/rho' : Item(verb='Sending')})
  expected_status.tweak('A/D/G/rho', wc_rev=nbr_of_branches + 3)
  svntest.actions.run_and_verify_commit(wc_dir, expected_output,
                                        expected_status, None, wc_dir)
  expected_disk.tweak('A/D/G/rho', contents="New content")

  # r(nbr_of_branches + 4) - modify and commit A/B/E/beta
  svntest.main.file_write(os.path.join(wc_dir, "A", "B", "E", "beta"),
                          "New content")
  expected_output = wc.State(wc_dir, {'A/B/E/beta' : Item(verb='Sending')})
  expected_status.tweak('A/B/E/beta', wc_rev=nbr_of_branches + 4)
  svntest.actions.run_and_verify_commit(wc_dir, expected_output,
                                        expected_status, None, wc_dir)
  expected_disk.tweak('A/B/E/beta', contents="New content")

  # r(nbr_of_branches + 5) - modify and commit A/D/H/omega
  svntest.main.file_write(os.path.join(wc_dir, "A", "D", "H", "omega"),
                          "New content")
  expected_output = wc.State(wc_dir, {'A/D/H/omega' : Item(verb='Sending')})
  expected_status.tweak('A/D/H/omega', wc_rev=nbr_of_branches + 5)
  svntest.actions.run_and_verify_commit(wc_dir, expected_output,
                                        expected_status, None, wc_dir)
  expected_disk.tweak('A/D/H/omega', contents="New content")

  return expected_disk, expected_status


def mergeinfo_inheritance(sbox):
  "target inherits mergeinfo from nearest ancestor"

  # Test for Issues #2733 and #2734.
  #
  # When the target of a merge has no explicit mergeinfo and the merge
  # would result in mergeinfo being added to the target which...
  #
  #   ...is a subset of the *local*  mergeinfo on one of the target's
  #   ancestors (it's nearest ancestor takes precedence), then the merge is
  #   not repeated and no mergeinfo should be set on the target (Issue #2734).
  #
  # OR
  #
  #   ...is not a subset it's nearest ancestor, the target should inherit the
  #   non-inersecting mergeinfo (local or committed, the former takes
  #   precedence) from it's nearest ancestor (Issue #2733).

  sbox.build()
  wc_dir = sbox.wc_dir
  wc_disk, wc_status = set_up_branch(sbox)

  # Some paths we'll care about
  A_COPY_path      = os.path.join(wc_dir, "A_COPY")
  B_COPY_path      = os.path.join(wc_dir, "A_COPY", "B")
  beta_COPY_path   = os.path.join(wc_dir, "A_COPY", "B", "E", "beta")
  E_COPY_path      = os.path.join(wc_dir, "A_COPY", "B", "E")
  omega_COPY_path  = os.path.join(wc_dir, "A_COPY", "D", "H", "omega")
  D_COPY_path      = os.path.join(wc_dir, "A_COPY", "D")
  G_COPY_path      = os.path.join(wc_dir, "A_COPY", "D", "G")

  # Now start merging...

  # Merge r4 into A_COPY/D/
  # Search for the comment entitled "The Merge Kluge" elsewhere in
  # this file, to understand why we shorten and chdir() below.
  short_D_COPY_path = shorten_path_kludge(D_COPY_path)
  expected_output = wc.State(short_D_COPY_path, {
    'G/rho' : Item(status='U '),
    })
  expected_status = wc.State(short_D_COPY_path, {
    ''        : Item(status=' M', wc_rev=2),
    'G'       : Item(status='  ', wc_rev=2),
    'G/pi'    : Item(status='  ', wc_rev=2),
    'G/rho'   : Item(status='M ', wc_rev=2),
    'G/tau'   : Item(status='  ', wc_rev=2),
    'H'       : Item(status='  ', wc_rev=2),
    'H/chi'   : Item(status='  ', wc_rev=2),
    'H/psi'   : Item(status='  ', wc_rev=2),
    'H/omega' : Item(status='  ', wc_rev=2),
    'gamma'   : Item(status='  ', wc_rev=2),
    })
  # We test issue #2733 here (with a directory as the merge target).
  # r1 should be inherited from 'A_COPY'.
  expected_disk = wc.State('', {
    ''        : Item(props={SVN_PROP_MERGEINFO : '/A/D:4'}),
    'G'       : Item(),
    'G/pi'    : Item("This is the file 'pi'.\n"),
    'G/rho'   : Item("New content"),
    'G/tau'   : Item("This is the file 'tau'.\n"),
    'H'       : Item(),
    'H/chi'   : Item("This is the file 'chi'.\n"),
    'H/psi'   : Item("This is the file 'psi'.\n"),
    'H/omega' : Item("This is the file 'omega'.\n"),
    'gamma'   : Item("This is the file 'gamma'.\n")
    })
  expected_skip = wc.State(short_D_COPY_path, { })
  saved_cwd = os.getcwd()
  os.chdir(svntest.main.work_dir)
  svntest.actions.run_and_verify_merge(short_D_COPY_path, '3', '4',
                                       sbox.repo_url + \
                                       '/A/D',
                                       expected_output,
                                       expected_disk,
                                       expected_status,
                                       expected_skip,
                                       None, None, None, None,
                                       None, 1)
  os.chdir(saved_cwd)

  # Merge r4 again, this time into A_COPY/D/G.  An ancestor directory
  # (A_COPY/D) exists with identical local mergeinfo, so the merge
  # should not be repeated.  We test issue #2734 here with (with a
  # directory as the merge target).
  short_G_COPY_path = shorten_path_kludge(G_COPY_path)
  expected_output = wc.State(short_G_COPY_path, { })
  expected_status = wc.State(short_G_COPY_path, {
    ''    : Item(status='  ', wc_rev=2),
    'pi'  : Item(status='  ', wc_rev=2),
    'rho' : Item(status='M ', wc_rev=2),
    'tau' : Item(status='  ', wc_rev=2),
    })
  expected_disk = wc.State('', {
    'pi'  : Item("This is the file 'pi'.\n"),
    'rho' : Item("New content"),
    'tau' : Item("This is the file 'tau'.\n"),
    })
  expected_skip = wc.State(short_G_COPY_path, { })
  os.chdir(svntest.main.work_dir)
  svntest.actions.run_and_verify_merge(short_G_COPY_path, '3', '4',
                                       sbox.repo_url + \
                                       '/A/D/G',
                                       expected_output,
                                       expected_disk,
                                       expected_status,
                                       expected_skip,
                                       None, None, None, None,
                                       None, 1)
  os.chdir(saved_cwd)
  # Merge r5 into A_COPY/B.  Again, r1 should be inherited from
  # A_COPY (Issue #2733)
  short_B_COPY_path = shorten_path_kludge(B_COPY_path)
  expected_output = wc.State(short_B_COPY_path, {
    'E/beta' : Item(status='U '),
    })
  expected_status = wc.State(short_B_COPY_path, {
    ''        : Item(status=' M', wc_rev=2),
    'E'       : Item(status='  ', wc_rev=2),
    'E/alpha' : Item(status='  ', wc_rev=2),
    'E/beta'  : Item(status='M ', wc_rev=2),
    'lambda'  : Item(status='  ', wc_rev=2),
    'F'       : Item(status='  ', wc_rev=2),
    })
  expected_disk = wc.State('', {
    ''        : Item(props={SVN_PROP_MERGEINFO : '/A/B:5'}),
    'E'       : Item(),
    'E/alpha' : Item("This is the file 'alpha'.\n"),
    'E/beta'  : Item("New content"),
    'F'       : Item(),
    'lambda'  : Item("This is the file 'lambda'.\n")
    })
  expected_skip = wc.State(short_B_COPY_path, { })

  os.chdir(svntest.main.work_dir)
  svntest.actions.run_and_verify_merge(short_B_COPY_path, '4', '5',
                                       sbox.repo_url + \
                                       '/A/B',
                                       expected_output,
                                       expected_disk,
                                       expected_status,
                                       expected_skip,
                                       None, None, None, None,
                                       None, 1)
  os.chdir(saved_cwd)

  # Merge r5 again, this time into A_COPY/B/E/beta.  An ancestor
  # directory (A_COPY/B) exists with identical local mergeinfo, so
  # the merge should not be repeated (Issue #2734 with a file as the
  # merge target).
  short_beta_COPY_path = shorten_path_kludge(beta_COPY_path)
  expected_skip = wc.State(short_beta_COPY_path, { })
  saved_cwd = os.getcwd()

  os.chdir(svntest.main.work_dir)
  # run_and_verify_merge doesn't support merging to a file WCPATH
  # so use run_and_verify_svn.
  svntest.actions.run_and_verify_svn(None, [], [], 'merge', '-c5',
                                     sbox.repo_url + '/A/B/E/beta',
                                     short_beta_COPY_path)
  os.chdir(saved_cwd)

  # The merge wasn't repeated so beta shouldn't have any mergeinfo.
  # We are implicitly testing that without looking at the prop value
  # itself, just beta's prop modification status.
  expected_status = wc.State(beta_COPY_path, {
    ''        : Item(status='M ', wc_rev=2),
    })
  svntest.actions.run_and_verify_status(beta_COPY_path, expected_status)

  # Merge r3 into A_COPY.  A_COPY's two descendants with mergeinfo,
  # A_COPY/B/E/beta and A_COPY/D/G/rho must have complete mergeinfo
  # so they both should pick up r3 too.
  short_A_COPY_path = shorten_path_kludge(A_COPY_path)
  expected_output = wc.State(short_A_COPY_path, {
    'D/H/psi'   : Item(status='U '),
    })
  expected_status = wc.State(short_A_COPY_path, {
    ''          : Item(status=' M', wc_rev=2),
    'B'         : Item(status=' M', wc_rev=2),
    'mu'        : Item(status='  ', wc_rev=2),
    'B/E'       : Item(status='  ', wc_rev=2),
    'B/E/alpha' : Item(status='  ', wc_rev=2),
    'B/E/beta'  : Item(status='M ', wc_rev=2),
    'B/lambda'  : Item(status='  ', wc_rev=2),
    'B/F'       : Item(status='  ', wc_rev=2),
    'C'         : Item(status='  ', wc_rev=2),
    'D'         : Item(status=' M', wc_rev=2),
    'D/G'       : Item(status='  ', wc_rev=2),
    'D/G/pi'    : Item(status='  ', wc_rev=2),
    'D/G/rho'   : Item(status='M ', wc_rev=2),
    'D/G/tau'   : Item(status='  ', wc_rev=2),
    'D/gamma'   : Item(status='  ', wc_rev=2),
    'D/H'       : Item(status='  ', wc_rev=2),
    'D/H/chi'   : Item(status='  ', wc_rev=2),
    'D/H/psi'   : Item(status='M ', wc_rev=2),
    'D/H/omega' : Item(status='  ', wc_rev=2),
    })
  expected_disk = wc.State('', {
    ''          : Item(props={SVN_PROP_MERGEINFO : '/A:3'}),
    'B'         : Item(props={SVN_PROP_MERGEINFO : '/A/B:3,5'}),
    'mu'        : Item("This is the file 'mu'.\n"),
    'B/E'       : Item(),
    'B/E/alpha' : Item("This is the file 'alpha'.\n"),
    'B/E/beta'  : Item("New content"),
    'B/lambda'  : Item("This is the file 'lambda'.\n"),
    'B/F'       : Item(),
    'C'         : Item(),
    'D'         : Item(props={SVN_PROP_MERGEINFO : '/A/D:3-4'}),
    'D/G'       : Item(),
    'D/G/pi'    : Item("This is the file 'pi'.\n"),
    'D/G/rho'   : Item("New content"),
    'D/G/tau'   : Item("This is the file 'tau'.\n"),
    'D/gamma'   : Item("This is the file 'gamma'.\n"),
    'D/H'       : Item(),
    'D/H/chi'   : Item("This is the file 'chi'.\n"),
    'D/H/psi'   : Item("New content"),
    'D/H/omega' : Item("This is the file 'omega'.\n"),
    })
  expected_skip = wc.State(short_A_COPY_path, { })
  saved_cwd = os.getcwd()
  os.chdir(svntest.main.work_dir)
  svntest.actions.run_and_verify_merge(short_A_COPY_path, '2', '3',
                                       sbox.repo_url + \
                                       '/A',
                                       expected_output,
                                       expected_disk,
                                       expected_status,
                                       expected_skip,
                                       None, None, None, None,
                                       None, 1)
  os.chdir(saved_cwd)

  # Merge r6 into A_COPY/D/H/omega, it should inherit it's nearest
  # ancestor's (A_COPY/D) mergeinfo (Issue #2733 with a file as the
  # merge target).
  short_omega_COPY_path = shorten_path_kludge(omega_COPY_path)
  expected_skip = wc.State(short_omega_COPY_path, { })
  saved_cwd = os.getcwd()
  os.chdir(svntest.main.work_dir)
  # run_and_verify_merge doesn't support merging to a file WCPATH
  # so use run_and_verify_svn.
  svntest.actions.run_and_verify_svn(None,
                                     expected_merge_output([[6]],
                                       'U    ' + short_omega_COPY_path + '\n'),
                                     [], 'merge', '-c6',
                                     sbox.repo_url + '/A/D/H/omega',
                                     short_omega_COPY_path)
  os.chdir(saved_cwd)

  # Check that mergeinfo was properly set on A_COPY/D/H/omega
  svntest.actions.run_and_verify_svn(None,
                                     ["/A/D/H/omega:3-4,6\n"],
                                     [],
                                     'propget', SVN_PROP_MERGEINFO,
                                     omega_COPY_path)

  # Given a merge target *without* any of the following:
  #
  #   1) Explicit mergeinfo set on itself in the WC
  #   2) Any WC ancestor to inherit mergeinfo from
  #   3) Any mergeinfo for the target in the repository
  #
  # Check that the target still inherits mergeinfo from it's nearest
  # repository ancestor.
  #
  # Commit all the merges thus far
  expected_output = wc.State(wc_dir, {
    'A_COPY'           : Item(verb='Sending'),
    'A_COPY/B'         : Item(verb='Sending'),
    'A_COPY/B/E/beta'  : Item(verb='Sending'),
    'A_COPY/D'         : Item(verb='Sending'),
    'A_COPY/D/G/rho'   : Item(verb='Sending'),
    'A_COPY/D/H/omega' : Item(verb='Sending'),
    'A_COPY/D/H/psi'   : Item(verb='Sending'),
    })
  wc_status.tweak('A_COPY', 'A_COPY/B', 'A_COPY/B/E/beta', 'A_COPY/D',
                  'A_COPY/D/G/rho', 'A_COPY/D/H/omega', 'A_COPY/D/H/psi',
                  wc_rev=7)
  svntest.actions.run_and_verify_commit(wc_dir,
                                        expected_output,
                                        wc_status,
                                        None,
                                        wc_dir)

  # Copy the subtree A_COPY/B/E from the working copy, making the
  # disconnected WC E_only.
  other_wc = sbox.add_wc_path('E_only')
  svntest.actions.duplicate_dir(E_COPY_path, other_wc)

  # Update the disconnected WC it so it will get the most recent mergeinfo
  # from the repos when merging.
  svntest.actions.run_and_verify_svn(None, ["At revision 7.\n"], [], 'up',
                                     other_wc)

  # Merge r5:4 into the root of the disconnected WC.
  # E_only has no explicit mergeinfo and since it's the root of the WC
  # cannot inherit and mergeinfo from a working copy ancestor path. Nor
  # does it have any mergeinfo explicitly set on it in the repository.
  # An ancestor path on the repository side, A_COPY/B does have the merge
  # info '/A/B:1,3,5' however and E_only should inherit this, resulting in
  # mergeinfo of 'A/B/E:1,3' after the removal of r5.
  short_other_wc_path = shorten_path_kludge(other_wc)
  expected_output = wc.State(short_other_wc_path,
                             {'beta' : Item(status='U ')})
  expected_status = wc.State(short_other_wc_path, {
    ''      : Item(status=' M', wc_rev=7),
    'alpha' : Item(status='  ', wc_rev=7),
    'beta'  : Item(status='M ', wc_rev=7),
    })
  expected_disk = wc.State('', {
    ''      : Item(props={SVN_PROP_MERGEINFO : '/A/B/E:3'}),
    'alpha' : Item("This is the file 'alpha'.\n"),
    'beta'  : Item("This is the file 'beta'.\n"),
    })
  expected_skip = wc.State(short_other_wc_path, { })

  os.chdir(svntest.main.work_dir)
  svntest.actions.run_and_verify_merge(short_other_wc_path, '5', '4',
                                       sbox.repo_url + \
                                       '/A/B/E',
                                       expected_output,
                                       expected_disk,
                                       expected_status,
                                       expected_skip,
                                       None, None, None, None,
                                       None, 1)

def mergeinfo_elision(sbox):
  "mergeinfo elides to ancestor with identical info"

  # When a merge would result in mergeinfo on a target which is identical
  # to mergeinfo (local or committed) on one of the node's ancestors (the
  # nearest ancestor takes precedence), then the mergeinfo elides from the
  # target to the nearest ancestor (e.g. no mergeinfo is set on the target
  # or committed mergeinfo is removed).

  sbox.build()
  wc_dir = sbox.wc_dir
  wc_disk, wc_status = set_up_branch(sbox)

  # Some paths we'll care about
  A_COPY_path      = os.path.join(wc_dir, "A_COPY")
  beta_COPY_path   = os.path.join(wc_dir, "A_COPY", "B", "E", "beta")
  G_COPY_path      = os.path.join(wc_dir, "A_COPY", "D", "G")

  # Now start merging...

  # Merge r5 into A_COPY/B/E/beta.
  short_beta_COPY_path = shorten_path_kludge(beta_COPY_path)
  expected_skip = wc.State(short_beta_COPY_path, { })
  saved_cwd = os.getcwd()

  os.chdir(svntest.main.work_dir)
  # run_and_verify_merge doesn't support merging to a file WCPATH
  # so use run_and_verify_svn.
  svntest.actions.run_and_verify_svn(None,
                                     expected_merge_output([[5]],
                                       'U    ' + short_beta_COPY_path + '\n'),
                                     [], 'merge', '-c5',
                                     sbox.repo_url + '/A/B/E/beta',
                                     short_beta_COPY_path)
  os.chdir(saved_cwd)

  # Check beta's status and props.
  expected_status = wc.State(beta_COPY_path, {
    ''        : Item(status='MM', wc_rev=2),
    })
  svntest.actions.run_and_verify_status(beta_COPY_path, expected_status)

  svntest.actions.run_and_verify_svn(None, ["/A/B/E/beta:5\n"], [],
                                     'propget', SVN_PROP_MERGEINFO,
                                     beta_COPY_path)

  # Commit the merge
  expected_output = wc.State(wc_dir, {
    'A_COPY/B/E/beta' : Item(verb='Sending'),
    })
  wc_status.tweak('A_COPY/B/E/beta', wc_rev=7)
  svntest.actions.run_and_verify_commit(wc_dir,
                                        expected_output,
                                        wc_status,
                                        None,
                                        wc_dir)

  # Update A_COPY to get all paths to the same working revision.
  svntest.actions.run_and_verify_svn(None, ["At revision 7.\n"], [],
                                     'up', wc_dir)
  wc_status.tweak(wc_rev=7)

  # Merge r4 into A_COPY/D/G.
  # Search for the comment entitled "The Merge Kluge" elsewhere in
  # this file, to understand why we shorten and chdir() below.
  short_G_COPY_path = shorten_path_kludge(G_COPY_path)
  expected_output = wc.State(short_G_COPY_path, {
    'rho' : Item(status='U ')
    })
  expected_status = wc.State(short_G_COPY_path, {
    ''    : Item(status=' M', wc_rev=7),
    'pi'  : Item(status='  ', wc_rev=7),
    'rho' : Item(status='M ', wc_rev=7),
    'tau' : Item(status='  ', wc_rev=7),
    })
  expected_disk = wc.State('', {
    ''    : Item(props={SVN_PROP_MERGEINFO : '/A/D/G:4'}),
    'pi'  : Item("This is the file 'pi'.\n"),
    'rho' : Item("New content"),
    'tau' : Item("This is the file 'tau'.\n"),
    })
  expected_skip = wc.State(short_G_COPY_path, { })

  os.chdir(svntest.main.work_dir)
  svntest.actions.run_and_verify_merge(short_G_COPY_path, '3', '4',
                                       sbox.repo_url + \
                                       '/A/D/G',
                                       expected_output,
                                       expected_disk,
                                       expected_status,
                                       expected_skip,
                                       None, None, None, None,
                                       None, 1)
  os.chdir(saved_cwd)

  # Merge r3:6 into A_COPY.  This would result in identical mergeinfo
  # (r4-6) on A_COPY and two of it's descendants, A_COPY/D/G and
  # A_COPY/B/E/beta, so the mergeinfo on the latter two should elide
  # to A_COPY.  In the case of A_COPY/D/G this means its wholly uncommitted
  # mergeinfo is removed leaving no prop mods.  In the case of
  # A_COPY/B/E/beta its committed mergeinfo prop is removed leaving a prop
  # change.
  short_A_COPY_path = shorten_path_kludge(A_COPY_path)
  expected_output = wc.State(short_A_COPY_path, {
    'D/H/omega' : Item(status='U ')
    })
  expected_status = wc.State(short_A_COPY_path, {
    ''          : Item(status=' M', wc_rev=7),
    'B'         : Item(status='  ', wc_rev=7),
    'mu'        : Item(status='  ', wc_rev=7),
    'B/E'       : Item(status='  ', wc_rev=7),
    'B/E/alpha' : Item(status='  ', wc_rev=7),
    'B/E/beta'  : Item(status=' M', wc_rev=7),
    'B/lambda'  : Item(status='  ', wc_rev=7),
    'B/F'       : Item(status='  ', wc_rev=7),
    'C'         : Item(status='  ', wc_rev=7),
    'D'         : Item(status='  ', wc_rev=7),
    'D/G'       : Item(status='  ', wc_rev=7),
    'D/G/pi'    : Item(status='  ', wc_rev=7),
    'D/G/rho'   : Item(status='M ', wc_rev=7),
    'D/G/tau'   : Item(status='  ', wc_rev=7),
    'D/gamma'   : Item(status='  ', wc_rev=7),
    'D/H'       : Item(status='  ', wc_rev=7),
    'D/H/chi'   : Item(status='  ', wc_rev=7),
    'D/H/psi'   : Item(status='  ', wc_rev=7),
    'D/H/omega' : Item(status='M ', wc_rev=7),
    })
  expected_disk = wc.State('', {
    ''          : Item(props={SVN_PROP_MERGEINFO : '/A:4-6'}),
    'B'         : Item(),
    'mu'        : Item("This is the file 'mu'.\n"),
    'B/E'       : Item(),
    'B/E/alpha' : Item("This is the file 'alpha'.\n"),
    'B/E/beta'  : Item("New content"),
    'B/lambda'  : Item("This is the file 'lambda'.\n"),
    'B/F'       : Item(),
    'C'         : Item(),
    'D'         : Item(),
    'D/G'       : Item(),
    'D/G/pi'    : Item("This is the file 'pi'.\n"),
    'D/G/rho'   : Item("New content"),
    'D/G/tau'   : Item("This is the file 'tau'.\n"),
    'D/gamma'   : Item("This is the file 'gamma'.\n"),
    'D/H'       : Item(),
    'D/H/chi'   : Item("This is the file 'chi'.\n"),
    'D/H/psi'   : Item("This is the file 'psi'.\n"),
    'D/H/omega' : Item("New content"),
    })
  expected_skip = wc.State(short_A_COPY_path, { })

  os.chdir(svntest.main.work_dir)
  svntest.actions.run_and_verify_merge(short_A_COPY_path, '3', '6',
                                       sbox.repo_url + \
                                       '/A',
                                       expected_output,
                                       expected_disk,
                                       expected_status,
                                       expected_skip,
                                       None, None, None, None,
                                       None, 1)
  os.chdir(saved_cwd)

  # Reverse merge r5 out of A_COPY/B/E/beta.  The mergeinfo on
  # A_COPY/B/E/beta which previously elided will now return,
  # minus r5 of course.
  expected_skip = wc.State(short_beta_COPY_path, { })

  os.chdir(svntest.main.work_dir)
  # run_and_verify_merge doesn't support merging to a file WCPATH
  # so use run_and_verify_svn.
  svntest.actions.run_and_verify_svn(None,
                                     expected_merge_output([[-5]],
                                       'U    ' + short_beta_COPY_path + '\n'),
                                     [], 'merge', '-c-5',
                                     sbox.repo_url + '/A/B/E/beta',
                                     short_beta_COPY_path)
  os.chdir(saved_cwd)

  # Check beta's status and props.
  expected_status = wc.State(beta_COPY_path, {
    ''        : Item(status='MM', wc_rev=7),
    })
  svntest.actions.run_and_verify_status(beta_COPY_path, expected_status)

  svntest.actions.run_and_verify_svn(None, ["/A/B/E/beta:4,6\n"], [],
                                     'propget', SVN_PROP_MERGEINFO,
                                     beta_COPY_path)

  # Merge r5 back into A_COPY/B/E/beta.  Now the mergeinfo on the merge
  # target (A_COPY/B/E/beta) is identical to it's nearest ancestor with
  # mergeinfo (A_COPY) and so the former should elide.
  os.chdir(svntest.main.work_dir)
  # run_and_verify_merge doesn't support merging to a file WCPATH
  # so use run_and_verify_svn.
  svntest.actions.run_and_verify_svn(None,
                                     expected_merge_output([[5]],
                                      'G    ' + short_beta_COPY_path + '\n'),
                                     [], 'merge', '-c5',
                                     sbox.repo_url + '/A/B/E/beta',
                                     short_beta_COPY_path)
  os.chdir(saved_cwd)

  # Check beta's status and props.
  expected_status = wc.State(beta_COPY_path, {
    ''        : Item(status=' M', wc_rev=7),
    })
  svntest.actions.run_and_verify_status(beta_COPY_path, expected_status)

  # Once again A_COPY/B/E/beta has no mergeinfo.
  svntest.actions.run_and_verify_svn(None, [], [],
                                     'propget', SVN_PROP_MERGEINFO,
                                     beta_COPY_path)

def mergeinfo_inheritance_and_discontinuous_ranges(sbox):
  "discontinuous merges produce correct mergeinfo"

  # When a merge target has no explicit mergeinfo and is subject
  # to multiple merges, the resulting mergeinfo on the target
  # should reflect the combination of the inherited mergeinfo
  # with each merge performed.
  #
  # Also tests implied merge source and target when only a revision
  # range is specified.

  sbox.build()
  wc_dir = sbox.wc_dir

  # Some paths we'll care about
  A_url = sbox.repo_url + '/A'
  A_COPY_path      = os.path.join(wc_dir, "A_COPY")
  D_COPY_path      = os.path.join(wc_dir, "A_COPY", "D")
  A_COPY_rho_path  = os.path.join(wc_dir, "A_COPY", "D", "G", "rho")

  expected_disk, expected_status = set_up_branch(sbox)

  # Merge r4 into A_COPY
  saved_cwd = os.getcwd()

  os.chdir(A_COPY_path)
  svntest.actions.run_and_verify_svn(None,
                                     expected_merge_output([[4]], 'U    ' +
                                       os.path.join("D", "G", "rho") + '\n'),
                                     [], 'merge', '-c4', A_url)
  os.chdir(saved_cwd)

  # Check the results of the merge.
  expected_status.tweak("A_COPY", status=' M')
  expected_status.tweak("A_COPY/D/G/rho", status='M ')
  svntest.actions.run_and_verify_status(wc_dir, expected_status)
  svntest.actions.run_and_verify_svn(None, ["/A:4\n"], [],
                                     'propget', SVN_PROP_MERGEINFO,
                                     A_COPY_path)

  # Merge r2:6 into A_COPY/D
  #
  # Search for the comment entitled "The Merge Kluge" elsewhere in
  # this file, to understand why we shorten and chdir() below.
  #
  # A_COPY/D should inherit the mergeinfo '/A:4' from A_COPY
  # combine it with the discontinous merges performed directly on
  # it (A/D/ 2:3 and A/D 4:6) resulting in '/A/D:3-6'.
  short_D_COPY_path = shorten_path_kludge(D_COPY_path)
  expected_output = wc.State(short_D_COPY_path, {
    'H/psi'   : Item(status='U '),
    'H/omega' : Item(status='U '),
    })
  expected_status = wc.State(short_D_COPY_path, {
    ''        : Item(status=' M', wc_rev=2),
    'G'       : Item(status='  ', wc_rev=2),
    'G/pi'    : Item(status='  ', wc_rev=2),
    'G/rho'   : Item(status='M ', wc_rev=2),
    'G/tau'   : Item(status='  ', wc_rev=2),
    'H'       : Item(status='  ', wc_rev=2),
    'H/chi'   : Item(status='  ', wc_rev=2),
    'H/psi'   : Item(status='M ', wc_rev=2),
    'H/omega' : Item(status='M ', wc_rev=2),
    'gamma'   : Item(status='  ', wc_rev=2),
    })
  expected_disk = wc.State('', {
    ''        : Item(props={SVN_PROP_MERGEINFO : '/A/D:3-6'}),
    'G'       : Item(),
    'G/pi'    : Item("This is the file 'pi'.\n"),
    'G/rho'   : Item("New content"),
    'G/tau'   : Item("This is the file 'tau'.\n"),
    'H'       : Item(),
    'H/chi'   : Item("This is the file 'chi'.\n"),
    'H/psi'   : Item("New content"),
    'H/omega' : Item("New content"),
    'gamma'   : Item("This is the file 'gamma'.\n")
    })
  expected_skip = wc.State(short_D_COPY_path, { })

  os.chdir(svntest.main.work_dir)
  svntest.actions.run_and_verify_merge(short_D_COPY_path, '2', '6',
                                       sbox.repo_url + '/A/D',
                                       expected_output,
                                       expected_disk,
                                       expected_status,
                                       expected_skip,
                                       None, None, None, None,
                                       None, 1)
  os.chdir(saved_cwd)

  # Wipe the memory of a portion of the previous merge...
  ### It'd be nice to use 'merge --record-only' here, but we can't (yet)
  ### wipe all ranges for a file due to the bug pointed out in r24645.
  mu_copy_path = os.path.join(A_COPY_path, 'mu')
  svntest.actions.run_and_verify_svn(None,
                                     ["property '" + SVN_PROP_MERGEINFO
                                      + "' set on '" +
                                      mu_copy_path + "'\n"], [], 'propset',
                                     SVN_PROP_MERGEINFO, '', mu_copy_path)
  # ...and confirm that we can commit the wiped mergeinfo...
  expected_output = wc.State(wc_dir, {
    'A_COPY/mu' : Item(verb='Sending'),
    })
  svntest.actions.run_and_verify_commit(wc_dir,
                                        expected_output,
                                        None,
                                        None,
                                        mu_copy_path)
  # ...and that the presence of the property is retained, even when
  # the value has been wiped.
  svntest.actions.run_and_verify_svn(None, ['\n'], [], 'propget',
                                     SVN_PROP_MERGEINFO, mu_copy_path)

def merge_to_target_with_copied_children(sbox):
  "merge works when target has copied children"

  # Test for Issue #2754 Can't merge to target with copied/moved children

  sbox.build()
  wc_dir = sbox.wc_dir
  expected_disk, expected_status = set_up_branch(sbox)

  # Some paths we'll care about
  D_COPY_path = os.path.join(wc_dir, "A_COPY", "D")
  G_COPY_path = os.path.join(wc_dir, "A_COPY", "D", "G")
  rho_COPY_COPY_path = os.path.join(wc_dir, "A_COPY", "D", "G", "rho_copy")

  # URL to URL copy A_COPY/D/G/rho to A_COPY/D/G/rho_copy
  svntest.actions.run_and_verify_svn(None, None, [], 'copy',
                                     sbox.repo_url + '/A_COPY/D/G/rho',
                                     sbox.repo_url + '/A_COPY/D/G/rho_copy',
                                     '-m', 'copy')

  # Update WC.
  expected_output = wc.State(wc_dir,
                             {'A_COPY/D/G/rho_copy' : Item(status='A ')})
  expected_disk.add({
    'A_COPY/D/G/rho_copy' : Item("This is the file 'rho'.\n", props={})
    })
  expected_status.tweak(wc_rev=7)
  expected_status.add({'A_COPY/D/G/rho_copy' : Item(status='  ', wc_rev=7)})
  svntest.actions.run_and_verify_update(wc_dir,
                                        expected_output,
                                        expected_disk,
                                        expected_status,
                                        None, None, None,
                                        None, None, 1)

  # Merge r4 into A_COPY/D/G/rho_copy.
  #
  # Search for the comment entitled "The Merge Kluge" elsewhere in
  # this file, to understand why we shorten and chdir() below.
  os.chdir(svntest.main.work_dir)
  short_rho_COPY_COPY_path = shorten_path_kludge(rho_COPY_COPY_path)
  svntest.actions.run_and_verify_svn(None,
                                     expected_merge_output([[4]],
                                       'U    ' + short_rho_COPY_COPY_path +
                                       '\n'),
                                     [], 'merge', '-c4',
                                     sbox.repo_url + '/A/D/G/rho',
                                     short_rho_COPY_COPY_path)

  # Merge r3:5 into A_COPY/D/G.
  short_G_COPY_path = shorten_path_kludge(G_COPY_path)
  expected_output = wc.State(short_G_COPY_path, {
    'rho' : Item(status='U ')
    })
  expected_status = wc.State(short_G_COPY_path, {
    ''         : Item(status=' M', wc_rev=7),
    'pi'       : Item(status='  ', wc_rev=7),
    'rho'      : Item(status='M ', wc_rev=7),
    'rho_copy' : Item(status='MM', wc_rev=7),
    'tau'      : Item(status='  ', wc_rev=7),
    })
  expected_disk = wc.State('', {
    ''         : Item(props={SVN_PROP_MERGEINFO : '/A/D/G:4-5'}),
    'pi'       : Item("This is the file 'pi'.\n"),
    'rho'      : Item("New content"),
    'rho_copy' : Item("New content",
                      props={SVN_PROP_MERGEINFO : '/A/D/G/rho:4'}),
    'tau'      : Item("This is the file 'tau'.\n"),
    })
  expected_skip = wc.State(short_G_COPY_path, { })
  svntest.actions.run_and_verify_merge(short_G_COPY_path, '3', '5',
                                       sbox.repo_url + \
                                       '/A/D/G',
                                       expected_output,
                                       expected_disk,
                                       expected_status,
                                       expected_skip,
                                       None, None, None, None,
                                       None, 1)

def merge_to_switched_path(sbox):
  "merge to switched path does not inherit or elide"

  # When the target of a merge is a switched path we don't inherit WC
  # mergeinfo from above the target or attempt to elide the mergeinfo
  # set on the target as a result of the merge.

  sbox.build()
  wc_dir = sbox.wc_dir
  wc_disk, wc_status = set_up_branch(sbox)

  # Some paths we'll care about
  A_COPY_D_path = os.path.join(wc_dir, "A_COPY", "D")
  G_COPY_path = os.path.join(wc_dir, "A", "D", "G_COPY")
  A_COPY_D_G_path = os.path.join(wc_dir, "A_COPY", "D", "G")
  A_COPY_D_G_rho_path = os.path.join(wc_dir, "A_COPY", "D", "G", "rho")

  expected = svntest.verify.UnorderedOutput(
         ["A    " + os.path.join(G_COPY_path, "pi") + "\n",
          "A    " + os.path.join(G_COPY_path, "rho") + "\n",
          "A    " + os.path.join(G_COPY_path, "tau") + "\n",
          "Checked out revision 6.\n",
          "A         " + G_COPY_path + "\n"])

  # r7 - Copy A/D/G to A/D/G_COPY and commit.
  svntest.actions.run_and_verify_svn(None, expected, [], 'copy',
                                     sbox.repo_url + "/A/D/G",
                                     G_COPY_path)

  expected_output = wc.State(wc_dir, {'A/D/G_COPY' : Item(verb='Adding')})
  wc_status.add({
    "A/D/G_COPY"     : Item(status='  ', wc_rev=7),
    "A/D/G_COPY/pi"  : Item(status='  ', wc_rev=7),
    "A/D/G_COPY/rho" : Item(status='  ', wc_rev=7),
    "A/D/G_COPY/tau" : Item(status='  ', wc_rev=7),
    })

  svntest.actions.run_and_verify_commit(wc_dir, expected_output, wc_status,
                                        None, wc_dir)

  # r8 - modify and commit A/D/G_COPY/rho
  svntest.main.file_write(os.path.join(wc_dir, "A", "D", "G_COPY", "rho"),
                          "New *and* improved rho content")
  expected_output = wc.State(wc_dir, {'A/D/G_COPY/rho' : Item(verb='Sending')})
  wc_status.tweak('A/D/G_COPY/rho', wc_rev=8)
  svntest.actions.run_and_verify_commit(wc_dir, expected_output, wc_status,
                                        None, wc_dir)

  # Switch A_COPY/D/G to A/D/G.
  wc_disk.add({
    "A"  : Item(),
    "A/D/G_COPY"     : Item(),
    "A/D/G_COPY/pi"  : Item("This is the file 'pi'.\n"),
    "A/D/G_COPY/rho" : Item("New *and* improved rho content"),
    "A/D/G_COPY/tau" : Item("This is the file 'tau'.\n"),
    })
  wc_disk.tweak('A_COPY/D/G/rho',contents="New content")
  wc_status.tweak("A_COPY/D/G", wc_rev=8, switched='S')
  wc_status.tweak("A_COPY/D/G/pi", wc_rev=8)
  wc_status.tweak("A_COPY/D/G/rho", wc_rev=8)
  wc_status.tweak("A_COPY/D/G/tau", wc_rev=8)
  expected_output = svntest.wc.State(sbox.wc_dir, {
    "A_COPY/D/G/rho"         : Item(status='U '),
    })
  svntest.actions.run_and_verify_switch(sbox.wc_dir, A_COPY_D_G_path,
                                        sbox.repo_url + "/A/D/G",
                                        expected_output, wc_disk, wc_status,
                                        None, None, None, None, None, 1)

  # Merge r8 from A/D/G_COPY into our switched target A_COPY/D/G.
  # A_COPY/D/G should get mergeinfo for r8 as a result of the merge,
  # but because it's switched should not inherit the mergeinfo from
  # its nearest WC ancestor with mergeinfo (A_COPY: svn:mergeinfo : /A:1)
  #
  # Search for the comment entitled "The Merge Kluge" elsewhere in
  # this file, to understand why we shorten and chdir() below.
  short_G_COPY_path = shorten_path_kludge(A_COPY_D_G_path)
  expected_output = wc.State(short_G_COPY_path, {
    'rho' : Item(status='U ')
    })
  # Note: A_COPY/D/G won't show as switched because of the Merge Kluge.
  expected_status = wc.State(short_G_COPY_path, {
    ''         : Item(status=' M', wc_rev=8),
    'pi'       : Item(status='  ', wc_rev=8),
    'rho'      : Item(status='M ', wc_rev=8),
    'tau'      : Item(status='  ', wc_rev=8),
    })
  expected_disk = wc.State('', {
    ''         : Item(props={SVN_PROP_MERGEINFO : '/A/D/G_COPY:8'}),
    'pi'       : Item("This is the file 'pi'.\n"),
    'rho'      : Item("New *and* improved rho content"),
    'tau'      : Item("This is the file 'tau'.\n"),
    })
  expected_skip = wc.State(short_G_COPY_path, { })
  saved_cwd = os.getcwd()

  os.chdir(svntest.main.work_dir)
  svntest.actions.run_and_verify_merge(short_G_COPY_path, '7', '8',
                                       sbox.repo_url + '/A/D/G_COPY',
                                       expected_output, expected_disk,
                                       expected_status, expected_skip,
                                       None, None, None, None, None, 1)
  os.chdir(saved_cwd)

  # Check that the mergeinfo set on a target doesn't elide when that
  # target is switched.
  #
  # Revert the previous merge and manually set 'svn:mergeinfo : '
  # on 'merge_tests-1\A_COPY\D'.  Now merge -c-4 from /A/D/G into A_COPY/D/G.
  # This should still set 'svn:mergeinfo : ' on
  # 'merge_tests-1\A_COPY\D\G'.  This would normally elide to A_COPY/D,
  # but since A_COPY/D/G is switched it should not.
  svntest.actions.run_and_verify_svn(None,
                                     ["Reverted '" + A_COPY_D_G_path+ "'\n",
                                      "Reverted '" + A_COPY_D_G_rho_path +
                                      "'\n"],
                                     [], 'revert', '-R', wc_dir)
  svntest.actions.run_and_verify_svn(None,
                                     ["property '" + SVN_PROP_MERGEINFO +
                                      "' set on '" + A_COPY_D_path+ "'" +
                                      "\n"], [], 'ps', SVN_PROP_MERGEINFO,
                                     '', A_COPY_D_path)
  svntest.actions.run_and_verify_svn(None,
                                     expected_merge_output([[-4]],
                                       'U    ' + A_COPY_D_G_rho_path + '\n'),
                                     [], 'merge', '-c-4',
                                     sbox.repo_url + '/A/D/G_COPY',
                                     A_COPY_D_G_path)
  wc_status.tweak("A_COPY/D", status=' M')
  wc_status.tweak("A_COPY/D/G", status=' M')
  wc_status.tweak("A_COPY/D/G/rho", status='M ')
  svntest.actions.run_and_verify_status(wc_dir, wc_status)
  expected = svntest.verify.UnorderedOutput(
    ["A    " + os.path.join(G_COPY_path, "pi") + "\n",
     "A    " + os.path.join(G_COPY_path, "rho") + "\n",
     "A    " + os.path.join(G_COPY_path, "tau") + "\n",
     "Checked out revision 6.\n",
     "A         " + G_COPY_path + "\n"])
  expected = svntest.verify.UnorderedOutput(
    ["Properties on '" + A_COPY_D_path + "':\n",
     "  " + SVN_PROP_MERGEINFO + " : \n",
     "Properties on '" + A_COPY_D_G_path + "':\n",
     "  " + SVN_PROP_MERGEINFO +" : \n"])
  svntest.actions.run_and_verify_svn(None,
                                     expected, [],
                                     'pl', '-vR', A_COPY_D_path)

# Test for issues
#
#   2823: Account for mergeinfo differences for switched
#         directories when gathering mergeinfo
#
#   2839: Support non-inheritable mergeinfo revision ranges
def merge_to_path_with_switched_children(sbox):
  "merge to path with switched children"

  # Merging to a target with switched children requires special handling
  # to keep mergeinfo correct:
  #
  #   1) If the target of a merge has switched children without explicit
  #      mergeinfo, the switched children should get mergeinfo set on
  #      them as a result of the merge.  This mergeinfo includes the
  #      mergeinfo resulting from the merge *and* any mergeinfo inherited
  #      from the repos for the switched path.
  #
  #   2) Mergeinfo on switched children should never elide.
  #
  #   3) The path the switched child overrides cannot be modified by the
  #      merge (it isn't present in the WC) so should not inherit any
  #      mergeinfo added as a result of the merge.  To prevent this, the
  #      immediate parent of any switched child should have non-inheritable
  #      mergeinfo added/modified for the merge performed.
  #
  #   4) Because of 3, siblings of switched children will not inherit the
  #      mergeinfo resulting from the merge, so must get their own, full set
  #      of mergeinfo.

  sbox.build()
  wc_dir = sbox.wc_dir
  wc_disk, wc_status = set_up_branch(sbox, False, 3)

  # Some paths we'll care about
  D_path = os.path.join(wc_dir, "A", "D")
  A_COPY_path = os.path.join(wc_dir, "A_COPY")
  A_COPY_beta_path = os.path.join(wc_dir, "A_COPY", "B", "E", "beta")
  A_COPY_chi_path = os.path.join(wc_dir, "A_COPY", "D", "H", "chi")
  A_COPY_omega_path = os.path.join(wc_dir, "A_COPY", "D", "H", "omega")
  A_COPY_psi_path = os.path.join(wc_dir, "A_COPY", "D", "H", "psi")
  A_COPY_G_path = os.path.join(wc_dir, "A_COPY", "D", "G")
  A_COPY_rho_path = os.path.join(wc_dir, "A_COPY", "D", "G", "rho")
  A_COPY_H_path = os.path.join(wc_dir, "A_COPY", "D", "H")
  A_COPY_D_path = os.path.join(wc_dir, "A_COPY", "D")
  A_COPY_gamma_path = os.path.join(wc_dir, "A_COPY", "D", "gamma")
  H_COPY_2_path = os.path.join(wc_dir, "A_COPY_2", "D", "H")

  svntest.actions.run_and_verify_svn(None, ["At revision 8.\n"], [], 'up',
                                     wc_dir)
  wc_status.tweak(wc_rev=8)

  # Switch a file and dir path in the branch:

  # Switch A_COPY/D/G to A_COPY_2/D/G.
  wc_status.tweak("A_COPY/D/G", switched='S')
  expected_output = svntest.wc.State(sbox.wc_dir, {})
  svntest.actions.run_and_verify_switch(sbox.wc_dir, A_COPY_G_path,
                                        sbox.repo_url + "/A_COPY_2/D/G",
                                        expected_output, wc_disk, wc_status,
                                        None, None, None, None, None, 1)

  # Switch A_COPY/D/G/rho to A_COPY_3/D/G/rho.
  wc_status.tweak("A_COPY/D/G/rho", switched='S')
  expected_output = svntest.wc.State(sbox.wc_dir, {})
  svntest.actions.run_and_verify_switch(sbox.wc_dir, A_COPY_rho_path,
                                        sbox.repo_url + "/A_COPY_3/D/G/rho",
                                        expected_output, wc_disk, wc_status,
                                        None, None, None, None, None, 1)

  # Switch A_COPY/D/H/psi to A_COPY_2/D/H/psi.
  wc_status.tweak("A_COPY/D/H/psi", switched='S')
  expected_output = svntest.wc.State(sbox.wc_dir, {})
  svntest.actions.run_and_verify_switch(sbox.wc_dir, A_COPY_psi_path,
                                        sbox.repo_url + "/A_COPY_2/D/H/psi",
                                        expected_output, wc_disk, wc_status,
                                        None, None, None, None, None, 1)

  # Target with switched file child:
  #
  # Merge r8 from A/D/H into A_COPY/D/H.  The switched child of
  # A_COPY/D/H, file A_COPY/D/H/psi (which has no mergeinfo prior
  # to the merge), should get their own mergeinfo, both r8 from the
  # merge itself, and r1-2 inherited from A_COPY_2 in the repository.
  #
  # A_COPY/D/H/psi's parent A_COPY/D/H has no pre-exiting explicit
  # mergeinfo so should get its own mergeinfo, made up of r1 inherited
  # from A_COPY and the non-inheritable r8 resulting from the merge.
  #
  # A_COPY/D/H/psi's two unswitched siblings, A_COPY/D/H/chi and
  # A_COPY/D/H/omega won't inherit r8 from A_COPY/D/H, so need their
  # own mergeinfo.
  #
  # Search for the comment entitled "The Merge Kluge" elsewhere in
  # this file, to understand why we shorten and chdir() below.
  short_H_COPY_path = shorten_path_kludge(A_COPY_H_path)
  expected_output = wc.State(short_H_COPY_path, {
    'omega' : Item(status='U ')
    })
  expected_status = wc.State(short_H_COPY_path, {
    ''      : Item(status=' M', wc_rev=8),
    'psi'   : Item(status=' M', wc_rev=8, switched='S'),
    'omega' : Item(status='MM', wc_rev=8),
    'chi'   : Item(status=' M', wc_rev=8),
    })
  expected_disk = wc.State('', {
    ''      : Item(props={SVN_PROP_MERGEINFO : '/A/D/H:8*'}),
    'psi'   : Item("This is the file 'psi'.\n",
                   props={SVN_PROP_MERGEINFO : '/A/D/H/psi:8'}),
    'omega' : Item("New content",
                   props={SVN_PROP_MERGEINFO : '/A/D/H/omega:8'}),
    'chi'   : Item("This is the file 'chi'.\n",
                   props={SVN_PROP_MERGEINFO : '/A/D/H/chi:8'}),
    })
  expected_skip = wc.State(short_H_COPY_path, { })
  saved_cwd = os.getcwd()

  os.chdir(svntest.main.work_dir)

  svntest.actions.run_and_verify_merge(short_H_COPY_path, '7', '8',
                                       sbox.repo_url + '/A/D/H',
                                       expected_output, expected_disk,
                                       expected_status, expected_skip,
                                       None, None, None, None, None, 1)
  os.chdir(saved_cwd)

  # Target with switched dir child:
  #
  # Merge r6 from A/D into A_COPY/D.  The switched child of A_COPY/D,
  # directory A_COPY/D/G (which has no mergeinfo prior to the merge),
  # should get its own mergeinfo, both for r6 from the merge itself and
  # r1-2 from the repository.
  #
  # A_COPY/D/G's parent A_COPY/D has no pre-exiting explicit
  # mergeinfo so should get its own mergeinfo, made up of r1 inherited
  # from A_COPY and the non-inheritable r5 resulting from the merge.
  #
  # A_COPY/D/G's two unswitched siblings, A_COPY/D/gamma and A_COPY/D/H
  # won't inherit r5 from A_COPY/D, so need their own mergeinfo
  # added/updated respectively.  A_COPY/D/H itself has a switched child
  # so r5 is set as non-inheritable on it.  All of A_COPY/D/H's children,
  # which have explict mergeinfo from the previous merge, get r5 in their
  # mergeinfo.
  short_D_COPY_path = shorten_path_kludge(A_COPY_D_path)
  expected_output = wc.State(short_D_COPY_path, {
    'G/rho' : Item(status='U ')
    })
  expected_status_D = wc.State(short_D_COPY_path, {
    ''        : Item(status=' M', wc_rev=8),
    'H'       : Item(status=' M', wc_rev=8),
    'H/chi'   : Item(status=' M', wc_rev=8),
    'H/omega' : Item(status='MM', wc_rev=8),
    'H/psi'   : Item(status=' M', wc_rev=8, switched='S'),
    'G'       : Item(status=' M', wc_rev=8, switched='S'),
    'G/pi'    : Item(status=' M', wc_rev=8),
    'G/rho'   : Item(status='MM', wc_rev=8, switched='S'),
    'G/tau'   : Item(status=' M', wc_rev=8),
    'gamma'   : Item(status=' M', wc_rev=8),
    })
  expected_disk_D = wc.State('', {
    ''        : Item(props={SVN_PROP_MERGEINFO : '/A/D:6*'}),
    'H'       : Item(props={SVN_PROP_MERGEINFO : '/A/D/H:6*,8*'}),
    'H/chi'   : Item("This is the file 'chi'.\n",
                     props={SVN_PROP_MERGEINFO : '/A/D/H/chi:6,8'}),
    'H/omega' : Item("New content",
                     props={SVN_PROP_MERGEINFO : '/A/D/H/omega:6,8'}),
    'H/psi'   : Item("This is the file 'psi'.\n",
                     props={SVN_PROP_MERGEINFO : '/A/D/H/psi:6,8'}),
    'G'       : Item(props={SVN_PROP_MERGEINFO : '/A/D/G:6*'}),
    'G/pi'    : Item("This is the file 'pi'.\n",
                     props={SVN_PROP_MERGEINFO : '/A/D/G/pi:6'}),
    'G/rho'   : Item("New content",
                     props={SVN_PROP_MERGEINFO : '/A/D/G/rho:6'}),
    'G/tau'   : Item("This is the file 'tau'.\n",
                     props={SVN_PROP_MERGEINFO : '/A/D/G/tau:6'}),
    'gamma'   : Item("This is the file 'gamma'.\n",
                     props={SVN_PROP_MERGEINFO : '/A/D/gamma:6'}),
    })
  expected_skip_D = wc.State(short_D_COPY_path, { })
  os.chdir(svntest.main.work_dir)
  svntest.actions.run_and_verify_merge(short_D_COPY_path, '5', '6',
                                       sbox.repo_url + '/A/D',
                                       expected_output, expected_disk_D,
                                       expected_status_D, expected_skip_D,
                                       None, None, None, None, None, 1)

  # Merge r5 from A/D into A_COPY/D.  A_COPY/D's switched child A_COPY/D/G
  # gets r5 as does A_COPY/D/G's unswitched sibling A_COPY/D/gamma.  Since
  # A_COPY/D has a switched child, it gets an uninheritable r5.  Every other
  # path with existing mergeinfo already has r8 so are unchanged.
  #
  # A_COPY/D/H/chi and A_COPY/D/H/omega both have mergeinfo for r1,6,8 but
  # won't elide to A_COPY/D/H becuase the latter's mergeinfo, while
  # encompassing the same ranges, r1,6*,8*, has some non-inheritable ranges.
  # The same is true of A_COPY/D/gamma and A_COPY/D.
  expected_output = wc.State(short_D_COPY_path, {
    'H/psi' : Item(status='U ')})
  expected_disk_D.tweak('', props={SVN_PROP_MERGEINFO : '/A/D:5-6*'})
  expected_disk_D.tweak('G', props={SVN_PROP_MERGEINFO : '/A/D/G:5-6*'})
  expected_disk_D.tweak('G/pi',
                        props={SVN_PROP_MERGEINFO : '/A/D/G/pi:5-6'})
  expected_disk_D.tweak('G/rho',
                        props={SVN_PROP_MERGEINFO : '/A/D/G/rho:5-6'})
  expected_disk_D.tweak('G/tau',
                        props={SVN_PROP_MERGEINFO : '/A/D/G/tau:5-6'})
  expected_disk_D.tweak('H', props={SVN_PROP_MERGEINFO : '/A/D/H:5-6*,8*'})
  expected_disk_D.tweak('gamma',
                        props={SVN_PROP_MERGEINFO : '/A/D/gamma:5-6'})
  expected_disk_D.tweak('H/chi',
                        props={SVN_PROP_MERGEINFO :'/A/D/H/chi:5-6,8'})
  expected_disk_D.tweak('H/psi', contents="New content",
                        props={SVN_PROP_MERGEINFO :'/A/D/H/psi:5-6,8'})
  expected_disk_D.tweak('H/omega',
                        props={SVN_PROP_MERGEINFO :'/A/D/H/omega:5-6,8'})
  expected_status_D.tweak('H/psi', status='MM')
  svntest.actions.run_and_verify_merge(short_D_COPY_path, '4', '5',
                                       sbox.repo_url + '/A/D',
                                       expected_output, expected_disk_D,
                                       expected_status_D, expected_skip_D,
                                       None, None, None, None, None, 1)
  os.chdir(saved_cwd)

  # Finally, merge r4:8 into A_COPY.  A_COPY gets r5-8 added and every path
  # under it with with explicit mergeinfo gets r5,7 added (they all have r6,8
  # already).  Again there is no elision, since the only possibilities, e.g.
  # A_COPY/D/H's '/A/D/H:1,5-8*' to A_COPY/D's '/A/D:1,5-8*', involve
  # non-inheritable mergeinfo one ond side or the other.
  short_A_COPY_path = shorten_path_kludge(A_COPY_path)
  expected_output = wc.State(short_A_COPY_path, {
    'B/E/beta' : Item(status='U ')
    })
  expected_status = wc.State(short_A_COPY_path, {
    ''          : Item(status=' M', wc_rev=8),
    'B'         : Item(status='  ', wc_rev=8),
    'mu'        : Item(status='  ', wc_rev=8),
    'B/E'       : Item(status='  ', wc_rev=8),
    'B/E/alpha' : Item(status='  ', wc_rev=8),
    'B/E/beta'  : Item(status='M ', wc_rev=8),
    'B/lambda'  : Item(status='  ', wc_rev=8),
    'B/F'       : Item(status='  ', wc_rev=8),
    'C'         : Item(status='  ', wc_rev=8),
    'D'         : Item(status=' M', wc_rev=8),
    'D/G'       : Item(status=' M', wc_rev=8, switched='S'),
    'D/G/pi'    : Item(status=' M', wc_rev=8),
    'D/G/rho'   : Item(status='MM', wc_rev=8, switched='S'),
    'D/G/tau'   : Item(status=' M', wc_rev=8),
    'D/gamma'   : Item(status=' M', wc_rev=8),
    'D/H'       : Item(status=' M', wc_rev=8),
    'D/H/chi'   : Item(status=' M', wc_rev=8),
    'D/H/psi'   : Item(status='MM', wc_rev=8, switched='S'),
    'D/H/omega' : Item(status='MM', wc_rev=8),
    })
  expected_disk = wc.State('', {
    ''          : Item(props={SVN_PROP_MERGEINFO : '/A:5-8'}),
    'B'         : Item(),
    'mu'        : Item("This is the file 'mu'.\n"),
    'B/E'       : Item(),
    'B/E/alpha' : Item("This is the file 'alpha'.\n"),
    'B/E/beta'  : Item("New content"),
    'B/lambda'  : Item("This is the file 'lambda'.\n"),
    'B/F'       : Item(),
    'C'         : Item(),
    'D'         : Item(props={SVN_PROP_MERGEINFO : '/A/D:5-8*'}),
    'D/G'       : Item(props={SVN_PROP_MERGEINFO : '/A/D/G:5-8*'}),
    'D/G/pi'    : Item("This is the file 'pi'.\n",
                       props={SVN_PROP_MERGEINFO : '/A/D/G/pi:5-8'}),
    'D/G/rho'   : Item("New content",
                       props={SVN_PROP_MERGEINFO : '/A/D/G/rho:5-8'}),
    'D/G/tau'   : Item("This is the file 'tau'.\n",
                       props={SVN_PROP_MERGEINFO : '/A/D/G/tau:5-8'}),
    'D/gamma'   : Item("This is the file 'gamma'.\n",
                       props={SVN_PROP_MERGEINFO : '/A/D/gamma:5-8'}),
    'D/H'       : Item(props={SVN_PROP_MERGEINFO : '/A/D/H:5-8*'}),
    'D/H/chi'   : Item("This is the file 'chi'.\n",
                       props={SVN_PROP_MERGEINFO : '/A/D/H/chi:5-8'}),
    'D/H/psi'   : Item("New content",
                       props={SVN_PROP_MERGEINFO : '/A/D/H/psi:5-8'}),
    'D/H/omega' : Item("New content",
                       props={SVN_PROP_MERGEINFO : '/A/D/H/omega:5-8'}),
    })
  expected_skip = wc.State(short_A_COPY_path, { })
  os.chdir(svntest.main.work_dir)
  svntest.actions.run_and_verify_merge(short_A_COPY_path, '4', '8',
                                       sbox.repo_url + '/A',
                                       expected_output, expected_disk,
                                       expected_status, expected_skip,
                                       None, None, None, None, None, 1)

  os.chdir(saved_cwd)

  # Commit changes thus far.
  expected_output = svntest.wc.State(wc_dir, {
    'A_COPY'           : Item(verb='Sending'),
    'A_COPY/B/E/beta'  : Item(verb='Sending'),
    'A_COPY/D'         : Item(verb='Sending'),
    'A_COPY/D/gamma'   : Item(verb='Sending'),
    'A_COPY/D/G'       : Item(verb='Sending'),
    'A_COPY/D/G/pi'    : Item(verb='Sending'),
    'A_COPY/D/G/rho'   : Item(verb='Sending'),
    'A_COPY/D/G/tau'   : Item(verb='Sending'),
    'A_COPY/D/H'         : Item(verb='Sending'),
    'A_COPY/D/H/chi'     : Item(verb='Sending'),
    'A_COPY/D/H/omega'   : Item(verb='Sending'),
    'A_COPY/D/H/psi'     : Item(verb='Sending'),
    })
  wc_status.tweak('A_COPY', 'A_COPY/B/E/beta', 'A_COPY/D', 'A_COPY/D/gamma',
                  'A_COPY/D/G', 'A_COPY/D/G/pi', 'A_COPY/D/G/rho',
                  'A_COPY/D/G/tau','A_COPY/D/H', 'A_COPY/D/H/chi',
                  'A_COPY/D/H/omega', 'A_COPY/D/H/psi',
                  wc_rev=9)
  svntest.actions.run_and_verify_commit(wc_dir, expected_output, wc_status,
                                        None, wc_dir)

  # Unswitch A_COPY/D/H/psi.
  expected_output = svntest.wc.State(wc_dir, {
    'A_COPY/D/H/psi' : Item(status='UU')})
  wc_status.tweak("A_COPY/D/H/psi", switched=None, wc_rev=9)
  wc_disk.tweak("A_COPY",
                props={SVN_PROP_MERGEINFO : '/A:5-8'})
  wc_disk.tweak("A_COPY/B/E/beta",
                contents="New content")
  wc_disk.tweak("A_COPY/D",
                props={SVN_PROP_MERGEINFO : '/A/D:5-8*'})
  wc_disk.tweak("A_COPY/D/gamma",
                props={SVN_PROP_MERGEINFO : '/A/D/gamma:5-8'})
  wc_disk.tweak("A_COPY/D/G",
                props={SVN_PROP_MERGEINFO : '/A/D/G:5-8*'})
  wc_disk.tweak("A_COPY/D/G/pi",
                props={SVN_PROP_MERGEINFO : '/A/D/G/pi:5-8'})
  wc_disk.tweak("A_COPY/D/G/rho",
                contents="New content",
                props={SVN_PROP_MERGEINFO : '/A/D/G/rho:5-8'})
  wc_disk.tweak("A_COPY/D/G/tau",
                props={SVN_PROP_MERGEINFO : '/A/D/G/tau:5-8'})
  wc_disk.tweak("A_COPY/D/H",
                props={SVN_PROP_MERGEINFO : '/A/D/H:5-8*'})
  wc_disk.tweak("A_COPY/D/H/chi",
                props={SVN_PROP_MERGEINFO : '/A/D/H/chi:5-8'})
  wc_disk.tweak("A_COPY/D/H/omega",
                contents="New content",
                props={SVN_PROP_MERGEINFO : '/A/D/H/omega:5-8'})
  wc_disk.tweak("A_COPY_2", props={})
  svntest.actions.run_and_verify_switch(sbox.wc_dir, A_COPY_psi_path,
                                        sbox.repo_url + "/A_COPY/D/H/psi",
                                        expected_output, wc_disk, wc_status,
                                        None, None, None, None, None, 1)

  # Non-inheritable mergeinfo ranges on a target don't prevent repeat
  # merges of that range on the target's children.
  #
  # Non-inheritable mergeinfo ranges on a target are removed if the target
  # no longer has any switched children and a repeat merge is performed.
  #
  # Merge r4:8 from A/D/H into A_COPY/D/H.  A_COPY/D/H already has mergeinfo
  # for r4:8 but it is marked as uninheritable so the repeat merge is
  # allowed on its children, notably the now unswitched A_COPY/D/H/psi.
  # Since A_COPY/D/H no longer has any switched children and the merge of
  # r4:8 has been repeated the previously uninheritable ranges 5-8* on
  # A_COPY/D/H are made inheritable.  This also means that the mergeinfo on
  # A_COPY/D/H's children will elide to it.
  short_H_COPY_path = shorten_path_kludge(A_COPY_H_path)
  expected_output = wc.State(short_H_COPY_path, {
    'psi' : Item(status='U ')
    })
  expected_status = wc.State(short_H_COPY_path, {
    ''      : Item(status=' M', wc_rev=9),
    'psi'   : Item(status='M ', wc_rev=9),
    'omega' : Item(status=' M', wc_rev=9),
    'chi'   : Item(status=' M', wc_rev=9),
    })
  expected_disk = wc.State('', {
    ''      : Item(props={SVN_PROP_MERGEINFO : '/A/D/H:5-8'}),
    'psi'   : Item("New content"),
    'omega' : Item("New content"),
    'chi'   : Item("This is the file 'chi'.\n"),
    })
  expected_skip = wc.State(short_H_COPY_path, { })
  os.chdir(svntest.main.work_dir)
  svntest.actions.run_and_verify_merge(short_H_COPY_path, '4', '8',
                                       sbox.repo_url + '/A/D/H',
                                       expected_output, expected_disk,
                                       expected_status, expected_skip,
                                       None, None, None, None, None, 1)
  os.chdir(saved_cwd)

  # Non-inheritable mergeinfo ranges on a target do prevent repeat
  # merges on the target itself.
  #
  # Add a prop A/D and commit it as r10.  Merge r10 into A_COPY/D.  Since
  # A_COPY/D has a switched child it gets r10 added as a non-inheritable
  # range.  Repeat the same merge checking that no repeat merge is
  # attempted on A_COPY/D.
  svntest.actions.run_and_verify_svn(None,
                                     ["property 'prop:name' set on '" +
                                      D_path + "'\n"], [], 'ps',
                                     'prop:name', 'propval', D_path)
  expected_output = svntest.wc.State(wc_dir, {
    'A/D'            : Item(verb='Sending'),
    'A_COPY/D/H'       : Item(verb='Sending'),
    'A_COPY/D/H/chi'   : Item(verb='Sending'),
    'A_COPY/D/H/psi'   : Item(verb='Sending'),
    'A_COPY/D/H/omega' : Item(verb='Sending'),
    })
  wc_status.tweak('A_COPY/D', wc_rev=9)
  wc_status.tweak('A/D', 'A_COPY/D/H', 'A_COPY/D/H/chi', 'A_COPY/D/H/psi',
                  'A_COPY/D/H/omega', wc_rev=10)
  svntest.actions.run_and_verify_commit(wc_dir, expected_output, wc_status,
                                        None, wc_dir)
  expected_output = wc.State(short_D_COPY_path, {
    '' : Item(status=' U')
    })
  # Reuse expected status and disk from last merge to A_COPY/D
  expected_status_D.tweak('', 'gamma', status=' M', wc_rev=9)
  expected_status_D.tweak('H', status=' M', wc_rev=10)
  expected_status_D.tweak('H/psi', 'H/chi', 'H/omega', status='  ', wc_rev=10,
                          switched=None)
  expected_status_D.tweak('G', switched='S', status=' M', wc_rev=9)
  expected_status_D.tweak('G/tau', 'G/pi', 'G/rho', status=' M', wc_rev=9)
  expected_disk_D.tweak('', props={SVN_PROP_MERGEINFO : '/A/D:5-8*,10*',
                                   "prop:name" : "propval"})
  expected_disk_D.tweak('G',
                        props={SVN_PROP_MERGEINFO : '/A/D/G:5-8*,10*'})
  expected_disk_D.tweak('G/pi',
                        props={SVN_PROP_MERGEINFO : '/A/D/G/pi:5-8,10'})
  expected_disk_D.tweak('G/rho',
                        props={SVN_PROP_MERGEINFO : '/A/D/G/rho:5-8,10'})
  expected_disk_D.tweak('G/tau',
                        props={SVN_PROP_MERGEINFO : '/A/D/G/tau:5-8,10'})
  expected_disk_D.tweak('H', props={SVN_PROP_MERGEINFO : '/A/D/H:5-8,10'})
  expected_disk_D.tweak('gamma',
                        props={SVN_PROP_MERGEINFO : '/A/D/gamma:5-8,10'})
  expected_disk_D.tweak('H/chi', 'H/omega', props={})
  expected_disk_D.tweak('H/psi', contents="New content", props={})
  os.chdir(svntest.main.work_dir)
  svntest.actions.run_and_verify_merge(short_D_COPY_path, '9', '10',
                                       sbox.repo_url + '/A/D',
                                       expected_output, expected_disk_D,
                                       expected_status_D, expected_skip_D,
                                       None, None, None, None, None, 1)
  # Repeated merge is a no-op.
  expected_output = wc.State(short_D_COPY_path, {})
  svntest.actions.run_and_verify_merge(short_D_COPY_path, '9', '10',
                                       sbox.repo_url + '/A/D',
                                       expected_output, expected_disk_D,
                                       expected_status_D, expected_skip_D,
                                       None, None, None, None, None, 1)
  os.chdir(saved_cwd)


# Test for issue 2047: Merge from parent dir fails while it succeeds from
# the direct dir
def merge_with_implicit_target_file(sbox):
  "merge a change to a file, using relative path"

  sbox.build()
  wc_dir = sbox.wc_dir

  # Make a change to A/mu, then revert it using 'svn merge -r 2:1 A/mu'

  # change A/mu and commit
  A_path = os.path.join(wc_dir, 'A')
  mu_path = os.path.join(A_path, 'mu')

  svntest.main.file_append(mu_path, "A whole new line.\n")

  expected_output = svntest.wc.State(wc_dir, {
    'A/mu' : Item(verb='Sending'),
    })
  expected_status = svntest.actions.get_virginal_state(wc_dir, 1)
  expected_status.tweak('A/mu', wc_rev=2)
  svntest.actions.run_and_verify_commit(wc_dir, expected_output,
                                        expected_status, None, wc_dir)

  # Update to revision 2.
  svntest.actions.run_and_verify_svn(None, None, [], 'update', wc_dir)

  # Revert the change committed in r2
  os.chdir(wc_dir)

  # run_and_verify_merge doesn't accept file paths.
  svntest.actions.run_and_verify_svn(None, None, [], 'merge', '-r', '2:1',
                                     'A/mu')

# Test practical application of issue #2769 fix, empty rev range elision,
# and elision to the repos.
def empty_mergeinfo(sbox):
  "mergeinfo can explicitly be empty"

  # A bit o' history: The fix for issue #2769 originally permitted mergeinfo
  # with empty range lists and as a result we permitted partial elision and
  # had a whole slew of tests here for that.  But the fix of issue #3029 now
  # prevents svn ps or svn merge from creating mergeinfo with paths mapped to
  # empty ranges, only empty mergeinfo is allowed.  As a result this test now
  # covers the following areas:
  #
  #   A) Merging a set of revisions into a path, then reverse merging the
  #      same set out of a subtree of path results in empty mergeinfo
  #      (i.e. "") on the subtree.
  #
  #   B) Empty mergeinfo elides to empty mergeinfo.
  #
  #   C) If a merge sets empty mergeinfo on its target and that target has
  #      no ancestor in either the WC or the repository with explict
  #      mergeinfo, then the target's mergeinfo is removed (a.k.a. elides
  #      to nothing).
  sbox.build()
  wc_dir = sbox.wc_dir
  wc_disk, wc_status = set_up_branch(sbox)

  # Some paths we'll care about
  A_COPY_path = os.path.join(wc_dir, "A_COPY")
  H_COPY_path = os.path.join(wc_dir, "A_COPY", "D", "H")
  psi_COPY_path = os.path.join(wc_dir, "A_COPY", "D", "H", "psi")
  rho_COPY_path = os.path.join(wc_dir, "A_COPY", "D", "G", "rho")

  # Test area A -- Merge r2:4 into A_COPY then reverse merge 4:2 to
  # A_COPY/D/G.  A_COPY/D/G should end up with empty mergeinfo to
  # override that of A_COPY.
  #
  # Search for the comment entitled "The Merge Kluge" elsewhere in
  # this file, to understand why we shorten and chdir() below.
  short_A_COPY_path = shorten_path_kludge(A_COPY_path)
  expected_output = wc.State(short_A_COPY_path, {
    'D/H/psi'   : Item(status='U '),
    'D/G/rho'   : Item(status='U '),
    })
  expected_status = wc.State(short_A_COPY_path, {
    ''          : Item(status=' M', wc_rev=2),
    'B'         : Item(status='  ', wc_rev=2),
    'mu'        : Item(status='  ', wc_rev=2),
    'B/E'       : Item(status='  ', wc_rev=2),
    'B/E/alpha' : Item(status='  ', wc_rev=2),
    'B/E/beta'  : Item(status='  ', wc_rev=2),
    'B/lambda'  : Item(status='  ', wc_rev=2),
    'B/F'       : Item(status='  ', wc_rev=2),
    'C'         : Item(status='  ', wc_rev=2),
    'D'         : Item(status='  ', wc_rev=2),
    'D/G'       : Item(status='  ', wc_rev=2),
    'D/G/pi'    : Item(status='  ', wc_rev=2),
    'D/G/rho'   : Item(status='M ', wc_rev=2),
    'D/G/tau'   : Item(status='  ', wc_rev=2),
    'D/gamma'   : Item(status='  ', wc_rev=2),
    'D/H'       : Item(status='  ', wc_rev=2),
    'D/H/chi'   : Item(status='  ', wc_rev=2),
    'D/H/psi'   : Item(status='M ', wc_rev=2),
    'D/H/omega' : Item(status='  ', wc_rev=2),
    })
  expected_disk = wc.State('', {
    ''          : Item(props={SVN_PROP_MERGEINFO : '/A:3-4'}),
    'B'         : Item(),
    'mu'        : Item("This is the file 'mu'.\n"),
    'B/E'       : Item(),
    'B/E/alpha' : Item("This is the file 'alpha'.\n"),
    'B/E/beta'  : Item("This is the file 'beta'.\n"),
    'B/lambda'  : Item("This is the file 'lambda'.\n"),
    'B/F'       : Item(),
    'C'         : Item(),
    'D'         : Item(),
    'D/G'       : Item(),
    'D/G/pi'    : Item("This is the file 'pi'.\n"),
    'D/G/rho'   : Item("New content"),
    'D/G/tau'   : Item("This is the file 'tau'.\n"),
    'D/gamma'   : Item("This is the file 'gamma'.\n"),
    'D/H'       : Item(),
    'D/H/chi'   : Item("This is the file 'chi'.\n"),
    'D/H/psi'   : Item("New content"),
    'D/H/omega' : Item("This is the file 'omega'.\n"),
    })
  expected_skip = wc.State(short_A_COPY_path, { })
  saved_cwd = os.getcwd()
  os.chdir(svntest.main.work_dir)
  svntest.actions.run_and_verify_merge(short_A_COPY_path, '2', '4',
                                       sbox.repo_url + \
                                       '/A',
                                       expected_output,
                                       expected_disk,
                                       expected_status,
                                       expected_skip,
                                       None, None, None, None,
                                       None, 1)
  # Now do the reverse merge into the subtree.
  short_H_COPY_path = shorten_path_kludge(H_COPY_path)
  expected_output = wc.State(short_H_COPY_path, {
    'psi' : Item(status='G '),
    })
  expected_status = wc.State(short_H_COPY_path, {
    ''      : Item(status=' M', wc_rev=2),
    'chi'   : Item(status='  ', wc_rev=2),
    'psi'   : Item(status='  ', wc_rev=2),
    'omega' : Item(status='  ', wc_rev=2),
    })
  expected_disk = wc.State('', {
    ''      : Item(props={SVN_PROP_MERGEINFO : ''}),
    'chi'   : Item("This is the file 'chi'.\n"),
    'psi'   : Item("This is the file 'psi'.\n"),
    'omega' : Item("This is the file 'omega'.\n"),
    })
  expected_skip = wc.State(short_H_COPY_path, { })
  svntest.actions.run_and_verify_merge(short_H_COPY_path, '4', '2',
                                       sbox.repo_url + \
                                       '/A/D/H',
                                       expected_output,
                                       expected_disk,
                                       expected_status,
                                       expected_skip,
                                       None, None, None, None,
                                       None, 1)

  # Test areas B and C -- Reverse merge r3 into A_COPY, this would result in
  # empty mergeinfo on A_COPY and A_COPY/D/H, but the empty mergeinfo on the
  # latter elides to the former.  And then the empty mergeinfo on A_COPY,
  # which has no parent with explicit mergeinfo to override (in either the WC
  # or the repos) itself elides.  This leaves the WC in the same unmodified
  # state as after the call to set_up_branch().
  short_rho_COPY_path = shorten_path_kludge(rho_COPY_path)
  expected_output = expected_merge_output(
    [[4,3]], 'G    ' + short_rho_COPY_path + '\n')
  svntest.actions.run_and_verify_svn(None, expected_output,
                                     [], 'merge', '-r4:2',
                                     sbox.repo_url + '/A',
                                     short_A_COPY_path)
  os.chdir(saved_cwd)
  svntest.actions.run_and_verify_status(wc_dir, wc_status)
  # Check that A_COPY's mergeinfo is gone.
  svntest.actions.run_and_verify_svn(None, [], [], 'pg', 'svn:mergeinfo',
                                     A_COPY_path)
  
def prop_add_to_child_with_mergeinfo(sbox):
  "merge adding prop to child of merge target works"

  # Test for Issue #2781 Prop add to child of merge target corrupts WC if
  # child has mergeinfo.

  sbox.build()
  wc_dir = sbox.wc_dir
  expected_disk, expected_status = set_up_branch(sbox)

  # Some paths we'll care about
  beta_path = os.path.join(wc_dir, "A", "B", "E", "beta")
  beta_COPY_path = os.path.join(wc_dir, "A_COPY", "B", "E", "beta")
  B_COPY_path = os.path.join(wc_dir, "A_COPY", "B")

  # Set a non-mergeinfo prop on a file.
  svntest.actions.run_and_verify_svn(None,
                                     ["property 'prop:name' set on '" +
                                      beta_path + "'\n"], [], 'ps',
                                     'prop:name', 'propval', beta_path)
  expected_disk.tweak('A/B/E/beta', props={'prop:name' : 'propval'})
  expected_status.tweak('A/B/E/beta', wc_rev=7)
  expected_output = wc.State(wc_dir,
                             {'A/B/E/beta' : Item(verb='Sending')})
  svntest.actions.run_and_verify_commit(wc_dir,
                                        expected_output,
                                        expected_status,
                                        None,
                                        wc_dir)

  # Merge r4:5 from A/B/E/beta into A_COPY/B/E/beta.
  short_beta_COPY_path = shorten_path_kludge(beta_COPY_path)
  saved_cwd = os.getcwd()
  os.chdir(svntest.main.work_dir)
  svntest.actions.run_and_verify_svn(None,
                                     expected_merge_output([[5]],
                                       'U    ' + short_beta_COPY_path +'\n'),
                                     [], 'merge', '-c5',
                                     sbox.repo_url + '/A/B/E/beta',
                                     short_beta_COPY_path)
  os.chdir(saved_cwd)

  # Merge r6:7 into A_COPY/B.  In issue #2781 this adds a bogus
  # and incomplete entry in A_COPY/B/.svn/entries for 'beta'.
  short_B_COPY_path = shorten_path_kludge(B_COPY_path)
  expected_output = wc.State(short_B_COPY_path, {
    'E/beta' : Item(status=' U'),
    })
  expected_status = wc.State(short_B_COPY_path, {
    ''        : Item(status=' M', wc_rev=2),
    'E'       : Item(status='  ', wc_rev=2),
    'E/alpha' : Item(status='  ', wc_rev=2),
    'E/beta'  : Item(status='MM', wc_rev=2),
    'lambda'  : Item(status='  ', wc_rev=2),
    'F'       : Item(status='  ', wc_rev=2),
    })
  expected_disk = wc.State('', {
    ''        : Item(props={SVN_PROP_MERGEINFO : '/A/B:7'}),
    'E'       : Item(),
    'E/alpha' : Item("This is the file 'alpha'.\n"),
    'E/beta'  : Item(contents="New content",
                     props={SVN_PROP_MERGEINFO : '/A/B/E/beta:5,7',
                            'prop:name' : 'propval'}),
    'F'       : Item(),
    'lambda'  : Item("This is the file 'lambda'.\n")
    })
  expected_skip = wc.State(short_B_COPY_path, { })
  os.chdir(svntest.main.work_dir)
  svntest.actions.run_and_verify_merge(short_B_COPY_path, '6', '7',
                                       sbox.repo_url + \
                                       '/A/B',
                                       expected_output,
                                       expected_disk,
                                       expected_status,
                                       expected_skip,
                                       None, None, None, None,
                                       None, 1)

def diff_repos_does_not_update_mergeinfo(sbox):
  "don't set mergeinfo when merging from another repo"

  # Test for issue #2788.

  sbox.build()
  wc_dir = sbox.wc_dir
  expected_disk, expected_status = set_up_branch(sbox)

  # Create a second repository with the same greek tree
  repo_dir = sbox.repo_dir
  other_repo_dir, other_repo_url = sbox.add_repo_path("other")
  svntest.main.copy_repos(repo_dir, other_repo_dir, 6, 1)

  # Merge r3:4 (using implied peg revisions) from 'other' repos into
  # A_COPY/D/G.  Merge should succeed, but no mergeinfo should be set.
  #
  # Search for the comment entitled "The Merge Kluge" elsewhere in
  # this file, to understand why we shorten and chdir() below.
  short_G_COPY_path = shorten_path_kludge(os.path.join(wc_dir,
                                                       "A_COPY", "D", "G"))
  saved_cwd = os.getcwd()

  os.chdir(svntest.main.work_dir)
  svntest.actions.run_and_verify_svn(None,
                                     expected_merge_output([[4]],
                                      'U    ' +
                                      os.path.join(short_G_COPY_path,
                                                   "rho") + '\n'),
                                     [], 'merge', '-c4',
                                     other_repo_url + '/A/D/G',
                                     short_G_COPY_path)
  os.chdir(saved_cwd)

  # Merge r4:5 (using explicit peg revisions) from 'other' repos into
  # A_COPY/B/E.  Merge should succeed, but no mergeinfo should be set.
  short_E_COPY_path = shorten_path_kludge(os.path.join(wc_dir,
                                                       "A_COPY", "B", "E"))

  os.chdir(svntest.main.work_dir)
  svntest.actions.run_and_verify_svn(None,
                                     expected_merge_output([[5]],
                                      'U    ' +
                                      os.path.join(short_E_COPY_path,
                                                   "beta") +'\n'),
                                     [], 'merge',
                                     other_repo_url + '/A/B/E@4',
                                     other_repo_url + '/A/B/E@5',
                                     short_E_COPY_path)
  os.chdir(saved_cwd)

  expected_status.tweak('A_COPY/D/G/rho', 'A_COPY/B/E/beta', status='M ')
  svntest.actions.run_and_verify_status(wc_dir, expected_status)

def avoid_reflected_revs(sbox):
  "avoid repeated merges for cyclic merging"

  ## See http://subversion.tigris.org/issues/show_bug.cgi?id=2897. ##

  # Create a WC with a single branch
  sbox.build()
  wc_dir = sbox.wc_dir
  wc_disk, wc_status = set_up_branch(sbox, True, 1)

  # Some paths we'll care about
  A_path = os.path.join(wc_dir, 'A')
  A_COPY_path = os.path.join(wc_dir, 'A_COPY')
  tfile1_path = os.path.join(wc_dir, 'A', 'tfile1')
  tfile2_path = os.path.join(wc_dir, 'A', 'tfile2')
  bfile1_path = os.path.join(A_COPY_path, 'bfile1')
  bfile2_path = os.path.join(A_COPY_path, 'bfile2')

  # Contents to be added to files
  tfile1_content = "This is tfile1\n"
  tfile2_content = "This is tfile2\n"
  bfile1_content = "This is bfile1\n"
  bfile2_content = "This is bfile2\n"

  # We'll consider A as the trunk and A_COPY as the feature branch
  # Create a tfile1 in A
  svntest.main.file_write(tfile1_path, tfile1_content)
  svntest.actions.run_and_verify_svn(None, None, [], 'add', tfile1_path)
  expected_output = wc.State(wc_dir, {'A/tfile1' : Item(verb='Adding')})
  wc_status.add({'A/tfile1'     : Item(status='  ', wc_rev=3)})
  svntest.actions.run_and_verify_commit(wc_dir, expected_output,
                                        wc_status, None, wc_dir)

  # Create a bfile1 in A_COPY
  svntest.main.file_write(bfile1_path, bfile1_content)
  svntest.actions.run_and_verify_svn(None, None, [], 'add', bfile1_path)
  expected_output = wc.State(wc_dir, {'A_COPY/bfile1' : Item(verb='Adding')})
  wc_status.add({'A_COPY/bfile1'     : Item(status='  ', wc_rev=4)})
  svntest.actions.run_and_verify_commit(wc_dir, expected_output,
                                        wc_status, None, wc_dir)

  # Create one more file in A
  svntest.main.file_write(tfile2_path, tfile2_content)
  svntest.actions.run_and_verify_svn(None, None, [], 'add', tfile2_path)
  expected_output = wc.State(wc_dir, {'A/tfile2' : Item(verb='Adding')})
  wc_status.add({'A/tfile2'     : Item(status='  ', wc_rev=5)})
  svntest.actions.run_and_verify_commit(wc_dir, expected_output,
                                        wc_status, None, wc_dir)

  short_A_COPY = shorten_path_kludge(A_COPY_path)
  saved_cwd = os.getcwd()
  os.chdir(svntest.main.work_dir)

  # Merge r5 from /A to /A_COPY, creating r6
  expected_output = wc.State(short_A_COPY, {
    'tfile2'   : Item(status='A '),
    })
  expected_status = wc.State(short_A_COPY, {
    ''         : Item(status=' M', wc_rev=2),
    'tfile2'   : Item(status='A ', wc_rev='-', copied='+'),
    'bfile1'   : Item(status='  ', wc_rev=4),
    'mu'       : Item(status='  ', wc_rev=2),
    'C'        : Item(status='  ', wc_rev=2),
    'D'        : Item(status='  ', wc_rev=2),
    'B'        : Item(status='  ', wc_rev=2),
    'B/lambda' : Item(status='  ', wc_rev=2),
    'B/E'      : Item(status='  ', wc_rev=2),
    'B/E/alpha': Item(status='  ', wc_rev=2),
    'B/E/beta' : Item(status='  ', wc_rev=2),
    'B/F'      : Item(status='  ', wc_rev=2),
    'D/gamma'  : Item(status='  ', wc_rev=2),
    'D/G'      : Item(status='  ', wc_rev=2),
    'D/G/pi'   : Item(status='  ', wc_rev=2),
    'D/G/rho'  : Item(status='  ', wc_rev=2),
    'D/G/tau'  : Item(status='  ', wc_rev=2),
    'D/H'      : Item(status='  ', wc_rev=2),
    'D/H/chi'  : Item(status='  ', wc_rev=2),
    'D/H/omega': Item(status='  ', wc_rev=2),
    'D/H/psi'  : Item(status='  ', wc_rev=2),
    })
  expected_disk = wc.State('', {
    ''         : Item(props={SVN_PROP_MERGEINFO : '/A:5'}),
    'tfile2'   : Item(tfile2_content),
    'bfile1'   : Item(bfile1_content),
    'mu'       : Item("This is the file 'mu'.\n"),
    'C'        : Item(),
    'D'        : Item(),
    'B'        : Item(),
    'B/lambda' : Item("This is the file 'lambda'.\n"),
    'B/E'      : Item(),
    'B/E/alpha': Item("This is the file 'alpha'.\n"),
    'B/E/beta' : Item("This is the file 'beta'.\n"),
    'B/F'      : Item(),
    'D/gamma'  : Item("This is the file 'gamma'.\n"),
    'D/G'      : Item(),
    'D/G/pi'   : Item("This is the file 'pi'.\n"),
    'D/G/rho'  : Item("This is the file 'rho'.\n"),
    'D/G/tau'  : Item("This is the file 'tau'.\n"),
    'D/H'      : Item(),
    'D/H/chi'  : Item("This is the file 'chi'.\n"),
    'D/H/omega': Item("This is the file 'omega'.\n"),
    'D/H/psi'  : Item("This is the file 'psi'.\n"),
    })
  expected_skip = wc.State(short_A_COPY, {})

  svntest.actions.run_and_verify_merge(short_A_COPY, '4', '5',
                                       sbox.repo_url + '/A',
                                       expected_output,
                                       expected_disk,
                                       expected_status,
                                       expected_skip,
                                       None, None, None, None, None, 1)
  os.chdir(saved_cwd)

  # Sync up with the trunk ie., A
  svntest.actions.run_and_verify_svn(None, None, [], 'up', wc_dir)
  expected_output = wc.State(wc_dir, {
    'A_COPY'        : Item(verb='Sending'),
    'A_COPY/tfile2' : Item(verb='Adding'),
    })
  svntest.actions.run_and_verify_commit(wc_dir, expected_output,
                                        None, None, wc_dir)
  os.chdir(svntest.main.work_dir)

  # Merge r3 from /A to /A_COPY, creating r7
  expected_output = wc.State(short_A_COPY, {
    'tfile1'   : Item(status='A '),
    })
  expected_status.tweak(wc_rev=5)
  expected_status.tweak('', wc_rev=6)
  expected_status.tweak('tfile2', status='  ', copied=None, wc_rev=6)
  expected_status.add({
   'tfile1'    : Item(status='A ', wc_rev='-', copied='+'),
    })
  expected_disk.tweak('', props={SVN_PROP_MERGEINFO : '/A:3,5'})
  expected_disk.add({
    'tfile1'   : Item(tfile1_content),
    })

  svntest.actions.run_and_verify_merge(short_A_COPY, '2', '3',
                                       sbox.repo_url + '/A',
                                       expected_output,
                                       expected_disk,
                                       expected_status,
                                       expected_skip,
                                       None, None, None, None, None, 1)

  os.chdir(saved_cwd)

  svntest.actions.run_and_verify_svn(None, None, [], 'up', wc_dir)
  expected_output = wc.State(wc_dir, {
    'A_COPY'        : Item(verb='Sending'),
    'A_COPY/tfile1' : Item(verb='Adding'),
    })
  svntest.actions.run_and_verify_commit(wc_dir, expected_output,
                                        None, None, wc_dir)

  # Add bfile2 to A_COPY
  svntest.main.file_write(bfile2_path, bfile2_content)
  svntest.actions.run_and_verify_svn(None, None, [], 'add', bfile2_path)
  expected_output = wc.State(wc_dir, {'A_COPY/bfile2' : Item(verb='Adding')})
  wc_status.tweak(wc_rev=6)
  wc_status.add({
    'A_COPY/bfile2' : Item(status='  ', wc_rev=8),
    'A_COPY'        : Item(status='  ', wc_rev=7),
    'A_COPY/tfile2' : Item(status='  ', wc_rev=6),
    'A_COPY/tfile1' : Item(status='  ', wc_rev=7),
    })
  svntest.actions.run_and_verify_commit(wc_dir, expected_output,
                                        wc_status, None, wc_dir)

  # Merge 2:8 from A_COPY(feature branch) to A(trunk).
  short_A_path = shorten_path_kludge(A_path)
  expected_output = wc.State(short_A_path, {
    'bfile2' : Item(status='A '),
    'bfile1' : Item(status='A '),
    })
  expected_status = wc.State(short_A_path, {
    ''          : Item(status=' M', wc_rev=6),
    'bfile2'    : Item(status='A ', wc_rev='-', copied='+'),
    'bfile1'    : Item(status='A ', wc_rev='-', copied='+'),
    'tfile2'    : Item(status='  ', wc_rev=6),
    'tfile1'    : Item(status='  ', wc_rev=6),
    'mu'        : Item(status='  ', wc_rev=6),
    'C'         : Item(status='  ', wc_rev=6),
    'D'         : Item(status='  ', wc_rev=6),
    'B'         : Item(status='  ', wc_rev=6),
    'B/lambda'  : Item(status='  ', wc_rev=6),
    'B/E'       : Item(status='  ', wc_rev=6),
    'B/E/alpha' : Item(status='  ', wc_rev=6),
    'B/E/beta'  : Item(status='  ', wc_rev=6),
    'B/F'       : Item(status='  ', wc_rev=6),
    'D/gamma'   : Item(status='  ', wc_rev=6),
    'D/G'       : Item(status='  ', wc_rev=6),
    'D/G/pi'    : Item(status='  ', wc_rev=6),
    'D/G/rho'   : Item(status='  ', wc_rev=6),
    'D/G/tau'   : Item(status='  ', wc_rev=6),
    'D/H'       : Item(status='  ', wc_rev=6),
    'D/H/chi'   : Item(status='  ', wc_rev=6),
    'D/H/omega' : Item(status='  ', wc_rev=6),
    'D/H/psi'   : Item(status='  ', wc_rev=6),
    })
  expected_disk = wc.State('', {
    ''          : Item(props={SVN_PROP_MERGEINFO : '/A_COPY:3-8'}),
    'bfile2'    : Item(bfile2_content),
    'bfile1'    : Item(bfile1_content),
    'tfile2'    : Item(tfile2_content),
    'tfile1'    : Item(tfile1_content),
    'mu'        : Item("This is the file 'mu'.\n"),
    'C'         : Item(),
    'D'         : Item(),
    'B'         : Item(),
    'B/lambda'  : Item("This is the file 'lambda'.\n"),
    'B/E'       : Item(),
    'B/E/alpha' : Item("This is the file 'alpha'.\n"),
    'B/E/beta'  : Item("This is the file 'beta'.\n"),
    'B/F'       : Item(),
    'D/gamma'   : Item("This is the file 'gamma'.\n"),
    'D/G'       : Item(),
    'D/G/pi'    : Item("This is the file 'pi'.\n"),
    'D/G/rho'   : Item("This is the file 'rho'.\n"),
    'D/G/tau'   : Item("This is the file 'tau'.\n"),
    'D/H'       : Item(),
    'D/H/chi'   : Item("This is the file 'chi'.\n"),
    'D/H/omega' : Item("This is the file 'omega'.\n"),
    'D/H/psi'   : Item("This is the file 'psi'.\n"),
    })

  expected_skip = wc.State(short_A_path, {})
  saved_cwd = os.getcwd()
  os.chdir(svntest.main.work_dir)

  svntest.actions.run_and_verify_merge(short_A_path, '2', '8',
                                       sbox.repo_url + '/A_COPY',
                                       expected_output,
                                       expected_disk,
                                       expected_status,
                                       expected_skip,
                                       None, None, None, None, None, 1)
  os.chdir(saved_cwd)


def update_loses_mergeinfo(sbox):
  "update does not merge mergeinfo"

  """
  When a working copy receives a fresh svn:mergeinfo property due to update,
  and working copy has some local mergeinfo(yet to be added), local mergeinfo
  is left unchanged.
  """

  sbox.build()
  wc_dir = sbox.wc_dir
  A_C_wc_dir = wc_dir + '/A/C'
  A_B_url = sbox.repo_url + '/A/B'
  A_B_J_url = sbox.repo_url + '/A/B/J'
  A_B_K_url = sbox.repo_url + '/A/B/K'
  svntest.actions.run_and_verify_svn(None, ['\n', 'Committed revision 2.\n'],
                                     [],
                                     'mkdir', '-m', 'rev 2', A_B_J_url)
  svntest.actions.run_and_verify_svn(None, ['\n', 'Committed revision 3.\n'],
                                     [],
                                     'mkdir', '-m', 'rev 3', A_B_K_url)

  other_wc = sbox.add_wc_path('other')
  svntest.actions.duplicate_dir(wc_dir, other_wc)

  short_A_C_wc_dir = shorten_path_kludge(A_C_wc_dir)
  expected_output = wc.State(short_A_C_wc_dir, {'J' : Item(status='A ')})
  expected_disk = wc.State('', {
    'J'       : Item(),
    ''        : Item(props={SVN_PROP_MERGEINFO : '/A/B:2'}),
    })
  expected_status = wc.State(short_A_C_wc_dir,
                             { ''    : Item(wc_rev=1, status=' M'),
                               'J'   : Item(status='A ',
                                            wc_rev='-', copied='+')
                             }
                            )
  expected_skip = wc.State('', { })
  saved_cwd = os.getcwd()
  os.chdir(svntest.main.work_dir)
  svntest.actions.run_and_verify_merge(short_A_C_wc_dir, '1', '2',
                                       A_B_url,
                                       expected_output,
                                       expected_disk,
                                       expected_status,
                                       expected_skip,
                                       check_props=1)
  os.chdir(saved_cwd)
  expected_output = wc.State(A_C_wc_dir, {
    ''  : Item(verb='Sending'),
    'J' : Item(verb='Adding')
    })
  expected_status = wc.State(A_C_wc_dir,
                             { ''    : Item(status='  ', wc_rev=4),
                               'J'   : Item(status='  ', wc_rev=4)
                             }
                            )
  svntest.actions.run_and_verify_commit(A_C_wc_dir,
                                        expected_output,
                                        expected_status,
                                        None,
                                        A_C_wc_dir)

  other_A_C_wc_dir = other_wc + '/A/C'
  short_other_A_C_wc_dir = shorten_path_kludge(other_A_C_wc_dir)
  expected_output = wc.State(short_other_A_C_wc_dir, {'K' : Item(status='A ')})
  expected_disk = wc.State('', {
    'K'       : Item(),
    ''        : Item(props={SVN_PROP_MERGEINFO : '/A/B:3'}),
    })
  expected_status = wc.State(short_other_A_C_wc_dir,
                             { ''    : Item(wc_rev=1, status=' M'),
                               'K'   : Item(status='A ',
                                            wc_rev='-', copied='+')
                             }
                            )
  expected_skip = wc.State('', { })
  saved_cwd = os.getcwd()
  os.chdir(svntest.main.work_dir)
  svntest.actions.run_and_verify_merge(short_other_A_C_wc_dir, '2', '3',
                                       A_B_url,
                                       expected_output,
                                       expected_disk,
                                       expected_status,
                                       expected_skip,
                                       check_props=1)
  os.chdir(saved_cwd)
  expected_output = wc.State(other_A_C_wc_dir,
                             {'J' : Item(status='A '),
                              ''  : Item(status=' G')
                             }
                            )
  expected_disk = wc.State('', {
    ''        : Item(props={SVN_PROP_MERGEINFO : '/A/B:2-3'}),
    'J'       : Item(),
    'K'       : Item(),
    })
  expected_status = wc.State(other_A_C_wc_dir,
                             { ''    : Item(wc_rev=4, status=' M'),
                               'J'   : Item(status='  ', wc_rev='4'),
                               'K'   : Item(status='A ',
                                            wc_rev='-', copied='+')
                             }
                            )
  svntest.actions.run_and_verify_update(other_A_C_wc_dir,
                                        expected_output,
                                        expected_disk,
                                        expected_status,
                                        check_props=1)

# Tests part of issue# 2829, marked as XFail until that issue is fixed.
def merge_loses_mergeinfo(sbox):
  "merge should merge mergeinfo"

  """
  When a working copy has no mergeinfo(due to local full revert of all merges),
  and merge is attempted for someother revision rX, The new mergeinfo should be
  /merge/src: rX not all the reverted ones reappearing along with rX.
  """

  sbox.build()
  wc_dir = sbox.wc_dir
  A_C_wc_dir = wc_dir + '/A/C'
  A_B_url = sbox.repo_url + '/A/B'
  A_B_J_url = sbox.repo_url + '/A/B/J'
  A_B_K_url = sbox.repo_url + '/A/B/K'
  svntest.actions.run_and_verify_svn(None, ['\n', 'Committed revision 2.\n'],
                                     [],
                                     'mkdir', '-m', 'rev 2', A_B_J_url)
  svntest.actions.run_and_verify_svn(None, ['\n', 'Committed revision 3.\n'],
                                     [],
                                     'mkdir', '-m', 'rev 3', A_B_K_url)

  short_A_C_wc_dir = shorten_path_kludge(A_C_wc_dir)
  expected_output = wc.State(short_A_C_wc_dir, {'J' : Item(status='A ')})
  expected_disk = wc.State('', {
    'J'       : Item(),
    ''        : Item(props={SVN_PROP_MERGEINFO : '/A/B:2'}),
    })
  expected_status = wc.State(short_A_C_wc_dir,
                             { ''    : Item(wc_rev=1, status=' M'),
                               'J'   : Item(status='A ',
                                            wc_rev='-', copied='+')
                             }
                            )
  expected_skip = wc.State('', { })
  saved_cwd = os.getcwd()
  os.chdir(svntest.main.work_dir)
  svntest.actions.run_and_verify_merge(short_A_C_wc_dir, '1', '2',
                                       A_B_url,
                                       expected_output,
                                       expected_disk,
                                       expected_status,
                                       expected_skip,
                                       check_props=1)
  os.chdir(saved_cwd)
  expected_output = wc.State(A_C_wc_dir, {
    ''  : Item(verb='Sending'),
    'J' : Item(verb='Adding')
    })
  expected_status = wc.State(A_C_wc_dir,
                             { ''    : Item(status='  ', wc_rev=4),
                               'J'   : Item(status='  ', wc_rev=4)
                             }
                            )
  svntest.actions.run_and_verify_commit(A_C_wc_dir,
                                        expected_output,
                                        expected_status,
                                        None,
                                        A_C_wc_dir)
  expected_output = wc.State(short_A_C_wc_dir, {'J' : Item(status='D ')})
  expected_disk = wc.State('', {'J': Item()})
  expected_status = wc.State(short_A_C_wc_dir,
                             { ''    : Item(wc_rev=4, status=' M'),
                               'J'   : Item(wc_rev=4, status='D ')
                             }
                            )
  saved_cwd = os.getcwd()
  os.chdir(svntest.main.work_dir)
  svntest.actions.run_and_verify_merge(short_A_C_wc_dir, '2', '1',
                                       A_B_url,
                                       expected_output,
                                       expected_disk,
                                       expected_status,
                                       expected_skip,
                                       check_props=1)
  os.chdir(saved_cwd)

  expected_output = wc.State(short_A_C_wc_dir, {'K' : Item(status='A ')})
  expected_disk = wc.State('', {
    'K'       : Item(),
    'J'       : Item(),
    ''        : Item(props={SVN_PROP_MERGEINFO : '/A/B:3'}),
    })
  expected_status = wc.State(short_A_C_wc_dir,
                             { ''    : Item(wc_rev=4, status=' M'),
                               'K'   : Item(status='A ',
                                            wc_rev='-', copied='+'),
                               'J'   : Item(wc_rev=4, status='D ')
                             }
                            )
  saved_cwd = os.getcwd()
  os.chdir(svntest.main.work_dir)
  svntest.actions.run_and_verify_merge(short_A_C_wc_dir, '2', '3',
                                       A_B_url,
                                       expected_output,
                                       expected_disk,
                                       expected_status,
                                       expected_skip,
                                       check_props=1)

def single_file_replace_style_merge_capability(sbox):
  "replace-style merge capability for a single file"

  # Test for issue #2853, do_single_file_merge() lacks "Replace-style
  # merge" capability

  sbox.build()
  wc_dir = sbox.wc_dir
  iota_path = os.path.join(wc_dir, 'iota')
  mu_path = os.path.join(wc_dir, 'A', 'mu')

  # delete mu and replace it with a copy of iota
  svntest.main.run_svn(None, 'rm', mu_path)
  svntest.main.run_svn(None, 'mv', iota_path, mu_path)

  expected_status = svntest.actions.get_virginal_state(wc_dir, 1)
  expected_status.tweak('A/mu', status='  ', wc_rev=2)
  expected_status.remove('iota')
  expected_output = svntest.wc.State(wc_dir, {
    'iota': Item(verb='Deleting'),
    'A/mu': Item(verb='Replacing'),
    })
  svntest.actions.run_and_verify_commit(wc_dir,
                                        expected_output,
                                        expected_status,
                                        None, wc_dir)

  # Merge the file mu alone to rev1
  svntest.actions.run_and_verify_svn(None,
                                     expected_merge_output(None,
                                       ['D    ' + mu_path + '\n',
                                        'A    ' + mu_path + '\n']),
                                     [],
                                     'merge',
                                     mu_path + '@2',
                                     mu_path + '@1',
                                     mu_path)

# Test for issue 2786 fix.
def merge_to_out_of_date_target(sbox):
  "merge to ood path can lead to inaccurate mergeinfo"

  # Create a WC with a branch.
  sbox.build()
  wc_dir = sbox.wc_dir
  wc_disk, wc_status = set_up_branch(sbox, False, 1)

  # Make second working copy
  other_wc = sbox.add_wc_path('other')
  svntest.actions.duplicate_dir(wc_dir, other_wc)

  # Some paths we'll care about
  A_COPY_H_path = os.path.join(wc_dir, "A_COPY", "D", "H")
  other_A_COPY_H_path = os.path.join(other_wc, "A_COPY", "D", "H")

  # Merge -c3 into A_COPY/D/H of first WC.
  #
  # Search for the comment entitled "The Merge Kluge" elsewhere in
  # this file, to understand why we shorten and chdir() below.
  short_H_COPY_path = shorten_path_kludge(A_COPY_H_path)
  expected_output = wc.State(short_H_COPY_path, {
    'psi' : Item(status='U ')
    })
  expected_status = wc.State(short_H_COPY_path, {
    ''      : Item(status=' M', wc_rev=2),
    'psi'   : Item(status='M ', wc_rev=2),
    'omega' : Item(status='  ', wc_rev=2),
    'chi'   : Item(status='  ', wc_rev=2),
    })
  expected_disk = wc.State('', {
    ''      : Item(props={SVN_PROP_MERGEINFO : '/A/D/H:3'}),
    'psi'   : Item("New content"),
    'omega' : Item("This is the file 'omega'.\n"),
    'chi'   : Item("This is the file 'chi'.\n"),
    })
  expected_skip = wc.State(short_H_COPY_path, { })
  saved_cwd = os.getcwd()
  os.chdir(svntest.main.work_dir)
  svntest.actions.run_and_verify_merge(short_H_COPY_path, '2', '3',
                                       sbox.repo_url + '/A/D/H',
                                       expected_output, expected_disk,
                                       expected_status, expected_skip,
                                       None, None, None, None, None, 1)
  os.chdir(saved_cwd)

  # Commit merge to first WC.
  wc_status.tweak('A_COPY/D/H/psi', 'A_COPY/D/H', wc_rev=7)
  expected_output = svntest.wc.State(wc_dir, {
    'A_COPY/D/H'    : Item(verb='Sending'),
    'A_COPY/D/H/psi': Item(verb='Sending'),
    })
  svntest.actions.run_and_verify_commit(wc_dir,
                                        expected_output,
                                        wc_status,
                                        None, wc_dir)

  # Merge -c6 into A_COPY/D/H of other WC.
  short_H_COPY_path = shorten_path_kludge(other_A_COPY_H_path)
  expected_output = wc.State(short_H_COPY_path, {
    'omega' : Item(status='U ')
    })
  expected_status = wc.State(short_H_COPY_path, {
    ''      : Item(status=' M', wc_rev=2),
    'psi'   : Item(status='  ', wc_rev=2),
    'omega' : Item(status='M ', wc_rev=2),
    'chi'   : Item(status='  ', wc_rev=2),
    })
  expected_disk = wc.State('', {
    ''      : Item(props={SVN_PROP_MERGEINFO : '/A/D/H:6'}),
    'psi'   : Item("This is the file 'psi'.\n"),
    'omega' : Item("New content"),
    'chi'   : Item("This is the file 'chi'.\n"),
    })
  expected_skip = wc.State(short_H_COPY_path, { })
  os.chdir(svntest.main.work_dir)
  svntest.actions.run_and_verify_merge(short_H_COPY_path, '5', '6',
                                       sbox.repo_url + '/A/D/H',
                                       expected_output, expected_disk,
                                       expected_status, expected_skip,
                                       None, None, None, None, None, 1)
  os.chdir(saved_cwd)

  # Update A_COPY/D/H in other WC.  Local mergeinfo for r6 on A_COPY/D/H
  # should be *merged* with r3 from first WC.
  expected_output = svntest.wc.State(other_A_COPY_H_path, {
    ''     : Item(status=' G'),
    'psi' : Item(status='U ')
    })
  other_disk = wc.State('', {
    ''      : Item(props={SVN_PROP_MERGEINFO : '/A/D/H:3,6'}),
    'psi'   : Item(contents="New content"),
    'chi'   : Item("This is the file 'chi'.\n"),
    'omega' : Item(contents="New content"),
    })
  other_status = wc.State(other_A_COPY_H_path,{
    ''      : Item(wc_rev=7, status=' M'),
    'chi'   : Item(wc_rev=7, status='  '),
    'psi'   : Item(wc_rev=7, status='  '),
    'omega' : Item(wc_rev=7, status='M ')
    })
  svntest.actions.run_and_verify_update(other_A_COPY_H_path,
                                        expected_output,
                                        other_disk,
                                        other_status,
                                        check_props=1)

def merge_with_depth_files(sbox):
  "merge test for --depth files"

  sbox.build()
  wc_dir = sbox.wc_dir

  # Some paths we'll care about
  mu_path = os.path.join(wc_dir, 'A', 'mu')
  gamma_path = os.path.join(wc_dir, 'A', 'D', 'gamma')
  Acopy_path = os.path.join(wc_dir, 'A_copy')
  Acopy_mu_path = os.path.join(wc_dir, 'A_copy', 'mu')
  A_url = sbox.repo_url + '/A'
  Acopy_url = sbox.repo_url + '/A_copy'

  # Copy A_url to A_copy_url
  svntest.actions.run_and_verify_svn(None, None, [], 'cp',
                                     A_url, Acopy_url,
                                     '-m', 'create a new copy of A')

  svntest.main.file_write(mu_path, "this is file 'mu' modified.\n")
  svntest.main.file_write(gamma_path, "this is file 'gamma' modified.\n")

  # Create expected output tree for commit
  expected_output = wc.State(wc_dir, {
    'A/mu'        : Item(verb='Sending'),
    'A/D/gamma'   : Item(verb='Sending'),
    })

  # Create expected status tree for commit
  expected_status = svntest.actions.get_virginal_state(wc_dir, 1)
  expected_status.add({
    'A/mu'          : Item(status='  ', wc_rev=3),
    'A/D/gamma'     : Item(status='  ', wc_rev=3),
    })

  # Commit the modified contents
  svntest.actions.run_and_verify_commit(wc_dir,
                                        expected_output,
                                        expected_status,
                                        None,
                                        wc_dir)

  # Update working copy
  svntest.actions.run_and_verify_svn(None, None, [],
                                     'up', Acopy_path)

  # Merge r1:3 into A_copy with --depth files.  The merge only affects
  # 'A_copy' and its one file child 'mu', so 'A_copy' gets non-inheritable
  # mergeinfo for -r1:3 and 'mu' gets its own complete set of mergeinfo:
  # r1 from its parent, and r1:3 from the merge itself.
  #
  # Search for the comment entitled "The Merge Kluge" elsewhere in
  # this file, to understand why we shorten and chdir() below.
  short_A_COPY_path = shorten_path_kludge(Acopy_path)
  expected_output = wc.State(short_A_COPY_path, {
    'mu'   : Item(status='U '),
    })
  expected_status = wc.State(short_A_COPY_path, {
    ''          : Item(status=' M'),
    'B'         : Item(status='  '),
    'mu'        : Item(status='MM'),
    'B/E'       : Item(status='  '),
    'B/E/alpha' : Item(status='  '),
    'B/E/beta'  : Item(status='  '),
    'B/lambda'  : Item(status='  '),
    'B/F'       : Item(status='  '),
    'C'         : Item(status='  '),
    'D'         : Item(status='  '),
    'D/G'       : Item(status='  '),
    'D/G/pi'    : Item(status='  '),
    'D/G/rho'   : Item(status='  '),
    'D/G/tau'   : Item(status='  '),
    'D/gamma'   : Item(status='  '),
    'D/H'       : Item(status='  '),
    'D/H/chi'   : Item(status='  '),
    'D/H/psi'   : Item(status='  '),
    'D/H/omega' : Item(status='  '),
    })
  expected_status.tweak(wc_rev=3)
  expected_disk = wc.State('', {
    ''          : Item(props={SVN_PROP_MERGEINFO : '/A:2-3*'}),
    'B'         : Item(),
    'mu'        : Item("this is file 'mu' modified.\n",
                       props={SVN_PROP_MERGEINFO : '/A/mu:2-3'}),
    'B/E'       : Item(),
    'B/E/alpha' : Item("This is the file 'alpha'.\n"),
    'B/E/beta'  : Item("This is the file 'beta'.\n"),
    'B/lambda'  : Item("This is the file 'lambda'.\n"),
    'B/F'       : Item(),
    'C'         : Item(),
    'D'         : Item(),
    'D/G'       : Item(),
    'D/G/pi'    : Item("This is the file 'pi'.\n"),
    'D/G/rho'   : Item("This is the file 'rho'.\n"),
    'D/G/tau'   : Item("This is the file 'tau'.\n"),
    'D/gamma'   : Item("This is the file 'gamma'.\n"),
    'D/H'       : Item(),
    'D/H/chi'   : Item("This is the file 'chi'.\n"),
    'D/H/psi'   : Item("This is the file 'psi'.\n"),
    'D/H/omega' : Item("This is the file 'omega'.\n"),
    })
  expected_skip = wc.State(short_A_COPY_path, { })
  saved_cwd = os.getcwd()
  os.chdir(svntest.main.work_dir)
  svntest.actions.run_and_verify_merge(short_A_COPY_path, '1', '3',
                                       sbox.repo_url + '/A',
                                       expected_output, expected_disk,
                                       expected_status, expected_skip,
                                       None, None, None, None, None, 1, 1,
                                       '--depth', 'files')
  os.chdir(saved_cwd)

def merge_fails_if_subtree_is_deleted_on_src(sbox):
  "merge fails if subtree is deleted on src"

  ## See http://subversion.tigris.org/issues/show_bug.cgi?id=2876. ##

  # Create a WC
  sbox.build()
  wc_dir = sbox.wc_dir

  # Some paths we'll care about
  Acopy_path = os.path.join(wc_dir, 'A_copy')
  gamma_path = os.path.join(wc_dir, 'A', 'D', 'gamma')
  Acopy_gamma_path = os.path.join(wc_dir, 'A_copy', 'D', 'gamma')
  Acopy_D_path = os.path.join(wc_dir, 'A_copy', 'D')
  A_url = sbox.repo_url + '/A'
  Acopy_url = sbox.repo_url + '/A_copy'

  # Contents to be added to 'gamma'
  new_content = "line1\nline2\nline3\nline4\nline5\n"

  svntest.main.file_write(gamma_path, new_content)

  # Create expected output tree for commit
  expected_output = wc.State(wc_dir, {
    'A/D/gamma' : Item(verb='Sending'),
    })

  # Create expected status tree for commit
  expected_status = svntest.actions.get_virginal_state(wc_dir, 1)
  expected_status.tweak('A/D/gamma', wc_rev=2)

  # Commit the new content
  svntest.actions.run_and_verify_commit(wc_dir, expected_output,
                                        expected_status, None, wc_dir)

  svntest.actions.run_and_verify_svn(None, None, [], 'cp', A_url, Acopy_url,
                                     '-m', 'create a new copy of A')

  # Update working copy
  svntest.actions.run_and_verify_svn(None, None, [], 'up', wc_dir)

  svntest.main.file_substitute(gamma_path, "line1", "this is line1")
  # Create expected output tree for commit
  expected_output = wc.State(wc_dir, {
    'A/D/gamma' : Item(verb='Sending'),
    })

  # Create expected status tree for commit
  expected_status.tweak(wc_rev=3)
  expected_status.tweak('A/D/gamma', wc_rev=4)
  expected_status.add({
    'A_copy'          : Item(status='  ', wc_rev=3),
    'A_copy/B'        : Item(status='  ', wc_rev=3),
    'A_copy/B/lambda' : Item(status='  ', wc_rev=3),
    'A_copy/B/E'      : Item(status='  ', wc_rev=3),
    'A_copy/B/E/alpha': Item(status='  ', wc_rev=3),
    'A_copy/B/E/beta' : Item(status='  ', wc_rev=3),
    'A_copy/B/F'      : Item(status='  ', wc_rev=3),
    'A_copy/mu'       : Item(status='  ', wc_rev=3),
    'A_copy/C'        : Item(status='  ', wc_rev=3),
    'A_copy/D'        : Item(status='  ', wc_rev=3),
    'A_copy/D/gamma'  : Item(status='  ', wc_rev=3),
    'A_copy/D/G'      : Item(status='  ', wc_rev=3),
    'A_copy/D/G/pi'   : Item(status='  ', wc_rev=3),
    'A_copy/D/G/rho'  : Item(status='  ', wc_rev=3),
    'A_copy/D/G/tau'  : Item(status='  ', wc_rev=3),
    'A_copy/D/H'      : Item(status='  ', wc_rev=3),
    'A_copy/D/H/chi'  : Item(status='  ', wc_rev=3),
    'A_copy/D/H/omega': Item(status='  ', wc_rev=3),
    'A_copy/D/H/psi'  : Item(status='  ', wc_rev=3),
    })

  svntest.actions.run_and_verify_commit(wc_dir, expected_output,
                                        expected_status, None, wc_dir)

  # Delete A/D/gamma from working copy
  svntest.actions.run_and_verify_svn(None, None, [], 'delete', gamma_path)
  # Create expected output tree for commit
  expected_output = wc.State(wc_dir, {
    'A/D/gamma' : Item(verb='Deleting'),
    })

  expected_status.remove('A/D/gamma')

  svntest.actions.run_and_verify_commit(wc_dir,
                                        expected_output,
                                        expected_status,
                                        None,
                                        wc_dir, wc_dir)

  svntest.actions.run_and_verify_svn(None, expected_merge_output([[3,4]],
                                     'U    ' + Acopy_gamma_path + '\n'),
                                     [], 'merge', '-r1:4',
                                     A_url + '/D/gamma' + '@4',
                                     Acopy_gamma_path)

  # This merge causes a tree conflict. Since the result of the previous
  # merge of A/D/gamma into A_copy/D has not yet been committed, it is
  # considered a local modification of A_Copy/D/gamma by the following
  # merge. A delete merged ontop of a modified file is a tree conflict.
  # See notes/tree-conflicts/detection.txt
  svntest.actions.run_and_verify_svn(None, expected_merge_output([[5], [3,5]],
                                     ['D    ' + Acopy_gamma_path + '\n',
                                     'C    ' + Acopy_D_path + '\n']),
                                     [], 'merge', '-r1:5', '--force',
                                     A_url, Acopy_path)

  # Test for issue #2976 Subtrees can lose non-inheritable ranges
def merge_away_subtrees_noninheritable_ranges(sbox):
  "subtrees can lose non-inheritable ranges"

  sbox.build()
  wc_dir = sbox.wc_dir
  wc_disk, wc_status = set_up_branch(sbox)

  # Some paths we'll care about
  H_path = os.path.join(wc_dir, "A", "D", "H")
  D_COPY_path = os.path.join(wc_dir, "A_COPY", "D")

  # Make a change to directory A/D/H and commit as r7.
  svntest.actions.run_and_verify_svn(None, ['At revision 6.\n'], [],
                                     'update', wc_dir)

  svntest.actions.run_and_verify_svn(
    None, ["property 'prop:name' set on '" + H_path + "'\n"], [],
    'ps', 'prop:name', 'propval', H_path)
  expected_output = svntest.wc.State(wc_dir, {
    'A/D/H' : Item(verb='Sending'),})
  wc_status.tweak(wc_rev=6)
  wc_status.tweak('A/D/H', wc_rev=7)
  svntest.actions.run_and_verify_commit(wc_dir, expected_output, wc_status,
                                        None, wc_dir)

  # Merge r5:7 --depth immediates to A_COPY/D.  This should merge the
  # prop change from r7 to A_COPY/H but not the change to A_COPY/D/H/omega
  # from r6 since that is below the depth we are merging to.  Instead,
  # non-inheritable mergeinfo should be set on the immediate directory
  # children of A_COPY/D: A_COPY/D/G and A_COPY/D/H.
  #
  # Search for the comment entitled "The Merge Kluge" elsewhere in
  # this file, to understand why we shorten and chdir() below.
  short_D_COPY_path = shorten_path_kludge(D_COPY_path)
  expected_output = wc.State(short_D_COPY_path, {
    'H' : Item(status=' U'),
    })
  expected_status = wc.State(short_D_COPY_path, {
    ''        : Item(status=' M', wc_rev=6),
    'H'       : Item(status=' M', wc_rev=6),
    'H/chi'   : Item(status='  ', wc_rev=6),
    'H/omega' : Item(status='  ', wc_rev=6),
    'H/psi'   : Item(status='  ', wc_rev=6),
    'G'       : Item(status=' M', wc_rev=6),
    'G/pi'    : Item(status='  ', wc_rev=6),
    'G/rho'   : Item(status='  ', wc_rev=6),
    'G/tau'   : Item(status='  ', wc_rev=6),
    'gamma'   : Item(status='  ', wc_rev=6),
    })
  expected_disk = wc.State('', {
    ''        : Item(props={SVN_PROP_MERGEINFO : '/A/D:6-7'}),
    'H'       : Item(props={SVN_PROP_MERGEINFO : '/A/D/H:6-7*',
                            'prop:name' : 'propval'}),
    'H/chi'   : Item("This is the file 'chi'.\n"),
    'H/omega' : Item("This is the file 'omega'.\n"),
    'H/psi'   : Item("This is the file 'psi'.\n"),
    'G'       : Item(props={SVN_PROP_MERGEINFO : '/A/D/G:6-7*'}),
    'G/pi'    : Item("This is the file 'pi'.\n"),
    'G/rho'   : Item("This is the file 'rho'.\n"),
    'G/tau'   : Item("This is the file 'tau'.\n"),
    'gamma'   : Item("This is the file 'gamma'.\n"),
    })
  expected_skip = wc.State(short_D_COPY_path, { })
  saved_cwd = os.getcwd()
  os.chdir(svntest.main.work_dir)
  svntest.actions.run_and_verify_merge(short_D_COPY_path, '5', '7',
                                       sbox.repo_url + '/A/D',
                                       expected_output, expected_disk,
                                       expected_status, expected_skip,
                                       None, None, None, None, None, 1, 1,
                                       '--depth', 'immediates')
  os.chdir(saved_cwd)

  # Repeat the previous merge but at default depth of infinity.  The change
  # to A_COPY/D/H/omega should now happen and the non-inheritable ranges on
  # A_COPY/D/G and A_COPY/D/H be changed to inheritable and then elide to
  # A_COPY/D.
  expected_output = wc.State(short_D_COPY_path, {
    'H/omega' : Item(status='U '),
    })
  expected_disk.tweak('', props={SVN_PROP_MERGEINFO : '/A/D:6-7'})
  expected_disk.tweak('H', props={'prop:name' : 'propval'})
  expected_disk.tweak('G', props={})
  expected_disk.tweak('H/omega', contents="New content")
  expected_status.tweak('G', status='  ')
  expected_status.tweak('H/omega', status='M ')
  os.chdir(svntest.main.work_dir)
  svntest.actions.run_and_verify_merge(short_D_COPY_path, '5', '7',
                                       sbox.repo_url + '/A/D',
                                       expected_output, expected_disk,
                                       expected_status, expected_skip,
                                       None, None, None, None, None, 1, 1)
  os.chdir(saved_cwd)

  # Test for issue #2827
  # Handle merge info for sparsely-populated directories
def merge_to_sparse_directories(sbox):
  "merge to sparse directories"

  # Merges into sparse working copies should set non-inheritable mergeinfo
  # on the deepest directories present in the WC.

  sbox.build()
  wc_dir = sbox.wc_dir
  wc_disk, wc_status = set_up_branch(sbox, False, 1)

  # Some paths we'll care about
  A_path = os.path.join(wc_dir, "A")
  D_path = os.path.join(wc_dir, "A", "D")
  I_path = os.path.join(wc_dir, "A", "C", "I")
  G_path = os.path.join(wc_dir, "A", "D", "G")
  A_COPY_path = os.path.join(wc_dir, "A_COPY")

  # Make a few more changes to the merge source...

  # r7 - modify and commit A/mu
  svntest.main.file_write(os.path.join(wc_dir, "A", "mu"),
                          "New content")
  expected_output = wc.State(wc_dir, {'A/mu' : Item(verb='Sending')})
  wc_status.tweak('A/mu', wc_rev=7)
  svntest.actions.run_and_verify_commit(wc_dir, expected_output,
                                        wc_status, None, wc_dir)
  wc_disk.tweak('A/mu', contents="New content")

  # r8 - Add a prop to A/D and commit.
  svntest.actions.run_and_verify_svn(None, ["At revision 7.\n"], [],
                                     'up', wc_dir)
  svntest.actions.run_and_verify_svn(None,
                                     ["property 'prop:name' set on '" +
                                      D_path + "'\n"], [], 'ps',
                                     'prop:name', 'propval', D_path)
  expected_output = svntest.wc.State(wc_dir, {
    'A/D'            : Item(verb='Sending'),
    })
  wc_status.tweak(wc_rev=7)
  wc_status.tweak('A/D', wc_rev=8)
  svntest.actions.run_and_verify_commit(wc_dir, expected_output, wc_status,
                                        None, wc_dir)

  # r9 - Add a prop to A and commit.
  svntest.actions.run_and_verify_svn(None, ["At revision 8.\n"], [],
                                     'up', wc_dir)
  svntest.actions.run_and_verify_svn(None,
                                     ["property 'prop:name' set on '" +
                                      A_path + "'\n"], [], 'ps',
                                     'prop:name', 'propval', A_path)
  expected_output = svntest.wc.State(wc_dir, {
    'A'            : Item(verb='Sending'),
    })
  wc_status.tweak(wc_rev=8)
  wc_status.tweak('A', wc_rev=9)
  svntest.actions.run_and_verify_commit(wc_dir, expected_output, wc_status,
                                        None, wc_dir)

  # Do an --immediates checkout of A_COPY
  immediates_dir = sbox.add_wc_path('immediates')
  expected_output = wc.State(immediates_dir, {
    'B'  : Item(status='A '),
    'mu' : Item(status='A '),
    'C'  : Item(status='A '),
    'D'  : Item(status='A '),
    })
  expected_disk = wc.State('', {
    'B'  : Item(),
    'mu' : Item("This is the file 'mu'.\n"),
    'C'  : Item(),
    'D'  : Item(),
    })
  svntest.actions.run_and_verify_checkout(sbox.repo_url + "/A_COPY",
                                          immediates_dir,
                                          expected_output, expected_disk,
                                          None, None, None, None,
                                          "--depth", "immediates")

  # Merge r4:9 into the immediates WC.
  # The root of the immediates WC should get inheritable r4:9 as should
  # the one file present 'mu'.  The three directory children present, 'B',
  # 'C', and 'D' are checked out at depth empty, so get non-inheritable
  # mergeinfo for r4:9.  The root and 'D' do should also get the changes
  # that affect them directly (the prop adds from r8 and r9).  Any changes
  # deeper than the immediates should be skipped.
  #
  # Search for the comment entitled "The Merge Kluge" elsewhere in
  # this file, to understand why we shorten and chdir() below.
  short_immediates_dir = shorten_path_kludge(immediates_dir)
  expected_output = wc.State(short_immediates_dir, {
    'D'  : Item(status=' U'),
    'mu' : Item(status='U '),
    ''   : Item(status=' U'),
    })
  expected_status = wc.State(short_immediates_dir, {
    ''          : Item(status=' M', wc_rev=9),
    'B'         : Item(status=' M', wc_rev=9),
    'mu'        : Item(status='M ', wc_rev=9),
    'C'         : Item(status=' M', wc_rev=9),
    'D'         : Item(status=' M', wc_rev=9),
    })
  expected_disk = wc.State('', {
    ''          : Item(props={SVN_PROP_MERGEINFO : '/A:5-9',
                              "prop:name" : "propval"}),
    'B'         : Item(props={SVN_PROP_MERGEINFO : '/A/B:5-9*'}),
    'mu'        : Item("New content"),
    'C'         : Item(props={SVN_PROP_MERGEINFO : '/A/C:5-9*'}),
    'D'         : Item(props={SVN_PROP_MERGEINFO : '/A/D:5-9*',
                              "prop:name" : "propval"}),
    })
  expected_skip = wc.State(short_immediates_dir, {})
  saved_cwd = os.getcwd()
  os.chdir(svntest.main.work_dir)
  svntest.actions.run_and_verify_merge(short_immediates_dir, '4', '9',
                                       sbox.repo_url + \
                                       '/A',
                                       expected_output,
                                       expected_disk,
                                       expected_status,
                                       expected_skip,
                                       None, None, None, None,
                                       None, 1)
  os.chdir(saved_cwd)

  # Do a --files checkout of A_COPY
  files_dir = sbox.add_wc_path('files')
  expected_output = wc.State(files_dir, {
    'mu' : Item(status='A '),
    })
  expected_disk = wc.State('', {
    'mu' : Item("This is the file 'mu'.\n"),
    })
  svntest.actions.run_and_verify_checkout(sbox.repo_url + "/A_COPY",
                                          files_dir,
                                          expected_output, expected_disk,
                                          None, None, None, None,
                                          "--depth", "files")

  # Merge r4:9 into the files WC.
  # The root of the files WC should get non-inheritable r4:9 and its one
  # present child 'mu' should get the same but inheritable.  The root
  # should also get the change that affects it directly (the prop add
  # from r9).
  short_files_dir = shorten_path_kludge(files_dir)
  expected_output = wc.State(short_files_dir, {
    'mu' : Item(status='U '),
    ''   : Item(status=' U'),
    })
  expected_status = wc.State(short_files_dir, {
    ''          : Item(status=' M', wc_rev=9),
    'mu'        : Item(status='MM', wc_rev=9),
    })
  expected_disk = wc.State('', {
    ''          : Item(props={SVN_PROP_MERGEINFO : '/A:5-9*',
                              "prop:name" : "propval"}),
    'mu'        : Item("New content",
                       props={SVN_PROP_MERGEINFO : '/A/mu:5-9'}),
    })
  expected_skip = wc.State(short_files_dir, {})
  os.chdir(svntest.main.work_dir)
  svntest.actions.run_and_verify_merge(short_files_dir, '4', '9',
                                       sbox.repo_url + \
                                       '/A',
                                       expected_output,
                                       expected_disk,
                                       expected_status,
                                       expected_skip,
                                       None, None, None, None,
                                       None, 1)
  os.chdir(saved_cwd)

  # Do an --empty checkout of A_COPY
  empty_dir = sbox.add_wc_path('empty')
  expected_output = wc.State(empty_dir, {})
  expected_disk = wc.State('', {})
  svntest.actions.run_and_verify_checkout(sbox.repo_url + "/A_COPY",
                                          empty_dir,
                                          expected_output, expected_disk,
                                          None, None, None, None,
                                          "--depth", "empty")

  # Merge r4:9 into the empty WC.
  # The root of the files WC should get non-inheritable r4:9 and also get
  # the one change that affects it directly (the prop add from r9).
  short_empty_dir = shorten_path_kludge(empty_dir)
  expected_output = wc.State(short_empty_dir, {
    ''   : Item(status=' U'),
    })
  expected_status = wc.State(short_empty_dir, {
    ''          : Item(status=' M', wc_rev=9),
    })
  expected_disk = wc.State('', {
    ''          : Item(props={SVN_PROP_MERGEINFO : '/A:5-9*',
                              "prop:name" : "propval"}),
    })
  expected_skip = wc.State(short_empty_dir, {})
  os.chdir(svntest.main.work_dir)
  svntest.actions.run_and_verify_merge(short_empty_dir, '4', '9',
                                       sbox.repo_url + \
                                       '/A',
                                       expected_output,
                                       expected_disk,
                                       expected_status,
                                       expected_skip,
                                       None, None, None, None,
                                       None, 1)
  os.chdir(saved_cwd)

def merge_old_and_new_revs_from_renamed_dir(sbox):
  "merge -rold(before rename):head renamed dir"

  ## See http://svn.haxx.se/dev/archive-2007-09/0706.shtml ##

  # Create a WC with a single branch
  sbox.build()
  wc_dir = sbox.wc_dir
  wc_disk, wc_status = set_up_branch(sbox, True, 1)

  # Some paths we'll care about
  A_url = sbox.repo_url + '/A'
  A_MOVED_url = sbox.repo_url + '/A_MOVED'
  A_COPY_path = os.path.join(wc_dir, 'A_COPY')
  mu_path = os.path.join(wc_dir, 'A', 'mu')
  A_MOVED_mu_path = os.path.join(wc_dir, 'A_MOVED', 'mu')

  # Make a modification to A/mu
  svntest.main.file_write(mu_path, "This is the file 'mu' modified.\n")
  expected_output = wc.State(wc_dir, {'A/mu' : Item(verb='Sending')})
  wc_status.add({'A/mu'     : Item(status='  ', wc_rev=3)})
  svntest.actions.run_and_verify_commit(wc_dir, expected_output,
                                        wc_status, None, wc_dir)

  # Move A to A_MOVED
  svntest.actions.run_and_verify_svn(None, ['\n', 'Committed revision 4.\n'],
                                     [], 'mv', '-m', 'mv A to A_MOVED',
                                     A_url, A_MOVED_url)

  # Update the working copy to get A_MOVED
  svntest.actions.run_and_verify_svn(None, None, [], 'up', wc_dir)

  # Make a modification to A_MOVED/mu
  svntest.main.file_write(A_MOVED_mu_path, "This is 'mu' in A_MOVED.\n")
  expected_output = wc.State(wc_dir, {'A_MOVED/mu' : Item(verb='Sending')})
  expected_status = svntest.actions.get_virginal_state(wc_dir, 4)
  expected_status.remove('A', 'A/mu', 'A/C', 'A/D', 'A/B', 'A/B/lambda',
                         'A/B/E', 'A/B/E/alpha', 'A/B/E/beta', 'A/B/F',
                         'A/D/gamma', 'A/D/G', 'A/D/G/pi', 'A/D/G/rho',
                         'A/D/G/tau', 'A/D/H', 'A/D/H/chi', 'A/D/H/omega',
                         'A/D/H/psi')
  expected_status.add({
    ''                 : Item(status='  ', wc_rev=4),
    'iota'             : Item(status='  ', wc_rev=4),
    'A_MOVED'          : Item(status='  ', wc_rev=4),
    'A_MOVED/mu'       : Item(status='  ', wc_rev=5),
    'A_MOVED/C'        : Item(status='  ', wc_rev=4),
    'A_MOVED/D'        : Item(status='  ', wc_rev=4),
    'A_MOVED/B'        : Item(status='  ', wc_rev=4),
    'A_MOVED/B/lambda' : Item(status='  ', wc_rev=4),
    'A_MOVED/B/E'      : Item(status='  ', wc_rev=4),
    'A_MOVED/B/E/alpha': Item(status='  ', wc_rev=4),
    'A_MOVED/B/E/beta' : Item(status='  ', wc_rev=4),
    'A_MOVED/B/F'      : Item(status='  ', wc_rev=4),
    'A_MOVED/D/gamma'  : Item(status='  ', wc_rev=4),
    'A_MOVED/D/G'      : Item(status='  ', wc_rev=4),
    'A_MOVED/D/G/pi'   : Item(status='  ', wc_rev=4),
    'A_MOVED/D/G/rho'  : Item(status='  ', wc_rev=4),
    'A_MOVED/D/G/tau'  : Item(status='  ', wc_rev=4),
    'A_MOVED/D/H'      : Item(status='  ', wc_rev=4),
    'A_MOVED/D/H/chi'  : Item(status='  ', wc_rev=4),
    'A_MOVED/D/H/omega': Item(status='  ', wc_rev=4),
    'A_MOVED/D/H/psi'  : Item(status='  ', wc_rev=4),
    'A_COPY'           : Item(status='  ', wc_rev=4),
    'A_COPY/mu'        : Item(status='  ', wc_rev=4),
    'A_COPY/C'         : Item(status='  ', wc_rev=4),
    'A_COPY/D'         : Item(status='  ', wc_rev=4),
    'A_COPY/B'         : Item(status='  ', wc_rev=4),
    'A_COPY/B/lambda'  : Item(status='  ', wc_rev=4),
    'A_COPY/B/E'       : Item(status='  ', wc_rev=4),
    'A_COPY/B/E/alpha' : Item(status='  ', wc_rev=4),
    'A_COPY/B/E/beta'  : Item(status='  ', wc_rev=4),
    'A_COPY/B/F'       : Item(status='  ', wc_rev=4),
    'A_COPY/D/gamma'   : Item(status='  ', wc_rev=4),
    'A_COPY/D/G'       : Item(status='  ', wc_rev=4),
    'A_COPY/D/G/pi'    : Item(status='  ', wc_rev=4),
    'A_COPY/D/G/rho'   : Item(status='  ', wc_rev=4),
    'A_COPY/D/G/tau'   : Item(status='  ', wc_rev=4),
    'A_COPY/D/H'       : Item(status='  ', wc_rev=4),
    'A_COPY/D/H/chi'   : Item(status='  ', wc_rev=4),
    'A_COPY/D/H/omega' : Item(status='  ', wc_rev=4),
    'A_COPY/D/H/psi'   : Item(status='  ', wc_rev=4),
    })
  svntest.actions.run_and_verify_commit(wc_dir, expected_output,
                                        expected_status, None, wc_dir)

  short_A_COPY = shorten_path_kludge(A_COPY_path)
  saved_cwd = os.getcwd()
  os.chdir(svntest.main.work_dir)

  # Merge /A_MOVED to /A_COPY - this happens in multiple passes
  # because /A_MOVED has renames in its history between the boundaries
  # of the requested merge range.
  expected_output = wc.State(short_A_COPY, {
    'mu' : Item(status='G '), # mu gets touched twice
    })
  expected_status = wc.State(short_A_COPY, {
    ''         : Item(status=' M', wc_rev=4),
    'mu'       : Item(status='M ', wc_rev=4),
    'C'        : Item(status='  ', wc_rev=4),
    'D'        : Item(status='  ', wc_rev=4),
    'B'        : Item(status='  ', wc_rev=4),
    'B/lambda' : Item(status='  ', wc_rev=4),
    'B/E'      : Item(status='  ', wc_rev=4),
    'B/E/alpha': Item(status='  ', wc_rev=4),
    'B/E/beta' : Item(status='  ', wc_rev=4),
    'B/F'      : Item(status='  ', wc_rev=4),
    'D/gamma'  : Item(status='  ', wc_rev=4),
    'D/G'      : Item(status='  ', wc_rev=4),
    'D/G/pi'   : Item(status='  ', wc_rev=4),
    'D/G/rho'  : Item(status='  ', wc_rev=4),
    'D/G/tau'  : Item(status='  ', wc_rev=4),
    'D/H'      : Item(status='  ', wc_rev=4),
    'D/H/chi'  : Item(status='  ', wc_rev=4),
    'D/H/omega': Item(status='  ', wc_rev=4),
    'D/H/psi'  : Item(status='  ', wc_rev=4),
    })
  expected_disk = wc.State('', {
    ''         : Item(props={SVN_PROP_MERGEINFO : '/A:3\n/A_MOVED:4-5\n'}),
    'mu'       : Item("This is 'mu' in A_MOVED.\n"),
    'C'        : Item(),
    'D'        : Item(),
    'B'        : Item(),
    'B/lambda' : Item("This is the file 'lambda'.\n"),
    'B/E'      : Item(),
    'B/E/alpha': Item("This is the file 'alpha'.\n"),
    'B/E/beta' : Item("This is the file 'beta'.\n"),
    'B/F'      : Item(),
    'D/gamma'  : Item("This is the file 'gamma'.\n"),
    'D/G'      : Item(),
    'D/G/pi'   : Item("This is the file 'pi'.\n"),
    'D/G/rho'  : Item("This is the file 'rho'.\n"),
    'D/G/tau'  : Item("This is the file 'tau'.\n"),
    'D/H'      : Item(),
    'D/H/chi'  : Item("This is the file 'chi'.\n"),
    'D/H/omega': Item("This is the file 'omega'.\n"),
    'D/H/psi'  : Item("This is the file 'psi'.\n"),
    })
  expected_skip = wc.State(short_A_COPY, {})

  ### Disabling dry_run mode because currently it can't handle the way
  ### 'mu' gets textually modified in multiple passes.
  svntest.actions.run_and_verify_merge(short_A_COPY, '2', '5',
                                       A_MOVED_url,
                                       expected_output,
                                       expected_disk,
                                       expected_status,
                                       expected_skip,
                                       None, None, None, None, None,
                                       True, False)
  os.chdir(saved_cwd)

def merge_with_child_having_different_rev_ranges_to_merge(sbox):
  "child having different rev ranges to merge"
  #Modify A/mu to 30 lines with a content 'line1'...'line30' commit it at r2.
  #Create a branch A_COPY from A, commit it at r3.
  #Modify A/mu line number 7 to 'LINE7' modify and commit at r4.
  #Modify A/mu line number 17 to 'LINE17' modify, set prop 'prop1' on 'A'
  #with a value 'val1' and commit at r5.
  #Modify A/mu line number 27 to 'LINE27' modify and commit at r6.
  #Merge r5 to 'A/mu' as a single file merge explicitly to 'A_COPY/mu'.
  #Merge r3:6 from 'A' to 'A_COPY
  #This should merge r4 and then r5 through r6.
  #Revert r5 and r6 via single file merge on A_COPY/mu.
  #Revert r6 through r4 on A_COPY this should get back us the pristine copy.
  #Merge r3:6 from 'A' to 'A_COPY
  #Revert r5 on A_COPY/mu
  #Modify line number 17 with 'some other line17' of A_COPY/mu
  #Merge r6:3 from 'A' to 'A_COPY, This should leave line number 17
  #undisturbed in A_COPY/mu, rest should be reverted.

  # Create a WC
  sbox.build()
  wc_dir = sbox.wc_dir
  A_path = os.path.join(wc_dir, 'A')
  mu_path = os.path.join(wc_dir, 'A', 'mu')
  A_url = sbox.repo_url + '/A'
  A_mu_url = sbox.repo_url + '/A/mu'
  A_COPY_url = sbox.repo_url + '/A_COPY'
  A_COPY_path = os.path.join(wc_dir, 'A_COPY')
  A_COPY_mu_path = os.path.join(wc_dir, 'A_COPY', 'mu')
  thirty_line_dummy_text = 'line1\n'
  for i in range(2, 31):
    thirty_line_dummy_text += 'line' + str(i) + '\n'

  svntest.main.file_write(mu_path, thirty_line_dummy_text)
  expected_output = wc.State(wc_dir, {'A/mu' : Item(verb='Sending')})
  expected_status = svntest.actions.get_virginal_state(wc_dir, 1)
  expected_status.tweak('A/mu', wc_rev=2)
  svntest.actions.run_and_verify_commit(wc_dir, expected_output,
                                        expected_status, None, wc_dir)
  svntest.actions.run_and_verify_svn(None, None, [],
                                     'cp', A_url, A_COPY_url, '-m', 'rev 3')
  # Update the working copy to get A_COPY
  svntest.actions.run_and_verify_svn(None, None, [], 'up', wc_dir)
  expected_status.add({'A_COPY'           : Item(status='  '),
                       'A_COPY/mu'        : Item(status='  '),
                       'A_COPY/C'         : Item(status='  '),
                       'A_COPY/D'         : Item(status='  '),
                       'A_COPY/B'         : Item(status='  '),
                       'A_COPY/B/lambda'  : Item(status='  '),
                       'A_COPY/B/E'       : Item(status='  '),
                       'A_COPY/B/E/alpha' : Item(status='  '),
                       'A_COPY/B/E/beta'  : Item(status='  '),
                       'A_COPY/B/F'       : Item(status='  '),
                       'A_COPY/D/gamma'   : Item(status='  '),
                       'A_COPY/D/G'       : Item(status='  '),
                       'A_COPY/D/G/pi'    : Item(status='  '),
                       'A_COPY/D/G/rho'   : Item(status='  '),
                       'A_COPY/D/G/tau'   : Item(status='  '),
                       'A_COPY/D/H'       : Item(status='  '),
                       'A_COPY/D/H/chi'   : Item(status='  '),
                       'A_COPY/D/H/omega' : Item(status='  '),
                       'A_COPY/D/H/psi'   : Item(status='  ')})
  expected_status.tweak(wc_rev=3)
  tweaked_7th_line = thirty_line_dummy_text.replace('line7', 'LINE 7')
  svntest.main.file_write(mu_path, tweaked_7th_line)
  expected_status.tweak('A/mu', wc_rev=4)
  svntest.actions.run_and_verify_commit(wc_dir, expected_output,
                                        expected_status, None, wc_dir)
  svntest.actions.run_and_verify_svn(None, None, [], 'up', wc_dir)
  expected_status.tweak(wc_rev=4)
  tweaked_17th_line = tweaked_7th_line.replace('line17', 'LINE 17')
  svntest.main.file_write(mu_path, tweaked_17th_line)
  svntest.main.run_svn(None, 'propset', 'prop1', 'val1', A_path)
  expected_output = wc.State(wc_dir,
                             {
                              'A'    : Item(verb='Sending'),
                              'A/mu' : Item(verb='Sending')
                             }
                            )
  expected_status.tweak('A', wc_rev=5)
  expected_status.tweak('A/mu', wc_rev=5)
  svntest.actions.run_and_verify_commit(wc_dir, expected_output,
                                        expected_status, None, wc_dir)
  tweaked_27th_line = tweaked_17th_line.replace('line27', 'LINE 27')
  svntest.main.file_write(mu_path, tweaked_27th_line)
  expected_status.tweak('A/mu', wc_rev=6)
  expected_output = wc.State(wc_dir, {'A/mu' : Item(verb='Sending')})
  svntest.actions.run_and_verify_commit(wc_dir, expected_output,
                                        expected_status, None, wc_dir)
  # Merge r5 to A_COPY/mu
  svntest.actions.run_and_verify_svn(None,
                                     expected_merge_output([[5]],
                                       ['U    ' + A_COPY_mu_path + '\n']),
                                     [],
                                     'merge', '-r4:5',
                                     A_mu_url,
                                     A_COPY_mu_path)

  short_A_COPY = shorten_path_kludge(A_COPY_path)
  saved_cwd = os.getcwd()
  os.chdir(svntest.main.work_dir)
  expected_skip = wc.State(short_A_COPY, {})
  expected_output = wc.State(short_A_COPY, {
    ''   : Item(status=' U'),
    'mu' : Item(status='G '),
    })
  expected_status = wc.State(short_A_COPY, {
    ''         : Item(status=' M', wc_rev=4),
    'mu'       : Item(status='M ', wc_rev=4),
    'C'        : Item(status='  ', wc_rev=4),
    'D'        : Item(status='  ', wc_rev=4),
    'B'        : Item(status='  ', wc_rev=4),
    'B/lambda' : Item(status='  ', wc_rev=4),
    'B/E'      : Item(status='  ', wc_rev=4),
    'B/E/alpha': Item(status='  ', wc_rev=4),
    'B/E/beta' : Item(status='  ', wc_rev=4),
    'B/F'      : Item(status='  ', wc_rev=4),
    'D/gamma'  : Item(status='  ', wc_rev=4),
    'D/G'      : Item(status='  ', wc_rev=4),
    'D/G/pi'   : Item(status='  ', wc_rev=4),
    'D/G/rho'  : Item(status='  ', wc_rev=4),
    'D/G/tau'  : Item(status='  ', wc_rev=4),
    'D/H'      : Item(status='  ', wc_rev=4),
    'D/H/chi'  : Item(status='  ', wc_rev=4),
    'D/H/omega': Item(status='  ', wc_rev=4),
    'D/H/psi'  : Item(status='  ', wc_rev=4),
    })
  expected_disk = wc.State('', {
    ''         : Item(props={SVN_PROP_MERGEINFO : '/A:4-6',
                             'prop1' : 'val1'}),
    'mu'       : Item(tweaked_27th_line),
    'C'        : Item(),
    'D'        : Item(),
    'B'        : Item(),
    'B/lambda' : Item("This is the file 'lambda'.\n"),
    'B/E'      : Item(),
    'B/E/alpha': Item("This is the file 'alpha'.\n"),
    'B/E/beta' : Item("This is the file 'beta'.\n"),
    'B/F'      : Item(),
    'D/gamma'  : Item("This is the file 'gamma'.\n"),
    'D/G'      : Item(),
    'D/G/pi'   : Item("This is the file 'pi'.\n"),
    'D/G/rho'  : Item("This is the file 'rho'.\n"),
    'D/G/tau'  : Item("This is the file 'tau'.\n"),
    'D/H'      : Item(),
    'D/H/chi'  : Item("This is the file 'chi'.\n"),
    'D/H/omega': Item("This is the file 'omega'.\n"),
    'D/H/psi'  : Item("This is the file 'psi'.\n"),
    })
  svntest.actions.run_and_verify_merge(short_A_COPY, '3', '6',
                                       A_url,
                                       expected_output,
                                       expected_disk,
                                       expected_status,
                                       expected_skip,
                                       None, None, None, None, None, 1)
  os.chdir(saved_cwd)
  # Revert r5 and r6 on A_COPY/mu
  svntest.actions.run_and_verify_svn(None,
                                     expected_merge_output([[6,5]],
                                       ['G    ' + A_COPY_mu_path + '\n']),
                                     [],
                                     'merge', '-r6:4',
                                     A_mu_url,
                                     A_COPY_mu_path)

  expected_output = wc.State(short_A_COPY, {
    ''   : Item(status=' G'), # merged removal of prop1 property
    'mu' : Item(status='G '), # merged reversion of text changes
    })

  expected_status.tweak('', status='  ')
  expected_status.tweak('mu', status='  ')
  expected_disk.tweak('', props={})
  expected_disk.remove('')
  expected_disk.tweak('mu', contents=thirty_line_dummy_text)
  os.chdir(svntest.main.work_dir)
  svntest.actions.run_and_verify_merge(short_A_COPY, '6', '3',
                                       A_url,
                                       expected_output,
                                       expected_disk,
                                       expected_status,
                                       expected_skip,
                                       None, None, None, None, None, 1)
  os.chdir(saved_cwd)

  expected_disk.add({'' : Item(props={SVN_PROP_MERGEINFO : '/A:4-6',
                                      'prop1' : 'val1'})})
  expected_disk.tweak('mu', contents=tweaked_27th_line)
  expected_output = wc.State(short_A_COPY, {
    ''   : Item(status=' U'), # new mergeinfo and prop1 property
    'mu' : Item(status='U '), # text changes
    })
  expected_status.tweak('', status=' M')
  expected_status.tweak('mu', status='M ')
  os.chdir(svntest.main.work_dir)
  svntest.actions.run_and_verify_merge(short_A_COPY, '3', '6',
                                       A_url,
                                       expected_output,
                                       expected_disk,
                                       expected_status,
                                       expected_skip,
                                       None, None, None, None, None, 1)
  os.chdir(saved_cwd)
  #Revert r5 on A_COPY/mu
  svntest.actions.run_and_verify_svn(None,
                                     expected_merge_output([[-5]],
                                       ['G    ' + A_COPY_mu_path + '\n']),
                                     [],
                                     'merge', '-r5:4',
                                     A_mu_url,
                                     A_COPY_mu_path)
  tweaked_17th_line_1 = tweaked_27th_line.replace('LINE 17',
                                                  'some other line17')
  tweaked_17th_line_2 = thirty_line_dummy_text.replace('line17',
                                                       'some other line17')
  svntest.main.file_write(A_COPY_mu_path, tweaked_17th_line_1)
  expected_output = wc.State(short_A_COPY, {
    ''   : Item(status=' G'),
    'mu' : Item(status='G '),
    })
  expected_status.tweak('', status='  ')
  expected_status.tweak('mu', status='M ')
  expected_disk.remove('')
  expected_disk.tweak('mu', contents=tweaked_17th_line_2)
  os.chdir(svntest.main.work_dir)
  svntest.actions.run_and_verify_merge(short_A_COPY, '6', '3',
                                       A_url,
                                       expected_output,
                                       expected_disk,
                                       expected_status,
                                       expected_skip,
                                       None, None, None, None, None, 1)
  os.chdir(saved_cwd)

def merge_old_and_new_revs_from_renamed_file(sbox):
  "merge -rold(before rename):head renamed file"

  ## See http://svn.haxx.se/dev/archive-2007-09/0706.shtml ##

  # Create a WC
  sbox.build()
  wc_dir = sbox.wc_dir

  # Some paths we'll care about
  mu_url = sbox.repo_url + '/A/mu'
  mu_MOVED_url = sbox.repo_url + '/A/mu_MOVED'
  mu_COPY_url = sbox.repo_url + '/A/mu_COPY'
  mu_COPY_path = os.path.join(wc_dir, 'A', 'mu_COPY')
  mu_path = os.path.join(wc_dir, 'A', 'mu')
  mu_MOVED_path = os.path.join(wc_dir, 'A', 'mu_MOVED')

  # Copy mu to mu_COPY
  svntest.actions.run_and_verify_svn(None, ['\n', 'Committed revision 2.\n'],
                                     [], 'cp', '-m', 'cp mu to mu_COPY',
                                     mu_url, mu_COPY_url)

  # Make a modification to A/mu
  svntest.main.file_write(mu_path, "This is the file 'mu' modified.\n")
  expected_output = wc.State(wc_dir, {'A/mu' : Item(verb='Sending')})
  expected_status = svntest.actions.get_virginal_state(wc_dir, 1)
  expected_status.tweak('A/mu', wc_rev=3)
  svntest.actions.run_and_verify_commit(wc_dir, expected_output,
                                        expected_status, None, wc_dir)

  # Move mu to mu_MOVED
  svntest.actions.run_and_verify_svn(None, ['\n', 'Committed revision 4.\n'],
                                     [], 'mv', '-m', 'mv mu to mu_MOVED',
                                     mu_url, mu_MOVED_url)

  # Update the working copy to get mu_MOVED
  svntest.actions.run_and_verify_svn(None, None, [], 'up', wc_dir)

  # Make a modification to mu_MOVED
  svntest.main.file_write(mu_MOVED_path, "This is 'mu' in mu_MOVED.\n")
  expected_output = wc.State(wc_dir, {'A/mu_MOVED' : Item(verb='Sending')})
  expected_status = svntest.actions.get_virginal_state(wc_dir, 4)
  expected_status.remove('A/mu')
  expected_status.add({
    'A/mu_MOVED'  : Item(status='  ', wc_rev=5),
    'A/mu_COPY'   : Item(status='  ', wc_rev=4),
    })
  svntest.actions.run_and_verify_commit(wc_dir, expected_output,
                                        expected_status, None, wc_dir)

  # Merge A/mu_MOVED to A/mu_COPY - this happens in multiple passes
  # because A/mu_MOVED has renames in its history between the
  # boundaries of the requested merge range.
  expected_output = expected_merge_output([[2,3],[4,5]],
                                          ['U    %s\n' % (mu_COPY_path),
                                           'G    %s\n' % (mu_COPY_path)])
  svntest.actions.run_and_verify_svn(None, expected_output,
                                     [], 'merge', '-r', '1:5',
                                     mu_MOVED_url,
                                     mu_COPY_path)
  svntest.actions.run_and_verify_svn(None, ['/A/mu:2-3\n',
                                            '/A/mu_MOVED:4-5\n'],
                                     [], 'propget', SVN_PROP_MERGEINFO,
                                     mu_COPY_path)


def merge_with_auto_rev_range_detection(sbox):
  "merge with auto detection of revision ranges"

  ## See http://svn.haxx.se/dev/archive-2007-09/0735.shtml ##

  # Create a WC
  sbox.build()
  wc_dir = sbox.wc_dir

  # Some paths we'll care about
  A_url = sbox.repo_url + '/A'
  A_COPY_url = sbox.repo_url + '/A_COPY'
  B1_path = os.path.join(wc_dir, 'A', 'B1')
  B1_mu_path = os.path.join(wc_dir, 'A', 'B1', 'mu')
  A_COPY_path = os.path.join(wc_dir, 'A_COPY')

  # Create B1 inside A
  svntest.actions.run_and_verify_svn(None, ["A         " + B1_path + "\n"],
                                     [], 'mkdir',
                                     B1_path)

  # Add a file mu inside B1
  svntest.main.file_write(B1_mu_path, "This is the file 'mu'.\n")
  svntest.actions.run_and_verify_svn(None, ["A         " + B1_mu_path + "\n"],
                                     [], 'add', B1_mu_path)

  # Commit B1 and B1/mu
  expected_output = wc.State(wc_dir, {
    'A/B1'      : Item(verb='Adding'),
    'A/B1/mu'   : Item(verb='Adding'),
    })
  expected_status = svntest.actions.get_virginal_state(wc_dir, 1)
  expected_status.add({
    'A/B1'      : Item(status='  ', wc_rev=2),
    'A/B1/mu'   : Item(status='  ', wc_rev=2),
    })
  svntest.actions.run_and_verify_commit(wc_dir, expected_output,
                                        expected_status, None, wc_dir)

  # Copy A to A_COPY
  svntest.actions.run_and_verify_svn(None, ['\n', 'Committed revision 3.\n'],
                                     [], 'cp', '-m', 'cp A to A_COPY',
                                     A_url, A_COPY_url)

  # Make a modification to A/B1/mu
  svntest.main.file_write(B1_mu_path, "This is the file 'mu' modified.\n")
  expected_output = wc.State(wc_dir, {'A/B1/mu' : Item(verb='Sending')})
  expected_status = svntest.actions.get_virginal_state(wc_dir, 1)
  expected_status.add({
    'A/B1'      : Item(status='  ', wc_rev=2),
    'A/B1/mu'   : Item(status='  ', wc_rev=4),
    })
  svntest.actions.run_and_verify_commit(wc_dir, expected_output,
                                        expected_status, None, wc_dir)

  # Update the working copy to get A_COPY
  svntest.actions.run_and_verify_svn(None, None, [], 'up', wc_dir)

  short_A_COPY = shorten_path_kludge(A_COPY_path)
  saved_cwd = os.getcwd()
  os.chdir(svntest.main.work_dir)

  # Merge /A to /A_COPY
  expected_output = wc.State(short_A_COPY, {
    'B1/mu' : Item(status='U '),
    })
  expected_status = wc.State(short_A_COPY, {
    ''         : Item(status=' M', wc_rev=4),
    'mu'       : Item(status='  ', wc_rev=4),
    'C'        : Item(status='  ', wc_rev=4),
    'D'        : Item(status='  ', wc_rev=4),
    'B'        : Item(status='  ', wc_rev=4),
    'B/lambda' : Item(status='  ', wc_rev=4),
    'B/E'      : Item(status='  ', wc_rev=4),
    'B/E/alpha': Item(status='  ', wc_rev=4),
    'B/E/beta' : Item(status='  ', wc_rev=4),
    'B/F'      : Item(status='  ', wc_rev=4),
    'B1'       : Item(status='  ', wc_rev=4),
    'B1/mu'    : Item(status='M ', wc_rev=4),
    'D/gamma'  : Item(status='  ', wc_rev=4),
    'D/G'      : Item(status='  ', wc_rev=4),
    'D/G/pi'   : Item(status='  ', wc_rev=4),
    'D/G/rho'  : Item(status='  ', wc_rev=4),
    'D/G/tau'  : Item(status='  ', wc_rev=4),
    'D/H'      : Item(status='  ', wc_rev=4),
    'D/H/chi'  : Item(status='  ', wc_rev=4),
    'D/H/omega': Item(status='  ', wc_rev=4),
    'D/H/psi'  : Item(status='  ', wc_rev=4),
    })
  expected_disk = wc.State('', {
    ''         : Item(props={SVN_PROP_MERGEINFO : '/A:3-4'}),
    'mu'       : Item("This is the file 'mu'.\n"),
    'C'        : Item(),
    'D'        : Item(),
    'B'        : Item(),
    'B/lambda' : Item("This is the file 'lambda'.\n"),
    'B/E'      : Item(),
    'B/E/alpha': Item("This is the file 'alpha'.\n"),
    'B/E/beta' : Item("This is the file 'beta'.\n"),
    'B/F'      : Item(),
    'B1'       : Item(),
    'B1/mu'    : Item("This is the file 'mu' modified.\n"),
    'D/gamma'  : Item("This is the file 'gamma'.\n"),
    'D/G'      : Item(),
    'D/G/pi'   : Item("This is the file 'pi'.\n"),
    'D/G/rho'  : Item("This is the file 'rho'.\n"),
    'D/G/tau'  : Item("This is the file 'tau'.\n"),
    'D/H'      : Item(),
    'D/H/chi'  : Item("This is the file 'chi'.\n"),
    'D/H/omega': Item("This is the file 'omega'.\n"),
    'D/H/psi'  : Item("This is the file 'psi'.\n"),
    })
  expected_skip = wc.State(short_A_COPY, {})
  svntest.actions.run_and_verify_merge(short_A_COPY, None, None,
                                       A_url,
                                       expected_output,
                                       expected_disk,
                                       expected_status,
                                       expected_skip,
                                       None, None, None, None, None,
                                       1, 1)
  os.chdir(saved_cwd)

def mergeinfo_recording_in_skipped_merge(sbox):
  "mergeinfo recording in skipped merge"

  ## See http://subversion.tigris.org/issues/show_bug.cgi?id=2829. ##

  # Create a WC with a single branch
  sbox.build()
  wc_dir = sbox.wc_dir
  wc_disk, wc_status = set_up_branch(sbox, True, 1)

  # Some paths we'll care about
  A_url = sbox.repo_url + '/A'
  A_COPY_path = os.path.join(wc_dir, 'A_COPY')
  mu_path = os.path.join(wc_dir, 'A', 'mu')
  alpha_path = os.path.join(wc_dir, 'A', 'B', 'E', 'alpha')
  A_COPY_B_E_path = os.path.join(wc_dir, 'A_COPY', 'B', 'E')
  A_COPY_alpha_path = os.path.join(wc_dir, 'A_COPY', 'B', 'E', 'alpha')
  A_COPY_beta_path = os.path.join(wc_dir, 'A_COPY', 'B', 'E', 'beta')

  # Make a modification to A/mu
  svntest.main.file_write(mu_path, "This is the file 'mu' modified.\n")
  expected_output = wc.State(wc_dir, {'A/mu' : Item(verb='Sending')})
  wc_status.add({'A/mu'     : Item(status='  ', wc_rev=3)})
  svntest.actions.run_and_verify_commit(wc_dir, expected_output,
                                        wc_status, None, wc_dir)

  # Make a modification to A/B/E/alpha
  svntest.main.file_write(alpha_path, "This is the file 'alpha' modified.\n")
  expected_output = wc.State(wc_dir, {'A/B/E/alpha' : Item(verb='Sending')})
  wc_status.add({'A/B/E/alpha'     : Item(status='  ', wc_rev=4)})
  svntest.actions.run_and_verify_commit(wc_dir, expected_output,
                                        wc_status, None, wc_dir)

  # Delete A_COPY/B/E
  svntest.actions.run_and_verify_svn(None, None, [], 'rm',
                                     A_COPY_B_E_path)

  short_A_COPY = shorten_path_kludge(A_COPY_path)
  saved_cwd = os.getcwd()
  os.chdir(svntest.main.work_dir)

  # Merge /A to /A_COPY ie., r1 to r4
  expected_output = wc.State(short_A_COPY, {
    'mu' : Item(status='U '),
    })
  expected_status = wc.State(short_A_COPY, {
    ''         : Item(status=' M', wc_rev=2),
    'mu'       : Item(status='M ', wc_rev=2),
    'B'        : Item(status='  ', wc_rev=2),
    'B/lambda' : Item(status='  ', wc_rev=2),
    'B/F'      : Item(status='  ', wc_rev=2),
    'B/E'      : Item(status='D ', wc_rev=2),
    'B/E/alpha': Item(status='D ', wc_rev=2),
    'B/E/beta' : Item(status='D ', wc_rev=2),
    'C'        : Item(status='  ', wc_rev=2),
    'D'        : Item(status='  ', wc_rev=2),
    'D/gamma'  : Item(status='  ', wc_rev=2),
    'D/G'      : Item(status='  ', wc_rev=2),
    'D/G/pi'   : Item(status='  ', wc_rev=2),
    'D/G/rho'  : Item(status='  ', wc_rev=2),
    'D/G/tau'  : Item(status='  ', wc_rev=2),
    'D/H'      : Item(status='  ', wc_rev=2),
    'D/H/chi'  : Item(status='  ', wc_rev=2),
    'D/H/omega': Item(status='  ', wc_rev=2),
    'D/H/psi'  : Item(status='  ', wc_rev=2),
    })
  expected_disk = wc.State('', {
    ''         : Item(props={SVN_PROP_MERGEINFO : '/A:2-4'}),
    'mu'       : Item("This is the file 'mu' modified.\n"),
    'C'        : Item(),
    'D'        : Item(),
    'B'        : Item(),
    'B/lambda' : Item(contents="This is the file 'lambda'.\n"),
    'B/F'      : Item(),
    'B/E'      : Item(),
    'D/gamma'  : Item("This is the file 'gamma'.\n"),
    'D/G'      : Item(),
    'D/G/pi'   : Item("This is the file 'pi'.\n"),
    'D/G/rho'  : Item("This is the file 'rho'.\n"),
    'D/G/tau'  : Item("This is the file 'tau'.\n"),
    'D/H'      : Item(),
    'D/H/chi'  : Item("This is the file 'chi'.\n"),
    'D/H/omega': Item("This is the file 'omega'.\n"),
    'D/H/psi'  : Item("This is the file 'psi'.\n"),
    })
  expected_skip = wc.State(short_A_COPY, {
    'B/E/alpha' : Item(),
    })
  svntest.actions.run_and_verify_merge(short_A_COPY, None, None,
                                       A_url,
                                       expected_output,
                                       expected_disk,
                                       expected_status,
                                       expected_skip,
                                       None, None, None, None, None,
                                       1, 1)

  os.chdir(saved_cwd)

# Test for issue 2818: Provide a 'merge' API which allows for merging of
# arbitrary revision ranges (e.g. '-c 3,5,7')
def cherry_picking(sbox):
  "command line supports cherry picked merge ranges"

  sbox.build()
  wc_dir = sbox.wc_dir
  wc_disk, wc_status = set_up_branch(sbox)

  # Some paths we'll care about
  H_path = os.path.join(wc_dir, "A", "D", "H")
  G_path = os.path.join(wc_dir, "A", "D", "G")
  A_COPY_path = os.path.join(wc_dir, "A_COPY")
  D_COPY_path = os.path.join(wc_dir, "A_COPY", "D")
  G_COPY_path = os.path.join(wc_dir, "A_COPY", "D", "G")
  H_COPY_path = os.path.join(wc_dir, "A_COPY", "D", "H")
  rho_COPY_path = os.path.join(wc_dir, "A_COPY", "D", "G", "rho")
  omega_COPY_path = os.path.join(wc_dir, "A_COPY", "D", "H", "omega")
  psi_COPY_path = os.path.join(wc_dir, "A_COPY", "D", "H", "psi")

  # Update working copy
  expected_output = svntest.wc.State(wc_dir, {})
  wc_status.tweak(wc_rev='6')
  svntest.actions.run_and_verify_update(wc_dir, expected_output,
                                        wc_disk, wc_status,
                                        None, None, None, None, None, True)

  # Make some prop changes to some dirs.
  svntest.actions.run_and_verify_svn(None,
                                     ["property 'prop:name' set on '" +
                                      G_path + "'\n"], [], 'ps',
                                     'prop:name', 'propval', G_path)
  expected_output = svntest.wc.State(wc_dir, {'A/D/G': Item(verb='Sending'),})
  wc_status.tweak('A/D/G', wc_rev=7)
  wc_disk.tweak('A/D/G', props={'prop:name' : 'propval'})

  svntest.actions.run_and_verify_commit(wc_dir, expected_output, wc_status,
                                        None, wc_dir)
  svntest.actions.run_and_verify_svn(None,
                                     ["property 'prop:name' set on '" +
                                      H_path + "'\n"], [], 'ps',
                                     'prop:name', 'propval', H_path)
  expected_output = svntest.wc.State(wc_dir, {'A/D/H': Item(verb='Sending'),})
  wc_status.tweak('A/D/H', wc_rev=8)
  wc_disk.tweak('A/D/H', props={'prop:name' : 'propval'})
  svntest.actions.run_and_verify_commit(wc_dir, expected_output, wc_status,
                                        None, wc_dir)

  # Do multiple additive merges to a file"
  # Merge -r2:4 -c6 into A_COPY/D/G/rho.
  short_rho_COPY_path = shorten_path_kludge(rho_COPY_path)
  expected_skip = wc.State(short_rho_COPY_path, { })
  saved_cwd = os.getcwd()
  os.chdir(svntest.main.work_dir)
  # run_and_verify_merge doesn't support merging to a file WCPATH
  # so use run_and_verify_svn.
  svntest.actions.run_and_verify_svn(None,
                                     expected_merge_output(
                                       [[3,4],[6]],
                                       'U    ' + short_rho_COPY_path + '\n'),
                                     [], 'merge', '-r2:4', '-c6',
                                     sbox.repo_url + '/A/D/G/rho',
                                     short_rho_COPY_path)
  os.chdir(saved_cwd)

  # Check rho's status and props.
  expected_status = wc.State(rho_COPY_path,
                             {'' : Item(status='MM', wc_rev=6)})
  svntest.actions.run_and_verify_status(rho_COPY_path, expected_status)
  svntest.actions.run_and_verify_svn(None, ["/A/D/G/rho:3-4,6\n"], [],
                                     'propget', SVN_PROP_MERGEINFO,
                                     rho_COPY_path)

  #Do  multiple additive merges to a directory:
  # Merge -c6 -c8 into A_COPY/D/H
  short_H_COPY_path = shorten_path_kludge(H_COPY_path)
  short_omega_COPY_path = shorten_path_kludge(omega_COPY_path)
  expected_output = expected_merge_output(
    [[6],[8]],
    ['U    ' + short_omega_COPY_path + '\n',
     ' U   ' + short_H_COPY_path + '\n'])
  os.chdir(svntest.main.work_dir)
  svntest.actions.run_and_verify_svn(None, expected_output,
                                     [], 'merge', '-c6', '-c8',
                                     sbox.repo_url + '/A/D/H',
                                     short_H_COPY_path)
  os.chdir(saved_cwd)

  # Check A_COPY/D/H's status and props.
  expected_status = wc.State(H_COPY_path,
                             {''     : Item(status=' M', wc_rev=6),
                              'psi'  : Item(status='  ', wc_rev=6),
                              'chi'  : Item(status='  ', wc_rev=6),
                              'omega': Item(status='M ', wc_rev=6),})
  svntest.actions.run_and_verify_status(H_COPY_path, expected_status)
  svntest.actions.run_and_verify_svn(None,
                                     [H_COPY_path + " - /A/D/H:6,8\n"],
                                     [], 'propget', '-R', SVN_PROP_MERGEINFO,
                                     H_COPY_path)

  # Do multiple reverse merges to a directory:
  # Merge -c-6 -c-3 into A_COPY
  short_A_COPY_path = shorten_path_kludge(A_COPY_path)
  short_omega_COPY_path = shorten_path_kludge(omega_COPY_path)
  expected_output = expected_merge_output(
    [[-3],[-6]], 'G    ' + short_omega_COPY_path + '\n')
  os.chdir(svntest.main.work_dir)
  svntest.actions.run_and_verify_svn(None, expected_output,
                                     [], 'merge', '-c-3', '-c-6',
                                     sbox.repo_url + '/A',
                                     short_A_COPY_path)
  os.chdir(saved_cwd)
  expected_status = wc.State(A_COPY_path,
                             {''          : Item(status='  ', wc_rev=6),
                              'B'         : Item(status='  ', wc_rev=6),
                              'B/lambda'  : Item(status='  ', wc_rev=6),
                              'B/E'       : Item(status='  ', wc_rev=6),
                              'B/E/alpha' : Item(status='  ', wc_rev=6),
                              'B/E/beta'  : Item(status='  ', wc_rev=6),
                              'B/F'       : Item(status='  ', wc_rev=6),
                              'mu'        : Item(status='  ', wc_rev=6),
                              'C'         : Item(status='  ', wc_rev=6),
                              'D'         : Item(status='  ', wc_rev=6),
                              'D/gamma'   : Item(status='  ', wc_rev=6),
                              'D/G'       : Item(status='  ', wc_rev=6),
                              'D/G/pi'    : Item(status='  ', wc_rev=6),
                              'D/G/rho'   : Item(status='MM', wc_rev=6),
                              'D/G/tau'   : Item(status='  ', wc_rev=6),
                              'D/H'       : Item(status=' M', wc_rev=6),
                              'D/H/chi'   : Item(status='  ', wc_rev=6),
                              'D/H/psi'   : Item(status='  ', wc_rev=6),
                              'D/H/omega' : Item(status='  ', wc_rev=6),})
  svntest.actions.run_and_verify_status(A_COPY_path, expected_status)
  expected_out = H_COPY_path +  " - /A/D/H:8\n|" + \
                 rho_COPY_path + " - /A/D/G/rho:4\n"
  # Construct proper regex for '\' infested Windows paths.
  if sys.platform == 'win32':
    expected_out = expected_out.replace("\\", "\\\\")
  svntest.actions.run_and_verify_svn(None, expected_out, [],
                                     'propget', '-R', SVN_PROP_MERGEINFO,
                                     A_COPY_path)

  # Do both additive and reverse merges to a directory:
  # Merge -r2:3 -c-4 -r4:7 to A_COPY/D
  short_D_COPY_path = shorten_path_kludge(D_COPY_path)
  short_psi_COPY_path = shorten_path_kludge(psi_COPY_path)
  short_G_COPY_path = shorten_path_kludge(G_COPY_path)
  expected_output = expected_merge_output(
    [[3],[-4], [5,7]],
    [' U   ' + short_G_COPY_path     + '\n',
     'U    ' + short_omega_COPY_path + '\n',
     'U    ' + short_psi_COPY_path   + '\n',
     'G    ' + short_rho_COPY_path   + '\n'])

  os.chdir(svntest.main.work_dir)
  svntest.actions.run_and_verify_svn(None, expected_output, [], 'merge',
                                     '-r2:3', '-c-4', '-r4:7',
                                     sbox.repo_url + '/A/D',
                                     short_D_COPY_path)
  os.chdir(saved_cwd)
  expected_status = wc.State(D_COPY_path,
                             {''        : Item(status=' M', wc_rev=6),
                              'gamma'   : Item(status='  ', wc_rev=6),
                              'G'       : Item(status=' M', wc_rev=6),
                              'G/pi'    : Item(status='  ', wc_rev=6),
                              'G/rho'   : Item(status='  ', wc_rev=6),
                              'G/tau'   : Item(status='  ', wc_rev=6),
                              'H'       : Item(status=' M', wc_rev=6),
                              'H/chi'   : Item(status='  ', wc_rev=6),
                              'H/psi'   : Item(status='M ', wc_rev=6),
                              'H/omega' : Item(status='M ', wc_rev=6),})
  svntest.actions.run_and_verify_status(D_COPY_path, expected_status)
  expected_out = D_COPY_path + " - /A/D:3,5-7\n|" + \
    H_COPY_path +  " - /A/D/H:3,5-8\n"
  # Construct proper regex for '\' infested Windows paths.
  if sys.platform == 'win32':
    expected_out = expected_out.replace("\\", "\\\\")
  svntest.actions.run_and_verify_svn(None, expected_out, [],
                                     'propget', '-R', SVN_PROP_MERGEINFO,
                                     D_COPY_path)

def propchange_of_subdir_raises_conflict(sbox):
  "merge of propchange on subdir raises conflict"

  ## See http://subversion.tigris.org/issues/show_bug.cgi?id=2969. ##

  # Create a WC with a single branch
  sbox.build()
  wc_dir = sbox.wc_dir
  wc_disk, wc_status = set_up_branch(sbox, True, 1)

  # Some paths we'll care about
  B_url = sbox.repo_url + '/A/B'
  E_path = os.path.join(wc_dir, 'A', 'B', 'E')
  lambda_path = os.path.join(wc_dir, 'A', 'B', 'lambda')
  A_COPY_B_path = os.path.join(wc_dir, 'A_COPY', 'B')
  A_COPY_B_E_path = os.path.join(wc_dir, 'A_COPY', 'B', 'E')
  A_COPY_lambda_path = os.path.join(wc_dir, 'A_COPY', 'B', 'E', 'lambda')

  # Set a property on A/B/E and Make a modification to A/B/lambda
  svntest.main.run_svn(None, 'propset', 'x', 'x', E_path)

  svntest.main.file_write(lambda_path, "This is the file 'lambda' modified.\n")
  expected_output = wc.State(wc_dir, {
    'A/B/lambda' : Item(verb='Sending'),
    'A/B/E'      : Item(verb='Sending'),
    })
  wc_status.add({
    'A/B/lambda'     : Item(status='  ', wc_rev=3),
    'A/B/E'          : Item(status='  ', wc_rev=3),
    })
  svntest.actions.run_and_verify_commit(wc_dir, expected_output,
                                        wc_status, None, wc_dir)

  short_A_COPY_B = shorten_path_kludge(A_COPY_B_path)
  saved_cwd = os.getcwd()
  os.chdir(svntest.main.work_dir)

  # Merge /A/B to /A_COPY/B ie., r1 to r3 with depth files
  expected_output = wc.State(short_A_COPY_B, {
    'lambda' : Item(status='U '),
    })
  expected_disk = wc.State('', {
    ''        : Item(props={SVN_PROP_MERGEINFO : '/A/B:2-3*'}),
    'lambda'  : Item(contents="This is the file 'lambda' modified.\n",
                     props={SVN_PROP_MERGEINFO : '/A/B/lambda:2-3'}),
    'F'       : Item(),
    'E'       : Item(),
    'E/alpha' : Item(contents="This is the file 'alpha'.\n"),
    'E/beta'  : Item(contents="This is the file 'beta'.\n"),
    })
  expected_status = wc.State(short_A_COPY_B, {
    ''         : Item(status=' M', wc_rev=2),
    'lambda'   : Item(status='MM', wc_rev=2),
    'F'        : Item(status='  ', wc_rev=2),
    'E'        : Item(status='  ', wc_rev=2),
    'E/alpha'  : Item(status='  ', wc_rev=2),
    'E/beta'   : Item(status='  ', wc_rev=2),
    })
  expected_skip = wc.State(short_A_COPY_B, {})

  svntest.actions.run_and_verify_merge(short_A_COPY_B, None, None,
                                       B_url,
                                       expected_output,
                                       expected_disk,
                                       expected_status,
                                       expected_skip,
                                       None, None, None, None, None,
                                       1, 1, '--depth', 'files')

  # Merge /A/B to /A_COPY/B ie., r1 to r3 with infinite depth
  expected_output = wc.State(short_A_COPY_B, {
    'E'       : Item(status=' U'),
    })
  expected_disk = wc.State('', {
    ''        : Item(props={SVN_PROP_MERGEINFO : '/A/B:2-3'}),
    'lambda'  : Item(contents="This is the file 'lambda' modified.\n"),
    'F'       : Item(),
    'E'       : Item(props={'x': 'x'}),
    'E/alpha' : Item(contents="This is the file 'alpha'.\n"),
    'E/beta'  : Item(contents="This is the file 'beta'.\n"),
    })
  expected_status = wc.State(short_A_COPY_B, {
    ''         : Item(status=' M', wc_rev=2),
    'lambda'   : Item(status='M ', wc_rev=2),
    'F'        : Item(status='  ', wc_rev=2),
    'E'        : Item(status=' M', wc_rev=2),
    'E/alpha'  : Item(status='  ', wc_rev=2),
    'E/beta'   : Item(status='  ', wc_rev=2),
    })

  svntest.actions.run_and_verify_merge(short_A_COPY_B, None, None,
                                       B_url,
                                       expected_output,
                                       expected_disk,
                                       expected_status,
                                       expected_skip,
                                       None, None, None, None, None,
                                       1, 1)

  os.chdir(saved_cwd)

# Test for issue #2971: Reverse merge of prop add segfaults if
# merging to parent of first merge
def reverse_merge_prop_add_on_child(sbox):
  "reverse merge of prop add on child"

  sbox.build()
  wc_dir = sbox.wc_dir
  wc_disk, wc_status = set_up_branch(sbox, True, 1)

  # Some paths we'll care about
  G_path = os.path.join(wc_dir, "A", "D", "G")
  D_COPY_path = os.path.join(wc_dir, "A_COPY", "D")
  G_COPY_path = os.path.join(wc_dir, "A_COPY", "D", "G")

  # Make some prop changes to some dirs.
  svntest.actions.run_and_verify_svn(None,
                                     ["property 'prop:name' set on '" +
                                      G_path + "'\n"], [], 'ps',
                                     'prop:name', 'propval', G_path)
  expected_output = svntest.wc.State(wc_dir, {'A/D/G': Item(verb='Sending'),})
  wc_status.tweak('A/D/G', wc_rev=3)
  wc_disk.tweak('A/D/G', props={'prop:name' : 'propval'})

  svntest.actions.run_and_verify_commit(wc_dir, expected_output, wc_status,
                                        None, wc_dir)

  # Merge -c3's prop add to A_COPY/D/G
  saved_cwd = os.getcwd()
  short_G_COPY_path = shorten_path_kludge(G_COPY_path)
  expected_output = wc.State(short_G_COPY_path, {
    '' : Item(status=' U')
    })
  expected_status = wc.State(short_G_COPY_path, {
    ''    : Item(status=' M', wc_rev=2),
    'pi'  : Item(status='  ', wc_rev=2),
    'rho' : Item(status='  ', wc_rev=2),
    'tau' : Item(status='  ', wc_rev=2),
    })
  expected_disk = wc.State('', {
    ''    : Item(props={SVN_PROP_MERGEINFO : '/A/D/G:3',
                        'prop:name' : 'propval'}),
    'pi'  : Item("This is the file 'pi'.\n"),
    'rho' : Item("This is the file 'rho'.\n"),
    'tau' : Item("This is the file 'tau'.\n"),
    })
  expected_skip = wc.State(short_G_COPY_path, { })
  os.chdir(svntest.main.work_dir)
  svntest.actions.run_and_verify_merge(short_G_COPY_path, '2', '3',
                                       sbox.repo_url + \
                                       '/A/D/G',
                                       expected_output,
                                       expected_disk,
                                       expected_status,
                                       expected_skip,
                                       None, None, None, None,
                                       None, 1)
  os.chdir(saved_cwd)

  # Now merge -c-3 but target the previous target's parent instead.
  short_D_COPY_path = shorten_path_kludge(D_COPY_path)
  expected_output = wc.State(short_D_COPY_path, {
    'G' : Item(status=' G'),
    })
  expected_status = wc.State(short_D_COPY_path, {
    ''        : Item(status='  ', wc_rev=2),
    'G'       : Item(status='  ', wc_rev=2),
    'G/pi'    : Item(status='  ', wc_rev=2),
    'G/rho'   : Item(status='  ', wc_rev=2),
    'G/tau'   : Item(status='  ', wc_rev=2),
    'H'       : Item(status='  ', wc_rev=2),
    'H/chi'   : Item(status='  ', wc_rev=2),
    'H/psi'   : Item(status='  ', wc_rev=2),
    'H/omega' : Item(status='  ', wc_rev=2),
    'gamma'   : Item(status='  ', wc_rev=2),
    })
  expected_disk = wc.State('', {
    'G'       : Item(),
    'G/pi'    : Item("This is the file 'pi'.\n"),
    'G/rho'   : Item("This is the file 'rho'.\n"),
    'G/tau'   : Item("This is the file 'tau'.\n"),
    'H'       : Item(),
    'H/chi'   : Item("This is the file 'chi'.\n"),
    'H/psi'   : Item("This is the file 'psi'.\n"),
    'H/omega' : Item("This is the file 'omega'.\n"),
    'gamma'   : Item("This is the file 'gamma'.\n")
    })
  expected_skip = wc.State(short_D_COPY_path, { })
  os.chdir(svntest.main.work_dir)
  svntest.actions.run_and_verify_merge(short_D_COPY_path, '3', '2',
                                       sbox.repo_url + \
                                       '/A/D',
                                       expected_output,
                                       expected_disk,
                                       expected_status,
                                       expected_skip,
                                       None, None, None, None,
                                       None, 1)
  os.chdir(saved_cwd)

def merge_target_with_non_inheritable_mergeinfo(sbox):
  "merge target with non inheritable mergeinfo"

  ## See http://subversion.tigris.org/issues/show_bug.cgi?id=2970. ##

  # Create a WC with a single branch
  sbox.build()
  wc_dir = sbox.wc_dir
  wc_disk, wc_status = set_up_branch(sbox, True, 1)

  # Some paths we'll care about
  B_url = sbox.repo_url + '/A/B'
  lambda_path = os.path.join(wc_dir, 'A', 'B', 'lambda')
  newfile_path = os.path.join(wc_dir, 'A', 'B', 'E', 'newfile')
  A_COPY_B_path = os.path.join(wc_dir, 'A_COPY', 'B')

  # Make a modifications to A/B/lambda and add A/B/E/newfile
  svntest.main.file_write(lambda_path, "This is the file 'lambda' modified.\n")
  svntest.main.file_write(newfile_path, "This is the file 'newfile'.\n")
  svntest.actions.run_and_verify_svn(None, None, [], 'add', newfile_path)
  expected_output = wc.State(wc_dir, {
    'A/B/lambda'    : Item(verb='Sending'),
    'A/B/E/newfile' : Item(verb='Adding'),
    })
  wc_status.add({
    'A/B/lambda'     : Item(status='  ', wc_rev=3),
    'A/B/E/newfile'  : Item(status='  ', wc_rev=3),
    })
  svntest.actions.run_and_verify_commit(wc_dir, expected_output,
                                        wc_status, None, wc_dir)

  short_A_COPY_B = shorten_path_kludge(A_COPY_B_path)
  saved_cwd = os.getcwd()
  os.chdir(svntest.main.work_dir)

  # Merge /A/B to /A_COPY/B ie., r1 to r3 with depth immediates
  expected_output = wc.State(short_A_COPY_B, {
    'lambda' : Item(status='U '),
    })
  expected_disk = wc.State('', {
    ''        : Item(props={SVN_PROP_MERGEINFO : '/A/B:1-3'}),
    'lambda'  : Item(contents="This is the file 'lambda' modified.\n"),
    'F'       : Item(props={SVN_PROP_MERGEINFO : '/A/B/F:1,2-3*'}),
    'E'       : Item(props={SVN_PROP_MERGEINFO : '/A/B/E:1,2-3*'}),
    'E/alpha' : Item(contents="This is the file 'alpha'.\n"),
    'E/beta'  : Item(contents="This is the file 'beta'.\n"),
    })
  expected_status = wc.State(short_A_COPY_B, {
    ''         : Item(status=' M', wc_rev=2),
    'lambda'   : Item(status='M ', wc_rev=2),
    'F'        : Item(status=' M', wc_rev=2),
    'E'        : Item(status=' M', wc_rev=2),
    'E/alpha'  : Item(status='  ', wc_rev=2),
    'E/beta'   : Item(status='  ', wc_rev=2),
    })
  expected_skip = wc.State(short_A_COPY_B, {})

  svntest.actions.run_and_verify_merge(short_A_COPY_B, None, None,
                                       B_url,
                                       expected_output,
                                       expected_disk,
                                       expected_status,
                                       expected_skip,
                                       None, None, None, None, None,
                                       1, 1, '--depth', 'immediates')

  # Merge /A/B to /A_COPY/B ie., r1 to r3 with infinite depth
  expected_output = wc.State(short_A_COPY_B, {
    'E/newfile'     : Item(status='A '),
    })
  expected_disk = wc.State('', {
    ''          : Item(props={SVN_PROP_MERGEINFO : '/A/B:1-3'}),
    'lambda'    : Item(contents="This is the file 'lambda' modified.\n"),
    'F'         : Item(),
    'E'         : Item(),
    'E/alpha'   : Item(contents="This is the file 'alpha'.\n"),
    'E/beta'    : Item(contents="This is the file 'beta'.\n"),
    'E/newfile' : Item(contents="This is the file 'newfile'.\n"),
    })
  expected_status = wc.State(short_A_COPY_B, {
    ''            : Item(status=' M', wc_rev=2),
    'lambda'      : Item(status='M ', wc_rev=2),
    'F'           : Item(status='  ', wc_rev=2),
    'E'           : Item(status='  ', wc_rev=2),
    'E/alpha'     : Item(status='  ', wc_rev=2),
    'E/beta'      : Item(status='  ', wc_rev=2),
    'E/newfile'   : Item(status='A ', wc_rev=2),
    })

  svntest.actions.run_and_verify_merge(short_A_COPY_B, None, None,
                                       B_url,
                                       expected_output,
                                       expected_disk,
                                       expected_status,
                                       expected_skip,
                                       None, None, None, None, None,
                                       1, 1)

  os.chdir(saved_cwd)

def self_reverse_merge(sbox):
  "revert a commit on a target"

  sbox.build()
  wc_dir = sbox.wc_dir

  # Make changes to the working copy
  mu_path = os.path.join(wc_dir, 'A', 'mu')
  svntest.main.file_append(mu_path, 'appended mu text')

  # Created expected output tree for 'svn ci'
  expected_output = wc.State(wc_dir, {
    'A/mu' : Item(verb='Sending'),
    })

  # Create expected status tree; all local revisions should be at 1,
  # but mu should be at revision 2.
  expected_status = svntest.actions.get_virginal_state(wc_dir, 1)
  expected_status.tweak('A/mu', wc_rev=2)

  svntest.actions.run_and_verify_commit(wc_dir,
                                        expected_output,
                                        expected_status,
                                        None,
                                        wc_dir)

  # update to HEAD so that the to-be-undone revision is found in the
  # implicit mergeinfo (the natural history) of the target.
  svntest.actions.run_and_verify_svn(None, None, [], 'update', wc_dir)

  expected_output = wc.State(wc_dir, {
    'A/mu' : Item(status='U ')
    })
  expected_skip = wc.State(wc_dir, { })
  expected_disk = svntest.main.greek_state.copy()
  expected_status = svntest.actions.get_virginal_state(wc_dir, 2)
  expected_status.tweak('A/mu', status='M ')
  svntest.actions.run_and_verify_merge(wc_dir, '2', '1', sbox.repo_url,
                                       expected_output, expected_disk,
                                       expected_status, expected_skip,
                                       None, None, None, None, None, 1, 1)
  svntest.actions.run_and_verify_svn(None, None, [], 'revert', '-R', wc_dir)

  # record dummy self mergeinfo to test the fact that self-reversal should work
  # irrespective of mergeinfo.
  svntest.actions.run_and_verify_svn(None, None, [], 'merge', '-c', '1',
                                     '--record-only', sbox.repo_url, wc_dir)

  # Bad svntest.main.greek_state does not have '', so adding it explicitly.
  expected_disk.add({'' : Item(props={SVN_PROP_MERGEINFO : '/:1'})})
  expected_status = svntest.actions.get_virginal_state(wc_dir, 2)
  expected_status.tweak('', status = ' M')
  expected_status.tweak('A/mu', status = 'M ')
  svntest.actions.run_and_verify_merge(wc_dir, '2', '1', sbox.repo_url,
                                       expected_output, expected_disk,
                                       expected_status, expected_skip,
                                       None, None, None, None, None, 1, 1)

def ignore_ancestry_and_mergeinfo(sbox):
  "--ignore-ancestry also ignores mergeinfo"

  # Create a WC with a single branch
  sbox.build()
  wc_dir = sbox.wc_dir
  wc_disk, wc_status = set_up_branch(sbox, True, 1)

  # Some paths we'll care about
  A_B_url = sbox.repo_url + '/A/B'
  A_COPY_B_path = os.path.join(wc_dir, 'A_COPY', 'B')
  lambda_path = os.path.join(wc_dir, 'A', 'B', 'lambda')
  A_COPY_lambda_path = os.path.join(wc_dir, 'A_COPY', 'B', 'lambda')

  # Make modifications to A/B/lambda
  svntest.main.file_write(lambda_path, "This is the file 'lambda' modified.\n")
  expected_output = wc.State(wc_dir, {
    'A/B/lambda'    : Item(verb='Sending'),
    })
  wc_status.add({
    'A/B/lambda'     : Item(status='  ', wc_rev=3),
    })
  svntest.actions.run_and_verify_commit(wc_dir, expected_output,
                                        wc_status, None, wc_dir)

  svntest.actions.run_and_verify_svn(None, None, [], 'up', wc_dir)

  short_A_COPY_B = shorten_path_kludge(A_COPY_B_path)
  short_A_COPY_lambda = shorten_path_kludge(A_COPY_lambda_path)
  saved_cwd = os.getcwd()
  os.chdir(svntest.main.work_dir)

  # Merge /A/B to /A_COPY/B ie., r1 to r3 with depth immediates
  expected_output = wc.State(short_A_COPY_B, {
    'lambda' : Item(status='U '),
    })
  expected_disk = wc.State('', {
    ''        : Item(props={SVN_PROP_MERGEINFO : '/A/B:2-3'}),
    'lambda'  : Item(contents="This is the file 'lambda' modified.\n"),
    'F'       : Item(props={}),
    'E'       : Item(props={}),
    'E/alpha' : Item(contents="This is the file 'alpha'.\n"),
    'E/beta'  : Item(contents="This is the file 'beta'.\n"),
    })
  expected_status = wc.State(short_A_COPY_B, {
    ''         : Item(status=' M', wc_rev=3),
    'lambda'   : Item(status='M ', wc_rev=3),
    'F'        : Item(status='  ', wc_rev=3),
    'E'        : Item(status='  ', wc_rev=3),
    'E/alpha'  : Item(status='  ', wc_rev=3),
    'E/beta'   : Item(status='  ', wc_rev=3),
    })
  expected_skip = wc.State(short_A_COPY_B, {})

  svntest.actions.run_and_verify_merge(short_A_COPY_B, 1, 3,
                                       A_B_url,
                                       expected_output,
                                       expected_disk,
                                       expected_status,
                                       expected_skip,
                                       None, None, None, None, None, 1, 1)

  # Now, revert lambda and repeat the merge.  Nothing should happen.
  svntest.actions.run_and_verify_svn(None, None, [], 'revert', '-R',
                                     short_A_COPY_lambda)
  expected_output.remove('lambda')
  expected_disk.tweak('lambda', contents="This is the file 'lambda'.\n")
  expected_status.tweak('lambda', status='  ')
  svntest.actions.run_and_verify_merge(short_A_COPY_B, 1, 3,
                                       A_B_url,
                                       expected_output,
                                       expected_disk,
                                       expected_status,
                                       expected_skip,
                                       None, None, None, None, None, 1, 1)

  # Now, try the merge again with --ignore-ancestry.  We should get
  # lambda re-modified. */
  expected_output = wc.State(short_A_COPY_B, {
    'lambda' : Item(status='U '),
    })
  expected_disk.tweak('lambda',
                      contents="This is the file 'lambda' modified.\n")
  expected_status.tweak('lambda', status='M ')
  svntest.actions.run_and_verify_merge(short_A_COPY_B, 1, 3,
                                       A_B_url,
                                       expected_output,
                                       expected_disk,
                                       expected_status,
                                       expected_skip,
                                       None, None, None, None, None, 1, 1,
                                       '--ignore-ancestry')
  
  os.chdir(saved_cwd)

def merge_from_renamed_branch_fails_while_avoiding_repeat_merge(sbox):
  "merge from renamed branch"
  #Copy A/C to A/COPY_C results in r2.
  #Rename A/COPY_C to A/RENAMED_C results in r3.
  #Add A/RENAMED_C/file1 and commit, results in r4.
  #Change A/RENAMED_C/file1 and commit, results in r5.
  #Merge r4 from A/RENAMED_C to A/C
  #Merge r2:5 from A/RENAMED_C to A/C <-- This fails tracked via #3032.

  ## See http://subversion.tigris.org/issues/show_bug.cgi?id=3032. ##

  # Create a WC with a single branch
  sbox.build()
  wc_dir = sbox.wc_dir
  # Some paths we'll care about
  A_C_url = sbox.repo_url + '/A/C'
  A_COPY_C_url = sbox.repo_url + '/A/COPY_C'
  A_RENAMED_C_url = sbox.repo_url + '/A/RENAMED_C'
  A_C_path = os.path.join(wc_dir, 'A', 'C')
  A_RENAMED_C_path = os.path.join(wc_dir, 'A', 'RENAMED_C')
  A_RENAMED_C_file1_path = os.path.join(wc_dir, 'A', 'RENAMED_C', 'file1')

  svntest.main.run_svn(None, 'cp', A_C_url, A_COPY_C_url, '-m', 'copy...')
  svntest.main.run_svn(None, 'mv', A_COPY_C_url, A_RENAMED_C_url, '-m',
                       'rename...')
  svntest.actions.run_and_verify_svn(None, None, [], 'up', wc_dir)

  svntest.main.file_write(A_RENAMED_C_file1_path, "This is the file1.\n")
  svntest.main.run_svn(None, 'add', A_RENAMED_C_file1_path)
  expected_output = wc.State(A_RENAMED_C_path, {
    'file1'    : Item(verb='Adding'),
    })
  expected_status = wc.State(A_RENAMED_C_path, {
    ''        : Item(status='  ', wc_rev=3),
    'file1'   : Item(status='  ', wc_rev=4),
    })
  svntest.actions.run_and_verify_commit(A_RENAMED_C_path, expected_output,
                                        expected_status, None,
                                        A_RENAMED_C_path)
  svntest.main.file_write(A_RENAMED_C_file1_path,
                          "This is the file1 modified.\n")
  expected_output = wc.State(A_RENAMED_C_path, {
    'file1'    : Item(verb='Sending'),
    })
  expected_status.tweak('file1', wc_rev=5)
  svntest.actions.run_and_verify_commit(A_RENAMED_C_path, expected_output,
                                        expected_status, None,
                                        A_RENAMED_C_path)

  short_A_C = shorten_path_kludge(A_C_path)
  expected_skip = wc.State(short_A_C, {})
  expected_output = wc.State(short_A_C, {
    'file1'    : Item(status='A '),
    })
  expected_disk = wc.State('', {
    ''       : Item(props={SVN_PROP_MERGEINFO : '/A/RENAMED_C:4'}),
    'file1'  : Item("This is the file1.\n"),
    })
  expected_status = wc.State(short_A_C, {
    ''        : Item(status=' M', wc_rev=3),
    'file1'   : Item(status='A ', wc_rev='-', copied='+'),
    })
  saved_cwd = os.getcwd()
  os.chdir(svntest.main.work_dir)
  svntest.actions.run_and_verify_merge(short_A_C, 3, 4,
                                       A_RENAMED_C_url,
                                       expected_output,
                                       expected_disk,
                                       expected_status,
                                       expected_skip,
                                       None, None, None, None, None, 1, 1)

  expected_output = wc.State(short_A_C, {
    'file1'    : Item(status='U '),
    })
  expected_disk = wc.State('', {
    ''       : Item(props={SVN_PROP_MERGEINFO : '/A/RENAMED_C:3-5'}),
    'file1'  : Item("This is the file1 modified.\n"),
    })
  expected_status = wc.State(short_A_C, {
    ''        : Item(status=' M', wc_rev=3),
    'file1'   : Item(status='A ', wc_rev='-', copied='+'),
    })
  svntest.actions.run_and_verify_merge(short_A_C, 2, 5,
                                       A_RENAMED_C_url,
                                       expected_output,
                                       expected_disk,
                                       expected_status,
                                       expected_skip,
                                       None, None, None, None, None, 1, 1)
  os.chdir(saved_cwd)

# Test for part of issue #2877: 'do subtree merge only if subtree has
# explicit mergeinfo set and exists in the merge source'
def merge_source_normalization_and_subtree_merges(sbox):
  "normalized mergeinfo is recorded on subtrees"

  sbox.build()
  wc_dir = sbox.wc_dir

  # Some paths we'll care about
  D_COPY_path = os.path.join(wc_dir, "A_COPY", "D")
  G_COPY_path = os.path.join(wc_dir, "A_COPY", "D", "G")

  # Use our helper to copy 'A' to 'A_COPY' then make some changes under 'A'
  wc_disk, wc_status = set_up_branch(sbox)

  # r7 - Move A to A_MOVED
  svntest.actions.run_and_verify_svn(None, ['\n', 'Committed revision 7.\n'],
                                     [], 'mv', '-m', 'mv A to A_MOVED',
                                     sbox.repo_url + '/A',
                                     sbox.repo_url + '/A_MOVED')
  wc_status.add({
      'A_MOVED/B'         : Item(),
      'A_MOVED/B/lambda'  : Item(),
      'A_MOVED/B/E'       : Item(),
      'A_MOVED/B/E/alpha' : Item(),
      'A_MOVED/B/E/beta'  : Item(),
      'A_MOVED/B/F'       : Item(),
      'A_MOVED/mu'        : Item(),
      'A_MOVED/C'         : Item(),
      'A_MOVED/D'         : Item(),
      'A_MOVED/D/gamma'   : Item(),
      'A_MOVED/D/G'       : Item(),
      'A_MOVED/D/G/pi'    : Item(),
      'A_MOVED/D/G/rho'   : Item(),
      'A_MOVED/D/G/tau'   : Item(),
      'A_MOVED/D/H'       : Item(),
      'A_MOVED/D/H/chi'   : Item(),
      'A_MOVED/D/H/omega' : Item(),
      'A_MOVED/D/H/psi'   : Item(),
      'A_MOVED'           : Item()})
  wc_status.remove('A', 'A/B', 'A/B/lambda', 'A/B/E', 'A/B/E/alpha',
                   'A/B/E/beta', 'A/B/F', 'A/mu', 'A/C', 'A/D',
                   'A/D/gamma', 'A/D/G', 'A/D/G/pi', 'A/D/G/rho',
                   'A/D/G/tau' , 'A/D/H', 'A/D/H/chi', 'A/D/H/omega',
                   'A/D/H/psi')
  wc_status.tweak(status='  ', wc_rev=7)

  # Update the WC
  svntest.actions.run_and_verify_svn(None, None, [],
                                     'update', wc_dir)
  
  # r8 - Make a text mod to 'A_MOVED/D/G/tau'
  svntest.main.file_write(os.path.join(wc_dir, "A_MOVED", "D", "G", "tau"),
                          "New content")
  expected_output = wc.State(wc_dir,
                             {'A_MOVED/D/G/tau' : Item(verb='Sending')})
  wc_status.tweak('A_MOVED/D/G/tau', status='  ', wc_rev=8)
  svntest.actions.run_and_verify_commit(wc_dir, expected_output,
                                        wc_status, None, wc_dir)

  # Merge -c4 URL/A_MOVED/D/G A_COPY/D/G.
  #
  # Search for the comment entitled "The Merge Kluge" elsewhere in
  # this file, to understand why we shorten and chdir() below.
  #
  # A_MOVED/D/G doesn't exist at r3:4, it's still A/D/G,
  # so the merge source normalization logic should set
  # mergeinfo of '/A/D/G:4' on A_COPY/D/G, *not* 'A_MOVED/D/G:4',
  # see issue #2953.
  short_G_COPY_path = shorten_path_kludge(G_COPY_path)
  expected_output = wc.State(short_G_COPY_path, {
    'rho' : Item(status='U ')
    })
  expected_status = wc.State(short_G_COPY_path, {
    ''    : Item(status=' M', wc_rev=7),
    'pi'  : Item(status='  ', wc_rev=7),
    'rho' : Item(status='M ', wc_rev=7),
    'tau' : Item(status='  ', wc_rev=7),
    })
  expected_disk = wc.State('', {
    ''    : Item(props={SVN_PROP_MERGEINFO : '/A/D/G:4'}),
    'pi'  : Item("This is the file 'pi'.\n"),
    'rho' : Item("New content"),
    'tau' : Item("This is the file 'tau'.\n"),
    })
  expected_skip = wc.State(short_G_COPY_path, { })
  saved_cwd = os.getcwd()
  os.chdir(svntest.main.work_dir)
  svntest.actions.run_and_verify_merge(short_G_COPY_path, '3', '4',
                                       sbox.repo_url + '/A_MOVED/D/G',
                                       expected_output,
                                       expected_disk,
                                       expected_status,
                                       expected_skip,
                                       None, None, None, None,
                                       None, 1)
  os.chdir(saved_cwd)

  # Merge -c8 URL/A_MOVED/D A_COPY/D.
  #
  # The merge target A_COPY/D and the subtree at A_COPY/D/G
  # should both have their mergeinfo updated with r8
  # from A_MOVED_D, see reopened issue #2877.
  short_D_COPY_path = shorten_path_kludge(D_COPY_path)
  expected_output = wc.State(short_D_COPY_path, {
    'G/tau' : Item(status='U '),
    })
  expected_status = wc.State(short_D_COPY_path, {
    ''        : Item(status=' M', wc_rev=7),
    'G'       : Item(status=' M', wc_rev=7),
    'G/pi'    : Item(status='  ', wc_rev=7),
    'G/rho'   : Item(status='M ', wc_rev=7),
    'G/tau'   : Item(status='M ', wc_rev=7),
    'H'       : Item(status='  ', wc_rev=7),
    'H/chi'   : Item(status='  ', wc_rev=7),
    'H/psi'   : Item(status='  ', wc_rev=7),
    'H/omega' : Item(status='  ', wc_rev=7),
    'gamma'   : Item(status='  ', wc_rev=7),
    })
  expected_disk = wc.State('', {
    ''        : Item(props={SVN_PROP_MERGEINFO : '/A_MOVED/D:8'}),
    'G'       : Item(props={SVN_PROP_MERGEINFO :
                            '/A/D/G:4\n/A_MOVED/D/G:8\n'}),
    'G/pi'    : Item("This is the file 'pi'.\n"),
    'G/rho'   : Item("New content"),
    'G/tau'   : Item("New content"),
    'H'       : Item(),
    'H/chi'   : Item("This is the file 'chi'.\n"),
    'H/psi'   : Item("This is the file 'psi'.\n"),
    'H/omega' : Item("This is the file 'omega'.\n"),
    'gamma'   : Item("This is the file 'gamma'.\n")
    })
  expected_skip = wc.State(short_D_COPY_path, { })
  os.chdir(svntest.main.work_dir)
  svntest.actions.run_and_verify_merge(short_D_COPY_path, '7', '8',
                                       sbox.repo_url + \
                                       '/A_MOVED/D',
                                       expected_output,
                                       expected_disk,
                                       expected_status,
                                       expected_skip,
                                       None, None, None, None,
                                       None, 1)
  os.chdir(saved_cwd)

# Test for issue #3067: 'subtrees with intersecting mergeinfo, that don't
# exist at the start of a merge range shouldn't break the merge'
def new_subtrees_should_not_break_merge(sbox):
  "subtrees added after start of merge range are ok"

  sbox.build()
  wc_dir = sbox.wc_dir
  wc_disk, wc_status = set_up_branch(sbox)

  # Some paths we'll care about
  A_COPY_path  = os.path.join(wc_dir, "A_COPY")
  D_COPY_path  = os.path.join(wc_dir, "A_COPY", "D")
  nu_path      = os.path.join(wc_dir, "A", "D", "H", "nu")
  nu_COPY_path = os.path.join(wc_dir, "A_COPY", "D", "H", "nu")
  H_COPY_path  = os.path.join(wc_dir, "A_COPY", "D", "H")

  # Create 'A/D/H/nu', commit it as r7, make a text mod to it in r8.
  svntest.main.file_write(nu_path, "This is the file 'nu'.\n")
  svntest.actions.run_and_verify_svn(None, None, [], 'add', nu_path)
  expected_output = wc.State(wc_dir, {'A/D/H/nu' : Item(verb='Adding')})
  wc_status.add({'A/D/H/nu' : Item(status='  ', wc_rev=7)})
  svntest.actions.run_and_verify_commit(wc_dir, expected_output,
                                        wc_status, None, wc_dir)
  svntest.main.file_write(nu_path, "New content")
  expected_output = wc.State(wc_dir, {'A/D/H/nu' : Item(verb='Sending')})
  wc_status.tweak('A/D/H/nu', wc_rev=8)
  svntest.actions.run_and_verify_commit(wc_dir, expected_output,
                                        wc_status, None, wc_dir)

  # Merge r7 to A_COPY/D/H, then, so it has it's own explicit mergeinfo,
  # then merge r8 to A_COPY/D/H/nu so it too has explicit mergeinfo.
  short_H_COPY_path = shorten_path_kludge(H_COPY_path)
  expected_output = wc.State(short_H_COPY_path, {
    'nu'    : Item(status='A '),
    })
  expected_status = wc.State(short_H_COPY_path, {
    ''      : Item(status=' M', wc_rev=2),
    'psi'   : Item(status='  ', wc_rev=2),
    'omega' : Item(status='  ', wc_rev=2),
    'chi'   : Item(status='  ', wc_rev=2),
    'nu'    : Item(status='A ', copied='+', wc_rev='-'),
    })
  expected_disk = wc.State('', {
    ''      : Item(props={SVN_PROP_MERGEINFO : '/A/D/H:7'}),
    'psi'   : Item("This is the file 'psi'.\n"),
    'omega' : Item("This is the file 'omega'.\n"),
    'chi'   : Item("This is the file 'chi'.\n"),
    'nu'    : Item("This is the file 'nu'.\n"),
    })
  expected_skip = wc.State(short_H_COPY_path, {})
  saved_cwd = os.getcwd()
  os.chdir(svntest.main.work_dir)
  svntest.actions.run_and_verify_merge(short_H_COPY_path, '6', '7',
                                       sbox.repo_url + '/A/D/H',
                                       expected_output, expected_disk,
                                       expected_status, expected_skip,
                                       None, None, None, None, None, 1)
  # run_and_verify_merge doesn't support merging to a file WCPATH
  # so use run_and_verify_svn.
  short_nu_COPY_path = shorten_path_kludge(nu_COPY_path)
  svntest.actions.run_and_verify_svn(None,
                                     expected_merge_output([[8]],
                                       'U    ' + short_nu_COPY_path + '\n'),
                                     [], 'merge', '-c8',
                                     sbox.repo_url + '/A/D/H/nu',
                                     short_nu_COPY_path)
  # Merge -r4:6 to A_COPY, then reverse merge r6 from A_COPY/D.
  short_A_COPY_path = shorten_path_kludge(A_COPY_path)
  expected_output = wc.State(short_A_COPY_path, {
    'B/E/beta' : Item(status='U '),
    'D/H/omega': Item(status='U '),
    })
  expected_status = wc.State(short_A_COPY_path, {
    ''          : Item(status=' M', wc_rev=2),
    'B'         : Item(status='  ', wc_rev=2),
    'mu'        : Item(status='  ', wc_rev=2),
    'B/E'       : Item(status='  ', wc_rev=2),
    'B/E/alpha' : Item(status='  ', wc_rev=2),
    'B/E/beta'  : Item(status='M ', wc_rev=2),
    'B/lambda'  : Item(status='  ', wc_rev=2),
    'B/F'       : Item(status='  ', wc_rev=2),
    'C'         : Item(status='  ', wc_rev=2),
    'D'         : Item(status='  ', wc_rev=2),
    'D/G'       : Item(status='  ', wc_rev=2),
    'D/G/pi'    : Item(status='  ', wc_rev=2),
    'D/G/rho'   : Item(status='  ', wc_rev=2),
    'D/G/tau'   : Item(status='  ', wc_rev=2),
    'D/gamma'   : Item(status='  ', wc_rev=2),
    'D/H'       : Item(status=' M', wc_rev=2),
    'D/H/chi'   : Item(status='  ', wc_rev=2),
    'D/H/psi'   : Item(status='  ', wc_rev=2),
    'D/H/omega' : Item(status='M ', wc_rev=2),
    'D/H/nu'    : Item(status='A ', copied='+', wc_rev='-'),
    })
  expected_disk = wc.State('', {
    ''          : Item(props={SVN_PROP_MERGEINFO : '/A:5-6'}),
    'B'         : Item(),
    'mu'        : Item("This is the file 'mu'.\n"),
    'B/E'       : Item(),
    'B/E/alpha' : Item("This is the file 'alpha'.\n"),
    'B/E/beta'  : Item("New content"),
    'B/lambda'  : Item("This is the file 'lambda'.\n"),
    'B/F'       : Item(),
    'C'         : Item(),
    'D'         : Item(),
    'D/G'       : Item(),
    'D/G/pi'    : Item("This is the file 'pi'.\n"),
    'D/G/rho'   : Item("This is the file 'rho'.\n"),
    'D/G/tau'   : Item("This is the file 'tau'.\n"),
    'D/gamma'   : Item("This is the file 'gamma'.\n"),
    'D/H'       : Item(props={SVN_PROP_MERGEINFO : '/A/D/H:5-7'}),
    'D/H/chi'   : Item("This is the file 'chi'.\n"),
    'D/H/psi'   : Item("This is the file 'psi'.\n"),
    'D/H/omega' : Item("New content"),
    'D/H/nu'    : Item("New content",
                       props={SVN_PROP_MERGEINFO : '/A/D/H/nu:5-8'}),
    })
  expected_skip = wc.State(short_A_COPY_path, { })
  svntest.actions.run_and_verify_merge(short_A_COPY_path, '4', '6',
                                       sbox.repo_url + \
                                       '/A',
                                       expected_output,
                                       expected_disk,
                                       expected_status,
                                       expected_skip,
                                       None, None, None, None,
                                       None, 1)
  short_D_COPY_path = shorten_path_kludge(D_COPY_path)
  expected_output = wc.State(short_D_COPY_path, {
    'H/omega': Item(status='G '),
    })
  expected_status = wc.State(short_D_COPY_path, {
    ''        : Item(status=' M', wc_rev=2),
    'G'       : Item(status='  ', wc_rev=2),
    'G/pi'    : Item(status='  ', wc_rev=2),
    'G/rho'   : Item(status='  ', wc_rev=2),
    'G/tau'   : Item(status='  ', wc_rev=2),
    'gamma'   : Item(status='  ', wc_rev=2),
    'H'       : Item(status=' M', wc_rev=2),
    'H/chi'   : Item(status='  ', wc_rev=2),
    'H/psi'   : Item(status='  ', wc_rev=2),
    'H/omega' : Item(status='  ', wc_rev=2),
    'H/nu'    : Item(status='A ', copied='+', wc_rev='-'),
    })
  expected_disk = wc.State('', {
    ''        : Item(props={SVN_PROP_MERGEINFO : '/A/D:5'}),
    'G/pi'    : Item("This is the file 'pi'.\n"),
    'G/rho'   : Item("This is the file 'rho'.\n"),
    'G/tau'   : Item("This is the file 'tau'.\n"),
    'gamma'   : Item("This is the file 'gamma'.\n"),
    'H'       : Item(props={SVN_PROP_MERGEINFO : '/A/D/H:5,7'}),
    'H/chi'   : Item("This is the file 'chi'.\n"),
    'H/psi'   : Item("This is the file 'psi'.\n"),
    'H/omega' : Item("This is the file 'omega'.\n"),
    'H/nu'    : Item("New content",
                     props={SVN_PROP_MERGEINFO : '/A/D/H/nu:5,7-8'}),
    })
  expected_skip = wc.State(short_D_COPY_path, { })
  svntest.actions.run_and_verify_merge(short_D_COPY_path, '6', '5',
                                       sbox.repo_url + \
                                       '/A/D',
                                       expected_output,
                                       expected_disk,
                                       expected_status,
                                       expected_skip,
                                       None, None, None, None,
                                       None, 1)
  # Now once again merge r6 to A_COPY.  A_COPY already has r6 in its mergeinfo
  # so we expect only subtree merges on A_COPY/D, A_COPY_D_H, and
  # A_COPY/D/H/nu.  The fact that A/D/H/nu doesn't exist at r6 should not cause
  # the merge to fail.
  short_A_COPY_path = shorten_path_kludge(A_COPY_path)
  expected_output = wc.State(short_A_COPY_path, {
    'D/H/omega': Item(status='U '),
    })
  expected_status = wc.State(short_A_COPY_path, {
    ''          : Item(status=' M', wc_rev=2),
    'B'         : Item(status='  ', wc_rev=2),
    'mu'        : Item(status='  ', wc_rev=2),
    'B/E'       : Item(status='  ', wc_rev=2),
    'B/E/alpha' : Item(status='  ', wc_rev=2),
    'B/E/beta'  : Item(status='M ', wc_rev=2),
    'B/lambda'  : Item(status='  ', wc_rev=2),
    'B/F'       : Item(status='  ', wc_rev=2),
    'C'         : Item(status='  ', wc_rev=2),
    'D'         : Item(status='  ', wc_rev=2),
    'D/G'       : Item(status='  ', wc_rev=2),
    'D/G/pi'    : Item(status='  ', wc_rev=2),
    'D/G/rho'   : Item(status='  ', wc_rev=2),
    'D/G/tau'   : Item(status='  ', wc_rev=2),
    'D/gamma'   : Item(status='  ', wc_rev=2),
    'D/H'       : Item(status=' M', wc_rev=2),
    'D/H/chi'   : Item(status='  ', wc_rev=2),
    'D/H/psi'   : Item(status='  ', wc_rev=2),
    'D/H/omega' : Item(status='M ', wc_rev=2),
    'D/H/nu'    : Item(status='A ', copied='+', wc_rev='-'),
    })
  expected_disk = wc.State('', {
    ''          : Item(props={SVN_PROP_MERGEINFO : '/A:5-6'}),
    'B'         : Item(),
    'mu'        : Item("This is the file 'mu'.\n"),
    'B/E'       : Item(),
    'B/E/alpha' : Item("This is the file 'alpha'.\n"),
    'B/E/beta'  : Item("New content"),
    'B/lambda'  : Item("This is the file 'lambda'.\n"),
    'B/F'       : Item(),
    'C'         : Item(),
    'D'         : Item(), # Mergeinfo elides to 'A_COPY'
    'D/G'       : Item(),
    'D/G/pi'    : Item("This is the file 'pi'.\n"),
    'D/G/rho'   : Item("This is the file 'rho'.\n"),
    'D/G/tau'   : Item("This is the file 'tau'.\n"),
    'D/gamma'   : Item("This is the file 'gamma'.\n"),
    'D/H'       : Item(props={SVN_PROP_MERGEINFO : '/A/D/H:5-7'}),
    'D/H/chi'   : Item("This is the file 'chi'.\n"),
    'D/H/psi'   : Item("This is the file 'psi'.\n"),
    'D/H/omega' : Item("New content"),
    'D/H/nu'    : Item("New content",
                       props={SVN_PROP_MERGEINFO : '/A/D/H/nu:5-8'}),
    })
  expected_skip = wc.State(short_A_COPY_path, { })
  svntest.actions.run_and_verify_merge(short_A_COPY_path, '5', '6',
                                       sbox.repo_url + \
                                       '/A',
                                       expected_output,
                                       expected_disk,
                                       expected_status,
                                       expected_skip,
                                       None, None, None, None,
                                       None, 1)
  os.chdir(saved_cwd)

def basic_reintegrate(sbox):
  "basic merge --reintegrate support"

  # Make A_COPY branch in r2, and do a few more commits to A in r3-6.
  sbox.build()
  wc_dir = sbox.wc_dir
  expected_disk, expected_status = set_up_branch(sbox)

  # Make a change on the branch, to A/mu.  Commit in r7.
  svntest.main.file_write(os.path.join(wc_dir, "A_COPY", "mu"),
                          "Changed on the branch.")
  expected_output = wc.State(wc_dir, {'A_COPY/mu' : Item(verb='Sending')})
  expected_status.tweak('A_COPY/mu', wc_rev=7)
  svntest.actions.run_and_verify_commit(wc_dir, expected_output,
                                        expected_status, None, wc_dir)
  expected_disk.tweak('A_COPY/mu', contents='Changed on the branch.')

  # Update the wcs.
  expected_output = wc.State(wc_dir, {})
  expected_status.tweak(wc_rev='7')
  svntest.actions.run_and_verify_update(wc_dir, expected_output,
                                        expected_disk, expected_status,
                                        None, None, None, None, None, True)

  # Merge from trunk to branch (ie, r3-6), using normal cherry-harvest.
  A_COPY_path = os.path.join(wc_dir, "A_COPY")
  short_A_COPY_path = shorten_path_kludge(A_COPY_path)
  expected_output = wc.State(short_A_COPY_path, {
    'D/H/psi'   : Item(status='U '),
    'D/G/rho'   : Item(status='U '),
    'B/E/beta'  : Item(status='U '),
    'D/H/omega' : Item(status='U '),
    })
  k_expected_status = wc.State(short_A_COPY_path, {
    "B"         : Item(status='  ', wc_rev=7),
    "B/lambda"  : Item(status='  ', wc_rev=7),
    "B/E"       : Item(status='  ', wc_rev=7),
    "B/E/alpha" : Item(status='  ', wc_rev=7),
    "B/E/beta"  : Item(status='M ', wc_rev=7),
    "B/F"       : Item(status='  ', wc_rev=7),
    "mu"        : Item(status='  ', wc_rev=7),
    "C"         : Item(status='  ', wc_rev=7),
    "D"         : Item(status='  ', wc_rev=7),
    "D/gamma"   : Item(status='  ', wc_rev=7),
    "D/G"       : Item(status='  ', wc_rev=7),
    "D/G/pi"    : Item(status='  ', wc_rev=7),
    "D/G/rho"   : Item(status='M ', wc_rev=7),
    "D/G/tau"   : Item(status='  ', wc_rev=7),
    "D/H"       : Item(status='  ', wc_rev=7),
    "D/H/chi"   : Item(status='  ', wc_rev=7),
    "D/H/omega" : Item(status='M ', wc_rev=7),
    "D/H/psi"   : Item(status='M ', wc_rev=7),
    ""          : Item(status=' M', wc_rev=7),
  })
  k_expected_disk = wc.State('', {
    ''          : Item(props={SVN_PROP_MERGEINFO : '/A:2-7'}),
    'B'         : Item(),
    'B/lambda'  : Item("This is the file 'lambda'.\n"),
    'B/E'       : Item(),
    'B/E/alpha' : Item("This is the file 'alpha'.\n"),
    'B/E/beta'  : Item("New content"),
    'B/F'       : Item(),
    'mu'        : Item("Changed on the branch."),
    'C'         : Item(),
    'D'         : Item(),
    'D/gamma'   : Item("This is the file 'gamma'.\n"),
    'D/G'       : Item(),
    'D/G/pi'    : Item("This is the file 'pi'.\n"),
    'D/G/rho'   : Item("New content"),
    'D/G/tau'   : Item("This is the file 'tau'.\n"),
    'D/H'       : Item(),
    'D/H/chi'   : Item("This is the file 'chi'.\n"),
    'D/H/omega' : Item("New content"),
    'D/H/psi'   : Item("New content"),
  })
  expected_skip = wc.State(short_A_COPY_path, {})
  saved_cwd = os.getcwd()
  os.chdir(svntest.main.work_dir)
  svntest.actions.run_and_verify_merge(short_A_COPY_path, None, None,
                                       sbox.repo_url + '/A',
                                       expected_output,
                                       k_expected_disk,
                                       k_expected_status,
                                       expected_skip,
                                       None, None, None, None,
                                       None, True)
  os.chdir(saved_cwd)
  expected_disk.tweak('A_COPY', props={SVN_PROP_MERGEINFO: '/A:2-7'})
  expected_disk.tweak('A_COPY/B/E/beta', contents="New content")
  expected_disk.tweak('A_COPY/D/G/rho', contents="New content")
  expected_disk.tweak('A_COPY/D/H/omega', contents="New content")
  expected_disk.tweak('A_COPY/D/H/psi', contents="New content")

  # Commit the merge to branch (r8).
  expected_output = wc.State(wc_dir, {
    'A_COPY/D/H/psi'   : Item(verb='Sending'),
    'A_COPY/D/G/rho'   : Item(verb='Sending'),
    'A_COPY/B/E/beta'  : Item(verb='Sending'),
    'A_COPY/D/H/omega' : Item(verb='Sending'),
    'A_COPY'           : Item(verb='Sending'),
    })
  expected_status.tweak('A_COPY', 'A_COPY/D/H/psi', 'A_COPY/D/G/rho',
                        'A_COPY/B/E/beta', 'A_COPY/D/H/omega', wc_rev=8)
  svntest.actions.run_and_verify_commit(wc_dir, expected_output,
                                        expected_status, None, wc_dir)

  # Update the wcs again.
  expected_output = wc.State(wc_dir, {})
  expected_status.tweak(wc_rev='8')
  svntest.actions.run_and_verify_update(wc_dir, expected_output,
                                        expected_disk, expected_status,
                                        None, None, None, None, None, True)


  # *finally*, actually run merge --reintegrate in trunk with the
  # branch URL.  This should bring in the mu change and the tauprime
  # change.
  A_path = os.path.join(wc_dir, "A")
  short_A_path = shorten_path_kludge(A_path)
  expected_output = wc.State(short_A_path, {
    ''             : Item(status=' U'),
    'mu'           : Item(status='U '),
    })
  k_expected_status = wc.State(short_A_path, {
    "B"            : Item(status='  ', wc_rev=8),
    "B/lambda"     : Item(status='  ', wc_rev=8),
    "B/E"          : Item(status='  ', wc_rev=8),
    "B/E/alpha"    : Item(status='  ', wc_rev=8),
    "B/E/beta"     : Item(status='  ', wc_rev=8),
    "B/F"          : Item(status='  ', wc_rev=8),
    "mu"           : Item(status='M ', wc_rev=8),
    "C"            : Item(status='  ', wc_rev=8),
    "D"            : Item(status='  ', wc_rev=8),
    "D/gamma"      : Item(status='  ', wc_rev=8),
    "D/G"          : Item(status='  ', wc_rev=8),
    "D/G/pi"       : Item(status='  ', wc_rev=8),
    "D/G/rho"      : Item(status='  ', wc_rev=8),
    "D/G/tau"      : Item(status='  ', wc_rev=8),
    "D/H"          : Item(status='  ', wc_rev=8),
    "D/H/chi"      : Item(status='  ', wc_rev=8),
    "D/H/omega"    : Item(status='  ', wc_rev=8),
    "D/H/psi"      : Item(status='  ', wc_rev=8),
    ""             : Item(status=' M', wc_rev=8),
  })
  k_expected_disk.tweak('', props={SVN_PROP_MERGEINFO : '/A_COPY:2-8'})
  expected_skip = wc.State(short_A_path, {})
  saved_cwd = os.getcwd()
  os.chdir(svntest.main.work_dir)
  svntest.actions.run_and_verify_merge(short_A_path, None, None,
                                       sbox.repo_url + '/A_COPY',
                                       expected_output,
                                       k_expected_disk,
                                       k_expected_status,
                                       expected_skip,
                                       None, None, None, None,
                                       None, True, True,
                                       '--reintegrate')
  os.chdir(saved_cwd)

  # Finally, commit the result of the merge (r9).
  expected_output = wc.State(wc_dir, {
    'A/mu'           : Item(verb='Sending'),
    'A'              : Item(verb='Sending'),
    })
  expected_status.tweak('A', 'A/mu', wc_rev=9)
  svntest.actions.run_and_verify_commit(wc_dir, expected_output,
                                        expected_status, None, wc_dir)

def reintegrate_with_rename(sbox):
  "merge --reintegrate with renamed file on branch"

  # Make A_COPY branch in r2, and do a few more commits to A in r3-6.
  sbox.build()
  wc_dir = sbox.wc_dir
  expected_disk, expected_status = set_up_branch(sbox)

  # Make a change on the branch, to A/mu.  Commit in r7.
  svntest.main.file_write(os.path.join(wc_dir, "A_COPY", "mu"),
                          "Changed on the branch.")
  expected_output = wc.State(wc_dir, {'A_COPY/mu' : Item(verb='Sending')})
  expected_status.tweak('A_COPY/mu', wc_rev=7)
  svntest.actions.run_and_verify_commit(wc_dir, expected_output,
                                        expected_status, None, wc_dir)
  expected_disk.tweak('A_COPY/mu', contents='Changed on the branch.')

  # Update the wcs.
  expected_output = wc.State(wc_dir, {})
  expected_status.tweak(wc_rev='7')
  svntest.actions.run_and_verify_update(wc_dir, expected_output,
                                        expected_disk, expected_status,
                                        None, None, None, None, None, True)

  # Merge from trunk to branch (ie, r3-6), using normal cherry-harvest.
  A_COPY_path = os.path.join(wc_dir, "A_COPY")
  short_A_COPY_path = shorten_path_kludge(A_COPY_path)
  expected_output = wc.State(short_A_COPY_path, {
    'D/H/psi'   : Item(status='U '),
    'D/G/rho'   : Item(status='U '),
    'B/E/beta'  : Item(status='U '),
    'D/H/omega' : Item(status='U '),
    })
  k_expected_status = wc.State(short_A_COPY_path, {
    "B"         : Item(status='  ', wc_rev=7),
    "B/lambda"  : Item(status='  ', wc_rev=7),
    "B/E"       : Item(status='  ', wc_rev=7),
    "B/E/alpha" : Item(status='  ', wc_rev=7),
    "B/E/beta"  : Item(status='M ', wc_rev=7),
    "B/F"       : Item(status='  ', wc_rev=7),
    "mu"        : Item(status='  ', wc_rev=7),
    "C"         : Item(status='  ', wc_rev=7),
    "D"         : Item(status='  ', wc_rev=7),
    "D/gamma"   : Item(status='  ', wc_rev=7),
    "D/G"       : Item(status='  ', wc_rev=7),
    "D/G/pi"    : Item(status='  ', wc_rev=7),
    "D/G/rho"   : Item(status='M ', wc_rev=7),
    "D/G/tau"   : Item(status='  ', wc_rev=7),
    "D/H"       : Item(status='  ', wc_rev=7),
    "D/H/chi"   : Item(status='  ', wc_rev=7),
    "D/H/omega" : Item(status='M ', wc_rev=7),
    "D/H/psi"   : Item(status='M ', wc_rev=7),
    ""          : Item(status=' M', wc_rev=7),
  })
  k_expected_disk = wc.State('', {
    ''          : Item(props={SVN_PROP_MERGEINFO : '/A:2-7'}),
    'B'         : Item(),
    'B/lambda'  : Item("This is the file 'lambda'.\n"),
    'B/E'       : Item(),
    'B/E/alpha' : Item("This is the file 'alpha'.\n"),
    'B/E/beta'  : Item("New content"),
    'B/F'       : Item(),
    'mu'        : Item("Changed on the branch."),
    'C'         : Item(),
    'D'         : Item(),
    'D/gamma'   : Item("This is the file 'gamma'.\n"),
    'D/G'       : Item(),
    'D/G/pi'    : Item("This is the file 'pi'.\n"),
    'D/G/rho'   : Item("New content"),
    'D/G/tau'   : Item("This is the file 'tau'.\n"),
    'D/H'       : Item(),
    'D/H/chi'   : Item("This is the file 'chi'.\n"),
    'D/H/omega' : Item("New content"),
    'D/H/psi'   : Item("New content"),
  })
  expected_skip = wc.State(short_A_COPY_path, {})
  saved_cwd = os.getcwd()
  os.chdir(svntest.main.work_dir)
  svntest.actions.run_and_verify_merge(short_A_COPY_path, None, None,
                                       sbox.repo_url + '/A',
                                       expected_output,
                                       k_expected_disk,
                                       k_expected_status,
                                       expected_skip,
                                       None, None, None, None,
                                       None, True)
  os.chdir(saved_cwd)
  expected_disk.tweak('A_COPY', props={SVN_PROP_MERGEINFO: '/A:2-7'})
  expected_disk.tweak('A_COPY/B/E/beta', contents="New content")
  expected_disk.tweak('A_COPY/D/G/rho', contents="New content")
  expected_disk.tweak('A_COPY/D/H/omega', contents="New content")
  expected_disk.tweak('A_COPY/D/H/psi', contents="New content")

  # Commit the merge to branch (r8).
  expected_output = wc.State(wc_dir, {
    'A_COPY/D/H/psi'   : Item(verb='Sending'),
    'A_COPY/D/G/rho'   : Item(verb='Sending'),
    'A_COPY/B/E/beta'  : Item(verb='Sending'),
    'A_COPY/D/H/omega' : Item(verb='Sending'),
    'A_COPY'           : Item(verb='Sending'),
    })
  expected_status.tweak('A_COPY', 'A_COPY/D/H/psi', 'A_COPY/D/G/rho',
                        'A_COPY/B/E/beta', 'A_COPY/D/H/omega', wc_rev=8)
  svntest.actions.run_and_verify_commit(wc_dir, expected_output,
                                        expected_status, None, wc_dir)
  

  # Update the wcs again.
  #
  # Note: this update had to be added because of r28942 (which was
  # merged into the reintegrate branch in r28947).  Without this
  # update, the mergeinfo will not be inherited properly as part of
  # the 'svn cp tau tauprime' step, and later (during the post-commit
  # update, with the new expected_disk) we'll get an error like this:
  #
  #   =============================================================
  #   Expected 'tauprime' and actual 'tauprime' in disk tree are different!
  #   =============================================================
  #   EXPECTED NODE TO BE:
  #   =============================================================
  #    * Node name:   tauprime
  #       Path:       A_COPY/D/G/tauprime
  #       Contents:   This is the file 'tau'.
  #   
  #       Properties: {'svn:mergeinfo': '/A/D/G/tau:2-7'}
  #       Attributes: {}
  #       Children:   N/A (node is a file)
  #   =============================================================
  #   ACTUAL NODE FOUND:
  #   =============================================================
  #    * Node name:   tauprime
  #       Path:       G/tauprime
  #       Contents:   This is the file 'tau'.
  #   
  #       Properties: {'svn:mergeinfo': ''}
  #       Attributes: {}
  #       Children:   N/A (node is a file)
  #
  expected_output = wc.State(wc_dir, {})
  expected_status.tweak(wc_rev='8')
  svntest.actions.run_and_verify_update(wc_dir, expected_output,
                                        expected_disk, expected_status,
                                        None, None, None, None, None, True)

  # Make another change on the branch: copy tau to tauprime.  Commit
  # in r9.
  svntest.actions.run_and_verify_svn(None, None, [], 'cp',
                                     os.path.join(wc_dir, 'A_COPY', 'D', 'G',
                                                  'tau'),
                                     os.path.join(wc_dir, 'A_COPY', 'D', 'G',
                                                  'tauprime'))

  expected_output = wc.State(wc_dir, {
    'A_COPY/D/G/tauprime' : Item(verb='Adding')
    })
  expected_status.add({'A_COPY/D/G/tauprime': Item(status='  ', wc_rev=9)})
  svntest.actions.run_and_verify_commit(wc_dir, expected_output,
                                        expected_status, None, wc_dir)

  expected_disk.add({
    'A_COPY/D/G/tauprime' : Item(props={SVN_PROP_MERGEINFO: '/A/D/G/tau:2-7'},
                                 contents="This is the file 'tau'.\n")
    })

  # Update the trunk (well, the whole wc) (since reintegrate really
  # wants a clean wc).
  expected_output = wc.State(wc_dir, {})
  expected_status.tweak(wc_rev='9')
  svntest.actions.run_and_verify_update(wc_dir, expected_output,
                                        expected_disk, expected_status,
                                        None, None, None, None, None, True)

  # *finally*, actually run merge --reintegrate in trunk with the
  # branch URL.  This should bring in the mu change and the tauprime
  # change.
  A_path = os.path.join(wc_dir, "A")
  short_A_path = shorten_path_kludge(A_path)
  expected_output = wc.State(short_A_path, {
    ''             : Item(status=' U'),
    'mu'           : Item(status='U '),
    'D/G/tauprime' : Item(status='A '),
    })
  k_expected_status = wc.State(short_A_path, {
    "B"            : Item(status='  ', wc_rev=9),
    "B/lambda"     : Item(status='  ', wc_rev=9),
    "B/E"          : Item(status='  ', wc_rev=9),
    "B/E/alpha"    : Item(status='  ', wc_rev=9),
    "B/E/beta"     : Item(status='  ', wc_rev=9),
    "B/F"          : Item(status='  ', wc_rev=9),
    "mu"           : Item(status='M ', wc_rev=9),
    "C"            : Item(status='  ', wc_rev=9),
    "D"            : Item(status='  ', wc_rev=9),
    "D/gamma"      : Item(status='  ', wc_rev=9),
    "D/G"          : Item(status='  ', wc_rev=9),
    "D/G/pi"       : Item(status='  ', wc_rev=9),
    "D/G/rho"      : Item(status='  ', wc_rev=9),
    "D/G/tau"      : Item(status='  ', wc_rev=9),
    "D/G/tauprime" : Item(status='A ', wc_rev='-', copied='+'),
    "D/H"          : Item(status='  ', wc_rev=9),
    "D/H/chi"      : Item(status='  ', wc_rev=9),
    "D/H/omega"    : Item(status='  ', wc_rev=9),
    "D/H/psi"      : Item(status='  ', wc_rev=9),
    ""             : Item(status=' M', wc_rev=9),
  })
  k_expected_disk.tweak('', props={SVN_PROP_MERGEINFO : '/A_COPY:2-9'})
  k_expected_disk.add({
    'D/G/tauprime' : Item(props={SVN_PROP_MERGEINFO: '/A/D/G/tau:2-7'},
                          contents="This is the file 'tau'.\n")
    })
  expected_skip = wc.State(short_A_path, {})
  saved_cwd = os.getcwd()
  os.chdir(svntest.main.work_dir)
  svntest.actions.run_and_verify_merge(short_A_path, None, None,
                                       sbox.repo_url + '/A_COPY',
                                       expected_output,
                                       k_expected_disk,
                                       k_expected_status,
                                       expected_skip,
                                       None, None, None, None,
                                       None, True, True,
                                       '--reintegrate')
  os.chdir(saved_cwd)

  # Finally, commit the result of the merge (r10).
  expected_output = wc.State(wc_dir, {
    'A/D/G/tauprime' : Item(verb='Adding'),
    'A/mu'           : Item(verb='Sending'),
    'A'              : Item(verb='Sending'),
    })
  expected_status.add({
    'A/D/G/tauprime' : Item(status='  ', wc_rev=10),
    })
  expected_status.tweak('A', 'A/mu', wc_rev=10)
  svntest.actions.run_and_verify_commit(wc_dir, expected_output,
                                        expected_status, None, wc_dir)

def reintegrate_branch_never_merged_to(sbox):
  "merge --reintegrate on a never-updated branch"

  # Make A_COPY branch in r2, and do a few more commits to A in r3-6.
  sbox.build()
  wc_dir = sbox.wc_dir
  expected_disk, expected_status = set_up_branch(sbox)

  # Make a change on the branch, to A/mu.  Commit in r7.
  svntest.main.file_write(os.path.join(wc_dir, "A_COPY", "mu"),
                          "Changed on the branch.")
  expected_output = wc.State(wc_dir, {'A_COPY/mu' : Item(verb='Sending')})
  expected_status.tweak('A_COPY/mu', wc_rev=7)
  svntest.actions.run_and_verify_commit(wc_dir, expected_output,
                                        expected_status, None, wc_dir)
  expected_disk.tweak('A_COPY/mu', contents='Changed on the branch.')

  # Update the wcs.
  expected_output = wc.State(wc_dir, {})
  expected_status.tweak(wc_rev='7')
  svntest.actions.run_and_verify_update(wc_dir, expected_output,
                                        expected_disk, expected_status,
                                        None, None, None, None, None, True)

  # Make another change on the branch: copy tau to tauprime.  Commit
  # in r8.
  svntest.actions.run_and_verify_svn(None, None, [], 'cp',
                                     os.path.join(wc_dir, 'A_COPY', 'D', 'G',
                                                  'tau'),
                                     os.path.join(wc_dir, 'A_COPY', 'D', 'G',
                                                  'tauprime'))
  expected_output = wc.State(wc_dir, {
    'A_COPY/D/G/tauprime' : Item(verb='Adding')
    })
  expected_status.add({'A_COPY/D/G/tauprime': Item(status='  ', wc_rev=8)})
  svntest.actions.run_and_verify_commit(wc_dir, expected_output,
                                        expected_status, None, wc_dir)
  expected_disk.add({
    'A_COPY/D/G/tauprime' : Item(props={SVN_PROP_MERGEINFO: ''},
                                 ### TODO(reint): why empty?
                                 contents="This is the file 'tau'.\n")
    })

  # Update the trunk (well, the whole wc) (since reintegrate really
  # wants a clean wc).
  expected_output = wc.State(wc_dir, {})
  expected_status.tweak(wc_rev='8')
  svntest.actions.run_and_verify_update(wc_dir, expected_output,
                                        expected_disk, expected_status,
                                        None, None, None, None, None, True)

  # *finally*, actually run merge --reintegrate in trunk with the
  # branch URL.  This should bring in the mu change and the tauprime
  # change.
  A_path = os.path.join(wc_dir, "A")
  short_A_path = shorten_path_kludge(A_path)
  expected_output = wc.State(short_A_path, {
    'mu'           : Item(status='U '),
    'D/G/tauprime' : Item(status='A '),
    })
  k_expected_status = wc.State(short_A_path, {
    "B"            : Item(status='  ', wc_rev=8),
    "B/lambda"     : Item(status='  ', wc_rev=8),
    "B/E"          : Item(status='  ', wc_rev=8),
    "B/E/alpha"    : Item(status='  ', wc_rev=8),
    "B/E/beta"     : Item(status='  ', wc_rev=8),
    "B/F"          : Item(status='  ', wc_rev=8),
    "mu"           : Item(status='M ', wc_rev=8),
    "C"            : Item(status='  ', wc_rev=8),
    "D"            : Item(status='  ', wc_rev=8),
    "D/gamma"      : Item(status='  ', wc_rev=8),
    "D/G"          : Item(status='  ', wc_rev=8),
    "D/G/pi"       : Item(status='  ', wc_rev=8),
    "D/G/rho"      : Item(status='  ', wc_rev=8),
    "D/G/tau"      : Item(status='  ', wc_rev=8),
    "D/G/tauprime" : Item(status='A ', wc_rev='-', copied='+'),
    "D/H"          : Item(status='  ', wc_rev=8),
    "D/H/chi"      : Item(status='  ', wc_rev=8),
    "D/H/omega"    : Item(status='  ', wc_rev=8),
    "D/H/psi"      : Item(status='  ', wc_rev=8),
    ""             : Item(status=' M', wc_rev=8),
  })
  k_expected_disk = wc.State('', {
    ''             : Item(props={SVN_PROP_MERGEINFO : '/A_COPY:2-8'}),
    'B'            : Item(),
    'B/lambda'     : Item("This is the file 'lambda'.\n"),
    'B/E'          : Item(),
    'B/E/alpha'    : Item("This is the file 'alpha'.\n"),
    'B/E/beta'     : Item("New content"),
    'B/F'          : Item(),
    'mu'           : Item("Changed on the branch."),
    'C'            : Item(),
    'D'            : Item(),
    'D/gamma'      : Item("This is the file 'gamma'.\n"),
    'D/G'          : Item(),
    'D/G/pi'       : Item("This is the file 'pi'.\n"),
    'D/G/rho'      : Item("New content"),
    'D/G/tau'      : Item("This is the file 'tau'.\n"),
    'D/G/tauprime' : Item("This is the file 'tau'.\n",
                          ### TODO(reint): why empty?
                          props={SVN_PROP_MERGEINFO: ''}),
    'D/H'          : Item(),
    'D/H/chi'      : Item("This is the file 'chi'.\n"),
    'D/H/omega'    : Item("New content"),
    'D/H/psi'      : Item("New content"),
  })
  expected_skip = wc.State(short_A_path, {})
  saved_cwd = os.getcwd()
  os.chdir(svntest.main.work_dir)
  svntest.actions.run_and_verify_merge(short_A_path, None, None,
                                       sbox.repo_url + '/A_COPY',
                                       expected_output,
                                       k_expected_disk,
                                       k_expected_status,
                                       expected_skip,
                                       None, None, None, None,
                                       None, True, True,
                                       '--reintegrate')
  os.chdir(saved_cwd)

  # Finally, commit the result of the merge (r9).
  expected_output = wc.State(wc_dir, {
    'A/D/G/tauprime' : Item(verb='Adding'),
    'A/mu'           : Item(verb='Sending'),
    'A'              : Item(verb='Sending'),
    })
  expected_status.add({
    'A/D/G/tauprime' : Item(status='  ', wc_rev=9),
    })
  expected_status.tweak('A', 'A/mu', wc_rev=9)
  svntest.actions.run_and_verify_commit(wc_dir, expected_output,
                                        expected_status, None, wc_dir)

def reintegrate_fail_on_modified_wc(sbox):
  "merge --reintegrate should fail in modified wc"
  sbox.build()
  wc_dir = sbox.wc_dir
  A_path = os.path.join(wc_dir, "A")
  mu_path = os.path.join(A_path, "mu")
  ignored_expected_disk, ignored_expected_status = set_up_branch(sbox)
  svntest.main.file_write(mu_path, "Changed on 'trunk' (the merge target).")
  svntest.actions.run_and_verify_merge(
    A_path, None, None, sbox.repo_url + '/A_COPY', None, None, None, None,
    ".*Cannot reintegrate into a working copy that has local modifications.*",
    None, None, None, None, True, False, '--reintegrate')
  
def reintegrate_fail_on_mixed_rev_wc(sbox):
  "merge --reintegrate should fail in mixed-rev wc"
  sbox.build()
  wc_dir = sbox.wc_dir
  A_path = os.path.join(wc_dir, "A")
  mu_path = os.path.join(A_path, "mu")
  ignored_expected_disk, expected_status = set_up_branch(sbox)
  # Make and commit a change, in order to get a mixed-rev wc.
  svntest.main.file_write(mu_path, "Changed on 'trunk' (the merge target).")
  expected_output = wc.State(wc_dir, {
    'A/mu'           : Item(verb='Sending'),
    })
  expected_status.tweak('A/mu', wc_rev=7)
  svntest.actions.run_and_verify_commit(wc_dir, expected_output,
                                        expected_status, None, wc_dir)
  # Try merging into that same wc, expecting failure.
  svntest.actions.run_and_verify_merge(
    A_path, None, None, sbox.repo_url + '/A_COPY', None, None, None, None,
    ".*Cannot reintegrate into mixed-revision working copy.*",
    None, None, None, None, True, False, '--reintegrate')

def reintegrate_fail_on_switched_wc(sbox):
  "merge --reintegrate should fail in switched wc"
  sbox.build()
  wc_dir = sbox.wc_dir
  A_path = os.path.join(wc_dir, "A")
  G_path = os.path.join(A_path, "D", "G")
  switch_url = sbox.repo_url + "/A/D/H"
  expected_disk, expected_status = set_up_branch(sbox)

  # Switch a subdir of the target.
  expected_output = svntest.wc.State(wc_dir, {
    'A/D/G/pi'          : Item(status='D '),
    'A/D/G/rho'         : Item(status='D '),
    'A/D/G/tau'         : Item(status='D '),
    'A/D/G/chi'         : Item(status='A '),
    'A/D/G/psi'         : Item(status='A '),
    'A/D/G/omega'       : Item(status='A '),
    })
  expected_disk.remove('A/D/G/pi', 'A/D/G/rho', 'A/D/G/tau')
  expected_disk.add({
    'A/D/G/chi'   : Item(contents="This is the file 'chi'.\n"),
    'A/D/G/psi'   : Item(contents="New content"),
    'A/D/G/omega' : Item(contents="New content"),
    })
  expected_status.remove('A/D/G/pi', 'A/D/G/rho', 'A/D/G/tau')
  expected_status.add({
    'A/D/G'       : Item(status='  ', wc_rev=6, switched='S'),
    'A/D/G/chi'   : Item(status='  ', wc_rev=6),
    'A/D/G/psi'   : Item(status='  ', wc_rev=6),
    'A/D/G/omega' : Item(status='  ', wc_rev=6),
    })
  svntest.actions.run_and_verify_switch(wc_dir,
                                        G_path,
                                        switch_url,
                                        expected_output,
                                        expected_disk,
                                        expected_status,
                                        None, None, None, None, False);
  svntest.actions.run_and_verify_merge(
    A_path, None, None, sbox.repo_url + '/A_COPY', None, None, None, None,
    ".*Cannot reintegrate into a working copy with a switched subtree.*",
    None, None, None, None, True, False, '--reintegrate')

def reintegrate_fail_on_shallow_wc(sbox):
  "merge --reintegrate should fail in shallow wc"
  sbox.build()
  wc_dir = sbox.wc_dir
  expected_disk, expected_status = set_up_branch(sbox)
  A_path = os.path.join(wc_dir, "A")
  G_path = os.path.join(A_path, "D", "G")
  # Our default checkout doesn't have any subdirs at non-infinite
  # depth, so we'll have to create one the old-fashioned way: remove a
  # tree, then "update" it back into existence at a shallower depth.
  svntest.main.safe_rmtree(G_path)
  svntest.actions.run_and_verify_svn(None, None, [], 'update', G_path,
                                     '--depth=files')
  # Even though everything is actually present (as G has no subdirs
  # anyway), the reintegration should fail, because G's depth is other
  # than infinity.
  svntest.actions.run_and_verify_merge(
    A_path, None, None, sbox.repo_url + '/A_COPY', None, None, None, None,
    ".*Cannot reintegrate into a working copy not.*at infinite depth.*",
    None, None, None, None, True, False, '--reintegrate')

def reintegrate_fail_on_stale_source(sbox):
  "merge --reintegrate should fail on stale source"
  sbox.build()
  wc_dir = sbox.wc_dir
  expected_disk, expected_status = set_up_branch(sbox)
  A_path = os.path.join(wc_dir, "A")
  mu_path = os.path.join(A_path, "mu")
  svntest.main.file_append(mu_path, 'some text appended to mu\n')
  svntest.actions.run_and_verify_svn(None, None, [], 'commit',
                                     '-m', 'a change to mu', mu_path);
  # Unmix the revisions in the working copy.
  svntest.actions.run_and_verify_svn(None, None, [], 'update', wc_dir);
  # The merge --reintegrate should fail because target has changes not
  # present in source.
  svntest.actions.run_and_verify_merge(
    A_path, None, None, sbox.repo_url + '/A_COPY', None, None, None, None,
    ".*", ###TODO(reint): need a more specific check here
    None, None, None, None, True, False, '--reintegrate')

def dont_add_mergeinfo_from_own_history(sbox):
  "cyclic merges don't add mergeinfo from own history"

  sbox.build()
  wc_dir = sbox.wc_dir
  wc_disk, wc_status = set_up_branch(sbox)

  # Some paths we'll care about
  A_path        = os.path.join(wc_dir, "A")
  A_MOVED_path  = os.path.join(wc_dir, "A_MOVED")
  mu_path       = os.path.join(wc_dir, "A", "mu")
  mu_MOVED_path = os.path.join(wc_dir, "A_MOVED", "mu")
  A_COPY_path   = os.path.join(wc_dir, "A_COPY")
  mu_COPY_path  = os.path.join(wc_dir, "A_COPY", "mu")

  # Merge r3 from 'A' to 'A_COPY', make a text mod to 'A_COPY/mu' and
  # commit both as r7.  This results in mergeinfo of '/A:3' on 'A_COPY'.
  # Then merge r7 from 'A_COPY' to 'A'.  This attempts to add the mergeinfo
  # '/A:3' to 'A', but that is self-referrential and should be filtered out,
  # leaving only the mergeinfo '/A_COPY:7' on 'A'.
  #
  # Search for the comment entitled "The Merge Kluge" elsewhere in
  # this file, to understand why we shorten and chdir() below.
  short_A_COPY_path = shorten_path_kludge(A_COPY_path)
  expected_output = wc.State(short_A_COPY_path, {
    'D/H/psi' : Item(status='U '),
    })
  expected_A_COPY_status = wc.State(short_A_COPY_path, {
    ''          : Item(status=' M', wc_rev=2),
    'B'         : Item(status='  ', wc_rev=2),
    'mu'        : Item(status='  ', wc_rev=2),
    'B/E'       : Item(status='  ', wc_rev=2),
    'B/E/alpha' : Item(status='  ', wc_rev=2),
    'B/E/beta'  : Item(status='  ', wc_rev=2),
    'B/lambda'  : Item(status='  ', wc_rev=2),
    'B/F'       : Item(status='  ', wc_rev=2),
    'C'         : Item(status='  ', wc_rev=2),
    'D'         : Item(status='  ', wc_rev=2),
    'D/G'       : Item(status='  ', wc_rev=2),
    'D/G/pi'    : Item(status='  ', wc_rev=2),
    'D/G/rho'   : Item(status='  ', wc_rev=2),
    'D/G/tau'   : Item(status='  ', wc_rev=2),
    'D/gamma'   : Item(status='  ', wc_rev=2),
    'D/H'       : Item(status='  ', wc_rev=2),
    'D/H/chi'   : Item(status='  ', wc_rev=2),
    'D/H/psi'   : Item(status='M ', wc_rev=2),
    'D/H/omega' : Item(status='  ', wc_rev=2),
    })
  expected_A_COPY_disk = wc.State('', {
    ''          : Item(props={SVN_PROP_MERGEINFO : '/A:3'}),
    'B'         : Item(),
    'mu'        : Item("This is the file 'mu'.\n"),
    'B/E'       : Item(),
    'B/E/alpha' : Item("This is the file 'alpha'.\n"),
    'B/E/beta'  : Item("This is the file 'beta'.\n"),
    'B/lambda'  : Item("This is the file 'lambda'.\n"),
    'B/F'       : Item(),
    'C'         : Item(),
    'D'         : Item(),
    'D/G'       : Item(),
    'D/G/pi'    : Item("This is the file 'pi'.\n"),
    'D/G/rho'   : Item("This is the file 'rho'.\n"),
    'D/G/tau'   : Item("This is the file 'tau'.\n"),
    'D/gamma'   : Item("This is the file 'gamma'.\n"),
    'D/H'       : Item(),
    'D/H/chi'   : Item("This is the file 'chi'.\n"),
    'D/H/psi'   : Item("New content"),
    'D/H/omega' : Item("This is the file 'omega'.\n"),
    })
  expected_A_COPY_skip = wc.State(short_A_COPY_path, { })
  saved_cwd = os.getcwd()
  os.chdir(svntest.main.work_dir)
  svntest.actions.run_and_verify_merge(short_A_COPY_path, '2', '3',
                                       sbox.repo_url + \
                                       '/A',
                                       expected_output,
                                       expected_A_COPY_disk,
                                       expected_A_COPY_status,
                                       expected_A_COPY_skip,
                                       None, None, None, None,
                                       None, 1)
  os.chdir(saved_cwd)

  # Change 'A_COPY/mu'
  svntest.main.file_write(mu_COPY_path, "New content")

  # Commit r7
  expected_output = wc.State(wc_dir, {
    'A_COPY'         : Item(verb='Sending'),
    'A_COPY/D/H/psi' : Item(verb='Sending'),
    'A_COPY/mu'      : Item(verb='Sending'),
    })
  wc_status.tweak('A_COPY', 'A_COPY/D/H/psi', 'A_COPY/mu', wc_rev=7)
  svntest.actions.run_and_verify_commit(wc_dir,
                                        expected_output,
                                        wc_status,
                                        None,
                                        wc_dir)

  # Merge r7 back to the 'A'
  short_A_path = shorten_path_kludge(A_path)
  expected_output = wc.State(short_A_path, {
    'mu' : Item(status='U '),
    })
  expected_A_status = wc.State(short_A_path, {
    ''          : Item(status=' M', wc_rev=1),
    'B'         : Item(status='  ', wc_rev=1),
    'mu'        : Item(status='M ', wc_rev=1),
    'B/E'       : Item(status='  ', wc_rev=1),
    'B/E/alpha' : Item(status='  ', wc_rev=1),
    'B/E/beta'  : Item(status='  ', wc_rev=5),
    'B/lambda'  : Item(status='  ', wc_rev=1),
    'B/F'       : Item(status='  ', wc_rev=1),
    'C'         : Item(status='  ', wc_rev=1),
    'D'         : Item(status='  ', wc_rev=1),
    'D/G'       : Item(status='  ', wc_rev=1),
    'D/G/pi'    : Item(status='  ', wc_rev=1),
    'D/G/rho'   : Item(status='  ', wc_rev=4),
    'D/G/tau'   : Item(status='  ', wc_rev=1),
    'D/gamma'   : Item(status='  ', wc_rev=1),
    'D/H'       : Item(status='  ', wc_rev=1),
    'D/H/chi'   : Item(status='  ', wc_rev=1),
    'D/H/psi'   : Item(status='  ', wc_rev=3),
    'D/H/omega' : Item(status='  ', wc_rev=6),
    })
  expected_A_disk = wc.State('', {
    ''          : Item(props={SVN_PROP_MERGEINFO : '/A_COPY:7'}),
    'B'         : Item(),
    'mu'        : Item("New content"),
    'B/E'       : Item(),
    'B/E/alpha' : Item("This is the file 'alpha'.\n"),
    'B/E/beta'  : Item("New content"),
    'B/lambda'  : Item("This is the file 'lambda'.\n"),
    'B/F'       : Item(),
    'C'         : Item(),
    'D'         : Item(),
    'D/G'       : Item(),
    'D/G/pi'    : Item("This is the file 'pi'.\n"),
    'D/G/rho'   : Item("New content"),
    'D/G/tau'   : Item("This is the file 'tau'.\n"),
    'D/gamma'   : Item("This is the file 'gamma'.\n"),
    'D/H'       : Item(),
    'D/H/chi'   : Item("This is the file 'chi'.\n"),
    'D/H/psi'   : Item("New content"),
    'D/H/omega' : Item("New content"),
    })
  expected_A_skip = wc.State(short_A_path, {})
  os.chdir(svntest.main.work_dir)
  svntest.actions.run_and_verify_merge(short_A_path, '6', '7',
                                       sbox.repo_url + \
                                       '/A_COPY',
                                       expected_output,
                                       expected_A_disk,
                                       expected_A_status,
                                       expected_A_skip,
                                       None, None, None, None,
                                       None, 1)
  os.chdir(saved_cwd)

  # Revert all local mods
  svntest.actions.run_and_verify_svn(None,
                                     ["Reverted '" + A_path + "'\n",
                                      "Reverted '" + mu_path + "'\n"],
                                     [], 'revert', '-R', wc_dir)

  # Move 'A' to 'A_MOVED' and once again merge r7 from 'A_COPY', this time
  # to 'A_MOVED'.  This attempts to add the mergeinfo '/A:3' to
  # 'A_MOVED', but 'A_MOVED@3' is 'A', so again this mergeinfo is filtered
  # out, leaving the only the mergeinfo created from the merge itself:
  # '/A_COPY:7'.
  svntest.actions.run_and_verify_svn(None,
                                     ['\n', 'Committed revision 8.\n'],
                                     [], 'move',
                                     sbox.repo_url + '/A',
                                     sbox.repo_url + '/A_MOVED',
                                     '-m', 'Copy A to A_MOVED')
  wc_status.remove('A', 'A/B', 'A/B/lambda', 'A/B/E', 'A/B/E/alpha',
    'A/B/E/beta', 'A/B/F', 'A/mu', 'A/C', 'A/D', 'A/D/gamma', 'A/D/G',
    'A/D/G/pi', 'A/D/G/rho', 'A/D/G/tau', 'A/D/H', 'A/D/H/chi',
    'A/D/H/omega', 'A/D/H/psi')
  wc_status.add({
    'A_MOVED'           : Item(),
    'A_MOVED/B'         : Item(),
    'A_MOVED/B/lambda'  : Item(),
    'A_MOVED/B/E'       : Item(),
    'A_MOVED/B/E/alpha' : Item(),
    'A_MOVED/B/E/beta'  : Item(),
    'A_MOVED/B/F'       : Item(),
    'A_MOVED/mu'        : Item(),
    'A_MOVED/C'         : Item(),
    'A_MOVED/D'         : Item(),
    'A_MOVED/D/gamma'   : Item(),
    'A_MOVED/D/G'       : Item(),
    'A_MOVED/D/G/pi'    : Item(),
    'A_MOVED/D/G/rho'   : Item(),
    'A_MOVED/D/G/tau'   : Item(),
    'A_MOVED/D/H'       : Item(),
    'A_MOVED/D/H/chi'   : Item(),
    'A_MOVED/D/H/omega' : Item(),
    'A_MOVED/D/H/psi'   : Item(),
    })
  wc_status.tweak(wc_rev=8, status='  ')
  wc_disk.remove('A', 'A/B', 'A/B/lambda', 'A/B/E', 'A/B/E/alpha',
    'A/B/E/beta', 'A/B/F', 'A/mu', 'A/C', 'A/D', 'A/D/gamma',
    'A/D/G', 'A/D/G/pi', 'A/D/G/rho', 'A/D/G/tau', 'A/D/H',
    'A/D/H/chi', 'A/D/H/omega', 'A/D/H/psi'    )
  wc_disk.add({
    'A_MOVED'           : Item(),
    'A_MOVED/B'         : Item(),
    'A_MOVED/B/lambda'  : Item("This is the file 'lambda'.\n"),
    'A_MOVED/B/E'       : Item(),
    'A_MOVED/B/E/alpha' : Item("This is the file 'alpha'.\n"),
    'A_MOVED/B/E/beta'  : Item("New content"),
    'A_MOVED/B/F'       : Item(),
    'A_MOVED/mu'        : Item("This is the file 'mu'.\n"),
    'A_MOVED/C'         : Item(),
    'A_MOVED/D'         : Item(),
    'A_MOVED/D/gamma'   : Item("This is the file 'gamma'.\n"),
    'A_MOVED/D/G'       : Item(),
    'A_MOVED/D/G/pi'    : Item("This is the file 'pi'.\n"),
    'A_MOVED/D/G/rho'   : Item("New content"),
    'A_MOVED/D/G/tau'   : Item("This is the file 'tau'.\n"),
    'A_MOVED/D/H'       : Item(),
    'A_MOVED/D/H/chi'   : Item("This is the file 'chi'.\n"),
    'A_MOVED/D/H/omega' : Item("New content"),
    'A_MOVED/D/H/psi'   : Item("New content"),
    })
  wc_disk.tweak('A_COPY/D/H/psi', 'A_COPY/mu', contents='New content')
  wc_disk.tweak('A_COPY', props={SVN_PROP_MERGEINFO : '/A:3'})
  expected_output = wc.State(wc_dir, {
    'A'                 : Item(status='D '),
    'A_MOVED'           : Item(status='A '),
    'A_MOVED/B'         : Item(status='A '),
    'A_MOVED/B/lambda'  : Item(status='A '),
    'A_MOVED/B/E'       : Item(status='A '),
    'A_MOVED/B/E/alpha' : Item(status='A '),
    'A_MOVED/B/E/beta'  : Item(status='A '),
    'A_MOVED/B/F'       : Item(status='A '),
    'A_MOVED/mu'        : Item(status='A '),
    'A_MOVED/C'         : Item(status='A '),
    'A_MOVED/D'         : Item(status='A '),
    'A_MOVED/D/gamma'   : Item(status='A '),
    'A_MOVED/D/G'       : Item(status='A '),
    'A_MOVED/D/G/pi'    : Item(status='A '),
    'A_MOVED/D/G/rho'   : Item(status='A '),
    'A_MOVED/D/G/tau'   : Item(status='A '),
    'A_MOVED/D/H'       : Item(status='A '),
    'A_MOVED/D/H/chi'   : Item(status='A '),
    'A_MOVED/D/H/omega' : Item(status='A '),
    'A_MOVED/D/H/psi'   : Item(status='A ')
    })
  svntest.actions.run_and_verify_update(wc_dir,
                                        expected_output,
                                        wc_disk,
                                        wc_status,
                                        None, None, None, None, None,
                                        True)

  short_A_MOVED_path = shorten_path_kludge(A_MOVED_path)
  expected_output = wc.State(short_A_MOVED_path, {
    'mu' : Item(status='U '),
    })
  expected_A_status = wc.State(short_A_MOVED_path, {
    ''          : Item(status=' M', wc_rev=8),
    'B'         : Item(status='  ', wc_rev=8),
    'mu'        : Item(status='M ', wc_rev=8),
    'B/E'       : Item(status='  ', wc_rev=8),
    'B/E/alpha' : Item(status='  ', wc_rev=8),
    'B/E/beta'  : Item(status='  ', wc_rev=8),
    'B/lambda'  : Item(status='  ', wc_rev=8),
    'B/F'       : Item(status='  ', wc_rev=8),
    'C'         : Item(status='  ', wc_rev=8),
    'D'         : Item(status='  ', wc_rev=8),
    'D/G'       : Item(status='  ', wc_rev=8),
    'D/G/pi'    : Item(status='  ', wc_rev=8),
    'D/G/rho'   : Item(status='  ', wc_rev=8),
    'D/G/tau'   : Item(status='  ', wc_rev=8),
    'D/gamma'   : Item(status='  ', wc_rev=8),
    'D/H'       : Item(status='  ', wc_rev=8),
    'D/H/chi'   : Item(status='  ', wc_rev=8),
    'D/H/psi'   : Item(status='  ', wc_rev=8),
    'D/H/omega' : Item(status='  ', wc_rev=8),
    })
  # We can reuse expected_A_disk from above without change.
  os.chdir(svntest.main.work_dir)
  svntest.actions.run_and_verify_merge(short_A_MOVED_path, '6', '7',
                                       sbox.repo_url + \
                                       '/A_COPY',
                                       expected_output,
                                       expected_A_disk,
                                       expected_A_status,
                                       expected_A_skip,
                                       None, None, None, None,
                                       None, 1)
  os.chdir(saved_cwd)

  # Revert all local mods
  svntest.actions.run_and_verify_svn(None,
                                     ["Reverted '" + A_MOVED_path + "'\n",
                                      "Reverted '" + mu_MOVED_path + "'\n"],
                                     [], 'revert', '-R', wc_dir)

  # Create a new 'A' unrelated to the old 'A' which was moved.  Then merge
  # r7 from 'A_COPY' to this new 'A'.  Since the new 'A' shares no history
  # with the mergeinfo 'A@3', the mergeinfo '/A:3' is added and when combined
  # with the mergeinfo created from the merge should result in
  # '/A:3\n/A_COPY:7'
  #
  # Create the new 'A' by exporting the old 'A@1'.
  expected_output = svntest.verify.UnorderedOutput(
      ["A    " + os.path.join(wc_dir, "A") + "\n",
       "A    " + os.path.join(wc_dir, "A", "B") + "\n",
       "A    " + os.path.join(wc_dir, "A", "B", "lambda") + "\n",
       "A    " + os.path.join(wc_dir, "A", "B", "E") + "\n",
       "A    " + os.path.join(wc_dir, "A", "B", "E", "alpha") + "\n",
       "A    " + os.path.join(wc_dir, "A", "B", "E", "beta") + "\n",
       "A    " + os.path.join(wc_dir, "A", "B", "F") + "\n",
       "A    " + os.path.join(wc_dir, "A", "mu") + "\n",
       "A    " + os.path.join(wc_dir, "A", "C") + "\n",
       "A    " + os.path.join(wc_dir, "A", "D") + "\n",
       "A    " + os.path.join(wc_dir, "A", "D", "gamma") + "\n",
       "A    " + os.path.join(wc_dir, "A", "D", "G") + "\n",
       "A    " + os.path.join(wc_dir, "A", "D", "G", "pi") + "\n",
       "A    " + os.path.join(wc_dir, "A", "D", "G", "rho") + "\n",
       "A    " + os.path.join(wc_dir, "A", "D", "G", "tau") + "\n",
       "A    " + os.path.join(wc_dir, "A", "D", "H") + "\n",
       "A    " + os.path.join(wc_dir, "A", "D", "H", "chi") + "\n",
       "A    " + os.path.join(wc_dir, "A", "D", "H", "omega") + "\n",
       "A    " + os.path.join(wc_dir, "A", "D", "H", "psi") + "\n",
       "Exported revision 1.\n",]
       )
  svntest.actions.run_and_verify_svn(None, expected_output, [],
                                     'export', sbox.repo_url + '/A@1',
                                     A_path)
  expected_output = svntest.verify.UnorderedOutput(
      ["A         " + os.path.join(wc_dir, "A") + "\n",
       "A         " + os.path.join(wc_dir, "A", "B") + "\n",
       "A         " + os.path.join(wc_dir, "A", "B", "lambda") + "\n",
       "A         " + os.path.join(wc_dir, "A", "B", "E") + "\n",
       "A         " + os.path.join(wc_dir, "A", "B", "E", "alpha") + "\n",
       "A         " + os.path.join(wc_dir, "A", "B", "E", "beta") + "\n",
       "A         " + os.path.join(wc_dir, "A", "B", "F") + "\n",
       "A         " + os.path.join(wc_dir, "A", "mu") + "\n",
       "A         " + os.path.join(wc_dir, "A", "C") + "\n",
       "A         " + os.path.join(wc_dir, "A", "D") + "\n",
       "A         " + os.path.join(wc_dir, "A", "D", "gamma") + "\n",
       "A         " + os.path.join(wc_dir, "A", "D", "G") + "\n",
       "A         " + os.path.join(wc_dir, "A", "D", "G", "pi") + "\n",
       "A         " + os.path.join(wc_dir, "A", "D", "G", "rho") + "\n",
       "A         " + os.path.join(wc_dir, "A", "D", "G", "tau") + "\n",
       "A         " + os.path.join(wc_dir, "A", "D", "H") + "\n",
       "A         " + os.path.join(wc_dir, "A", "D", "H", "chi") + "\n",
       "A         " + os.path.join(wc_dir, "A", "D", "H", "omega") + "\n",
       "A         " + os.path.join(wc_dir, "A", "D", "H", "psi") + "\n",]
      )
  svntest.actions.run_and_verify_svn(None, expected_output, [],
                                     'add', A_path)
  # Commit the new 'A' as r9
  expected_output = wc.State(wc_dir, {
    'A'           : Item(verb='Adding'),
    'A/B'         : Item(verb='Adding'),
    'A/mu'        : Item(verb='Adding'),
    'A/B/E'       : Item(verb='Adding'),
    'A/B/E/alpha' : Item(verb='Adding'),
    'A/B/E/beta'  : Item(verb='Adding'),
    'A/B/lambda'  : Item(verb='Adding'),
    'A/B/F'       : Item(verb='Adding'),
    'A/C'         : Item(verb='Adding'),
    'A/D'         : Item(verb='Adding'),
    'A/D/G'       : Item(verb='Adding'),
    'A/D/G/pi'    : Item(verb='Adding'),
    'A/D/G/rho'   : Item(verb='Adding'),
    'A/D/G/tau'   : Item(verb='Adding'),
    'A/D/gamma'   : Item(verb='Adding'),
    'A/D/H'       : Item(verb='Adding'),
    'A/D/H/chi'   : Item(verb='Adding'),
    'A/D/H/psi'   : Item(verb='Adding'),
    'A/D/H/omega' : Item(verb='Adding'),
    })
  wc_status.tweak(wc_rev=8)
  wc_status.add({
    'A'           : Item(wc_rev=9),
    'A/B'         : Item(wc_rev=9),
    'A/B/lambda'  : Item(wc_rev=9),
    'A/B/E'       : Item(wc_rev=9),
    'A/B/E/alpha' : Item(wc_rev=9),
    'A/B/E/beta'  : Item(wc_rev=9),
    'A/B/F'       : Item(wc_rev=9),
    'A/mu'        : Item(wc_rev=9),
    'A/C'         : Item(wc_rev=9),
    'A/D'         : Item(wc_rev=9),
    'A/D/gamma'   : Item(wc_rev=9),
    'A/D/G'       : Item(wc_rev=9),
    'A/D/G/pi'    : Item(wc_rev=9),
    'A/D/G/rho'   : Item(wc_rev=9),
    'A/D/G/tau'   : Item(wc_rev=9),
    'A/D/H'       : Item(wc_rev=9),
    'A/D/H/chi'   : Item(wc_rev=9),
    'A/D/H/omega' : Item(wc_rev=9),
    'A/D/H/psi'   : Item(wc_rev=9),
    })
  wc_status.tweak(status='  ')
  svntest.actions.run_and_verify_commit(wc_dir,
                                        expected_output,
                                        wc_status,
                                        None,
                                        wc_dir)

  expected_output = wc.State(short_A_path, {
    'mu'      : Item(status='U '),
    'D/H/psi' : Item(status='U '),
    ''        : Item(status=' U'),
    })
  expected_A_status = wc.State(short_A_path, {
    ''          : Item(status=' M', wc_rev=9),
    'B'         : Item(status='  ', wc_rev=9),
    'mu'        : Item(status='M ', wc_rev=9),
    'B/E'       : Item(status='  ', wc_rev=9),
    'B/E/alpha' : Item(status='  ', wc_rev=9),
    'B/E/beta'  : Item(status='  ', wc_rev=9),
    'B/lambda'  : Item(status='  ', wc_rev=9),
    'B/F'       : Item(status='  ', wc_rev=9),
    'C'         : Item(status='  ', wc_rev=9),
    'D'         : Item(status='  ', wc_rev=9),
    'D/G'       : Item(status='  ', wc_rev=9),
    'D/G/pi'    : Item(status='  ', wc_rev=9),
    'D/G/rho'   : Item(status='  ', wc_rev=9),
    'D/G/tau'   : Item(status='  ', wc_rev=9),
    'D/gamma'   : Item(status='  ', wc_rev=9),
    'D/H'       : Item(status='  ', wc_rev=9),
    'D/H/chi'   : Item(status='  ', wc_rev=9),
    'D/H/psi'   : Item(status='M ', wc_rev=9),
    'D/H/omega' : Item(status='  ', wc_rev=9),
    })
  expected_A_disk = wc.State('', {
    ''          : Item(props={SVN_PROP_MERGEINFO : '/A:3\n/A_COPY:7\n'}),
    'B'         : Item(),
    'mu'        : Item("New content"),
    'B/E'       : Item(),
    'B/E/alpha' : Item("This is the file 'alpha'.\n"),
    'B/E/beta'  : Item("This is the file 'beta'.\n"),
    'B/lambda'  : Item("This is the file 'lambda'.\n"),
    'B/F'       : Item(),
    'C'         : Item(),
    'D'         : Item(),
    'D/G'       : Item(),
    'D/G/pi'    : Item("This is the file 'pi'.\n"),
    'D/G/rho'   : Item("This is the file 'rho'.\n"),
    'D/G/tau'   : Item("This is the file 'tau'.\n"),
    'D/gamma'   : Item("This is the file 'gamma'.\n"),
    'D/H'       : Item(),
    'D/H/chi'   : Item("This is the file 'chi'.\n"),
    'D/H/psi'   : Item("New content"),
    'D/H/omega' : Item("This is the file 'omega'.\n"),
    })
  expected_A_skip = wc.State(short_A_path, {})
  os.chdir(svntest.main.work_dir)
  svntest.actions.run_and_verify_merge(short_A_path, '6', '7',
                                       sbox.repo_url + \
                                       '/A_COPY',
                                       expected_output,
                                       expected_A_disk,
                                       expected_A_status,
                                       expected_A_skip,
                                       None, None, None, None,
                                       None, 1)

def merge_range_predates_history(sbox):
  "merge range predates history (issue #3094)"
  
  sbox.build()
  wc_dir = sbox.wc_dir

  iota_path = os.path.join(wc_dir, "iota")
  trunk_file_path = os.path.join(wc_dir, "trunk", "file")
  trunk_url = sbox.repo_url + "/trunk"
  branches_url = sbox.repo_url + "/branches"
  branch_path = os.path.join(wc_dir, "branches", "branch")
  branch_file_path = os.path.join(wc_dir, "branches", "branch", "file")
  branch_url = sbox.repo_url + "/branches/branch"

  # Tweak a file and commit. (r2)
  svntest.main.file_append(iota_path, "More data.\n")
  svntest.main.run_svn(None, 'ci', '-m', 'tweak iota', wc_dir)

  # Create our trunk and branches directory, and update working copy. (r3)
  svntest.main.run_svn(None, 'mkdir', trunk_url, branches_url,
                       '-m', 'add trunk and branches dirs')
  svntest.main.run_svn(None, 'up', wc_dir)

  # Add a file to the trunk and commit. (r4)
  svntest.main.file_append(trunk_file_path, "This is the file 'file'.\n")
  svntest.main.run_svn(None, 'add', trunk_file_path)
  svntest.main.run_svn(None, 'ci', '-m', 'add trunk file', wc_dir)

  # Branch trunk from r3, and update working copy. (r5) 
  svntest.main.run_svn(None, 'cp', trunk_url, branch_url, '-r3',
                       '-m', 'branch trunk@2')
  svntest.main.run_svn(None, 'up', wc_dir)

  # Now, try to merge trunk into the branch.  There should be one
  # outstanding change -- the addition of the file.
  expected_output = expected_merge_output([[4,5]],
                                          'A    ' + branch_file_path + '\n')
  svntest.actions.run_and_verify_svn(None, expected_output, [], 'merge',
                                     trunk_url, branch_path)
  

def foreign_repos(sbox):
  "merge from a foreign repository"

  sbox.build()
  wc_dir = sbox.wc_dir

  # Make a copy of this repository and associated working copy.  Both
  # should have nothing but a Greek tree in them, and the two
  # repository UUIDs should differ.
  sbox2 = sbox.clone_dependent(True)
  sbox2.build()
  wc_dir2 = sbox2.wc_dir

  # Convenience variables for working copy paths.
  Z_path = os.path.join(wc_dir, 'A', 'D', 'G', 'Z')
  Q_path = os.path.join(wc_dir, 'Q')
  H_path = os.path.join(wc_dir, 'A', 'D', 'H')
  iota_path = os.path.join(wc_dir, 'iota')
  beta_path = os.path.join(wc_dir, 'A', 'B', 'E', 'beta')
  alpha_path = os.path.join(wc_dir, 'A', 'B', 'E', 'alpha')
  zeta_path = os.path.join(wc_dir, 'A', 'D', 'G', 'Z', 'zeta')
  fred_path = os.path.join(wc_dir, 'A', 'C', 'fred')

  # Add new directories
  svntest.main.run_svn(None, 'mkdir', Q_path, Z_path)

  # Add new files
  zeta_contents = "This is the file 'zeta'.\n"
  fred_contents = "This is the file 'fred'.\n"
  svntest.main.file_append(zeta_path, zeta_contents)
  svntest.main.file_append(fred_path, fred_contents)
  svntest.main.run_svn(None, 'add', zeta_path, fred_path)

  # Modify existing files
  added_contents = "This is another line of text.\n"
  svntest.main.file_append(iota_path, added_contents)
  svntest.main.file_append(beta_path, added_contents)

  # Delete some stuff
  svntest.main.run_svn(None, 'delete', alpha_path, H_path)

  # Commit up these changes.
  expected_output = wc.State(wc_dir, {
    'Q'            : Item(verb='Adding'),
    'A/D/G/Z'      : Item(verb='Adding'),
    'A/D/G/Z/zeta' : Item(verb='Adding'),
    'A/C/fred'     : Item(verb='Adding'),
    'iota'         : Item(verb='Sending'),
    'A/B/E/beta'   : Item(verb='Sending'),
    'A/B/E/alpha'  : Item(verb='Deleting'),
    'A/D/H'        : Item(verb='Deleting'),
    })
  expected_status = svntest.actions.get_virginal_state(wc_dir, 1)
  expected_status.add({
    'Q'            : Item(status='  ', wc_rev=2),
    'A/D/G/Z'      : Item(status='  ', wc_rev=2),
    'A/D/G/Z/zeta' : Item(status='  ', wc_rev=2),
    'A/C/fred'     : Item(status='  ', wc_rev=2),
    })
  expected_status.tweak('iota', 'A/B/E/beta', wc_rev=2)
  expected_status.remove('A/B/E/alpha', 'A/D/H', 'A/D/H/chi',
                         'A/D/H/psi', 'A/D/H/omega')
  expected_disk = svntest.main.greek_state.copy()
  expected_disk.add({
    'Q'            : Item(),
    'A/D/G/Z'      : Item(),
    'A/D/G/Z/zeta' : Item(contents=zeta_contents),
    'A/C/fred'     : Item(contents=fred_contents),
    })
  expected_disk.remove('A/B/E/alpha', 'A/D/H', 'A/D/H/chi',
                       'A/D/H/psi', 'A/D/H/omega')
  expected_disk.tweak('iota',
                      contents=expected_disk.desc['iota'].contents
                      + added_contents)
  expected_disk.tweak('A/B/E/beta',
                      contents=expected_disk.desc['A/B/E/beta'].contents
                      + added_contents)
  svntest.actions.run_and_verify_commit(wc_dir,
                                        expected_output,
                                        expected_status,
                                        None,
                                        wc_dir)
  svntest.actions.verify_disk(wc_dir, expected_disk,
                              None, None, None, None, 1)

  # Now, merge our committed revision into a working copy of another
  # repository.  Not only should the merge succeed, but the results on
  # disk should match those in our first working copy.

  ### TODO: Use run_and_verify_merge() ###
  svntest.main.run_svn(None, 'merge', '-c2', sbox.repo_url, wc_dir2)
  svntest.main.run_svn(None, 'ci', '-m', 'Merge from foreign repos', wc_dir2)
  svntest.actions.verify_disk(wc_dir2, expected_disk,
                              None, None, None, None, 1)


def foreign_repos_2_url(sbox):
  "2-url merge from a foreign repository"

  sbox.build()
  wc_dir = sbox.wc_dir

  # Make a copy of this repository and associated working copy.  Both
  # should have nothing but a Greek tree in them, and the two
  # repository UUIDs should differ.
  sbox2 = sbox.clone_dependent(True)
  sbox2.build()
  wc_dir2 = sbox2.wc_dir

  # Convenience variables for working copy paths.
  Z_path = os.path.join(wc_dir, 'A', 'D', 'G', 'Z')
  Q_path = os.path.join(wc_dir, 'A', 'Q')
  H_path = os.path.join(wc_dir, 'A', 'D', 'H')
  beta_path = os.path.join(wc_dir, 'A', 'B', 'E', 'beta')
  alpha_path = os.path.join(wc_dir, 'A', 'B', 'E', 'alpha')
  zeta_path = os.path.join(wc_dir, 'A', 'D', 'G', 'Z', 'zeta')
  fred_path = os.path.join(wc_dir, 'A', 'C', 'fred')

  # First, "tag" the current state of the repository.
  svntest.main.run_svn(None, 'copy', sbox.repo_url + '/A',
                       sbox.repo_url + '/A-tag1', '-m', 'tag1')
                       
  # Add new directories
  svntest.main.run_svn(None, 'mkdir', Q_path, Z_path)

  # Add new files
  zeta_contents = "This is the file 'zeta'.\n"
  fred_contents = "This is the file 'fred'.\n"
  svntest.main.file_append(zeta_path, zeta_contents)
  svntest.main.file_append(fred_path, fred_contents)
  svntest.main.run_svn(None, 'add', zeta_path, fred_path)

  # Modify existing files
  added_contents = "This is another line of text.\n"
  svntest.main.file_append(beta_path, added_contents)

  # Delete some stuff
  svntest.main.run_svn(None, 'delete', alpha_path, H_path)

  # Commit up these changes.
  expected_output = wc.State(wc_dir, {
    'A/Q'          : Item(verb='Adding'),
    'A/D/G/Z'      : Item(verb='Adding'),
    'A/D/G/Z/zeta' : Item(verb='Adding'),
    'A/C/fred'     : Item(verb='Adding'),
    'A/B/E/beta'   : Item(verb='Sending'),
    'A/B/E/alpha'  : Item(verb='Deleting'),
    'A/D/H'        : Item(verb='Deleting'),
    })
  expected_status = svntest.actions.get_virginal_state(wc_dir, 1)
  expected_status.add({
    'A/Q'          : Item(status='  ', wc_rev=3),
    'A/D/G/Z'      : Item(status='  ', wc_rev=3),
    'A/D/G/Z/zeta' : Item(status='  ', wc_rev=3),
    'A/C/fred'     : Item(status='  ', wc_rev=3),
    })
  expected_status.tweak('A/B/E/beta', wc_rev=3)
  expected_status.remove('A/B/E/alpha', 'A/D/H', 'A/D/H/chi',
                         'A/D/H/psi', 'A/D/H/omega')
  expected_disk = svntest.main.greek_state.copy()
  expected_disk.add({
    'A/Q'          : Item(),
    'A/D/G/Z'      : Item(),
    'A/D/G/Z/zeta' : Item(contents=zeta_contents),
    'A/C/fred'     : Item(contents=fred_contents),
    })
  expected_disk.remove('A/B/E/alpha', 'A/D/H', 'A/D/H/chi',
                       'A/D/H/psi', 'A/D/H/omega')
  expected_disk.tweak('A/B/E/beta',
                      contents=expected_disk.desc['A/B/E/beta'].contents
                      + added_contents)
  svntest.actions.run_and_verify_commit(wc_dir,
                                        expected_output,
                                        expected_status,
                                        None,
                                        wc_dir)
  svntest.actions.verify_disk(wc_dir, expected_disk,
                              None, None, None, None, 1)

  # Now, "tag" the new state of the repository.
  svntest.main.run_svn(None, 'copy', sbox.repo_url + '/A',
                       sbox.repo_url + '/A-tag2', '-m', 'tag2')

  # Now, merge across our "tags" (copies of /A) into the /A of a
  # working copy of another repository.  Not only should the merge
  # succeed, but the results on disk should match those in our first
  # working copy.

  ### TODO: Use run_and_verify_merge() ###
  svntest.main.run_svn(None, 'merge', sbox.repo_url + '/A-tag1',
                       sbox.repo_url + '/A-tag2',
                       os.path.join(wc_dir2, 'A'))
  svntest.main.run_svn(None, 'ci', '-m', 'Merge from foreign repos', wc_dir2)
  svntest.actions.verify_disk(wc_dir2, expected_disk,
                              None, None, None, None, 1)

def merge_added_subtree(sbox):
  "merge added subtree"

  # The result of a subtree added by copying
  # or merging an added subtree, should be the same on disk
  ### with the exception of mergeinfo?!

  # test for issue 1962
  sbox.build()
  wc_dir = sbox.wc_dir
  url = sbox.repo_url

  # make a branch of A
  # svn cp A A_COPY
  A_url = url + "/A"
  A_COPY_url = url + "/A_COPY"
  A_path = os.path.join(wc_dir, "A")

  svntest.actions.run_and_verify_svn("",["\n", "Committed revision 2.\n"], [],
                                     "cp", "-m", "", A_url, A_COPY_url)
  svntest.actions.run_and_verify_svn("",["\n", "Committed revision 3.\n"], [],
                                     "cp", "-m", "",
                                     A_COPY_url + '/D',
                                     A_COPY_url + '/D2')
  expected_output = wc.State(A_path, {
    'D2'        : Item(status='A '),
    'D2/gamma'  : Item(status='A '),
    'D2/H/'     : Item(status='A '),
    'D2/H/chi'  : Item(status='A '),
    'D2/H/psi'  : Item(status='A '),
    'D2/H/omega': Item(status='A '),
    'D2/G/'     : Item(status='A '),
    'D2/G/pi'   : Item(status='A '),
    'D2/G/rho'  : Item(status='A '),
    'D2/G/tau'  : Item(status='A ')
    })

  expected_status = svntest.actions.get_virginal_state(wc_dir, 1)
  expected_status.add({
    'A/D2'        : Item(status='A ', copied='+', wc_rev='-'),
    'A/D2/gamma'  : Item(status='  ', copied='+', wc_rev='-'),
    'A/D2/H/'     : Item(status='  ', copied='+', wc_rev='-'),
    'A/D2/H/chi'  : Item(status='  ', copied='+', wc_rev='-'),
    'A/D2/H/psi'  : Item(status='  ', copied='+', wc_rev='-'),
    'A/D2/H/omega': Item(status='  ', copied='+', wc_rev='-'),
    'A/D2/G/'     : Item(status='  ', copied='+', wc_rev='-'),
    'A/D2/G/pi'   : Item(status='  ', copied='+', wc_rev='-'),
    'A/D2/G/rho'  : Item(status='  ', copied='+', wc_rev='-'),
    'A/D2/G/tau'  : Item(status='  ', copied='+', wc_rev='-')
    })
  expected_status.remove('', 'iota')

  expected_skip = wc.State('', {})
  expected_disk = svntest.main.greek_state.subtree("A")
  dest_name = ''
  expected_disk.add({
    dest_name + 'D2'         : Item(),
    dest_name + 'D2/gamma'   : Item("This is the file 'gamma'.\n"),
    dest_name + 'D2/G'       : Item(),
    dest_name + 'D2/G/pi'    : Item("This is the file 'pi'.\n"),
    dest_name + 'D2/G/rho'   : Item("This is the file 'rho'.\n"),
    dest_name + 'D2/G/tau'   : Item("This is the file 'tau'.\n"),
    dest_name + 'D2/H'       : Item(),
    dest_name + 'D2/H/chi'   : Item("This is the file 'chi'.\n"),
    dest_name + 'D2/H/omega' : Item("This is the file 'omega'.\n"),
    dest_name + 'D2/H/psi'   : Item("This is the file 'psi'.\n")
    })

  # Using the above information, verify a REPO->WC copy
  svntest.actions.run_and_verify_svn("", None, [],
                                     "cp", A_COPY_url + '/D2',
                                     os.path.join(A_path, "D2"))
  actual_tree = svntest.tree.build_tree_from_wc (A_path, 0)
  svntest.tree.compare_trees (actual_tree, expected_disk.old_tree(),
                              None, None, None, None)
  svntest.actions.run_and_verify_status(A_path, expected_status)

  # Remove the copy artifacts
  svntest.actions.run_and_verify_svn("", None, [],
                                     "revert", "-R", A_path)
  svntest.main.safe_rmtree(os.path.join(A_path, "D2"))

  # Add merge-tracking differences between copying and merging
  # Verify a merge using the otherwise unchanged disk and status trees
  expected_status.tweak('A',status=' M')
  svntest.actions.run_and_verify_merge(A_path, 2, 3, A_COPY_url,
                                       expected_output, expected_disk,
                                       expected_status, expected_skip)

#----------------------------------------------------------------------

# Helper for text output.
def verify_lines(lines, regexes):
  """Return True if each of the given regular expressions matches
     exactly one line in the list of lines."""
  num_patterns_found = 0
  for regex in regexes:
    for line in lines:
      if re.search(regex, line):
        num_patterns_found += 1
  #print "found %i patterns, expected %i" % (num_patterns_found, len(regexes))
  return num_patterns_found == len(regexes)

def tree_conflicts_in_merged_files(sbox):
  "tree conflicts in merged files"

  # Detect simple tree conflicts among files edited or deleted in a single
  # directory.

  # See use cases 4-6 in notes/tree-conflicts/use-cases.txt for background.
  # Note that we do not try to track renames.  The only difference from
  # the behavior of Subversion 1.4 and 1.5 is the conflicted status of the
  # parent directory.

  sbox.build()
  wc_dir = sbox.wc_dir

  # Set up tree conflicts in wc 2
  wc_dir_2 = svntest.actions.set_up_tree_conflicts_for_merge(sbox)
  j = os.path.join
  A2 = j(wc_dir, 'A2')
  D2 = j(wc_dir, 'A2', 'D')
  G2 = j(wc_dir, 'A2', 'D', 'G')
  svntest.main.run_svn(None, 'ci', '-m', 'Changes in wc 2.', A2)

  # Merge a revision from url 1 into wc 2
  expected_output = wc.State(A2, {
    'D'         : Item(status='C '),
    'D/sigma'   : Item(status='D '),
    'D/G'       : Item(status='C '),
    'D/G/rho'   : Item(status='D '),
    })

  expected_disk = wc.State('', {
    'mu'        : Item("This is the file 'mu'.\n"),
    'B'         : Item(),
    'B/lambda'  : Item("This is the file 'lambda'.\n"),
    'B/E'       : Item(),
    'B/E/alpha' : Item("This is the file 'alpha'.\n"),
    'B/E/beta'  : Item("This is the file 'beta'.\n"),
    'B/F'       : Item(),
    'C'         : Item(),
    'D'         : Item(),
    'D/G'       : Item(),
    'D/H'       : Item(),
    'D/H/chi'   : Item("This is the file 'chi'.\n"),
    'D/H/psi'   : Item("This is the file 'psi'.\n"),
    'D/H/omega' : Item("This is the file 'omega'.\n"),
    })

  expected_status = wc.State(A2, {
    ''          : Item(),
    'mu'        : Item(),
    'B'         : Item(),
    'B/lambda'  : Item(),
    'B/E'       : Item(),
    'B/E/alpha' : Item(),
    'B/E/beta'  : Item(),
    'B/F'       : Item(),
    'C'         : Item(),
    'D'         : Item(),
    'D/sigma'   : Item(),
    'D/G'       : Item(),
    'D/G/rho'   : Item(),
    'D/H'       : Item(),
    'D/H/chi'   : Item(),
    'D/H/psi'   : Item(),
    'D/H/omega' : Item(),
    })
  expected_status.tweak(status='  ', wc_rev=3)
  expected_status.tweak('', status=' M')
  expected_status.tweak('D', 'D/G', status='C ')
  expected_status.tweak('D/sigma', 'D/G/rho', status='D ', wc_rev=5)

  expected_skip = wc.State(A2, {
    'D/gamma'   : Item(),
    'D/theta'   : Item(),
    'D/G/pi'    : Item(),
    'D/G/tau'   : Item(),
    })

  svntest.actions.run_and_verify_merge(A2, 3, 4,
                                       sbox.repo_url + '/A',
                                       expected_output,
                                       expected_disk,
                                       expected_status,
                                       expected_skip)

  # Make sure all victims have been found.
  exit_code, output, error = svntest.main.run_svn(None, 'info', D2)
  if not verify_lines(output,
               ["Tree conflicts:",
                "The merge attempted to edit the file 'gamma'",   # use case 4
                "The merge attempted to delete the file 'sigma'", # use case 5
                "The merge attempted to delete the file 'theta'", # use case 6
                ]):
                 raise SVNTreeUnequal
  exit_code, output, error = svntest.main.run_svn(None, 'info', G2)
  if not verify_lines(output,
               ["Tree conflicts:",
                "The merge attempted to edit the file 'pi'",    # use case 4
                "The merge attempted to delete the file 'rho'", # use case 5
                "The merge attempted to delete the file 'tau'", # use case 6
                ]):
                 raise SVNTreeUnequal


def tree_conflicts_and_obstructions(sbox):
  "tree conflicts and obstructions"

  ## See http://subversion.tigris.org/issues/show_bug.cgi?id=3146. ##

  sbox.build()
  wc_dir = sbox.wc_dir

  trunk_url = sbox.repo_url + '/A/B/E'
  branch_path = os.path.join(wc_dir, 'branch')
  br_alpha_moved = os.path.join(branch_path, 'alpha-moved')

  # Create a branch
  svntest.actions.run_and_verify_svn(None, None, [], 'cp',
                                     trunk_url,
                                     sbox.repo_url + '/branch',
                                     '-m', "Creating the Branch")

  svntest.actions.run_and_verify_svn(None, None, [], 'mv',
                                     trunk_url + '/alpha',
                                     trunk_url + '/alpha-moved',
                                     '-m', "Move alpha to alpha-moved")

  # Update to revision 2.
  svntest.actions.run_and_verify_svn(None, None, [],
                                     'update', wc_dir)

  svntest.main.file_write(br_alpha_moved, "I am blocking myself from trunk\n")

  # Search for the comment entitled "The Merge Kluge" elsewhere in
  # this file, to understand why we shorten and chdir() below.
  branch_path = os.path.join(wc_dir, "branch")
  short_branch_path = shorten_path_kludge(branch_path)

  # Merge the obstructions into the branch.
  expected_output = svntest.wc.State(short_branch_path, {
    ''            : Item(status='C '),
    'alpha'       : Item(status='D '),
    })
  expected_disk = wc.State('', {
    'beta'        : Item("This is the file 'beta'.\n"),
    'alpha-moved' : Item("I am blocking myself from trunk\n"),
    })
  expected_status = wc.State(short_branch_path, {
    ''            : Item(status='CM', wc_rev=3),
    'alpha'       : Item(status='D ', wc_rev=3),
    'beta'        : Item(status='  ', wc_rev=3),
    })
  expected_skip = wc.State(short_branch_path, {
    'alpha-moved' : Item(),
    })

  saved_cwd = os.getcwd()
  os.chdir(svntest.main.work_dir)

  svntest.actions.run_and_verify_merge(short_branch_path,
                                       '1', 'HEAD', trunk_url,
                                       expected_output,
                                       expected_disk,
                                       expected_status,
                                       expected_skip)

  os.chdir(saved_cwd)

  # Indentify the tree conflict.
  exit_code, output, error = svntest.main.run_svn(None, 'info', branch_path)
  if not verify_lines(output,
               ["Tree conflicts:",
                "The merge attempted to delete the file 'alpha-moved'",
                ]):
                 raise SVNTreeUnequal


########################################################################
# Run the tests


# list all tests here, starting with None:
test_list = [ None,
              textual_merges_galore,
              add_with_history,
              delete_file_and_dir,
              simple_property_merges,
              merge_with_implicit_target_using_r,
              merge_with_implicit_target_using_c,
              merge_with_implicit_target_and_revs,
              merge_catches_nonexistent_target,
              merge_tree_deleted_in_target,
              merge_similar_unrelated_trees,
              merge_with_prev,
              merge_binary_file,
              three_way_merge_add_of_existing_binary_file,
              merge_one_file_using_r,
              merge_one_file_using_c,
              merge_one_file_using_implicit_revs,
              merge_record_only,
              merge_in_new_file_and_diff,
              merge_skips_obstructions,
              merge_into_missing,
              dry_run_adds_file_with_prop,
              merge_binary_with_common_ancestry,
              merge_funny_chars_on_path,
              merge_keyword_expansions,
              merge_prop_change_to_deleted_target,
              merge_file_with_space_in_its_name,
              merge_dir_branches,
              safe_property_merge,
              property_merge_from_branch,
              property_merge_undo_redo,
              cherry_pick_text_conflict,
              merge_file_replace,
              merge_dir_replace,
              XFail(merge_dir_and_file_replace),
              merge_file_replace_to_mixed_rev_wc,
              merge_added_dir_to_deleted_in_target,
              merge_ignore_whitespace,
              merge_ignore_eolstyle,
              merge_add_over_versioned_file_conflicts,
              merge_conflict_markers_matching_eol,
              merge_eolstyle_handling,
              avoid_repeated_merge_using_inherited_merge_info,
              avoid_repeated_merge_on_subtree_with_merge_info,
              obey_reporter_api_semantics_while_doing_subtree_merges,
              SkipUnless(mergeinfo_inheritance,
                         server_has_mergeinfo),
              mergeinfo_elision,
              mergeinfo_inheritance_and_discontinuous_ranges,
              SkipUnless(merge_to_target_with_copied_children,
                         server_has_mergeinfo),
              merge_to_switched_path,
              SkipUnless(merge_to_path_with_switched_children,
                         server_has_mergeinfo),
              merge_with_implicit_target_file,
              SkipUnless(empty_mergeinfo,
                         server_has_mergeinfo),
              prop_add_to_child_with_mergeinfo,
              diff_repos_does_not_update_mergeinfo,
              XFail(avoid_reflected_revs),
              update_loses_mergeinfo,
              merge_loses_mergeinfo,
              single_file_replace_style_merge_capability,
              merge_to_out_of_date_target,
              merge_with_depth_files,
              merge_fails_if_subtree_is_deleted_on_src,
              merge_away_subtrees_noninheritable_ranges,
              merge_to_sparse_directories,
              merge_old_and_new_revs_from_renamed_dir,
              merge_with_child_having_different_rev_ranges_to_merge,
              merge_old_and_new_revs_from_renamed_file,
              merge_with_auto_rev_range_detection,
              mergeinfo_recording_in_skipped_merge,
              cherry_picking,
              propchange_of_subdir_raises_conflict,
              reverse_merge_prop_add_on_child,
              XFail(merge_target_with_non_inheritable_mergeinfo),
              self_reverse_merge,
              ignore_ancestry_and_mergeinfo,
              merge_from_renamed_branch_fails_while_avoiding_repeat_merge,
              merge_source_normalization_and_subtree_merges,
              new_subtrees_should_not_break_merge,
              basic_reintegrate,
              XFail(reintegrate_with_rename),
              XFail(reintegrate_branch_never_merged_to),
              reintegrate_fail_on_modified_wc,
              reintegrate_fail_on_mixed_rev_wc,
              reintegrate_fail_on_switched_wc,
              reintegrate_fail_on_shallow_wc,
              XFail(reintegrate_fail_on_stale_source),
              dont_add_mergeinfo_from_own_history,
              merge_range_predates_history,
              foreign_repos,
              foreign_repos_2_url,
              XFail(merge_added_subtree),
              tree_conflicts_in_merged_files,
              XFail(tree_conflicts_and_obstructions),
             ]

if __name__ == '__main__':
  svntest.main.run_tests(test_list)
  # NOTREACHED


### End of file.<|MERGE_RESOLUTION|>--- conflicted
+++ resolved
@@ -929,15 +929,11 @@
     'rho'  : Item(status='  ' ),
     'tau'  : Item(status='  ' ),
     })
-<<<<<<< HEAD
-  expected_status.tweak(status='  ', wc_rev=1)
+  expected_status.tweak(wc_rev=1)
 
   # G_path should be marked as tree-conflicted
   expected_status.tweak('', status='CM')
 
-=======
-  expected_status.tweak(wc_rev=1)
->>>>>>> eca3fea6
   expected_disk = wc.State('', {
     ''     : Item(props={SVN_PROP_MERGEINFO : '/A/D/Q:3'}),
     'pi'   : Item("This is the file 'pi'.\n"),
