--- conflicted
+++ resolved
@@ -17,7 +17,7 @@
 ######################################################################
 
 # General modules
-import shutil, sys, re, os
+import shutil, string, sys, re, os
 
 # Our testing module
 import svntest
@@ -1552,10 +1552,7 @@
                    props={"svn:mime-type" : "application/octet-stream"}),
     })
   expected_status = svntest.actions.get_virginal_state(short_wc, 1)
-<<<<<<< HEAD
-=======
   #expected_status.tweak(wc_rev=1)
->>>>>>> 37c4630a
   expected_status.add({
     "A/theta" : Item(status="  ", wc_rev=3),
     })
@@ -1935,7 +1932,7 @@
     os.chdir(saved_cwd)
 
 #----------------------------------------------------------------------
-# At one time, a merge that added items with the same name as missing
+# At one stage a merge that added items with the same name as missing
 # items would attempt to add the items and fail, leaving the working
 # copy locked and broken.
 
@@ -1958,7 +1955,8 @@
     'A/B/F/Q'       : Item(verb='Adding'),
     'A/B/F/foo'     : Item(verb='Adding'),
     })
-  expected_status = svntest.actions.get_virginal_state(wc_dir, 1)
+  expected_status = svntest.actions.get_virginal_state(wc_dir, 2)
+  expected_status.tweak(wc_rev=1)
   expected_status.add({
     'A/B/F/Q'       : Item(status='  ', wc_rev=2),
     'A/B/F/foo'     : Item(status='  ', wc_rev=2),
@@ -2127,7 +2125,7 @@
   fp = open(os.path.join(sys.path[0], "theta.bin"))
   theta_contents = fp.read()
   fp.close()
-  theta_I_path = os.path.join(I_path, 'theta')
+  theta_I_path = os.path.join(wc_dir, 'I', 'theta')
   fp = open(theta_I_path, 'w')
   fp.write(theta_contents)
   fp.close()
@@ -2196,7 +2194,7 @@
                                         wc_dir)
 
   # Copy 'I/theta' to 'K/'. This file will be merged later.
-  theta_K_path = os.path.join(K_path, 'theta')
+  theta_K_path = os.path.join(wc_dir, 'K', 'theta')
   svntest.main.run_svn(None, 'copy', theta_I_path, theta_K_path)
 
   # Commit the new file
@@ -2737,7 +2735,7 @@
   # Merge from C to F onto the wc_dir
   # We can't use run_and_verify_merge because it doesn't support this
   # syntax of the merge command.  
-  ### TODO: We can use run_and_verify_merge2() here now.
+  # XXX: Change this if run_and_verify_merge ever gets fixed
   expected_output = ["A    " + foo_path + "\n"]
   svntest.actions.run_and_verify_svn(None, expected_output, [],
                                      'merge', C_url, F_url, wc_dir)
@@ -2757,6 +2755,24 @@
 
 #----------------------------------------------------------------------
 
+# Helper for safe_property_merge() and property_merge_from_branch() --
+# a custom singleton handler.
+def detect_conflict_files(node, extra_files):
+  """NODE has been discovered an extra file on disk.  Verify that it
+  matches one of the regular expressions in the EXTRA_FILES list.  If
+  it matches, remove the match from the list.  If it doesn't match,
+  raise an exception."""
+
+  for pattern in extra_files:
+    mo = re.match(pattern, node.name)
+    if mo:
+      extra_files.pop(extra_files.index(pattern)) # delete pattern from list
+      break
+  else:
+    print "Found unexpected disk object:", node.name
+    raise svntest.tree.SVNTreeUnequal
+
+
 def safe_property_merge(sbox):
   "property merges don't overwrite existing prop-mods"
 
@@ -2874,8 +2890,7 @@
                                        expected_status,
                                        expected_skip,
                                        None, # expected error string
-                                       svntest.tree.detect_conflict_files,
-                                       extra_files,
+                                       detect_conflict_files, extra_files,
                                        None, None, # no B singleton handler
                                        1, # check props
                                        0) # dry_run
@@ -3002,8 +3017,7 @@
                                        expected_status,
                                        expected_skip,
                                        None, # expected error string
-                                       svntest.tree.detect_conflict_files,
-                                       extra_files,
+                                       detect_conflict_files, extra_files,
                                        None, None, # no B singleton handler
                                        1, # check props
                                        0) # dry_run
@@ -3188,7 +3202,7 @@
                                        expected_status,
                                        expected_skip,
                                        None, # no error expected
-                                       svntest.tree.detect_conflict_files,
+                                       detect_conflict_files,
                                        ["mu\.working",
                                         "mu\.merge-right\.r4",
                                         "mu\.merge-left\.r3"],
@@ -3594,246 +3608,13 @@
                                          expected_status,
                                          expected_skip,
                                          None,
-<<<<<<< HEAD
-                                         svntest.tree.detect_conflict_files,
-=======
                                          detect_conflict_files,
->>>>>>> 37c4630a
                                          ["alpha\.working",
                                           "alpha\.merge-right\.r2",
                                           "alpha\.merge-left\.r0"])
   finally:
     os.chdir(saved_cwd)
 
-<<<<<<< HEAD
-#----------------------------------------------------------------------
-# eol-style handling during merge with conflicts, scenario 1:
-# when a merge creates a conflict on a file, make sure the file and files
-# r<left>, r<right> and .mine are in the eol-style defined for that file.
-#
-# This test for 'svn update' can be found in update_tests.py as 
-# conflict_markers_matching_eol.
-def merge_conflict_markers_matching_eol(sbox):
-  "conflict markers should match the file's eol style"
-
-  sbox.build()
-  wc_dir = sbox.wc_dir
-  filecount = 1
-
-  mu_path = os.path.join(wc_dir, 'A', 'mu')
-
-  if os.name == 'nt':
-    crlf = '\n'
-  else:
-    crlf = '\r\n'
-
-  # Checkout a second working copy
-  wc_backup = sbox.add_wc_path('backup')
-  svntest.actions.run_and_verify_svn(None, None, [], 'checkout', 
-                                     sbox.repo_url, wc_backup)
-
-  # set starting revision
-  cur_rev = 1
-
-  expected_disk = svntest.main.greek_state.copy()
-  expected_status = svntest.actions.get_virginal_state(wc_dir, cur_rev)
-  expected_backup_status = svntest.actions.get_virginal_state(wc_backup, 
-                                                              cur_rev)
-
-  path_backup = os.path.join(wc_backup, 'A', 'mu')
-
-  # do the test for each eol-style
-  for eol, eolchar in zip(['CRLF', 'CR', 'native', 'LF'],
-                          [crlf, '\015', '\n', '\012']):
-    # rewrite file mu and set the eol-style property.
-    open(mu_path, 'wb').write("This is the file 'mu'."+ eolchar)
-    svntest.main.run_svn(None, 'propset', 'svn:eol-style', eol, mu_path)
-
-    expected_disk.add({
-      'A/mu' : Item("This is the file 'mu'." + eolchar)
-    })
-    expected_output = svntest.wc.State(wc_dir, {
-      'A/mu' : Item(verb='Sending'),
-    })
-    expected_status.tweak(wc_rev = cur_rev)
-    expected_status.add({
-      'A/mu' : Item(status='  ', wc_rev = cur_rev + 1),
-    })
-
-    # Commit the original change and note the 'base' revision number 
-    svntest.actions.run_and_verify_commit(wc_dir, expected_output,
-                                          expected_status, None,
-                                          None, None, None, None, wc_dir)
-    cur_rev = cur_rev + 1
-    base_rev = cur_rev
-
-    svntest.main.run_svn(None, 'update', wc_backup)
-
-    # Make a local mod to mu
-    svntest.main.file_append(mu_path, 
-                             'Original appended text for mu' + eolchar)
-
-    # Commit the original change and note the 'theirs' revision number 
-    svntest.main.run_svn(None, 'commit', '-m', 'test log', wc_dir)
-    cur_rev = cur_rev + 1
-    theirs_rev = cur_rev
-
-    # Make a local mod to mu, will conflict with the previous change
-    svntest.main.file_append (path_backup,
-                              'Conflicting appended text for mu' + eolchar)
-
-    # Create expected output tree for an update of the wc_backup.
-    expected_backup_output = svntest.wc.State(wc_backup, {
-      'A/mu' : Item(status='C '),
-      })
-
-    # Create expected disk tree for the update.
-    expected_backup_disk = expected_disk.copy()
-
-    # verify content of resulting conflicted file
-    expected_backup_disk.add({
-    'A/mu' : Item(contents= "This is the file 'mu'." + eolchar +
-      "<<<<<<< .working" + eolchar +
-      "Conflicting appended text for mu" + eolchar +
-      "=======" + eolchar +
-      "Original appended text for mu" + eolchar +
-      ">>>>>>> .merge-right.r" + str(cur_rev) + eolchar),
-    })
-    # verify content of base(left) file
-    expected_backup_disk.add({
-    'A/mu.merge-left.r' + str(base_rev) : 
-      Item(contents= "This is the file 'mu'." + eolchar)
-    })
-    # verify content of theirs(right) file
-    expected_backup_disk.add({
-    'A/mu.merge-right.r' + str(theirs_rev) : 
-      Item(contents= "This is the file 'mu'." + eolchar +
-      "Original appended text for mu" + eolchar)
-    })
-    # verify content of mine file
-    expected_backup_disk.add({
-    'A/mu.working' : Item(contents= "This is the file 'mu'." +
-      eolchar +
-      "Conflicting appended text for mu" + eolchar)
-    })
-
-    # Create expected status tree for the update.
-    expected_backup_status.add({
-      'A/mu'   : Item(status='  ', wc_rev=cur_rev),
-    })
-    expected_backup_status.tweak('A/mu', status='C ')
-    expected_backup_status.tweak(wc_rev = cur_rev - 1)
-
-    expected_backup_skip = wc.State('', { })
-
-    svntest.actions.run_and_verify_merge(wc_backup, cur_rev - 1, cur_rev, 
-                                         sbox.repo_url,
-                                         expected_backup_output,
-                                         expected_backup_disk,
-                                         expected_backup_status,
-                                         expected_backup_skip)    
-
-    # cleanup for next run
-    svntest.main.run_svn(None, 'revert', '-R', wc_backup)
-    svntest.main.run_svn(None, 'update', wc_dir)
-
-# eol-style handling during merge, scenario 2:
-# if part of that merge is a propchange (add, change, delete) of
-# svn:eol-style, make sure the correct eol-style is applied before
-# calculating the merge (and conflicts if any)
-#
-# This test for 'svn update' can be found in update_tests.py as 
-# update_eolstyle_handling.
-def merge_eolstyle_handling(sbox):
-  "handle eol-style propchange during merge"
-
-  sbox.build()
-  wc_dir = sbox.wc_dir
-
-  mu_path = os.path.join(wc_dir, 'A', 'mu')
-
-  if os.name == 'nt':
-    crlf = '\n'
-  else:
-    crlf = '\r\n'
-
-  # Checkout a second working copy
-  wc_backup = sbox.add_wc_path('backup')
-  svntest.actions.run_and_verify_svn(None, None, [], 'checkout',
-                                     sbox.repo_url, wc_backup)
-  path_backup = os.path.join(wc_backup, 'A', 'mu')
-
-  # Test 1: add the eol-style property and commit, change mu in the second
-  # working copy and merge the last revision; there should be no conflict!
-  svntest.main.run_svn(None, 'propset', 'svn:eol-style', "CRLF", mu_path)
-  svntest.main.run_svn(None, 'commit', '-m', 'set eol-style property', wc_dir)
-
-  svntest.main.file_append_binary(path_backup, 'Added new line of text.\012')
-
-  expected_backup_disk = svntest.main.greek_state.copy()
-  expected_backup_disk.tweak(
-  'A/mu', contents= "This is the file 'mu'." + crlf +
-    "Added new line of text." + crlf)
-  expected_backup_output = svntest.wc.State(wc_backup, {
-    'A/mu' : Item(status='GU'),
-    })
-  expected_backup_status = svntest.actions.get_virginal_state(wc_backup, 2)
-  expected_backup_status.tweak('A/mu', status='M ')
-
-  expected_backup_skip = wc.State('', { })
-
-  svntest.actions.run_and_verify_merge(wc_backup, '1', '2', sbox.repo_url,
-                                       expected_backup_output,
-                                       expected_backup_disk,
-                                       expected_backup_status,
-                                       expected_backup_skip)
-
-  # Test 2: now change the eol-style property to another value and commit,
-  # merge this revision in the still changed mu in the second working copy; 
-  # there should be no conflict!
-  svntest.main.run_svn(None, 'propset', 'svn:eol-style', "CR", mu_path)
-  svntest.main.run_svn(None, 'commit', '-m', 'set eol-style property', wc_dir)
-
-  expected_backup_disk = svntest.main.greek_state.copy()
-  expected_backup_disk.add({
-  'A/mu' : Item(contents= "This is the file 'mu'.\015" +
-    "Added new line of text.\015")
-  })
-  expected_backup_output = svntest.wc.State(wc_backup, {
-    'A/mu' : Item(status='GU'),
-    })
-  expected_backup_status = svntest.actions.get_virginal_state(wc_backup, 3)
-  expected_backup_status.tweak('A/mu', status='M ')
-  svntest.actions.run_and_verify_merge(wc_backup, '2', '3', sbox.repo_url,
-                                        expected_backup_output,
-                                        expected_backup_disk,
-                                        expected_backup_status,
-                                        expected_backup_skip)
-
-  # Test 3: now delete the eol-style property and commit, merge this revision
-  # in the still changed mu in the second working copy; there should be no 
-  # conflict!
-  # EOL of mu should be unchanged (=CR).
-  svntest.main.run_svn(None, 'propdel', 'svn:eol-style', mu_path)
-  svntest.main.run_svn(None, 'commit', '-m', 'del eol-style property', wc_dir)
-
-  expected_backup_disk = svntest.main.greek_state.copy()
-  expected_backup_disk.add({
-  'A/mu' : Item(contents= "This is the file 'mu'.\015" +
-    "Added new line of text.\015")
-  })
-  expected_backup_output = svntest.wc.State(wc_backup, {
-    'A/mu' : Item(status=' U'),
-    })
-  expected_backup_status = svntest.actions.get_virginal_state(wc_backup, 4)
-  expected_backup_status.tweak('A/mu', status='M ')
-  svntest.actions.run_and_verify_merge(wc_backup, '3', '4', sbox.repo_url,
-                                       expected_backup_output,
-                                       expected_backup_disk,
-                                       expected_backup_status,
-                                       expected_backup_skip)
-=======
->>>>>>> 37c4630a
 
 ########################################################################
 # Run the tests
@@ -3876,11 +3657,6 @@
               merge_ignore_whitespace,
               merge_ignore_eolstyle,
               merge_add_over_versioned_file_conflicts,
-<<<<<<< HEAD
-              merge_conflict_markers_matching_eol,
-              XFail(merge_eolstyle_handling),
-=======
->>>>>>> 37c4630a
              ]
 
 if __name__ == '__main__':
