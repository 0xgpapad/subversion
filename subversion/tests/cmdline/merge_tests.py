#!/usr/bin/env python
#
#  merge_tests.py:  testing merge
#
#  Subversion is a tool for revision control. 
#  See http://subversion.tigris.org for more information.
#    
# ====================================================================
# Copyright (c) 2000-2007 CollabNet.  All rights reserved.
#
# This software is licensed as described in the file COPYING, which
# you should have received as part of this distribution.  The terms
# are also available at http://subversion.tigris.org/license-1.html.
# If newer versions of this license are posted there, you may use a
# newer version instead, at your option.
#
######################################################################

# General modules
import shutil, sys, re, os

# Our testing module
import svntest
from svntest import wc, SVNAnyOutput

# (abbreviation)
Item = wc.StateItem
XFail = svntest.testcase.XFail
Skip = svntest.testcase.Skip

from svntest.main import SVN_PROP_MERGE_INFO
from svntest.main import write_restrictive_svnserve_conf
from svntest.main import write_authz_file

def shorten_path_kludge(path):
  '''Search for the comment entitled "The Merge Kluge" elsewhere in
  this file, to understand why we shorten, and subsequently chdir()
  after calling this function.'''
  shorten_by = len(svntest.main.work_dir) + len(os.sep)
  return path[shorten_by:]


######################################################################
# Tests
#
#   Each test must return on success or raise on failure.


#----------------------------------------------------------------------

def textual_merges_galore(sbox):
  "performing a merge, with mixed results"

  ## The Plan:
  ## 
  ## The goal is to test that "svn merge" does the right thing in the
  ## following cases:
  ## 
  ##   1 : _ :  Received changes already present in unmodified local file
  ##   2 : U :  No local mods, received changes folded in without trouble
  ##   3 : G :  Received changes already exist as local mods
  ##   4 : G :  Received changes do not conflict with local mods
  ##   5 : C :  Received changes conflict with local mods
  ## 
  ## So first modify these files and commit:
  ## 
  ##    Revision 2:
  ##    -----------
  ##    A/mu ............... add ten or so lines
  ##    A/D/G/rho .......... add ten or so lines
  ## 
  ## Now check out an "other" working copy, from revision 2.
  ## 
  ## Next further modify and commit some files from the original
  ## working copy:
  ## 
  ##    Revision 3:
  ##    -----------
  ##    A/B/lambda ......... add ten or so lines
  ##    A/D/G/pi ........... add ten or so lines
  ##    A/D/G/tau .......... add ten or so lines
  ##    A/D/G/rho .......... add an additional ten or so lines
  ##
  ## In the other working copy (which is at rev 2), update rho back
  ## to revision 1, while giving other files local mods.  This sets
  ## things up so that "svn merge -r 1:3" will test all of the above
  ## cases except case 4:
  ## 
  ##    case 1: A/mu .......... do nothing, the only change was in rev 2
  ##    case 2: A/B/lambda .... do nothing, so we accept the merge easily
  ##    case 3: A/D/G/pi ...... add same ten lines as committed in rev 3
  ##    case 5: A/D/G/tau ..... add ten or so lines at the end
  ##    [none]: A/D/G/rho ..... ignore what happens to this file for now
  ##
  ## Now run
  ## 
  ##    $ cd wc.other
  ##    $ svn merge -r 1:3 url-to-repo
  ##
  ## ...and expect the right output.
  ##
  ## Now revert rho, then update it to revision 2, then *prepend* a
  ## bunch of lines, which will be separated by enough distance from
  ## the changes about to be received that the merge will be clean.
  ##
  ##    $ cd wc.other/A/D/G
  ##    $ svn merge -r 2:3 url-to-repo/A/D/G
  ##
  ## Which tests case 4.  (Ignore the changes to the other files,
  ## we're only interested in rho here.)

  sbox.build()
  wc_dir = sbox.wc_dir
  #  url = os.path.join(svntest.main.test_area_url, sbox.repo_dir)
  
  # Change mu and rho for revision 2
  mu_path = os.path.join(wc_dir, 'A', 'mu')
  rho_path = os.path.join(wc_dir, 'A', 'D', 'G', 'rho')
  mu_text = ""
  rho_text = ""
  for x in range(2,11):
    mu_text = mu_text + 'This is line ' + `x` + ' in mu\n'
    rho_text = rho_text + 'This is line ' + `x` + ' in rho\n'
  svntest.main.file_append(mu_path, mu_text)
  svntest.main.file_append(rho_path, rho_text)  

  # Create expected output tree for initial commit
  expected_output = wc.State(wc_dir, {
    'A/mu' : Item(verb='Sending'),
    'A/D/G/rho' : Item(verb='Sending'),
    })

  # Create expected status tree; all local revisions should be at 1,
  # but mu and rho should be at revision 2.
  expected_status = svntest.actions.get_virginal_state(wc_dir, 1)
  expected_status.tweak('A/mu', 'A/D/G/rho', wc_rev=2)
  
  # Initial commit.
  svntest.actions.run_and_verify_commit(wc_dir,
                                        expected_output,
                                        expected_status,
                                        None,
                                        None, None, None, None,
                                        wc_dir)

  # Make the "other" working copy
  other_wc = sbox.add_wc_path('other')
  svntest.actions.duplicate_dir(wc_dir, other_wc)

  # Now commit some more mods from the original working copy, to
  # produce revision 3.
  lambda_path = os.path.join(wc_dir, 'A', 'B', 'lambda')
  pi_path = os.path.join(wc_dir, 'A', 'D', 'G', 'pi')
  tau_path = os.path.join(wc_dir, 'A', 'D', 'G', 'tau')
  lambda_text = ""
  pi_text = ""
  tau_text = ""
  additional_rho_text = ""  # saving rho text changes from previous commit
  for x in range(2,11):
    lambda_text = lambda_text + 'This is line ' + `x` + ' in lambda\n'
    pi_text = pi_text + 'This is line ' + `x` + ' in pi\n'
    tau_text = tau_text + 'This is line ' + `x` + ' in tau\n'
    additional_rho_text = additional_rho_text \
                          + 'This is additional line ' + `x` + ' in rho\n'
  svntest.main.file_append(lambda_path, lambda_text)
  svntest.main.file_append(pi_path, pi_text)
  svntest.main.file_append(tau_path, tau_text)
  svntest.main.file_append(rho_path, additional_rho_text)

  # Created expected output tree for 'svn ci'
  expected_output = wc.State(wc_dir, {
    'A/B/lambda' : Item(verb='Sending'),
    'A/D/G/pi' : Item(verb='Sending'),
    'A/D/G/tau' : Item(verb='Sending'),
    'A/D/G/rho' : Item(verb='Sending'),
    })

  # Create expected status tree.
  expected_status = svntest.actions.get_virginal_state(wc_dir, 1)
  expected_status.tweak('A/mu', wc_rev=2)
  expected_status.tweak('A/B/lambda', 'A/D/G/pi', 'A/D/G/tau', 'A/D/G/rho',
                        wc_rev=3)

  # Commit revision 3.
  svntest.actions.run_and_verify_commit(wc_dir,
                                        expected_output,
                                        expected_status,
                                        None,
                                        None, None, None, None,
                                        wc_dir)

  # Make local mods in wc.other
  other_pi_path = os.path.join(other_wc, 'A', 'D', 'G', 'pi')
  other_rho_path = os.path.join(other_wc, 'A', 'D', 'G', 'rho')
  other_tau_path = os.path.join(other_wc, 'A', 'D', 'G', 'tau')

  # For A/mu and A/B/lambda, we do nothing.  For A/D/G/pi, we add the
  # same ten lines as were already committed in revision 3.
  # (Remember, wc.other is only at revision 2, so it doesn't have
  # these changes.)
  svntest.main.file_append(other_pi_path, pi_text)

  # We skip A/D/G/rho in this merge; it will be tested with a separate
  # merge command.  Temporarily put it back to revision 1, so this
  # merge succeeds cleanly.
  svntest.actions.run_and_verify_svn(None, None, [],
                                     'up', '-r', '1', other_rho_path)

  # For A/D/G/tau, we append ten different lines, to conflict with the
  # ten lines appended in revision 3.
  other_tau_text = ""
  for x in range(2,11):
    other_tau_text = other_tau_text + 'Conflicting line ' + `x` + ' in tau\n'
  svntest.main.file_append(other_tau_path, other_tau_text)

  # Do the first merge, revs 1:3.  This tests all the cases except
  # case 4, which we'll handle in a second pass.
  expected_output = wc.State(other_wc, {'A/B/lambda' : Item(status='U '),
                                        'A/D/G/rho'  : Item(status='U '),
                                        'A/D/G/tau'  : Item(status='C '),
                                        })

  expected_disk = svntest.main.greek_state.copy()
  expected_disk.tweak('A/mu',
                      contents=expected_disk.desc['A/mu'].contents
                      + mu_text)
  expected_disk.tweak('A/B/lambda',
                      contents=expected_disk.desc['A/B/lambda'].contents
                      + lambda_text)
  expected_disk.tweak('A/D/G/rho',
                      contents=expected_disk.desc['A/D/G/rho'].contents
                      + rho_text + additional_rho_text)
  expected_disk.tweak('A/D/G/pi',
                      contents=expected_disk.desc['A/D/G/pi'].contents
                      + pi_text)
  expected_disk.tweak('A/D/G/tau',
                      contents=expected_disk.desc['A/D/G/tau'].contents
                      + "<<<<<<< .working\n"
                      + other_tau_text
                      + "=======\n"
                      + tau_text
                      + ">>>>>>> .merge-right.r3\n")

  expected_status = svntest.actions.get_virginal_state(other_wc, 1)
  expected_status.tweak('', status=' M')
  expected_status.tweak('A/mu', wc_rev=2)
  expected_status.tweak('A/B/lambda', status='M ')
  expected_status.tweak('A/D/G/pi', status='M ')
  expected_status.tweak('A/D/G/rho', status='M ')
  expected_status.tweak('A/D/G/tau', status='C ')
  expected_skip = wc.State('', { })

  ### I'd prefer to use a lambda expression here, but these handlers
  ### could get arbitrarily complicated.  Even this simple one still
  ### has a conditional.
  def merge_singleton_handler(a, ignored_baton):
    "Accept expected tau.* singletons in a conflicting merge."
    if (not re.match("tau.*\.(r\d+|working)", a.name)):
      print "Merge got unexpected singleton", a.name
      raise svntest.tree.SVNTreeUnequal

  svntest.actions.run_and_verify_merge(other_wc, '1', '3',
                                       sbox.repo_url,
                                       expected_output,
                                       expected_disk,
                                       expected_status,
                                       expected_skip,
                                       None,
                                       merge_singleton_handler)

  # Now reverse merge r3 into A/D/G/rho, give it non-conflicting local
  # mods, then merge in the 2:3 change.  ### Not bothering to do the
  # whole expected_foo routine for these intermediate operations;
  # they're not what we're here to test, after all, so it's enough to
  # know that they worked.  Is this a bad practice? ###
  #
  # run_and_verify_merge doesn't support merging to a file WCPATH
  # so use run_and_verify_svn.
<<<<<<< HEAD
  svntest.actions.run_and_verify_svn(None, [svntest.main.merge_notify_line(3),
=======
  svntest.actions.run_and_verify_svn(None, [svntest.main.merge_notify_line(-3),
>>>>>>> 4eaf3f05
                                            'G    ' + other_rho_path + '\n'],
                                     [], 'merge', '-c-3',
                                     sbox.repo_url + '/A/D/G/rho',
                                     other_rho_path)

  # Now *prepend* ten or so lines to A/D/G/rho.  Since rho had ten
  # lines appended in revision 2, and then another ten in revision 3,
  # these new local mods will be separated from the rev 3 changes by
  # enough distance that they won't conflict, so the merge should be
  # clean.
  other_rho_text = ""
  for x in range(1,10):
    other_rho_text = other_rho_text + 'Unobtrusive line ' + `x` + ' in rho\n'
  current_other_rho_text = svntest.main.file_read(other_rho_path)
  svntest.main.file_write(other_rho_path,
                          other_rho_text + current_other_rho_text)

  # We expect no merge attempt for pi and tau because they inherit
  # mergeinfo from the WC root.  There is explicit mergeinfo on rho
  # ('/A/D/G/rho:2') so expect it to be merged (cleanly).
  expected_output = wc.State(os.path.join(other_wc, 'A', 'D', 'G'),
                             {'rho' : Item(status='G ')})
  expected_disk = wc.State("", {
    'pi'    : Item("This is the file 'pi'.\n"),
    'rho'   : Item("This is the file 'rho'.\n"),
    'tau'   : Item("This is the file 'tau'.\n"),
    })
  expected_disk.tweak('rho',
                      contents=other_rho_text
                      + expected_disk.desc['rho'].contents
                      + rho_text
                      + additional_rho_text)
  expected_disk.tweak('pi',
                      contents=expected_disk.desc['pi'].contents
                      + pi_text)
  expected_disk.tweak('tau',
                      contents=expected_disk.desc['tau'].contents
                      + "<<<<<<< .working\n"
                      + other_tau_text
                      + "=======\n"
                      + tau_text
                      + ">>>>>>> .merge-right.r3\n"
                      )

  expected_status = wc.State(os.path.join(other_wc, 'A', 'D', 'G'),
                             { ''     : Item(wc_rev=1, status='  '),
                               'rho'  : Item(wc_rev=1, status='MM'),
                               'pi'   : Item(wc_rev=1, status='M '),
                               'tau'  : Item(wc_rev=1, status='C '),
                               })

  # Do the merge, but check svn:mergeinfo props separately since
  # run_and_verify_merge would attempt to proplist tau's conflict
  # files if we asked it to check props.
  svntest.actions.run_and_verify_merge(
    os.path.join(other_wc, 'A', 'D', 'G'),
    '2', '3',
    sbox.repo_url + '/A/D/G',
    expected_output,
    expected_disk,
    expected_status,
    expected_skip,
    None, merge_singleton_handler)
    
  svntest.actions.run_and_verify_svn(None, ["/A/D/G/rho:2-3\n"], [],
                                     'propget', SVN_PROP_MERGE_INFO,
                                     os.path.join(other_wc,
                                                  "A", "D", "G", "rho"))


#----------------------------------------------------------------------

# Merge should copy-with-history when adding files or directories

def add_with_history(sbox):
  "merge and add new files/dirs with history"

  sbox.build()
  wc_dir = sbox.wc_dir

  C_path = os.path.join(wc_dir, 'A', 'C')
  F_path = os.path.join(wc_dir, 'A', 'B', 'F')
  F_url = sbox.repo_url + '/A/B/F'

  Q_path = os.path.join(F_path, 'Q')
  Q2_path = os.path.join(F_path, 'Q2')
  foo_path = os.path.join(F_path, 'foo')
  foo2_path = os.path.join(F_path, 'foo2')
  bar_path = os.path.join(F_path, 'Q', 'bar')
  bar2_path = os.path.join(F_path, 'Q', 'bar2')

  svntest.main.run_svn(None, 'mkdir', Q_path)
  svntest.main.run_svn(None, 'mkdir', Q2_path)
  svntest.main.file_append(foo_path, "foo")
  svntest.main.file_append(foo2_path, "foo2")
  svntest.main.file_append(bar_path, "bar")
  svntest.main.file_append(bar2_path, "bar2")
  svntest.main.run_svn(None, 'add', foo_path, foo2_path, bar_path, bar2_path)
  svntest.main.run_svn(None, 'propset', 'x', 'x', Q2_path)
  svntest.main.run_svn(None, 'propset', 'y', 'y', foo2_path)
  svntest.main.run_svn(None, 'propset', 'z', 'z', bar2_path)

  expected_output = wc.State(wc_dir, {
    'A/B/F/Q'     : Item(verb='Adding'),
    'A/B/F/Q2'    : Item(verb='Adding'),
    'A/B/F/Q/bar' : Item(verb='Adding'),
    'A/B/F/Q/bar2': Item(verb='Adding'),
    'A/B/F/foo'   : Item(verb='Adding'),
    'A/B/F/foo2'  : Item(verb='Adding'),
    })
  expected_status = svntest.actions.get_virginal_state(wc_dir, 1)
  expected_status.add({
    'A/B/F/Q'     : Item(status='  ', wc_rev=2),
    'A/B/F/Q2'    : Item(status='  ', wc_rev=2),
    'A/B/F/Q/bar' : Item(status='  ', wc_rev=2),
    'A/B/F/Q/bar2': Item(status='  ', wc_rev=2),
    'A/B/F/foo'   : Item(status='  ', wc_rev=2),
    'A/B/F/foo2'  : Item(status='  ', wc_rev=2),
    })
  svntest.actions.run_and_verify_commit(wc_dir,
                                        expected_output,
                                        expected_status,
                                        None,
                                        None, None,
                                        None, None,
                                        wc_dir)

  ### "The Merge Kluge"
  ###
  ###      *****************************************************
  ###      ***                                               ***
  ###      ***   Before erasing this comment, please check   ***
  ###      ***      for references to "The Merge Kluge"      ***
  ###      ***   elsewhere in this file, update_tests.py     ***
  ###      ***              and switch_tests.py.             ***
  ###      ***                                               ***
  ###      *****************************************************
  ###
  ### The shortening of C_path and the chdir() below are a kluge to
  ### work around
  ###
  ###   http://subversion.tigris.org/issues/show_bug.cgi?id=767#desc16
  ### 
  ### Note that the problem isn't simply that 'svn merge' sometimes
  ### puts temp files in cwd.  That's bad enough, but even if svn
  ### were to choose /tmp or some other static place blessed by
  ### apr_get_temp_dir(), we'd still experience the error
  ###
  ###   svn: Move failed
  ###   svn: Can't move 'tmp.2' to '.../.svn/tmp/text-base/file1.svn-base':
  ###        Invalid cross-device link
  ###
  ### when running the tests on a ramdisk.  After all, there's no
  ### reason why apr_get_temp_dir() would return a path inside
  ### svn-test-work/, which is the mount point for the ramdisk.
  ###
  ### http://subversion.tigris.org/issues/show_bug.cgi?id=767#desc20
  ### starts a discussion on how to solve this in Subversion itself.
  ### However, until that's settled, we still want to be able to run
  ### the tests in a ramdisk, hence this kluge.

  short_C_path = shorten_path_kludge(C_path)
  expected_output = wc.State(short_C_path, {
    'Q'      : Item(status='A '),
    'Q2'     : Item(status='A '),
    'Q/bar'  : Item(status='A '),
    'Q/bar2' : Item(status='A '),
    'foo'    : Item(status='A '),
    'foo2'   : Item(status='A '),
    })
  expected_disk = wc.State('', {
    ''       : Item(props={SVN_PROP_MERGE_INFO : '/A/B/F:2'}),
    'Q'      : Item(),
    'Q2'     : Item(props={'x' : 'x'}),
    'Q/bar'  : Item("bar"),
    'Q/bar2' : Item("bar2", props={'z' : 'z'}),
    'foo'    : Item("foo"),
    'foo2'   : Item("foo2", props={'y' : 'y'}),
    })
  expected_status = wc.State(short_C_path, {
    ''       : Item(status=' M', wc_rev=1),
    'Q'      : Item(status='A ', wc_rev='-', copied='+'),
    'Q2'     : Item(status='A ', wc_rev='-', copied='+'),
    'Q/bar'  : Item(status='A ', wc_rev='-', copied='+'),
    'Q/bar2' : Item(status='A ', wc_rev='-', copied='+'),
    'foo'    : Item(status='A ', wc_rev='-', copied='+'),
    'foo2'   : Item(status='A ', wc_rev='-', copied='+'),
    })
  expected_skip = wc.State(short_C_path, { })

  saved_cwd = os.getcwd()

  os.chdir(svntest.main.work_dir)
  svntest.actions.run_and_verify_merge(short_C_path, '1', '2', F_url,
                                       expected_output,
                                       expected_disk,
                                       expected_status,
                                       expected_skip,
                                       None, None, None, None, None,
                                       1) # check props
  os.chdir(saved_cwd)

  expected_output = svntest.wc.State(wc_dir, {
    'A/C'       : Item(verb='Sending'),
    'A/C/Q'     : Item(verb='Adding'),
    'A/C/Q2'    : Item(verb='Adding'),
    'A/C/Q/bar' : Item(verb='Adding'),
    'A/C/Q/bar2': Item(verb='Adding'),
    'A/C/foo'   : Item(verb='Adding'),
    'A/C/foo2'  : Item(verb='Adding'),
    })
  expected_status = svntest.actions.get_virginal_state(wc_dir, 1)
  expected_status.add({
    'A/C'         : Item(status='  ', wc_rev=3),
    'A/B/F/Q'     : Item(status='  ', wc_rev=2),
    'A/B/F/Q2'    : Item(status='  ', wc_rev=2),
    'A/B/F/Q/bar' : Item(status='  ', wc_rev=2),
    'A/B/F/Q/bar2': Item(status='  ', wc_rev=2),
    'A/B/F/foo'   : Item(status='  ', wc_rev=2),
    'A/B/F/foo2'  : Item(status='  ', wc_rev=2),
    'A/C/Q'       : Item(status='  ', wc_rev=3),
    'A/C/Q2'      : Item(status='  ', wc_rev=3),
    'A/C/Q/bar'   : Item(status='  ', wc_rev=3),
    'A/C/Q/bar2'  : Item(status='  ', wc_rev=3),
    'A/C/foo'     : Item(status='  ', wc_rev=3),
    'A/C/foo2'    : Item(status='  ', wc_rev=3),
    })
  svntest.actions.run_and_verify_commit(wc_dir,
                                        expected_output,
                                        expected_status,
                                        None,
                                        None, None,
                                        None, None,
                                        wc_dir)

#----------------------------------------------------------------------

def delete_file_and_dir(sbox):
  "merge that deletes items"

  sbox.build()
  wc_dir = sbox.wc_dir

  # Rev 2 copy B to B2
  B_path = os.path.join(wc_dir, 'A', 'B')
  B2_path = os.path.join(wc_dir, 'A', 'B2')
  B_url = sbox.repo_url + '/A/B'

  svntest.actions.run_and_verify_svn(None, None, [],
                                     'copy', B_path, B2_path)

  expected_output = wc.State(wc_dir, {
    'A/B2'       : Item(verb='Adding'),
    })
  expected_status = svntest.actions.get_virginal_state(wc_dir, 1)
  expected_status.add({
    'A/B2'         : Item(status='  ', wc_rev=2),
    'A/B2/E'       : Item(status='  ', wc_rev=2),
    'A/B2/E/alpha' : Item(status='  ', wc_rev=2),
    'A/B2/E/beta'  : Item(status='  ', wc_rev=2),
    'A/B2/F'       : Item(status='  ', wc_rev=2),
    'A/B2/lambda'  : Item(status='  ', wc_rev=2),
    })
  svntest.actions.run_and_verify_commit(wc_dir,
                                        expected_output,
                                        expected_status,
                                        None,
                                        None, None,
                                        None, None,
                                        wc_dir)

  # Rev 3 delete E and lambda from B
  E_path = os.path.join(B_path, 'E')
  lambda_path = os.path.join(B_path, 'lambda')
  svntest.actions.run_and_verify_svn(None, None, [],
                                     'delete', E_path, lambda_path)

  expected_output = wc.State(wc_dir, {
    'A/B/E'       : Item(verb='Deleting'),
    'A/B/lambda'       : Item(verb='Deleting'),
    })
  expected_status.remove('A/B/E',
                         'A/B/E/alpha',
                         'A/B/E/beta',
                         'A/B/lambda')
  svntest.actions.run_and_verify_commit(wc_dir,
                                        expected_output,
                                        expected_status,
                                        None,
                                        None, None,
                                        None, None,
                                        wc_dir)

  # Local mods in B2
  B2_E_path = os.path.join(B2_path, 'E')
  B2_lambda_path = os.path.join(B2_path, 'lambda')
  svntest.actions.run_and_verify_svn(None, None, [],
                                     'propset', 'foo', 'foo_val',
                                     B2_E_path, B2_lambda_path)
  expected_status.tweak(
    'A/B2/E', 'A/B2/lambda',  status=' M'
    )
  svntest.actions.run_and_verify_status(wc_dir, expected_status)
  
  # Merge rev 3 into B2

  # The local mods to the paths modified in r3 cause the paths to be
  # skipped (without --force), resulting in no changes to the WC.
  expected_output = wc.State(B2_path, { })
  expected_disk = wc.State('', {
    'E'       : Item(),
    'E/alpha' : Item("This is the file 'alpha'.\n"),
    'E/beta'  : Item("This is the file 'beta'.\n"),
    'F'       : Item(),
    'lambda'  : Item("This is the file 'lambda'.\n"),
    })
  expected_status = wc.State(B2_path, {
    ''        : Item(status='  '),
    'E'       : Item(status=' M'),
    'E/alpha' : Item(status='  '),
    'E/beta'  : Item(status='  '),
    'F'       : Item(status='  '),
    'lambda'  : Item(status=' M'),
    })
  expected_status.tweak(wc_rev=2)
  expected_skip = wc.State(B2_path, {
    'lambda' : Item(),
    'E'      : Item(),
    })
  svntest.actions.run_and_verify_merge(B2_path, '2', '3', B_url,
                                       expected_output,
                                       expected_disk,
                                       expected_status,
                                       expected_skip)

  expected_output = wc.State(B2_path, {
    'E'       : Item(status='D '),
    'E/alpha' : Item(status='D '),
    'E/beta'  : Item(status='D '),
    'lambda'  : Item(status='D '),
    })
  expected_disk.remove('E/alpha', 'E/beta', 'lambda')
  expected_status.tweak('E', 'E/alpha', 'E/beta', 'lambda', status='D ')
  expected_status.tweak('', status=' M')
  expected_skip.remove('lambda', 'E')

  ### Full-to-dry-run automatic comparison disabled because a) dry-run
  ### doesn't descend into deleted directories, and b) the full merge
  ### notifies deleted directories twice.
  svntest.actions.run_and_verify_merge(B2_path, '2', '3', B_url,
                                       expected_output,
                                       expected_disk,
                                       expected_status,
                                       expected_skip,
                                       None, None, None, None, None, 
                                       0, 0, '--force')



#----------------------------------------------------------------------

# Issue 953
def simple_property_merges(sbox):
  "some simple property merges"

  sbox.build()
  wc_dir = sbox.wc_dir

  # Add a property to a file and a directory
  alpha_path = os.path.join(wc_dir, 'A', 'B', 'E', 'alpha')
  beta_path = os.path.join(wc_dir, 'A', 'B', 'E', 'beta')
  E_path = os.path.join(wc_dir, 'A', 'B', 'E')
  
  svntest.actions.run_and_verify_svn(None, None, [],
                                     'propset', 'foo', 'foo_val',
                                     alpha_path)
  # A binary, non-UTF8 property value
  svntest.actions.run_and_verify_svn(None, None, [],
                                     'propset', 'foo', 'foo\201val',
                                     beta_path)
  svntest.actions.run_and_verify_svn(None, None, [],
                                     'propset', 'foo', 'foo_val',
                                     E_path)

  # Commit change as rev 2
  expected_output = svntest.wc.State(wc_dir, {
    'A/B/E'       : Item(verb='Sending'),
    'A/B/E/alpha' : Item(verb='Sending'),
    'A/B/E/beta'  : Item(verb='Sending'),
    })
  expected_status = svntest.actions.get_virginal_state(wc_dir, 1)
  expected_status.tweak('A/B/E', 'A/B/E/alpha', 'A/B/E/beta',
                        wc_rev=2, status='  ')
  svntest.actions.run_and_verify_commit(wc_dir,
                                        expected_output, expected_status,
                                        None, None, None, None, None,
                                        wc_dir)
  svntest.actions.run_and_verify_svn(None, None, [], 'up', wc_dir)

  # Copy B to B2 as rev 3
  B_url = sbox.repo_url + '/A/B'
  B2_url = sbox.repo_url + '/A/B2'

  svntest.actions.run_and_verify_svn(None, None, [],
                                     'copy', '-m', 'copy B to B2',
                                     '--username', svntest.main.wc_author,
                                     '--password', svntest.main.wc_passwd,
                                     B_url, B2_url)
  svntest.actions.run_and_verify_svn(None, None, [], 'up', wc_dir)

  # Modify a property and add a property for the file and directory
  svntest.actions.run_and_verify_svn(None, None, [],
                                     'propset', 'foo', 'mod_foo', alpha_path)
  svntest.actions.run_and_verify_svn(None, None, [],
                                     'propset', 'bar', 'bar_val', alpha_path)
  svntest.actions.run_and_verify_svn(None, None, [],
                                     'propset', 'foo', 'mod\201foo', beta_path)
  svntest.actions.run_and_verify_svn(None, None, [],
                                     'propset', 'bar', 'bar\201val', beta_path)
  svntest.actions.run_and_verify_svn(None, None, [],
                                     'propset', 'foo', 'mod_foo', E_path)
  svntest.actions.run_and_verify_svn(None, None, [],
                                     'propset', 'bar', 'bar_val', E_path)

  # Commit change as rev 4
  expected_status = svntest.actions.get_virginal_state(wc_dir, 3)
  expected_status.tweak('A/B/E', 'A/B/E/alpha', 'A/B/E/beta',
                        wc_rev=4, status='  ')
  expected_status.add({
    'A/B2'         : Item(status='  ', wc_rev=3),
    'A/B2/E'       : Item(status='  ', wc_rev=3),
    'A/B2/E/alpha' : Item(status='  ', wc_rev=3),
    'A/B2/E/beta'  : Item(status='  ', wc_rev=3),
    'A/B2/F'       : Item(status='  ', wc_rev=3),
    'A/B2/lambda'  : Item(status='  ', wc_rev=3),
    })
  svntest.actions.run_and_verify_commit(wc_dir,
                                        expected_output, expected_status,
                                        None, None, None, None, None,
                                        wc_dir)
  svntest.actions.run_and_verify_svn(None, None, [], 'up', wc_dir)

  pristine_status = expected_status
  pristine_status.tweak(wc_rev=4)
  
  # Merge B 3:4 into B2
  B2_path = os.path.join(wc_dir, 'A', 'B2')
  expected_output = wc.State(B2_path, {
    'E'        : Item(status=' U'),
    'E/alpha'  : Item(status=' U'),
    'E/beta'   : Item(status=' U'),
    })
  expected_disk = wc.State('', {
    ''         : Item(props={SVN_PROP_MERGE_INFO : '/A/B:1-2,4'}),
    'E'        : Item(),
    'E/alpha'  : Item("This is the file 'alpha'.\n"),
    'E/beta'   : Item("This is the file 'beta'.\n"),
    'F'        : Item(),
    'lambda'   : Item("This is the file 'lambda'.\n"),
    })
  expected_disk.tweak('E', 'E/alpha', 
                      props={'foo' : 'mod_foo', 'bar' : 'bar_val'})
  expected_disk.tweak('E/beta', 
                      props={'foo' : 'mod\201foo', 'bar' : 'bar\201val'})
  expected_status = wc.State(B2_path, {
    ''        : Item(status=' M'),
    'E'       : Item(status=' M'),
    'E/alpha' : Item(status=' M'),
    'E/beta'  : Item(status=' M'),
    'F'       : Item(status='  '),
    'lambda'  : Item(status='  '),
    })
  expected_status.tweak(wc_rev=4)
  expected_skip = wc.State('', { })
  svntest.actions.run_and_verify_merge(B2_path, '3', '4', B_url,
                                       expected_output,
                                       expected_disk,
                                       expected_status,
                                       expected_skip,
                                       None, None, None, None, None, 1)

  # Revert merge
  svntest.actions.run_and_verify_svn(None, None, [],
                                     'revert', '--recursive', wc_dir)
  svntest.actions.run_and_verify_status(wc_dir, pristine_status)

  # Merge B 2:1 into B2
  expected_disk.tweak('', props={SVN_PROP_MERGE_INFO : '/A/B:1'})
  expected_disk.tweak('E', 'E/alpha', 'E/beta', props={})
  svntest.actions.run_and_verify_merge(B2_path, '2', '1', B_url,
                                       expected_output,
                                       expected_disk,
                                       expected_status,
                                       expected_skip,
                                       None, None, None, None, None, 1)

  # Merge B 3:4 into B2 now causes a conflict
  expected_disk.add({
    '' : Item(props={SVN_PROP_MERGE_INFO : '/A/B:1,4'}),
    'E/dir_conflicts.prej'
    : Item("Trying to change property 'foo' from 'foo_val' to 'mod_foo',\n"
           + "but it has been locally deleted.\n"),
    'E/alpha.prej'
    : Item("Trying to change property 'foo' from 'foo_val' to 'mod_foo',\n"
           + "but it has been locally deleted.\n"),
    'E/beta.prej'
    : Item("Trying to change property 'foo' from 'foo?\\129val' to"
           + " 'mod?\\129foo',\n"
           + "but it has been locally deleted.\n"),
    })
  expected_disk.tweak('E', 'E/alpha', props={'bar' : 'bar_val'})
  expected_disk.tweak('E/beta', props={'bar' : 'bar\201val'})
  expected_status.tweak('', status=' M')
  expected_status.tweak('E', 'E/alpha', 'E/beta', status=' C')
  expected_output.tweak('E', 'E/alpha', 'E/beta', status=' C')
  svntest.actions.run_and_verify_merge(B2_path, '3', '4', B_url,
                                       expected_output,
                                       expected_disk,
                                       expected_status,
                                       expected_skip,
                                       None, None, None, None, None, 1)
  
  # issue 1109 : single file property merge.  This test performs a merge
  # that should be a no-op (adding properties that are already present).
  svntest.actions.run_and_verify_svn(None, None, [],
                                     'revert', '--recursive', wc_dir)
  svntest.actions.run_and_verify_status(wc_dir, pristine_status)
  
  # Copy A at rev 4 to A2 to make revision 5.
  A_url = sbox.repo_url + '/A'
  A2_url = sbox.repo_url + '/A2'
  svntest.actions.run_and_verify_svn(None,
                                     ['\n', 'Committed revision 5.\n'], [],
                                     'copy', '-m', 'copy A to A2',
                                     '--username', svntest.main.wc_author,
                                     '--password', svntest.main.wc_passwd,
                                     A_url, A2_url)

  # Re-root the WC at A2.
  svntest.actions.run_and_verify_svn(None, None, [], 'switch', A2_url, wc_dir)

  # Attempt to re-merge rev 4 of the original A's alpha.  Merge info
  # inherited from A2 (created by its copy from A) allows us to avoid
  # a repeated merge.
  alpha_url = sbox.repo_url + '/A/B/E/alpha'
  alpha_path = os.path.join(wc_dir, 'B', 'E', 'alpha')

  # Cannot use run_and_verify_merge with a file target
  svntest.actions.run_and_verify_svn(None, [], [], 'merge', '-r', '3:4',
                                     alpha_url, alpha_path)
  
  output, err = svntest.actions.run_and_verify_svn(None, None, [],
                                                   'pl', alpha_path)
  
  saw_foo = 0
  saw_bar = 0
  for line in output:
    if re.match("\\s*foo\\s*$", line):
      saw_foo = 1
    if re.match("\\s*bar\\s*$", line):
      saw_bar = 1

  if not saw_foo or not saw_bar:
    raise svntest.Failure("Expected properties not found")
 

#----------------------------------------------------------------------
# This is a regression for issue #1176.

def merge_catches_nonexistent_target(sbox):
  "merge should not die if a target file is absent"
  
  sbox.build()
  wc_dir = sbox.wc_dir

  # Copy G to a new directory, Q.  Create Q/newfile.  Commit a change
  # to Q/newfile.  Now merge that change... into G.  Merge should not
  # error, but should do nothing.

  G_path = os.path.join(wc_dir, 'A', 'D', 'G')
  Q_path = os.path.join(wc_dir, 'A', 'D', 'Q')
  newfile_path = os.path.join(Q_path, 'newfile')
  Q_url = sbox.repo_url + '/A/D/Q'

  # Copy dir A/D/G to A/D/Q, creating r1.
  svntest.actions.run_and_verify_svn(None, None, [], 'cp', G_path, Q_path)
  
  svntest.main.file_append(newfile_path, 'This is newfile.\n')
  svntest.actions.run_and_verify_svn(None, None, [], 'add', newfile_path)
  
  # Add newfile to dir G, creating r2.
  expected_output = wc.State(wc_dir, {
    'A/D/Q'          : Item(verb='Adding'),
    'A/D/Q/newfile'  : Item(verb='Adding'),
    })
  expected_status = svntest.actions.get_virginal_state(wc_dir, 1)
  expected_status.add({
    'A/D/Q'         : Item(status='  ', wc_rev=2),
    'A/D/Q/pi'      : Item(status='  ', wc_rev=2),
    'A/D/Q/rho'     : Item(status='  ', wc_rev=2),
    'A/D/Q/tau'     : Item(status='  ', wc_rev=2),
    'A/D/Q/newfile' : Item(status='  ', wc_rev=2),
    })
  svntest.actions.run_and_verify_commit(wc_dir,
                                        expected_output,
                                        expected_status,
                                        None, None, None, None, None,
                                        wc_dir)

  # Change newfile, creating r3.
  svntest.main.file_append(newfile_path, 'A change to newfile.\n')
  expected_output = wc.State(wc_dir, {
    'A/D/Q/newfile'  : Item(verb='Sending'),
    })
  expected_status.tweak('A/D/Q/newfile', wc_rev=3)
  svntest.actions.run_and_verify_commit(wc_dir,
                                        expected_output,
                                        expected_status,
                                        None, None, None, None, None,
                                        wc_dir)

  # Merge the change to newfile (from r3) into G, where newfile
  # doesn't exist.
  os.chdir(G_path)
  expected_output = wc.State('', { })
  expected_status = wc.State('', {
    ''     : Item(),
    'pi'   : Item(),
    'rho'  : Item(),
    'tau'  : Item(),
    })
  expected_status.tweak(status='  ', wc_rev=1)
  expected_disk = wc.State('', {
    'pi'   : Item("This is the file 'pi'.\n"),
    'rho'  : Item("This is the file 'rho'.\n"),
    'tau'  : Item("This is the file 'tau'.\n"),
    })
  expected_skip = wc.State('', {
    'newfile' :Item(),
    })
  svntest.actions.run_and_verify_merge('', '2', '3', Q_url,
                                       expected_output,
                                       expected_disk,
                                       expected_status,
                                       expected_skip)

#----------------------------------------------------------------------

def merge_tree_deleted_in_target(sbox):
  "merge on deleted directory in target"
  
  sbox.build()
  wc_dir = sbox.wc_dir

  # Copy B to a new directory, I. Modify B/E/alpha, Remove I/E. Now
  # merge that change... into I.  Merge should not error

  B_path = os.path.join(wc_dir, 'A', 'B')
  I_path = os.path.join(wc_dir, 'A', 'I')
  alpha_path = os.path.join(B_path, 'E', 'alpha')
  B_url = sbox.repo_url + '/A/B'
  I_url = sbox.repo_url + '/A/I'


  # Copy B to I, creating r1.
  svntest.actions.run_and_verify_svn(None, None, [],
                                     'cp', B_url, I_url, '-m', 'rev 2')

  # Change some files, creating r2.
  svntest.main.file_append(alpha_path, 'A change to alpha.\n')
  svntest.main.file_append(os.path.join(B_path, 'lambda'), 'change lambda.\n')
  svntest.actions.run_and_verify_svn(None, None, [],
                                     'ci', '-m', 'rev 3', B_path)

  # Remove E, creating r3.
  E_url = sbox.repo_url + '/A/I/E'
  svntest.actions.run_and_verify_svn(None, None, [],
                                     'rm', E_url, '-m', 'rev 4')

  svntest.actions.run_and_verify_svn(None, None, [],
                                     'up', os.path.join(wc_dir,'A'))

  expected_output = wc.State(I_path, {
    'lambda'  : Item(status='U '),
    })
  expected_disk = wc.State('', {
    ''        : Item(props={SVN_PROP_MERGE_INFO : '/A/B:1,3'}),
    'F'       : Item(),
    'lambda'  : Item("This is the file 'lambda'.\nchange lambda.\n"),
    })
  expected_status = wc.State(I_path, {
    ''        : Item(status=' M'),
    'F'       : Item(status='  '),
    'lambda'  : Item(status='M '),
    })
  expected_status.tweak(wc_rev=4)
  expected_skip = wc.State(I_path, {
    'E'       : Item(),
    'E/alpha' : Item(),
    })
  svntest.actions.run_and_verify_merge(I_path, '2', '3', B_url,
                                       expected_output,
                                       expected_disk,
                                       expected_status,
                                       expected_skip,
                                       None, None, None, None, None,
                                       1, 0)

#----------------------------------------------------------------------
# Issue #2515

def merge_added_dir_to_deleted_in_target(sbox):
  "merge an added dir on a deleted dir in target"
  
  sbox.build()
  wc_dir = sbox.wc_dir

  # copy B to a new directory, I.
  # delete F in I.
  # add J to B/F.
  # merge add to I.

  B_url = sbox.repo_url + '/A/B'
  I_url = sbox.repo_url + '/A/I'
  F_url = sbox.repo_url + '/A/I/F'
  J_url = sbox.repo_url + '/A/B/F/J'
  I_path = os.path.join(wc_dir, 'A', 'I')

  
  svntest.actions.run_and_verify_svn(None, None, [],
                                     'cp', B_url, I_url, '-m', 'rev 2')

  svntest.actions.run_and_verify_svn(None, None, [],
                                     'rm', F_url, '-m', 'rev 3')
                                     
  svntest.actions.run_and_verify_svn(None, None, [],
                                     'mkdir', '-m', 'rev 4', J_url)
  
  svntest.actions.run_and_verify_svn(None, None, [],
                                      'up', os.path.join(wc_dir,'A'))

  expected_output = wc.State(I_path, {})
  expected_disk = wc.State('', {
    'E'       : Item(),
    'E/alpha' : Item("This is the file 'alpha'.\n"),
    'E/beta'  : Item("This is the file 'beta'.\n"),
    'lambda'  : Item("This is the file 'lambda'.\n"),
    })
  expected_skip = wc.State(I_path, {
    'F/J' : Item(),
    'F'   : Item(),
    })

  svntest.actions.run_and_verify_merge(I_path, '2', '4', B_url,
                                       expected_output,
                                       expected_disk,
                                       None,
                                       expected_skip,
                                       None, None, None, None, None,
                                       0, 0)

#----------------------------------------------------------------------
# This is a regression for issue #1176.

def merge_similar_unrelated_trees(sbox):
  "merging similar trees ancestrally unrelated"
  
  ## See http://subversion.tigris.org/issues/show_bug.cgi?id=1249. ##

  sbox.build()
  wc_dir = sbox.wc_dir

  # Simple test.  Make three directories with the same content.
  # Modify some stuff in the second one.  Now merge
  # (firstdir:seconddir->thirddir).

  base1_path = os.path.join(wc_dir, 'base1')
  base2_path = os.path.join(wc_dir, 'base2')
  apply_path = os.path.join(wc_dir, 'apply')

  base1_url = os.path.join(sbox.repo_url + '/base1')
  base2_url = os.path.join(sbox.repo_url + '/base2')

  # Make a tree of stuff ...
  os.mkdir(base1_path)
  svntest.main.file_append(os.path.join(base1_path, 'iota'),
                           "This is the file iota\n")
  os.mkdir(os.path.join(base1_path, 'A'))
  svntest.main.file_append(os.path.join(base1_path, 'A', 'mu'),
                           "This is the file mu\n")
  os.mkdir(os.path.join(base1_path, 'A', 'B'))
  svntest.main.file_append(os.path.join(base1_path, 'A', 'B', 'alpha'),
                           "This is the file alpha\n")
  svntest.main.file_append(os.path.join(base1_path, 'A', 'B', 'beta'),
                           "This is the file beta\n")

  # ... Copy it twice ...
  shutil.copytree(base1_path, base2_path)
  shutil.copytree(base1_path, apply_path)

  # ... Gonna see if merge is naughty or nice!
  svntest.main.file_append(os.path.join(base2_path, 'A', 'mu'),
                           "A new line in mu.\n")
  os.rename(os.path.join(base2_path, 'A', 'B', 'beta'),
            os.path.join(base2_path, 'A', 'B', 'zeta'))

  svntest.actions.run_and_verify_svn(None, None, [],
                                  'add', base1_path, base2_path, apply_path)

  svntest.actions.run_and_verify_svn(None, None, [],
                                     'ci', '-m', 'rev 2', wc_dir)

  expected_output = wc.State(apply_path, {
    'A/mu'     : Item(status='U '),
    'A/B/zeta' : Item(status='A '),
    'A/B/beta' : Item(status='D '),
    })

  # Search for the comment entitled "The Merge Kluge" elsewhere in
  # this file, to understand why we shorten and chdir() below.
  saved_cwd = os.getcwd()
  os.chdir(svntest.main.work_dir)
  # run_and_verify_merge doesn't support 'svn merge URL URL path'
  svntest.actions.run_and_verify_svn(None, None, [],
                                     'merge',
                                     '--ignore-ancestry',
                                     base1_url, base2_url,
                                     shorten_path_kludge(apply_path))
  os.chdir(saved_cwd)

  expected_status = wc.State(apply_path, {
    ''            : Item(status='  '),
    'A'           : Item(status='  '),
    'A/mu'        : Item(status='M '),
    'A/B'         : Item(status='  '),
    'A/B/zeta'    : Item(status='A ', copied='+'),
    'A/B/alpha'   : Item(status='  '),
    'A/B/beta'    : Item(status='D '),
    'iota'        : Item(status='  '),
    })
  expected_status.tweak(wc_rev=2)
  expected_status.tweak('A/B/zeta', wc_rev='-')
  svntest.actions.run_and_verify_status(apply_path, expected_status)

#----------------------------------------------------------------------
def merge_one_file_helper(sbox, arg_flav, record_only = 0):
  "ARG_FLAV is one of 'r' (revision range) or 'c' (single change)."

  if arg_flav not in ('r', 'c', '*'):
    raise svntest.Failure("Unrecognized flavor of merge argument")

  sbox.build()
  wc_dir = sbox.wc_dir
  
  rho_rel_path = os.path.join('A', 'D', 'G', 'rho')
  rho_path = os.path.join(wc_dir, rho_rel_path)
  G_path = os.path.join(wc_dir, 'A', 'D', 'G')
  rho_url = sbox.repo_url + '/A/D/G/rho'
  
  # Change rho for revision 2
  svntest.main.file_append(rho_path, 'A new line in rho.\n')

  expected_output = wc.State(wc_dir, { rho_rel_path : Item(verb='Sending'), })
  expected_status = svntest.actions.get_virginal_state(wc_dir, 1)
  expected_status.tweak('A/D/G/rho', wc_rev=2)
  svntest.actions.run_and_verify_commit(wc_dir,
                                        expected_output,
                                        expected_status,
                                        None,
                                        None, None, None, None,
                                        wc_dir)
  
  # Backdate rho to revision 1, so we can merge in the rev 2 changes.
  svntest.actions.run_and_verify_svn(None, None, [],
                                     'up', '-r', '1', rho_path)

  # Try one merge with an explicit target; it should succeed.
  # ### Yes, it would be nice to use run_and_verify_merge(), but it
  # appears to be impossible to get the expected_foo trees working
  # right.  I think something is still assuming a directory target.
  if arg_flav == 'r':
    svntest.actions.run_and_verify_svn(None ,
                                       [svntest.main.merge_notify_line(2),
                                        'U    ' + rho_path + '\n'], [],
                                       'merge', '-r', '1:2',
                                       rho_url, rho_path)
  elif arg_flav == 'c':
    svntest.actions.run_and_verify_svn(None ,
                                       [svntest.main.merge_notify_line(2),
                                        'U    ' + rho_path + '\n'], [],
                                       'merge', '-c', '2',
                                       rho_url, rho_path)
  elif arg_flav == '*':
    svntest.actions.run_and_verify_svn(None ,
                                       [svntest.main.merge_notify_line(2),
                                        'U    ' + rho_path + '\n'], [],
                                       'merge', rho_url, rho_path)

  expected_status.tweak(wc_rev=1)
  expected_status.tweak('A/D/G/rho', status='MM')
  svntest.actions.run_and_verify_status(wc_dir, expected_status)

  # Inspect rho, make sure it's right.
  rho_text = svntest.tree.get_text(rho_path)
  if rho_text != "This is the file 'rho'.\nA new line in rho.\n":
    raise svntest.Failure("Unexpected text in merged '" + rho_path + "'")

  # Restore rho to pristine revision 1, for another merge.
  svntest.actions.run_and_verify_svn(None, None, [], 'revert', rho_path)
  expected_status.tweak('A/D/G/rho', status='  ')
  svntest.actions.run_and_verify_status(wc_dir, expected_status)

  # Cd into the directory and run merge with no targets.
  # It should still merge into rho.
  saved_cwd = os.getcwd()
  os.chdir(G_path)

  # Cannot use run_and_verify_merge with a file target
  merge_cmd = ['merge']
  if arg_flav == 'r':
    merge_cmd += ['-r', '1:2']
  elif arg_flav == 'c':
    merge_cmd += ['-c', '2']

  if record_only:
    expected_output = []
    merge_cmd.append('--record-only')
    rho_expected_status = ' M'
  else:
    expected_output = [svntest.main.merge_notify_line(2),
                       'U    rho\n']
    rho_expected_status = 'MM'
  merge_cmd.append(rho_url)

  svntest.actions.run_and_verify_svn(None, expected_output, [], *merge_cmd)

  # Inspect rho, make sure it's right.
  rho_text = svntest.tree.get_text('rho')
  if record_only:
    expected_text = "This is the file 'rho'.\n"
  else:
    expected_text = "This is the file 'rho'.\nA new line in rho.\n"
  if rho_text != expected_text:
    print 
    raise svntest.Failure("Unexpected text merged to 'rho' in '" +
                          G_path + "'")
  os.chdir(saved_cwd)

  expected_status.tweak('A/D/G/rho', status=rho_expected_status)
  svntest.actions.run_and_verify_status(wc_dir, expected_status)

def merge_one_file_using_r(sbox):
  "merge one file (issue #1150) using the -r option"
  merge_one_file_helper(sbox, 'r')

def merge_one_file_using_c(sbox):
  "merge one file (issue #1150) using the -c option"
  merge_one_file_helper(sbox, 'c')

def merge_one_file_using_implicit_revs(sbox):
  "merge one file without explicit revisions"
  merge_one_file_helper(sbox, '*')

def merge_record_only(sbox):
  "mark a revision range as merged"
  merge_one_file_helper(sbox, 'r', 1)

#----------------------------------------------------------------------
# This is a regression for the enhancement added in issue #785.

def merge_with_implicit_target_helper(sbox, arg_flav):
  "ARG_FLAV is one of 'r' (revision range) or 'c' (single change)."

  if arg_flav not in ('r', 'c', '*'):
    raise svntest.Failure("Unrecognized flavor of merge argument")

  sbox.build()
  wc_dir = sbox.wc_dir
  
  # Change mu for revision 2
  mu_path = os.path.join(wc_dir, 'A', 'mu')
  orig_mu_text = svntest.tree.get_text(mu_path)
  added_mu_text = ""
  for x in range(2,11):
    added_mu_text = added_mu_text + 'This is line ' + `x` + ' in mu\n'
  svntest.main.file_append(mu_path, added_mu_text)

  # Create expected output tree for initial commit
  expected_output = wc.State(wc_dir, {
    'A/mu' : Item(verb='Sending'),
    })

  # Create expected status tree; all local revisions should be at 1,
  # but mu should be at revision 2.
  expected_status = svntest.actions.get_virginal_state(wc_dir, 1)
  expected_status.tweak('A/mu', wc_rev=2)
  
  # Initial commit.
  svntest.actions.run_and_verify_commit(wc_dir,
                                        expected_output,
                                        expected_status,
                                        None,
                                        None, None, None, None,
                                        wc_dir)

  # Make the "other" working copy
  other_wc = sbox.add_wc_path('other')
  svntest.actions.duplicate_dir(wc_dir, other_wc)

  # Try the merge without an explicit target; it should succeed.
  # Can't use run_and_verify_merge cuz it expects a directory argument.
  mu_url = sbox.repo_url + '/A/mu'

  os.chdir(os.path.join(other_wc, 'A'))

  # merge using URL for sourcepath
  if arg_flav == 'r':
    svntest.actions.run_and_verify_svn(None,
<<<<<<< HEAD
                                       [svntest.main.merge_notify_line(2),
=======
                                       [svntest.main.merge_notify_line(-2),
>>>>>>> 4eaf3f05
                                        'U    mu\n'], [],
                                       'merge', '-r', '2:1', mu_url)
  elif arg_flav == 'c':
    svntest.actions.run_and_verify_svn(None,
<<<<<<< HEAD
                                       [svntest.main.merge_notify_line(2),
=======
                                       [svntest.main.merge_notify_line(-2),
>>>>>>> 4eaf3f05
                                        'U    mu\n'], [],
                                       'merge', '-c', '-2', mu_url)
  elif arg_flav == '*':
    # Implicit merge source URL and revision range detection is for
    # forward merges only (e.g. non-reverts).  Undo application of
    # r2 to enable continuation of the test case.
    svntest.actions.run_and_verify_svn(None,
<<<<<<< HEAD
                                       [svntest.main.merge_notify_line(2),
=======
                                       [svntest.main.merge_notify_line(-2),
>>>>>>> 4eaf3f05
                                        'U    mu\n'], [],
                                       'merge', '-c', '-2', mu_url)

  # sanity-check resulting file
  if (svntest.tree.get_text('mu') != orig_mu_text):
    raise svntest.Failure("Unexpected text '%s' in 'mu', expected '%s'" %
                          (svntest.tree.get_text('mu'), orig_mu_text))


  # merge using filename for sourcepath
  # Cannot use run_and_verify_merge with a file target
  if arg_flav == 'r':
    svntest.actions.run_and_verify_svn(None,
                                       [svntest.main.merge_notify_line(2),
                                        'G    mu\n'], [],
                                       'merge', '-r', '1:2', 'mu')
  elif arg_flav == 'c':
    svntest.actions.run_and_verify_svn(None,
                                       [svntest.main.merge_notify_line(2),
                                        'G    mu\n'], [],
                                       'merge', '-c', '2', 'mu')

  elif arg_flav == '*':
    svntest.actions.run_and_verify_svn(None,
                                       [svntest.main.merge_notify_line(2),
                                        'G    mu\n'], [],
                                       'merge', 'mu')

  # sanity-check resulting file
  if (svntest.tree.get_text('mu') != orig_mu_text + added_mu_text):
    raise svntest.Failure("Unexpected text in 'mu'")

def merge_with_implicit_target_using_r(sbox):
  "merging a file w/no explicit target path using -r"
  merge_with_implicit_target_helper(sbox, 'r')

def merge_with_implicit_target_using_c(sbox):
  "merging a file w/no explicit target path using -c"
  merge_with_implicit_target_helper(sbox, 'c')

def merge_with_implicit_target_and_revs(sbox):
  "merging a file w/no explicit target path or revs"
  merge_with_implicit_target_helper(sbox, '*')


#----------------------------------------------------------------------

def merge_with_prev (sbox):
  "merge operations using PREV revision"

  sbox.build()
  wc_dir = sbox.wc_dir
  
  # Change mu for revision 2
  mu_path = os.path.join(wc_dir, 'A', 'mu')
  orig_mu_text = svntest.tree.get_text(mu_path)
  added_mu_text = ""
  for x in range(2,11):
    added_mu_text = added_mu_text + '\nThis is line ' + `x` + ' in mu'
  added_mu_text += "\n"
  svntest.main.file_append(mu_path, added_mu_text)

  zot_path = os.path.join(wc_dir, 'A', 'zot')
  
  svntest.main.file_append(zot_path, "bar")
  svntest.main.run_svn(None, 'add', zot_path)

  # Create expected output tree for initial commit
  expected_output = wc.State(wc_dir, {
    'A/mu' : Item(verb='Sending'),
    'A/zot' : Item(verb='Adding'),
    })

  # Create expected status tree; all local revisions should be at 1,
  # but mu should be at revision 2.
  expected_status = svntest.actions.get_virginal_state(wc_dir, 1)
  expected_status.tweak('A/mu', wc_rev=2)
  expected_status.add({'A/zot' : Item(status='  ', wc_rev=2)})
  
  # Initial commit.
  svntest.actions.run_and_verify_commit(wc_dir,
                                        expected_output,
                                        expected_status,
                                        None,
                                        None, None, None, None,
                                        wc_dir)

  # Make some other working copies
  other_wc = sbox.add_wc_path('other')
  svntest.actions.duplicate_dir(wc_dir, other_wc)
  
  another_wc = sbox.add_wc_path('another')
  svntest.actions.duplicate_dir(wc_dir, another_wc)

  was_cwd = os.getcwd()

  os.chdir(os.path.join(other_wc, 'A'))

  # Try to revert the last change to mu via svn merge
  # Cannot use run_and_verify_merge with a file target
  svntest.actions.run_and_verify_svn(None,
<<<<<<< HEAD
                                     [svntest.main.merge_notify_line(2),
=======
                                     [svntest.main.merge_notify_line(-2),
>>>>>>> 4eaf3f05
                                      'U    mu\n'], [],
                                     'merge', '-r', 'HEAD:PREV', 'mu')

  # sanity-check resulting file
  if (svntest.tree.get_text('mu') != orig_mu_text):
    raise svntest.Failure("Unexpected text in 'mu'")

  os.chdir(was_cwd)

  other_status = expected_status
  other_status.wc_dir = other_wc
  other_status.tweak('A/mu', status='M ', wc_rev=2)
  other_status.tweak('A/zot', wc_rev=2)
  svntest.actions.run_and_verify_status(other_wc, other_status)

  os.chdir(another_wc)

  # ensure 'A' will be at revision 2
  svntest.actions.run_and_verify_svn(None, None, [], 'up')

  # now try a revert on a directory, and verify that it removed the zot
  # file we had added previously
  svntest.actions.run_and_verify_svn(None, None, [],
                                     'merge', '-r', 'COMMITTED:PREV',
                                     'A', 'A')

  if (svntest.tree.get_text('A/zot') != None):
    raise svntest.Failure("Unexpected text in 'A/zot'")

  os.chdir(was_cwd)

  another_status = expected_status
  another_status.wc_dir = another_wc
  another_status.tweak(wc_rev=2)
  another_status.tweak('A/mu', status='M ')
  another_status.tweak('A/zot', status='D ')
  svntest.actions.run_and_verify_status(another_wc, another_status)
    
#----------------------------------------------------------------------
# Regression test for issue #1319: 'svn merge' should *not* 'C' when
# merging a change into a binary file, unless it has local mods, or has
# different contents from the left side of the merge.

def merge_binary_file (sbox):
  "merge change into unchanged binary file"

  sbox.build()
  wc_dir = sbox.wc_dir

  # Add a binary file to the project
  theta_contents = svntest.main.file_read(
    os.path.join(sys.path[0], "theta.bin"), 'rb')
  # Write PNG file data into 'A/theta'.
  theta_path = os.path.join(wc_dir, 'A', 'theta')
  svntest.main.file_write(theta_path, theta_contents, 'wb')

  svntest.main.run_svn(None, 'add', theta_path)  

  # Commit the new binary file, creating revision 2.
  expected_output = svntest.wc.State(wc_dir, {
    'A/theta' : Item(verb='Adding  (bin)'),
    })
  expected_status = svntest.actions.get_virginal_state(wc_dir, 1)
  expected_status.add({
    'A/theta' : Item(status='  ', wc_rev=2),
    })
  svntest.actions.run_and_verify_commit(wc_dir, expected_output,
                                        expected_status, None,
                                        None, None, None, None, wc_dir)
  
  # Make the "other" working copy
  other_wc = sbox.add_wc_path('other')
  svntest.actions.duplicate_dir(wc_dir, other_wc)

  # Change the binary file in first working copy, commit revision 3.
  svntest.main.file_append(theta_path, "some extra junk")
  expected_output = wc.State(wc_dir, {
    'A/theta' : Item(verb='Sending'),
    })
  expected_status = svntest.actions.get_virginal_state(wc_dir, 1)
  expected_status.add({
    'A/theta' : Item(status='  ', wc_rev=3),
    })
  svntest.actions.run_and_verify_commit(wc_dir, expected_output,
                                        expected_status, None,
                                        None, None, None, None, wc_dir)

  # Search for the comment entitled "The Merge Kluge" elsewhere in
  # this file, to understand why we shorten and chdir() below.
  short_other_wc = shorten_path_kludge(other_wc)

  # In second working copy, attempt to 'svn merge -r 2:3'.
  # We should *not* see a conflict during the update, but a 'U'.
  # And after the merge, the status should be 'M'.
  expected_output = wc.State(short_other_wc, {
    'A/theta' : Item(status='U '),
    })
  expected_disk = svntest.main.greek_state.copy()
  expected_disk.add({
    ''        : Item(props={SVN_PROP_MERGE_INFO : '/:3'}),
    'A/theta' : Item(theta_contents + "some extra junk",
                     props={'svn:mime-type' : 'application/octet-stream'}),
    })
  expected_status = svntest.actions.get_virginal_state(short_other_wc, 1)
  expected_status.add({
    ''        : Item(status=' M', wc_rev=1),
    'A/theta' : Item(status='M ', wc_rev=2),
    })
  expected_skip = wc.State('', { })

  os.chdir(svntest.main.work_dir)
  svntest.actions.run_and_verify_merge(short_other_wc, '2', '3',
                                       sbox.repo_url,
                                       expected_output,
                                       expected_disk,
                                       expected_status,
                                       expected_skip,
                                       None, None, None, None, None,
                                       1)

#----------------------------------------------------------------------
# Regression test for issue #2403: Incorrect 3-way merge of "added"
# binary file which already exists (unmodified) in the WC

def three_way_merge_add_of_existing_binary_file(sbox):
  "3-way merge of 'file add' into existing binary"

  sbox.build()
  wc_dir = sbox.wc_dir

  # Create a branch of A, creating revision 2.
  A_url = sbox.repo_url + "/A"
  branch_A_url = sbox.repo_url + "/copy-of-A"
  svntest.actions.run_and_verify_svn(None, None, [], "cp",
                                     A_url, branch_A_url,
                                     "-m", "Creating copy-of-A")

  # Add a binary file to the WC.
  theta_contents = svntest.main.file_read(
    os.path.join(sys.path[0], "theta.bin"), 'rb')
  # Write PNG file data into 'A/theta'.
  theta_path = os.path.join(wc_dir, 'A', 'theta')
  svntest.main.file_write(theta_path, theta_contents, 'wb')

  svntest.main.run_svn(None, "add", theta_path)

  # Commit the new binary file to the repos, creating revision 3.
  expected_output = svntest.wc.State(wc_dir, {
    "A/theta" : Item(verb="Adding  (bin)"),
    })
  expected_status = svntest.actions.get_virginal_state(wc_dir, 1)
  expected_status.add({
    "A/theta" : Item(status="  ", wc_rev=3),
    })
  svntest.actions.run_and_verify_commit(wc_dir, expected_output,
                                        expected_status, None,
                                        None, None, None, None, wc_dir)

  # Search for the comment entitled "The Merge Kluge" elsewhere in
  # this file, to understand why we shorten and chdir() below.
  short_wc = shorten_path_kludge(wc_dir)

  # In the working copy, attempt to 'svn merge branch_A_url@2 A_url@3 A'.
  # We should *not* see a conflict during the merge, but an 'A'.
  # And after the merge, the status should not report any differences.

  expected_output = wc.State(short_wc, {
    "A"       : Item(status=" G"),
    "A/theta" : Item(status="A "),
    })

  # As greek_state is rooted at / instead of /A (our merge target), we
  # need a sub-tree of it rather than straight copy.
  expected_disk = svntest.main.greek_state.subtree("A")
  expected_disk.add({
    "theta" : Item(theta_contents,
                   props={"svn:mime-type" : "application/octet-stream"}),
    })
  expected_status = svntest.actions.get_virginal_state(short_wc, 1)
  expected_status.add({
    "A/theta" : Item(status="  ", wc_rev=3),
    })
  expected_status.remove("")  # top-level of the WC
  expected_status.remove("iota")
  expected_skip = wc.State("", { })

  os.chdir(svntest.main.work_dir)
  # If we merge into short_wc alone, theta appears at the WC root,
  # which is in the wrong location -- append "/A" to stay on target.
  svntest.actions.run_and_verify_merge2(short_wc + "/A", "2", "3",
                                        branch_A_url, A_url,
                                        expected_output,
                                        expected_disk,
                                        expected_status,
                                        expected_skip,
                                        None, None, None, None, None,
                                        1)

#----------------------------------------------------------------------
# Regression test for Issue #1297:
# A merge that creates a new file followed by an immediate diff
# The diff should succeed.

def merge_in_new_file_and_diff(sbox):
  "diff after merge that creates a new file"

  sbox.build()
  wc_dir = sbox.wc_dir
  
  trunk_url = sbox.repo_url + '/A/B/E'

  # Create a branch
  svntest.actions.run_and_verify_svn(None, None, [], 'cp', 
                                     trunk_url,
                                     sbox.repo_url + '/branch',
                                     '-m', "Creating the Branch")
 
  # Update to revision 2.
  svntest.actions.run_and_verify_svn(None, None, [], 'update', wc_dir)
  
  new_file_path = os.path.join(wc_dir, 'A', 'B', 'E', 'newfile')
  svntest.main.file_write(new_file_path, "newfile\n")

  # Add the new file, and commit revision 3.
  svntest.actions.run_and_verify_svn(None, None, [], "add", new_file_path)
  svntest.actions.run_and_verify_svn(None, None, [], 'ci', '-m',
                                     "Changing the trunk.", wc_dir)

  # Search for the comment entitled "The Merge Kluge" elsewhere in
  # this file, to understand why we shorten and chdir() below.
  branch_path = os.path.join(wc_dir, "branch")
  short_branch_path = shorten_path_kludge(branch_path)

  # Merge our addition into the branch.
  expected_output = svntest.wc.State(short_branch_path, {
    'newfile' : Item(status='A '),
    })
  expected_disk = wc.State('', {
    'alpha'   : Item("This is the file 'alpha'.\n"),
    'beta'    : Item("This is the file 'beta'.\n"),
    'newfile' : Item("newfile\n"),
    })
  expected_status = wc.State(short_branch_path, {
    ''        : Item(status=' M', wc_rev=2),
    'alpha'   : Item(status='  ', wc_rev=2),
    'beta'    : Item(status='  ', wc_rev=2),
    'newfile' : Item(status='A ', wc_rev='-', copied='+')
    })
  expected_skip = wc.State('', { })

  saved_cwd = os.getcwd()

  os.chdir(svntest.main.work_dir)
  svntest.actions.run_and_verify_merge(short_branch_path,
                                       '1', 'HEAD', trunk_url,
                                       expected_output,
                                       expected_disk,
                                       expected_status,
                                       expected_skip)

  os.chdir(saved_cwd)

  # Finally, run diff.  This diff produces no output!
  expected_output = [
    "\n",
    "Property changes on: " + branch_path + "\n",
    "___________________________________________________________________\n",
    "Name: " + SVN_PROP_MERGE_INFO + "\n",
    "   Merged /A/B/E:r2-3\n",
    "\n", ]
  svntest.actions.run_and_verify_svn(None, expected_output, [], 'diff',
                                     branch_path)


#----------------------------------------------------------------------

# Issue #1425:  'svn merge' should skip over any unversioned obstructions.

def merge_skips_obstructions(sbox):
  "merge should skip over unversioned obstructions"

  sbox.build()
  wc_dir = sbox.wc_dir

  C_path = os.path.join(wc_dir, 'A', 'C')
  F_path = os.path.join(wc_dir, 'A', 'B', 'F')
  F_url = sbox.repo_url + '/A/B/F'

  Q_path = os.path.join(F_path, 'Q')
  foo_path = os.path.join(F_path, 'foo')
  bar_path = os.path.join(F_path, 'Q', 'bar')

  svntest.main.run_svn(None, 'mkdir', Q_path)
  svntest.main.file_append(foo_path, "foo")
  svntest.main.file_append(bar_path, "bar")
  svntest.main.run_svn(None, 'add', foo_path, bar_path)

  expected_output = wc.State(wc_dir, {
    'A/B/F/Q'     : Item(verb='Adding'),
    'A/B/F/Q/bar' : Item(verb='Adding'),
    'A/B/F/foo'   : Item(verb='Adding'),
    })
  expected_status = svntest.actions.get_virginal_state(wc_dir, 1)
  expected_status.add({
    'A/B/F/Q'     : Item(status='  ', wc_rev=2),
    'A/B/F/Q/bar' : Item(status='  ', wc_rev=2),
    'A/B/F/foo'   : Item(status='  ', wc_rev=2),
    })
  svntest.actions.run_and_verify_commit(wc_dir,
                                        expected_output,
                                        expected_status,
                                        None,
                                        None, None,
                                        None, None,
                                        wc_dir)

  pre_merge_status = expected_status
  
  # Revision 2 now has A/B/F/foo, A/B/F/Q, A/B/F/Q/bar.  Let's merge
  # those 'F' changes into empty dir 'C'.  But first, create an
  # unversioned 'foo' within C, and make sure 'svn merge' doesn't
  # error when the addition of foo is obstructed.

  # Search for the comment entitled "The Merge Kluge" elsewhere in
  # this file, to understand why we shorten and chdir() below.
  short_C_path = shorten_path_kludge(C_path)

  expected_output = wc.State(short_C_path, {
    'Q'      : Item(status='A '),
    'Q/bar'  : Item(status='A '),
    })
  expected_disk = wc.State('', {
    ''       : Item(props={SVN_PROP_MERGE_INFO : '/A/B/F:2'}),
    'Q'      : Item(),
    'Q/bar'  : Item("bar"),
    'foo'    : Item("foo"),
    })
  expected_status = wc.State(short_C_path, {
    ''       : Item(status=' M', wc_rev=1),
    'Q'      : Item(status='A ', wc_rev='-', copied='+'),
    'Q/bar'  : Item(status='A ', wc_rev='-', copied='+'),
    })
  expected_skip = wc.State(short_C_path, {
    'foo' : Item(),
    })
  # Unversioned:
  svntest.main.file_append(os.path.join(C_path, "foo"), "foo")

  saved_cwd = os.getcwd()

  os.chdir(svntest.main.work_dir)
  svntest.actions.run_and_verify_merge(short_C_path, '1', '2', F_url,
                                       expected_output,
                                       expected_disk,
                                       expected_status,
                                       expected_skip,
                                       None, None, None, None, None,
                                       1, 0)

  os.chdir(saved_cwd)

  # Revert the local mods, and this time make "Q" obstructed.  An
  # unversioned file called "Q" will obstruct the adding of the
  # directory of the same name.

  svntest.actions.run_and_verify_svn(None, None, [],
                                     'revert', '-R', wc_dir)
  os.unlink(os.path.join(C_path, "foo"))
  svntest.main.safe_rmtree(os.path.join(C_path, "Q"))
  svntest.main.file_append(os.path.join(C_path, "Q"), "foo") # unversioned
  svntest.actions.run_and_verify_status(wc_dir, pre_merge_status)

  # Search for the comment entitled "The Merge Kluge" elsewhere in
  # this file, to understand why we use short_C_path and chdir() below.
  expected_output = wc.State(short_C_path, {
    'foo'  : Item(status='A '),
    })
  expected_disk = wc.State('', {
    ''       : Item(props={SVN_PROP_MERGE_INFO : '/A/B/F:2'}),
    'Q'      : Item("foo"),
    'foo'    : Item("foo"),
    })
  expected_status = wc.State(short_C_path, {
    ''     : Item(status=' M', wc_rev=1),
    'foo'  : Item(status='A ', wc_rev='-', copied='+'),
    })
  expected_skip = wc.State(short_C_path, {
    'Q'     : Item(),
    'Q/bar' : Item(),
    })

  saved_cwd = os.getcwd()

  os.chdir(svntest.main.work_dir)
  svntest.actions.run_and_verify_merge(short_C_path, '1', '2', F_url,
                                       expected_output,
                                       expected_disk,
                                       expected_status,
                                       expected_skip,
                                       None, None, None, None, None,
                                       1, 0)

  os.chdir(saved_cwd)

  # Revert the local mods, and commit the deletion of iota and A/D/G. (r3)
  os.unlink(os.path.join(C_path, "foo"))
  svntest.actions.run_and_verify_svn(None, None, [], 'revert', '-R', wc_dir)
  svntest.actions.run_and_verify_status(wc_dir, pre_merge_status)

  iota_path = os.path.join(wc_dir, 'iota')
  G_path = os.path.join(wc_dir, 'A', 'D', 'G')
  svntest.actions.run_and_verify_svn(None, None, [], 'rm', iota_path, G_path)

  expected_output = wc.State(wc_dir, {
    'A/D/G'  : Item(verb='Deleting'),
    'iota'   : Item(verb='Deleting'),
    })
  expected_status = pre_merge_status
  expected_status.remove('iota', 'A/D/G', 'A/D/G/pi', 'A/D/G/rho', 'A/D/G/tau')
  svntest.actions.run_and_verify_commit(wc_dir,
                                        expected_output,
                                        expected_status,
                                        None, None, None, None, None,
                                        wc_dir)

  # Now create unversioned iota and A/D/G, try running a merge -r2:3.
  # The merge process should skip over these targets, since they're
  # unversioned.

  # Note: This merge, and all subsequent merges within this test,
  # skip *all* targets, so no merge info is set.
  
  # Search for the comment entitled "The Merge Kluge" elsewhere in
  # this file, to understand why we shorten and chdir() below.
  short_wc_dir = shorten_path_kludge(wc_dir)

  svntest.main.file_append(iota_path, "foo") # unversioned
  os.mkdir(G_path) # unversioned

  expected_output = wc.State(short_wc_dir, { })
  expected_disk = svntest.main.greek_state.copy()
  expected_disk.remove('A/D/G/pi', 'A/D/G/rho', 'A/D/G/tau')
  expected_disk.add({
    'A/B/F/Q'      : Item(),
    'A/B/F/Q/bar'  : Item("bar"),
    'A/B/F/foo'    : Item("foo"),
    'iota'         : Item("foo"),
    'A/C/Q'        : Item("foo"),
    })
  expected_skip = wc.State(short_wc_dir, {
    'A/D/G'  : Item(),
    'iota'   : Item(),
    })

  saved_cwd = os.getcwd()

  os.chdir(svntest.main.work_dir)
  svntest.actions.run_and_verify_merge(short_wc_dir, '2', '3', 
                                       sbox.repo_url,
                                       expected_output,
                                       expected_disk,
                                       expected_status.copy(short_wc_dir),
                                       expected_skip,
                                       None, None, None, None, None,
                                       1, 0)

  os.chdir(saved_cwd)
  
  # Revert the local mods, and commit a change to A/B/lambda (r4), and then
  # commit the deletion of the same file. (r5)
  os.unlink(iota_path)
  svntest.main.safe_rmtree(G_path)
  svntest.actions.run_and_verify_svn(None, None, [], 'revert', '-R', wc_dir)
  svntest.actions.run_and_verify_status(wc_dir, expected_status)

  lambda_path = os.path.join(wc_dir, 'A', 'B', 'lambda')
  svntest.main.file_append(lambda_path, "more text")
  expected_output = wc.State(wc_dir, {
    'A/B/lambda'  : Item(verb='Sending'),
    })
  expected_status.tweak('A/B/lambda', wc_rev=4)
  svntest.actions.run_and_verify_commit(wc_dir,
                                        expected_output,
                                        expected_status,
                                        None, None, None, None, None,
                                        wc_dir)

  svntest.actions.run_and_verify_svn(None, None, [], 'rm', lambda_path)

  expected_output = wc.State(wc_dir, {
    'A/B/lambda'  : Item(verb='Deleting'),
    })
  expected_status.remove('A/B/lambda')
  svntest.actions.run_and_verify_commit(wc_dir,
                                        expected_output,
                                        expected_status,
                                        None, None, None, None, None,
                                        wc_dir)

  # lambda is gone, so create an unversioned lambda in its place.
  # Then attempt to merge -r3:4, which is a change to lambda.  The merge
  # should simply skip the unversioned file.

  svntest.main.file_append(lambda_path, "foo") # unversioned

  # Search for the comment entitled "The Merge Kluge" elsewhere in
  # this file, to understand why we use short_wc_dir and chdir() below.
  expected_output = wc.State(short_wc_dir, { })
  expected_disk.add({
    'A/B/lambda'      : Item("foo"),
    })
  expected_disk.remove('A/D/G', 'iota')
  expected_skip = wc.State(short_wc_dir, {
    'A/B/lambda'  : Item(),
    })

  saved_cwd = os.getcwd()

  os.chdir(svntest.main.work_dir)
  svntest.actions.run_and_verify_merge(short_wc_dir, '3', '4',
                                       sbox.repo_url,
                                       expected_output,
                                       expected_disk,
                                       expected_status.copy(short_wc_dir),
                                       expected_skip,
                                       None, None, None, None, None,
                                       1, 0)

  os.chdir(saved_cwd)

  # OK, so let's commit the new lambda (r6), and then delete the
  # working file.  Then re-run the -r3:4 merge, and see how svn deals
  # with a file being under version control, but missing.

  svntest.actions.run_and_verify_svn(None, None, [], 'add', lambda_path)

  expected_output = wc.State(wc_dir, {
    'A/B/lambda'  : Item(verb='Adding'),
    })
  expected_status.add({
    'A/B/lambda'  : Item(wc_rev=6, status='  '),
    })
  svntest.actions.run_and_verify_commit(wc_dir,
                                        expected_output,
                                        expected_status,
                                        None, None, None, None, None,
                                        wc_dir)

  os.unlink(lambda_path)

  # Search for the comment entitled "The Merge Kluge" elsewhere in
  # this file, to understand why we use short_wc_dir and chdir() below.
  expected_output = wc.State(short_wc_dir, { })
  expected_disk.remove('A/B/lambda')
  expected_status.tweak('A/B/lambda', status='! ')

  os.chdir(svntest.main.work_dir)
  svntest.actions.run_and_verify_merge(short_wc_dir, '3', '4',
                                       sbox.repo_url,
                                       expected_output,
                                       expected_disk,
                                       expected_status.copy(short_wc_dir),
                                       expected_skip,
                                       None, None, None, None, None,
                                       1, 0)

#----------------------------------------------------------------------
# At one time, a merge that added items with the same name as missing
# items would attempt to add the items and fail, leaving the working
# copy locked and broken.

def merge_into_missing(sbox):
  "merge into missing must not break working copy"

  sbox.build()
  wc_dir = sbox.wc_dir

  F_path = os.path.join(wc_dir, 'A', 'B', 'F')
  F_url = sbox.repo_url + '/A/B/F'
  Q_path = os.path.join(F_path, 'Q')
  foo_path = os.path.join(F_path, 'foo')

  svntest.actions.run_and_verify_svn(None, None, [], 'mkdir', Q_path)
  svntest.main.file_append(foo_path, "foo")
  svntest.actions.run_and_verify_svn(None, None, [], 'add', foo_path)

  expected_output = wc.State(wc_dir, {
    'A/B/F/Q'       : Item(verb='Adding'),
    'A/B/F/foo'     : Item(verb='Adding'),
    })
  expected_status = svntest.actions.get_virginal_state(wc_dir, 1)
  expected_status.add({
    'A/B/F/Q'       : Item(status='  ', wc_rev=2),
    'A/B/F/foo'     : Item(status='  ', wc_rev=2),
    })
  svntest.actions.run_and_verify_commit(wc_dir,
                                        expected_output,
                                        expected_status,
                                        None, None, None, None, None,
                                        wc_dir)

  R_path = os.path.join(Q_path, 'R')
  bar_path = os.path.join(R_path, 'bar')
  baz_path = os.path.join(Q_path, 'baz')
  svntest.actions.run_and_verify_svn(None, None, [], 'mkdir', R_path)
  svntest.main.file_append(bar_path, "bar")
  svntest.actions.run_and_verify_svn(None, None, [], 'add', bar_path)
  svntest.main.file_append(baz_path, "baz")
  svntest.actions.run_and_verify_svn(None, None, [], 'add', baz_path)

  expected_output = wc.State(wc_dir, {
    'A/B/F/Q/R'     : Item(verb='Adding'),
    'A/B/F/Q/R/bar' : Item(verb='Adding'),
    'A/B/F/Q/baz'   : Item(verb='Adding'),
    })
  expected_status.add({
    'A/B/F/Q/R'     : Item(status='  ', wc_rev=3),
    'A/B/F/Q/R/bar' : Item(status='  ', wc_rev=3),
    'A/B/F/Q/baz'   : Item(status='  ', wc_rev=3),
    })
  svntest.actions.run_and_verify_commit(wc_dir,
                                        expected_output,
                                        expected_status,
                                        None, None, None, None, None,
                                        wc_dir)

  os.unlink(foo_path)
  svntest.main.safe_rmtree(Q_path)

  expected_output = wc.State(F_path, {
    })
  expected_disk = wc.State('', {
    })
  expected_status = wc.State(F_path, {
    ''      : Item(status='  ', wc_rev=1),
    'foo'   : Item(status='! ', wc_rev=2),
    'Q'     : Item(status='! ', wc_rev='?'),
    })
  expected_skip = wc.State(F_path, {
    'Q'   : Item(),
    'foo' : Item(),
    })

  ### Need to real and dry-run separately since real merge notifies Q
  ### twice!
  svntest.actions.run_and_verify_merge(F_path, '1', '2', F_url,
                                       expected_output,
                                       expected_disk,
                                       expected_status,
                                       expected_skip,
                                       None, None, None, None, None,
                                       0, 0, '--dry-run')

  svntest.actions.run_and_verify_merge(F_path, '1', '2', F_url,
                                       expected_output,
                                       expected_disk,
                                       expected_status,
                                       expected_skip,
                                       None, None, None, None, None,
                                       0, 0)

  # This merge fails when it attempts to descend into the missing
  # directory.  That's OK, there is no real need to support merge into
  # an incomplete working copy, so long as when it fails it doesn't
  # break the working copy.
  svntest.main.run_svn('Working copy not locked',
                       'merge', '-r1:3', '--dry-run', F_url, F_path)

  svntest.main.run_svn('Working copy not locked',
                       'merge', '-r1:3', F_url, F_path)

  # Check working copy is not locked.
  expected_status = svntest.actions.get_virginal_state(wc_dir, 1)
  expected_status.add({
    'A/B/F/foo' : Item(status='! ', wc_rev=2),
    'A/B/F/Q' : Item(status='! ', wc_rev='?'),
    })
  svntest.actions.run_and_verify_status(wc_dir, expected_status)

#----------------------------------------------------------------------
# A test for issue 1738

def dry_run_adds_file_with_prop(sbox):
  "merge --dry-run adding a new file with props"

  sbox.build()
  wc_dir = sbox.wc_dir

  # Commit a new file which has a property.
  zig_path = os.path.join(wc_dir, 'A', 'B', 'E', 'zig')
  svntest.main.file_append(zig_path, "zig contents")
  svntest.actions.run_and_verify_svn(None, None, [], 'add', zig_path)
  svntest.actions.run_and_verify_svn(None, None, [],
                                     'propset', 'foo', 'foo_val',
                                     zig_path)
  
  expected_output = wc.State(wc_dir, {
    'A/B/E/zig'     : Item(verb='Adding'),
    })
  expected_status = svntest.actions.get_virginal_state(wc_dir, 1)
  expected_status.add({
    'A/B/E/zig'   : Item(status='  ', wc_rev=2),
    })
  svntest.actions.run_and_verify_commit(wc_dir,
                                        expected_output,
                                        expected_status,
                                        None, None, None, None, None,
                                        wc_dir)

  # Do a regular merge of that change into a different dir.
  F_path = os.path.join(wc_dir, 'A', 'B', 'F')
  E_url = sbox.repo_url + '/A/B/E'

  # Search for the comment entitled "The Merge Kluge" elsewhere in
  # this file, to understand why we shorten and chdir() below.
  short_F_path = shorten_path_kludge(F_path)

  expected_output = wc.State(short_F_path, {
    'zig'  : Item(status='A '),
    })
  expected_disk = wc.State('', {
    ''         : Item(props={SVN_PROP_MERGE_INFO : '/A/B/E:2'}),
    'zig'      : Item("zig contents", {'foo':'foo_val'}),
    })
  expected_skip = wc.State('', { })
  expected_status = None  # status is optional
  
  os.chdir(svntest.main.work_dir)
  svntest.actions.run_and_verify_merge(short_F_path, '1', '2', E_url,
                                       expected_output,
                                       expected_disk,
                                       expected_status,
                                       expected_skip,
                                       None, None, None, None, None,
                                       1, # please check props
                                       1) # and do a dry-run also)

#----------------------------------------------------------------------

# Regression test for issue #1673
# Merge a binary file from two URL with a common ancestry

def merge_binary_with_common_ancestry(sbox):
  "merge binary files with common ancestry"

  sbox.build()
  wc_dir = sbox.wc_dir

  # Create the common ancestry path
  I_path = os.path.join(wc_dir, 'I')
  svntest.main.run_svn(None, 'mkdir', I_path)

  # Add a binary file to the common ancestry path
  theta_contents = svntest.main.file_read(
    os.path.join(sys.path[0], "theta.bin"), 'rb')
  theta_I_path = os.path.join(I_path, 'theta')
  svntest.main.file_write(theta_I_path, theta_contents)
  svntest.main.run_svn(None, 'add', theta_I_path)
  svntest.main.run_svn(None, 'propset', 'svn:mime-type',
                       'application/octet-stream', theta_I_path)

  # Commit the ancestry
  expected_output = wc.State(wc_dir, {
    'I'       : Item(verb='Adding'),
    'I/theta' : Item(verb='Adding  (bin)'),
    })

  expected_status = svntest.actions.get_virginal_state(wc_dir, 1)
  expected_status.add({
    'I'       : Item(status='  ', wc_rev=2),
    'I/theta' : Item(status='  ', wc_rev=2),
    })

  svntest.actions.run_and_verify_commit(wc_dir,
                                        expected_output, expected_status,
                                        None,
                                        None, None,
                                        None, None,
                                        wc_dir)

  # Create the first branch
  J_path = os.path.join(wc_dir, 'J')
  svntest.main.run_svn(None, 'copy', I_path, J_path)

  # Commit the first branch
  expected_output = wc.State(wc_dir, {
    'J' : Item(verb='Adding'),
    })

  expected_status.add({
    'J'       : Item(status='  ', wc_rev=3),
    'J/theta' : Item(status='  ', wc_rev=3),
    })

  svntest.actions.run_and_verify_commit(wc_dir,
                                        expected_output, expected_status,
                                        None,
                                        None, None,
                                        None, None,
                                        wc_dir)

  # Create the path where the files will be merged
  K_path = os.path.join(wc_dir, 'K')
  svntest.main.run_svn(None, 'mkdir', K_path)

  # Commit the new path
  expected_output = wc.State(wc_dir, {
    'K' : Item(verb='Adding'),
    })

  expected_status.add({
    'K'       : Item(status='  ', wc_rev=4),
    })

  svntest.actions.run_and_verify_commit(wc_dir,
                                        expected_output, expected_status,
                                        None,
                                        None, None,
                                        None, None,
                                        wc_dir)

  # Copy 'I/theta' to 'K/'. This file will be merged later.
  theta_K_path = os.path.join(K_path, 'theta')
  svntest.main.run_svn(None, 'copy', theta_I_path, theta_K_path)

  # Commit the new file
  expected_output = wc.State(wc_dir, {
    'K/theta' : Item(verb='Adding  (bin)'),
    })

  expected_status.add({
    'K/theta' : Item(status='  ', wc_rev=5),
    })

  svntest.actions.run_and_verify_commit(wc_dir,
                                        expected_output, expected_status,
                                        None,
                                        None, None,
                                        None, None,
                                        wc_dir)

  # Modify the original ancestry 'I/theta'
  svntest.main.file_append(theta_I_path, "some extra junk")

  # Commit the modification
  expected_output = wc.State(wc_dir, {
    'I/theta' : Item(verb='Sending'),
    })

  expected_status.tweak('I/theta', wc_rev=6)

  svntest.actions.run_and_verify_commit(wc_dir,
                                        expected_output, expected_status,
                                        None,
                                        None, None,
                                        None, None,
                                        wc_dir)

  # Create the second branch from the modified ancestry
  L_path = os.path.join(wc_dir, 'L')
  svntest.main.run_svn(None, 'copy', I_path, L_path)

  # Commit the second branch
  expected_output = wc.State(wc_dir, {
    'L'       : Item(verb='Adding'),
    'L/theta' : Item(verb='Adding  (bin)'),
    })

  expected_status.add({
    'L'       : Item(status='  ', wc_rev=7),
    'L/theta' : Item(status='  ', wc_rev=7),
    })

  svntest.actions.run_and_verify_commit(wc_dir,
                                        expected_output, expected_status,
                                        None,
                                        None, None,
                                        None, None,
                                        wc_dir)

  # Now merge first ('J/') and second ('L/') branches into 'K/'
  saved_cwd = os.getcwd()

  os.chdir(K_path)
  theta_J_url = sbox.repo_url + '/J/theta'
  theta_L_url = sbox.repo_url + '/L/theta'
  svntest.actions.run_and_verify_svn(None,
<<<<<<< HEAD
                                     [svntest.main.merge_notify_line(8, 7),
=======
                                     [svntest.main.merge_notify_line(7),
>>>>>>> 4eaf3f05
                                      'U    theta\n'], [],
                                     'merge', theta_J_url, theta_L_url)
  os.chdir(saved_cwd)

  expected_status.tweak('K/theta', status='M ')
  svntest.actions.run_and_verify_status(wc_dir, expected_status)

#----------------------------------------------------------------------
# A test for issue 1905
def merge_funny_chars_on_path(sbox):
  "merge with funny characters (issue #1905)"

  sbox.build()
  wc_dir = sbox.wc_dir

  # In following lists: 'd' stands for directory, 'f' for file
  # targets to be added by recursive add
  add_by_add = [
    ('d', 'dir_10', 'F%lename'),
    ('d', 'dir%20', 'F lename'),
    ('d', 'dir 30', 'Filename'),
    ('d', 'dir 40', None),
    ('f', 'F lename', None),
    ]

  # targets to be added by 'svn mkdir' + add
  add_by_mkdir = [
    ('d', 'dir_11', 'F%lename'),
    ('d', 'dir%21', 'Filename'),
    ('d', 'dir 31', 'F lename'),
    ('d', 'dir 41', None),
    ]

  for target in add_by_add:
    if target[0] == 'd':
      target_dir = os.path.join(wc_dir, 'A', 'B', 'E', target[1])
      os.mkdir(target_dir)
      if target[2]:
        target_path = os.path.join(wc_dir, 'A', 'B', 'E', '%s' % target[1], target[2])
        svntest.main.file_append(target_path, "%s/%s" % (target[1], target[2]))
      svntest.actions.run_and_verify_svn(None, None, [], 'add', target_dir)
    elif target[0] == 'f':
        target_path = os.path.join(wc_dir, 'A', 'B', 'E', '%s' % target[1])
        svntest.main.file_append(target_path, "%s" % target[1])
        svntest.actions.run_and_verify_svn(None, None, [], 'add', target_path)
    else:
      raise svntest.Failure


  for target in add_by_mkdir:
    if target[0] == 'd':
      target_dir = os.path.join(wc_dir, 'A', 'B', 'E', target[1])
      svntest.actions.run_and_verify_svn(None, None, [], 'mkdir', target_dir)
      if target[2]:
        target_path = os.path.join(wc_dir, 'A', 'B', 'E', '%s' % target[1], target[2])
        svntest.main.file_append(target_path, "%s/%s" % (target[1], target[2]))
        svntest.actions.run_and_verify_svn(None, None, [], 'add', target_path)

  expected_output_dic = {}
  expected_status_dic = {}
  
  for targets in add_by_add,add_by_mkdir:
    for target in targets:  
      key = 'A/B/E/%s' % target[1]
      expected_output_dic[key] = Item(verb='Adding')
      expected_status_dic[key] = Item(status='  ', wc_rev=2)
      
      if target[2]:
        key = 'A/B/E/%s/%s' % (target[1], target[2])
        expected_output_dic[key] = Item(verb='Adding')
        expected_status_dic[key] = Item(status='  ', wc_rev=2)


  expected_output = wc.State(wc_dir, expected_output_dic)

  expected_status = svntest.actions.get_virginal_state(wc_dir, 1)
  expected_status.add(expected_status_dic)

  svntest.actions.run_and_verify_commit(wc_dir,
                                        expected_output,
                                        expected_status,
                                        None, None, None, None, None,
                                        wc_dir)

  # Do a regular merge of that change into a different dir.
  F_path = os.path.join(wc_dir, 'A', 'B', 'F')
  E_url = sbox.repo_url + '/A/B/E'

  expected_output_dic = {}
  expected_disk_dic = {}

  for targets in add_by_add,add_by_mkdir:
    for target in targets:
      key = '%s' % target[1]
      expected_output_dic[key] = Item(status='A ')
      if target[0] == 'd':
        expected_disk_dic[key] = Item(None, {})
      elif target[0] == 'f':
        expected_disk_dic[key] = Item("%s" % target[1], {})
      else:
        raise svntest.Failure
      if target[2]:
        key = '%s/%s' % (target[1], target[2])
        expected_output_dic[key] = Item(status='A ')
        expected_disk_dic[key] = Item('%s/%s' % (target[1], target[2]), {})


  # Search for the comment entitled "The Merge Kluge" elsewhere in
  # this file, to understand why we shorten and chdir() below.
  short_F_path = shorten_path_kludge(F_path)

  expected_output = wc.State(short_F_path, expected_output_dic)

  expected_disk = wc.State('', expected_disk_dic)
  expected_skip = wc.State('', { })
  expected_status = None  # status is optional

  saved_cwd = os.getcwd()

  os.chdir(svntest.main.work_dir)
  svntest.actions.run_and_verify_merge(short_F_path, '1', '2', E_url,
                                       expected_output,
                                       expected_disk,
                                       expected_status,
                                       expected_skip,
                                       None, None, None, None, None,
                                       0, # don't check props
                                       1) # but do a dry-run
  os.chdir(saved_cwd)

  expected_output_dic = {}
  
  for targets in add_by_add,add_by_mkdir:
    for target in targets:
      key = '%s' % target[1]
      expected_output_dic[key] = Item(verb='Adding')
      if target[2]:
        key = '%s/%s' % (target[1], target[2])
        expected_output_dic[key] = Item(verb='Adding')
      
  expected_output = wc.State(F_path, expected_output_dic)
  expected_output.add({
    '' : Item(verb='Sending'),
    })

  svntest.actions.run_and_verify_commit(F_path,
                                        expected_output,
                                        None,
                                        None, None, None, None, None,
                                        wc_dir)

#-----------------------------------------------------------------------
# Regression test for issue #2064

def merge_keyword_expansions(sbox):
  "merge changes to keyword expansion property"

  sbox.build()

  wcpath = sbox.wc_dir
  tpath = os.path.join(wcpath, "t")
  bpath = os.path.join(wcpath, "b")
  t_fpath = os.path.join(tpath, 'f')
  b_fpath = os.path.join(bpath, 'f')

  os.mkdir(tpath)
  svntest.main.run_svn(None, "add", tpath)
  # Commit r2.
  svntest.actions.run_and_verify_svn(None, None, [],
                                     "ci", "-m", "r2", wcpath)

  # Copy t to b.
  svntest.main.run_svn(None, "cp", tpath, bpath)
  # Commit r3
  svntest.actions.run_and_verify_svn(None, None, [],
                                     "ci", "-m", "r3", wcpath)

  # Add a file to t.
  svntest.main.file_append(t_fpath, "$Revision$")
  svntest.actions.run_and_verify_svn(None, None, [],
                                     'add', t_fpath)
  # Ask for keyword expansion in the file.
  svntest.actions.run_and_verify_svn(None, None, [],
                                     'propset', 'svn:keywords', 'Revision',
                                     t_fpath)
  # Commit r4
  svntest.actions.run_and_verify_svn(None, None, [],
                                     'ci', '-m', 'r4', wcpath)

  # Update the wc before the merge.
  svntest.actions.run_and_verify_svn(None, None, [],
                                     'update', wcpath)

  expected_status = svntest.actions.get_virginal_state(wcpath, 4)
  expected_status.add({
    't'    : Item(status='  ', wc_rev=4),
    't/f'  : Item(status='  ', wc_rev=4),
    'b'    : Item(status='  ', wc_rev=4),
  })
  svntest.actions.run_and_verify_status(wcpath, expected_status)

  # Do the merge.

  # Search for the comment entitled "The Merge Kluge" elsewhere in
  # this file, to understand why we shorten and chdir() below.
  short_bpath = shorten_path_kludge(bpath)

  expected_output = wc.State(short_bpath, {
    'f'  : Item(status='A '),
    })
  expected_disk = wc.State('', {
    'f'      : Item("$Revision: 4 $"),
    })
  expected_status = wc.State(short_bpath, {
    ''       : Item(status=' M', wc_rev=4),
    'f'      : Item(status='A ', wc_rev='-', copied='+'),
    })
  expected_skip = wc.State(short_bpath, { })

  os.chdir(svntest.main.work_dir)
  svntest.actions.run_and_verify_merge(short_bpath, '2', 'HEAD',
                                       sbox.repo_url + '/t',
                                       expected_output,
                                       expected_disk,
                                       expected_status,
                                       expected_skip)

#----------------------------------------------------------------------
def merge_prop_change_to_deleted_target(sbox):
  "merge prop change into deleted target"
  # For issue #2132.
  sbox.build()
  wc_dir = sbox.wc_dir

  # Add a property to alpha.
  alpha_path = os.path.join(wc_dir, 'A', 'B', 'E', 'alpha')
  svntest.actions.run_and_verify_svn(None, None, [],
                                     'propset', 'foo', 'foo_val',
                                     alpha_path)

  # Commit the property add as r2.
  expected_output = svntest.wc.State(wc_dir, {
    'A/B/E/alpha' : Item(verb='Sending'),
    })
  expected_status = svntest.actions.get_virginal_state(wc_dir, 1)
  expected_status.tweak('A/B/E/alpha', wc_rev=2, status='  ')
  svntest.actions.run_and_verify_commit(wc_dir,
                                        expected_output, expected_status,
                                        None, None, None, None, None,
                                        wc_dir)
  svntest.actions.run_and_verify_svn(None, None, [], 'up', wc_dir)

  # Remove alpha entirely.
  svntest.actions.run_and_verify_svn(None, None, [], 'rm', alpha_path)
  expected_output = wc.State(wc_dir, {
    'A/B/E/alpha'  : Item(verb='Deleting'),
    })
  expected_status.tweak(wc_rev=2)
  expected_status.remove('A/B/E/alpha')
  svntest.actions.run_and_verify_commit(wc_dir,
                                        expected_output,
                                        expected_status,
                                        None, None, None, None, None,
                                        alpha_path)

  # Try merging the original propset, which applies to a target that
  # no longer exists.  The bug would only reproduce when run from
  # inside the wc, so we cd in there.
  os.chdir(wc_dir)
  svntest.actions.run_and_verify_svn("Merge errored unexpectedly",
                                     SVNAnyOutput, [],
                                     'merge', '-r1:2', '.')

 
def setup_dir_replace(sbox):
  """Setup the working copy for directory replace tests, creating
  directory 'A/B/F/foo' with files 'new file' and 'new file2' within
  it (r2), and merging 'foo' onto 'C' (r3), then deleting 'A/B/F/foo'
  (r4)."""

  sbox.build()
  wc_dir = sbox.wc_dir

  C_path = os.path.join(wc_dir, 'A', 'C')
  F_path = os.path.join(wc_dir, 'A', 'B', 'F')
  F_url = sbox.repo_url + '/A/B/F'

  foo_path = os.path.join(F_path, 'foo')
  new_file = os.path.join(foo_path, "new file")
  new_file2 = os.path.join(foo_path, "new file 2")

  # Make directory foo in F, and add some files within it.
  svntest.actions.run_and_verify_svn(None, None, [], 'mkdir', foo_path)
  svntest.main.file_append(new_file, "Initial text in new file.\n")
  svntest.main.file_append(new_file2, "Initial text in new file 2.\n")
  svntest.main.run_svn(None, "add", new_file)
  svntest.main.run_svn(None, "add", new_file2)

  # Commit all the new content, creating r2.
  expected_output = wc.State(wc_dir, {
    'A/B/F/foo'            : Item(verb='Adding'),
    'A/B/F/foo/new file'   : Item(verb='Adding'),
    'A/B/F/foo/new file 2' : Item(verb='Adding'),
    })
  expected_status = svntest.actions.get_virginal_state(wc_dir, 1)
  expected_status.add({
    'A/B/F/foo'             : Item(status='  ', wc_rev=2),
    'A/B/F/foo/new file'    : Item(status='  ', wc_rev=2),
    'A/B/F/foo/new file 2'  : Item(status='  ', wc_rev=2),
    })
  svntest.actions.run_and_verify_commit(wc_dir,
                                        expected_output,
                                        expected_status,
                                        None, None, None, None, None,
                                        wc_dir)
  
  # Merge foo onto C
  expected_output = wc.State(C_path, {
    'foo' : Item(status='A '),
    'foo/new file'   : Item(status='A '),
    'foo/new file 2' : Item(status='A '),
    })
  expected_disk = wc.State('', {
    ''               : Item(props={SVN_PROP_MERGE_INFO : '/A/B/F:2'}),
    'foo' : Item(),
    'foo/new file'   : Item("Initial text in new file.\n"),
    'foo/new file 2' : Item("Initial text in new file 2.\n"),
    })
  expected_status = wc.State(C_path, {
    ''    : Item(status=' M', wc_rev=1),
    'foo' : Item(status='A ', wc_rev='-', copied='+'),
    'foo/new file'   : Item(status='A ', wc_rev='-', copied='+'),
    'foo/new file 2' : Item(status='A ', wc_rev='-', copied='+'),
    })
  expected_skip = wc.State(C_path, { })
  svntest.actions.run_and_verify_merge(C_path, '1', '2', F_url,
                                       expected_output,
                                       expected_disk,
                                       expected_status,
                                       expected_skip,
                                       None, None, None, None, None, 1)
  # Commit merge of foo onto C, creating r3.
  expected_output = svntest.wc.State(wc_dir, {
    'A/C'        : Item(verb='Sending'),
    'A/C/foo'    : Item(verb='Adding'),
    'A/C/foo/new file'      : Item(verb='Adding'),
    'A/C/foo/new file 2'    : Item(verb='Adding'),
    })
  expected_status = svntest.actions.get_virginal_state(wc_dir, 1)
  expected_status.add({
    'A/B/F/foo'  : Item(status='  ', wc_rev=2),
    'A/C'        : Item(status='  ', wc_rev=3),
    'A/B/F/foo/new file'      : Item(status='  ', wc_rev=2),
    'A/B/F/foo/new file 2'    : Item(status='  ', wc_rev=2),    
    'A/C/foo'    : Item(status='  ', wc_rev=3),
    'A/C/foo/new file'      : Item(status='  ', wc_rev=3),
    'A/C/foo/new file 2'    : Item(status='  ', wc_rev=3),
    
    })
  svntest.actions.run_and_verify_commit(wc_dir,
                                        expected_output,
                                        expected_status,
                                        None, None, None, None, None,
                                        wc_dir)

  # Delete foo on F, creating r4.
  svntest.actions.run_and_verify_svn(None, None, [], 'rm', foo_path)
  expected_output = svntest.wc.State(wc_dir, {
    'A/B/F/foo'   : Item(verb='Deleting'),
    })
  expected_status = svntest.actions.get_virginal_state(wc_dir, 1)
  expected_status.add({
    'A/C'         : Item(status='  ', wc_rev=3),
    'A/C/foo'     : Item(status='  ', wc_rev=3),
    'A/C/foo/new file'      : Item(status='  ', wc_rev=3),
    'A/C/foo/new file 2'    : Item(status='  ', wc_rev=3),
    })
  svntest.actions.run_and_verify_commit(wc_dir,
                                        expected_output,
                                        expected_status,
                                        None, None, None, None, None,
                                        wc_dir)

#----------------------------------------------------------------------
# A merge that replaces a directory
# Tests for Issue #2144 and Issue #2607

def merge_dir_replace(sbox):
  "merge a replacement of a directory"

  setup_dir_replace(sbox)
  wc_dir = sbox.wc_dir

  C_path = os.path.join(wc_dir, 'A', 'C')
  F_path = os.path.join(wc_dir, 'A', 'B', 'F')
  F_url = sbox.repo_url + '/A/B/F'
  foo_path = os.path.join(F_path, 'foo')
  new_file2 = os.path.join(foo_path, "new file 2")

  # Recreate foo in F and add a new folder and two files
  bar_path = os.path.join(foo_path, 'bar')
  foo_file = os.path.join(foo_path, "file foo")
  new_file3 = os.path.join(bar_path, "new file 3")

  # Make a couple of directories, and add some files within them.
  svntest.actions.run_and_verify_svn(None, None, [], 'mkdir', foo_path)
  svntest.actions.run_and_verify_svn(None, None, [], 'mkdir', bar_path)
  svntest.main.file_append(new_file3, "Initial text in new file 3.\n")
  svntest.main.run_svn(None, "add", new_file3)
  svntest.main.file_append(foo_file, "Initial text in file foo.\n")  
  svntest.main.run_svn(None, "add", foo_file)

  # Commit the new content, creating r5.
  expected_output = wc.State(wc_dir, {
    'A/B/F/foo'                : Item(verb='Adding'),
    'A/B/F/foo/file foo'       : Item(verb='Adding'),
    'A/B/F/foo/bar'            : Item(verb='Adding'),
    'A/B/F/foo/bar/new file 3' : Item(verb='Adding'),
    })
  expected_status = svntest.actions.get_virginal_state(wc_dir, 1)
  expected_status.add({
    'A/B/F/foo'             : Item(status='  ', wc_rev=5),
    'A/B/F/foo/file foo'    : Item(status='  ', wc_rev=5),    
    'A/B/F/foo/bar'         : Item(status='  ', wc_rev=5),
    'A/B/F/foo/bar/new file 3'  : Item(status='  ', wc_rev=5),
    'A/C'                   : Item(status='  ', wc_rev=3),
    'A/C/foo'               : Item(status='  ', wc_rev=3),
    'A/C/foo/new file'      : Item(status='  ', wc_rev=3),
    'A/C/foo/new file 2'    : Item(status='  ', wc_rev=3),    
    })
  svntest.actions.run_and_verify_commit(wc_dir,
                                        expected_output,
                                        expected_status,
                                        None, None, None, None, None,
                                        wc_dir)
  # Merge replacement of foo onto C
  expected_output = wc.State(C_path, {
    'foo' : Item(status='D '),
    'foo' : Item(status='A '),
    'foo/new file 2' : Item(status='D '),
    'foo/file foo'   : Item(status='A '),
    'foo/bar'        : Item(status='A '),
    'foo/bar/new file 3' : Item(status='A '),
    'foo/new file'   : Item(status='D '),
    })
  expected_disk = wc.State('', {
    ''    : Item(props={SVN_PROP_MERGE_INFO : '/A/B/F:2-5'}),
    'foo' : Item(),
    'foo/file foo'       : Item("Initial text in file foo.\n"),
    'foo/bar' : Item(),
    'foo/bar/new file 3' : Item("Initial text in new file 3.\n"),
    })
  expected_status = wc.State(C_path, {
    ''    : Item(status=' M', wc_rev=3),
    'foo' : Item(status='R ', wc_rev='-', copied='+'),
    'foo/new file 2' : Item(status='D ', wc_rev='-', copied='+'),
    'foo/file foo'       : Item(status='A ', wc_rev='-', copied='+'),    
    'foo/bar'            : Item(status='A ', wc_rev='-', copied='+'),
    'foo/bar/new file 3' : Item(status='A ', wc_rev='-', copied='+'),
    'foo/new file'   : Item(status='D ', wc_rev='-', copied='+'),
    })
  expected_skip = wc.State(C_path, { })
  svntest.actions.run_and_verify_merge(C_path, '2', '5', F_url,
                                       expected_output,
                                       expected_disk,
                                       expected_status,
                                       expected_skip,
                                       None, None, None, None, None,
                                       1,
                                       0) # don't do a dry-run the output differs

  # Commit merge of foo onto C
  expected_output = svntest.wc.State(wc_dir, {
    'A/C'                    : Item(verb='Sending'),
    'A/C/foo'    : Item(verb='Replacing'),
    'A/C/foo/file foo'       : Item(verb='Adding'),
    'A/C/foo/bar'            : Item(verb='Adding'),
    'A/C/foo/bar/new file 3' : Item(verb='Adding'),
    'A/C/foo/new file'       : Item(verb='Deleting'),
    'A/C/foo/new file 2'     : Item(verb='Deleting'),
    })
  expected_status = svntest.actions.get_virginal_state(wc_dir, 1)
  expected_status.add({
    'A/B/F/foo'             : Item(status='  ', wc_rev=5),
    'A/B/F/foo/file foo'    : Item(status='  ', wc_rev=5),
    'A/B/F/foo/bar'         : Item(status='  ', wc_rev=5),
    'A/B/F/foo/bar/new file 3'  : Item(status='  ', wc_rev=5),
    'A/C'                       : Item(status='  ', wc_rev=6),
    'A/C/foo'                   : Item(status='  ', wc_rev=6),
    'A/C/foo/file foo'          : Item(status='  ', wc_rev=6),    
    'A/C/foo/bar'               : Item(status='  ', wc_rev=6),
    'A/C/foo/bar/new file 3'    : Item(status='  ', wc_rev=6),
    })
  svntest.actions.run_and_verify_commit(wc_dir,
                                        expected_output,
                                        expected_status,
                                        None, None, None, None, None,
                                        wc_dir)

#----------------------------------------------------------------------
# A merge that replaces a directory and one of its children
# Tests for Issue #2690

def merge_dir_and_file_replace(sbox):
  "replace both dir and one of its children"

  setup_dir_replace(sbox)
  wc_dir = sbox.wc_dir

  C_path = os.path.join(wc_dir, 'A', 'C')
  F_path = os.path.join(wc_dir, 'A', 'B', 'F')
  F_url = sbox.repo_url + '/A/B/F'
  foo_path = os.path.join(F_path, 'foo')
  new_file2 = os.path.join(foo_path, "new file 2")

  # Recreate foo and 'new file 2' in F and add a new folder with a file
  bar_path = os.path.join(foo_path, 'bar')
  new_file3 = os.path.join(bar_path, "new file 3")
  svntest.actions.run_and_verify_svn(None, None, [], 'mkdir', foo_path)
  svntest.actions.run_and_verify_svn(None, None, [], 'mkdir', bar_path)
  svntest.main.file_append(new_file3, "Initial text in new file 3.\n")
  svntest.main.run_svn(None, "add", new_file3)
  svntest.main.file_append(new_file2, "New text in new file 2.\n")
  svntest.main.run_svn(None, "add", new_file2)

  expected_output = wc.State(wc_dir, {
    'A/B/F/foo' : Item(verb='Adding'),
    'A/B/F/foo/new file 2'     : Item(verb='Adding'),
    'A/B/F/foo/bar'            : Item(verb='Adding'),
    'A/B/F/foo/bar/new file 3' : Item(verb='Adding'),
    })
  expected_status = svntest.actions.get_virginal_state(wc_dir, 1)
  expected_status.add({
    'A/B/F/foo'             : Item(status='  ', wc_rev=5),
    'A/B/F/foo/new file 2'  : Item(status='  ', wc_rev=5),
    'A/B/F/foo/bar'         : Item(status='  ', wc_rev=5),
    'A/B/F/foo/bar/new file 3'  : Item(status='  ', wc_rev=5),
    'A/C/foo'               : Item(status='  ', wc_rev=3),
    'A/C/foo/new file'      : Item(status='  ', wc_rev=3),
    'A/C/foo/new file 2'    : Item(status='  ', wc_rev=3),    
    })
  svntest.actions.run_and_verify_commit(wc_dir,
                                        expected_output,
                                        expected_status,
                                        None, None, None, None, None,
                                        wc_dir)
  # Merge replacement of foo onto C
  expected_output = wc.State(C_path, {
    'foo' : Item(status='D '),
    'foo' : Item(status='A '),
    'foo/new file 2' : Item(status='D '),
    'foo/new file 2' : Item(status='A '),
    'foo/bar'        : Item(status='A '),
    'foo/bar/new file 3' : Item(status='A '),
    'foo/new file'   : Item(status='D '),
    })
  expected_disk = wc.State('', {
    ''    : Item(props={SVN_PROP_MERGE_INFO : '/A/B/F:2-5'}),
    'foo' : Item(),
    'foo/new file 2' : Item("New text in new file 2.\n"),
    'foo/bar' : Item(),
    'foo/bar/new file 3' : Item("Initial text in new file 3.\n"),
    })
  expected_status = wc.State(C_path, {
    ''    : Item(status='  ', wc_rev=1),
    'foo' : Item(status='R ', wc_rev='-', copied='+'),
    'foo/new file 2'     : Item(status='R ', wc_rev='-', copied='+'),
    'foo/bar'            : Item(status='A ', wc_rev='-', copied='+'),
    'foo/bar/new file 3' : Item(status='A ', wc_rev='-', copied='+'),
    'foo/new file'       : Item(status='D ', wc_rev='-', copied='+'),
    })
  expected_skip = wc.State(C_path, { })
  svntest.actions.run_and_verify_merge(C_path, '2', '5', F_url,
                                       expected_output,
                                       expected_disk,
                                       expected_status,
                                       expected_skip,
                                       None, None, None, None, None,
                                       1,
                                       0) # don't do a dry-run the output differs

  # Commit merge of foo onto C
  expected_output = svntest.wc.State(wc_dir, {
    'A/C/foo'                : Item(verb='Replacing'),
    'A/C/foo/new file 2'     : Item(verb='Replacing'),
    'A/C/foo/new file'       : Item(verb='Deleting'),
    'A/C/foo/bar'            : Item(verb='Adding'),
    'A/C/foo/bar/new file 3' : Item(verb='Adding'),
    
    })
  expected_status = svntest.actions.get_virginal_state(wc_dir, 1)
  expected_status.add({
    'A/B/F/foo'                : Item(status='  ', wc_rev=5),
    'A/B/F/foo/new file 2'     : Item(status='  ', wc_rev=5),
    'A/B/F/foo/bar'            : Item(status='  ', wc_rev=5),
    'A/B/F/foo/bar/new file 3' : Item(status='  ', wc_rev=5),
    'A/C/foo'                  : Item(status='  ', wc_rev=6),
    'A/C/foo/new file 2'       : Item(status='  ', wc_rev=6),
    'A/C/foo/bar'              : Item(status='  ', wc_rev=6),
    'A/C/foo/bar/new file 3'   : Item(status='  ', wc_rev=6),
    })
  svntest.actions.run_and_verify_commit(wc_dir,
                                        expected_output,
                                        expected_status,
                                        None, None, None, None, None,
                                        wc_dir)

#----------------------------------------------------------------------
def merge_file_with_space_in_its_name(sbox):
  "merge a file whose name contains a space"
  # For issue #2144
  sbox.build()
  wc_dir = sbox.wc_dir
  new_file = os.path.join(wc_dir, "new file")

  # Make r2.
  svntest.main.file_append(new_file, "Initial text in the file.\n")
  svntest.main.run_svn(None, "add", new_file)
  svntest.actions.run_and_verify_svn(None, None, [],
                                     "ci", "-m", "r2", wc_dir)

  # Make r3.
  svntest.main.file_append(new_file, "Next line of text in the file.\n")
  svntest.actions.run_and_verify_svn(None, None, [],
                                     "ci", "-m", "r3", wc_dir)

  # Try to reverse merge.
  #
  # The reproduction recipe requires that no explicit merge target be
  # passed, so we run merge from inside the wc dir where the target
  # file (i.e., the URL basename) lives.
  os.chdir(wc_dir)
  target_url = sbox.repo_url + '/new%20file'
  svntest.actions.run_and_verify_svn(None, None, [],
                                     "merge", "-r3:2", target_url)

#----------------------------------------------------------------------
# A merge between two branches using no revision number with the dir being
# created already existing as an unversioned directory.
# Tests for Issue #2222
  
def merge_dir_branches(sbox):
  "merge between branches (Issue #2222)"

  sbox.build()
  wc_dir = sbox.wc_dir

  F_path = os.path.join(wc_dir, 'A', 'B', 'F')
  F_url = sbox.repo_url + '/A/B/F'
  C_url = sbox.repo_url + '/A/C'

  # Create foo in F
  foo_path = os.path.join(F_path, 'foo')
  svntest.actions.run_and_verify_svn(None, None, [], 'mkdir', foo_path)

  expected_output = wc.State(wc_dir, {
    'A/B/F/foo' : Item(verb='Adding'),
    })
  expected_status = svntest.actions.get_virginal_state(wc_dir, 1)
  expected_status.add({
    'A/B/F/foo'    : Item(status='  ', wc_rev=2),
    })
  svntest.actions.run_and_verify_commit(wc_dir,
                                        expected_output,
                                        expected_status,
                                        None, None, None, None, None,
                                        wc_dir)

  # Create an unversioned foo
  foo_path = os.path.join(wc_dir, 'foo')
  os.mkdir(foo_path)

  # Merge from C to F onto the wc_dir
  # We can't use run_and_verify_merge because it doesn't support this
  # syntax of the merge command.  
  ### TODO: We can use run_and_verify_merge2() here now.
<<<<<<< HEAD
  expected_output = [svntest.main.merge_notify_line(3, 2),
=======
  expected_output = [svntest.main.merge_notify_line(2),
>>>>>>> 4eaf3f05
                     "A    " + foo_path + "\n"]
  svntest.actions.run_and_verify_svn(None, expected_output, [],
                                     'merge', C_url, F_url, wc_dir)

  # Run info to check the copied rev to make sure it's right
  expected_output = ["Path: " + foo_path + "\n",
                     "URL: " + sbox.repo_url + "/foo\n",
                     "Repository Root: " + sbox.repo_url + "\n",
                     "Revision: 2\n",
                     "Node Kind: directory\n",
                     "Schedule: add\n",
                     "Copied From URL: " + F_url + "/foo\n",
                     "Copied From Rev: 2\n", "\n"]
  svntest.actions.run_and_verify_svn(None, expected_output, [],
                                     'info', foo_path)


#----------------------------------------------------------------------

def safe_property_merge(sbox):
  "property merges don't overwrite existing prop-mods"

  sbox.build()
  wc_dir = sbox.wc_dir

  # Add a property to two files and a directory, commit as r2.
  alpha_path = os.path.join(wc_dir, 'A', 'B', 'E', 'alpha')
  beta_path = os.path.join(wc_dir, 'A', 'B', 'E', 'beta')
  E_path = os.path.join(wc_dir, 'A', 'B', 'E')
  
  svntest.actions.run_and_verify_svn(None, None, [],
                                     'propset', 'foo', 'foo_val',
                                     alpha_path, beta_path)
  svntest.actions.run_and_verify_svn(None, None, [],
                                     'propset', 'foo', 'foo_val',
                                     E_path)

  expected_output = svntest.wc.State(wc_dir, {
    'A/B/E'       : Item(verb='Sending'),
    'A/B/E/alpha' : Item(verb='Sending'),
    'A/B/E/beta'  : Item(verb='Sending'),
    })
  expected_status = svntest.actions.get_virginal_state(wc_dir, 1)
  expected_status.tweak('A/B/E', 'A/B/E/alpha', 'A/B/E/beta',
                        wc_rev=2, status='  ')
  svntest.actions.run_and_verify_commit(wc_dir,
                                        expected_output, expected_status,
                                        None, None, None, None, None,
                                        wc_dir)
  svntest.actions.run_and_verify_svn(None, None, [], 'up', wc_dir)

  # Copy B to B2 as rev 3  (making a branch)
  B_url = sbox.repo_url + '/A/B'
  B2_url = sbox.repo_url + '/A/B2'

  svntest.actions.run_and_verify_svn(None, None, [],
                                     'copy', '-m', 'copy B to B2',
                                     '--username', svntest.main.wc_author,
                                     '--password', svntest.main.wc_passwd,
                                     B_url, B2_url)
  svntest.actions.run_and_verify_svn(None, None, [], 'up', wc_dir)

  # Change the properties underneath B again, and commit as r4
  svntest.actions.run_and_verify_svn(None, None, [],
                                     'propset', 'foo', 'foo_val2',
                                     alpha_path)
  svntest.actions.run_and_verify_svn(None, None, [],
                                     'propdel', 'foo',
                                     beta_path)
  svntest.actions.run_and_verify_svn(None, None, [],
                                     'propset', 'foo', 'foo_val2',
                                     E_path)
  expected_output = svntest.wc.State(wc_dir, {
    'A/B/E'       : Item(verb='Sending'),
    'A/B/E/alpha' : Item(verb='Sending'),
    'A/B/E/beta'  : Item(verb='Sending'),
    })
  svntest.actions.run_and_verify_commit(wc_dir,
                                        expected_output, None,
                                        None, None, None, None, None,
                                        wc_dir)
  svntest.actions.run_and_verify_svn(None, None, [], 'up', wc_dir)

  # Make local propchanges to E, alpha and beta in the branch.
  alpha_path2 = os.path.join(wc_dir, 'A', 'B2', 'E', 'alpha')
  beta_path2 = os.path.join(wc_dir, 'A', 'B2', 'E', 'beta')
  E_path2 = os.path.join(wc_dir, 'A', 'B2', 'E')

  svntest.actions.run_and_verify_svn(None, None, [],
                                     'propset', 'foo', 'branchval',
                                     alpha_path2, beta_path2)
  svntest.actions.run_and_verify_svn(None, None, [],
                                     'propset', 'foo', 'branchval',
                                     E_path2)

  # Now merge the recent B change to the branch.  Because we already
  # have local propmods, we should get property conflicts.
  B2_path = os.path.join(wc_dir, 'A', 'B2')

  expected_output = wc.State(B2_path, {
    'E'        : Item(status=' C'),
    'E/alpha'  : Item(status=' C'),
    'E/beta'   : Item(status=' C'),
    })

  expected_disk = wc.State('', {
    ''         : Item(props={SVN_PROP_MERGE_INFO : "/A/B:1-2,4"}),
    'E'        : Item(),
    'E/alpha'  : Item("This is the file 'alpha'.\n"),
    'E/beta'   : Item("This is the file 'beta'.\n"),
    'F'        : Item(),
    'lambda'   : Item("This is the file 'lambda'.\n"),
    })
  expected_disk.tweak('E', 'E/alpha', 'E/beta',
                      props={'foo' : 'branchval'}) # local mods still present

  expected_status = wc.State(B2_path, {
    ''        : Item(status=' M'),
    'E'       : Item(status=' C'),
    'E/alpha' : Item(status=' C'),
    'E/beta'  : Item(status=' C'),
    'F'       : Item(status='  '),
    'lambda'  : Item(status='  '),
    })
  expected_status.tweak(wc_rev=4)

  expected_skip = wc.State('', { })

  # should have 3 'prej' files left behind, describing prop conflicts:
  extra_files = ['alpha.*\.prej', 'beta.*\.prej', 'dir_conflicts.*\.prej']
  
  svntest.actions.run_and_verify_merge(B2_path, '3', '4', B_url,
                                       expected_output,
                                       expected_disk,
                                       expected_status,
                                       expected_skip,
                                       None, # expected error string
                                       svntest.tree.detect_conflict_files,
                                       extra_files,
                                       None, None, # no B singleton handler
                                       1, # check props
                                       0) # dry_run

#----------------------------------------------------------------------

# Test for issue 2035, whereby 'svn merge' wouldn't always mark
# property conflicts when it should.

def property_merge_from_branch(sbox):
  "property merge conflict even without local mods"

  sbox.build()
  wc_dir = sbox.wc_dir

  # Add a property to a file and a directory, commit as r2.
  alpha_path = os.path.join(wc_dir, 'A', 'B', 'E', 'alpha')
  E_path = os.path.join(wc_dir, 'A', 'B', 'E')
  
  svntest.actions.run_and_verify_svn(None, None, [],
                                     'propset', 'foo', 'foo_val',
                                     alpha_path)
  svntest.actions.run_and_verify_svn(None, None, [],
                                     'propset', 'foo', 'foo_val',
                                     E_path)

  expected_output = svntest.wc.State(wc_dir, {
    'A/B/E'       : Item(verb='Sending'),
    'A/B/E/alpha' : Item(verb='Sending'),
    })
  expected_status = svntest.actions.get_virginal_state(wc_dir, 1)
  expected_status.tweak('A/B/E', 'A/B/E/alpha', wc_rev=2, status='  ')
  svntest.actions.run_and_verify_commit(wc_dir,
                                        expected_output, expected_status,
                                        None, None, None, None, None,
                                        wc_dir)
  svntest.actions.run_and_verify_svn(None, None, [], 'up', wc_dir)

  # Copy B to B2 as rev 3  (making a branch)
  B_url = sbox.repo_url + '/A/B'
  B2_url = sbox.repo_url + '/A/B2'

  svntest.actions.run_and_verify_svn(None, None, [],
                                     'copy', '-m', 'copy B to B2',
                                     '--username', svntest.main.wc_author,
                                     '--password', svntest.main.wc_passwd,
                                     B_url, B2_url)
  svntest.actions.run_and_verify_svn(None, None, [], 'up', wc_dir)

  # Change the properties underneath B again, and commit as r4
  svntest.actions.run_and_verify_svn(None, None, [],
                                     'propset', 'foo', 'foo_val2',
                                     alpha_path)
  svntest.actions.run_and_verify_svn(None, None, [],
                                     'propset', 'foo', 'foo_val2',
                                     E_path)
  expected_output = svntest.wc.State(wc_dir, {
    'A/B/E'       : Item(verb='Sending'),
    'A/B/E/alpha' : Item(verb='Sending'),
    })
  svntest.actions.run_and_verify_commit(wc_dir,
                                        expected_output, None,
                                        None, None, None, None, None,
                                        wc_dir)
  svntest.actions.run_and_verify_svn(None, None, [], 'up', wc_dir)

  # Make different propchanges changes to the B2 branch and commit as r5.
  alpha_path2 = os.path.join(wc_dir, 'A', 'B2', 'E', 'alpha')
  E_path2 = os.path.join(wc_dir, 'A', 'B2', 'E')

  svntest.actions.run_and_verify_svn(None, None, [],
                                     'propset', 'foo', 'branchval',
                                     alpha_path2)
  svntest.actions.run_and_verify_svn(None, None, [],
                                     'propset', 'foo', 'branchval',
                                     E_path2)
  expected_output = svntest.wc.State(wc_dir, {
    'A/B2/E'       : Item(verb='Sending'),
    'A/B2/E/alpha' : Item(verb='Sending'),
    })
  svntest.actions.run_and_verify_commit(wc_dir,
                                        expected_output, None,
                                        None, None, None, None, None,
                                        wc_dir)
  svntest.actions.run_and_verify_svn(None, None, [], 'up', wc_dir)

  # Now merge the recent B change to the branch.  There are no local
  # mods anywhere, but we should still get property conflicts anyway!  
  B2_path = os.path.join(wc_dir, 'A', 'B2')

  expected_output = wc.State(B2_path, {
    'E'        : Item(status=' C'),
    'E/alpha'  : Item(status=' C'),
    })

  expected_disk = wc.State('', {
    ''         : Item(props={SVN_PROP_MERGE_INFO : '/A/B:1-2,4'}),
    'E'        : Item(),
    'E/alpha'  : Item("This is the file 'alpha'.\n"),
    'E/beta'   : Item("This is the file 'beta'.\n"),
    'F'        : Item(),
    'lambda'   : Item("This is the file 'lambda'.\n"),
    })
  expected_disk.tweak('E', 'E/alpha', 
                      props={'foo' : 'branchval'})  

  expected_status = wc.State(B2_path, {
    ''        : Item(status=' M'),
    'E'       : Item(status=' C'),
    'E/alpha' : Item(status=' C'),
    'E/beta'  : Item(status='  '),
    'F'       : Item(status='  '),
    'lambda'  : Item(status='  '),
    })
  expected_status.tweak(wc_rev=5)

  expected_skip = wc.State('', { })

  # should have 2 'prej' files left behind, describing prop conflicts:
  extra_files = ['alpha.*\.prej', 'dir_conflicts.*\.prej']
  
  svntest.actions.run_and_verify_merge(B2_path, '3', '4', B_url,
                                       expected_output,
                                       expected_disk,
                                       expected_status,
                                       expected_skip,
                                       None, # expected error string
                                       svntest.tree.detect_conflict_files,
                                       extra_files,
                                       None, None, # no B singleton handler
                                       1, # check props
                                       0) # dry_run

#----------------------------------------------------------------------

# Another test for issue 2035, whereby sometimes 'svn merge' marked
# property conflicts when it shouldn't!

def property_merge_undo_redo(sbox):
  "undo, then redo a property merge"

  sbox.build()
  wc_dir = sbox.wc_dir

  # Add a property to a file, commit as r2.
  alpha_path = os.path.join(wc_dir, 'A', 'B', 'E', 'alpha')
  svntest.actions.run_and_verify_svn(None, None, [],
                                     'propset', 'foo', 'foo_val',
                                     alpha_path)

  expected_output = svntest.wc.State(wc_dir, {
    'A/B/E/alpha' : Item(verb='Sending'),
    })
  expected_status = svntest.actions.get_virginal_state(wc_dir, 1)
  expected_status.tweak('A/B/E/alpha', wc_rev=2, status='  ')
  svntest.actions.run_and_verify_commit(wc_dir,
                                        expected_output, expected_status,
                                        None, None, None, None, None,
                                        wc_dir)
  svntest.actions.run_and_verify_svn(None, None, [], 'up', wc_dir)

  # Use 'svn merge' to undo the commit.  ('svn merge -r2:1')
  # Result should be a single local-prop-mod.
  expected_output = wc.State(wc_dir, {'A/B/E/alpha'  : Item(status=' U'), })

  expected_disk = svntest.main.greek_state.copy()

  expected_status = svntest.actions.get_virginal_state(wc_dir, 2)
  expected_status.tweak('A/B/E/alpha', status=' M')

  expected_skip = wc.State('', { })
  
  svntest.actions.run_and_verify_merge(wc_dir, '2', '1',
                                       sbox.repo_url,
                                       expected_output,
                                       expected_disk,
                                       expected_status,
                                       expected_skip,
                                       None, # expected error string
                                       None, None, # no A singleton handler
                                       None, None, # no B singleton handler
                                       1, # check props
                                       0) # dry_run
  
  # Change mind, re-apply the change ('svn merge -r1:2').
  # This should merge cleanly into existing prop-mod, status shows nothing.
  expected_output = wc.State(wc_dir, {'A/B/E/alpha'  : Item(status=' C'), })

  expected_disk = svntest.main.greek_state.copy()
  expected_disk.add({'' : Item(props={SVN_PROP_MERGE_INFO : '/:2'}), })
  expected_disk.add({'A/B/E/alpha.prej'
     : Item("Trying to create property 'foo' with value 'foo_val',\n"
            + "but it has been locally deleted.\n")})

  expected_status = svntest.actions.get_virginal_state(wc_dir, 2)
  expected_status.tweak('', status=' M')
  expected_status.tweak('A/B/E/alpha', status=' C')

  expected_skip = wc.State('', { })
  
  svntest.actions.run_and_verify_merge(wc_dir, '1', '2',
                                       sbox.repo_url,
                                       expected_output,
                                       expected_disk,
                                       expected_status,
                                       expected_skip,
                                       None, # expected error string
                                       None, None, # no A singleton handler
                                       None, None, # no B singleton handler
                                       1, # check props
                                       0) # dry_run


  
#----------------------------------------------------------------------
def cherry_pick_text_conflict(sbox):
  "cherry-pick a dependent change, get conflict"

  sbox.build()
  wc_dir = sbox.wc_dir
  
  A_path = os.path.join(wc_dir, 'A')
  A_url = sbox.repo_url + '/A'
  mu_path = os.path.join(A_path, 'mu')
  branch_A_url = sbox.repo_url + '/copy-of-A'
  branch_mu_path = os.path.join(wc_dir, 'copy-of-A', 'mu')

  # Create a branch of A.
  svntest.actions.run_and_verify_svn(None, None, [], 'cp',
                                     A_url, branch_A_url,
                                     '-m', "Creating copy-of-A")

  # Update to get the branch.
  svntest.actions.run_and_verify_svn(None, None, [], 'update', wc_dir)

  # Change mu's text twice on the branch, producing r3 then r4.
  svntest.main.file_append(branch_mu_path,
                           "r3\nr3\nr3\nr3\nr3\nr3\nr3\nr3\n")
  svntest.actions.run_and_verify_svn(None, None, [], 'ci',
                                     '-m', 'Add lines to mu.', wc_dir)
  svntest.main.file_append(branch_mu_path,
                           "r4\nr4\nr4\nr4\nr4\nr4\nr4\nr4\n")
  svntest.actions.run_and_verify_svn(None, None, [], 'ci',
                                     '-m', 'Add more lines to mu.', wc_dir)

  # Try to merge just r4 into trunk, without r3.  It should fail.
  expected_output = wc.State(A_path, {
    'mu'       : Item(status='C '),
    })
  expected_disk = wc.State('', {
    'mu'        : Item("This is the file 'mu'.\n"
                       + "<<<<<<< .working\n"
                       + "=======\n"
                       + "r3\n"
                       + "r3\n"
                       + "r3\n"
                       + "r3\n"
                       + "r3\n"
                       + "r3\n"
                       + "r3\n"
                       + "r3\n"
                       + "r4\n"
                       + "r4\n"
                       + "r4\n"
                       + "r4\n"
                       + "r4\n"
                       + "r4\n"
                       + "r4\n"
                       + "r4\n"
                       + ">>>>>>> .merge-right.r4\n"
                       ),
    'B'         : Item(),
    'B/lambda'  : Item("This is the file 'lambda'.\n"),
    'B/E'       : Item(),
    'B/E/alpha' : Item("This is the file 'alpha'.\n"),
    'B/E/beta'  : Item("This is the file 'beta'.\n"),
    'B/F'       : Item(),
    'C'         : Item(),
    'D'         : Item(),
    'D/gamma'   : Item("This is the file 'gamma'.\n"),
    'D/H'       : Item(),
    'D/H/chi'   : Item("This is the file 'chi'.\n"),
    'D/H/psi'   : Item("This is the file 'psi'.\n"),
    'D/H/omega' : Item("This is the file 'omega'.\n"),
    'D/G'       : Item(),
    'D/G/pi'    : Item("This is the file 'pi'.\n"),
    'D/G/rho'   : Item("This is the file 'rho'.\n"),
    'D/G/tau'   : Item("This is the file 'tau'.\n"),
    })
  expected_status = wc.State(A_path, {
    ''          : Item(status=' M'),
    'mu'        : Item(status='C '),
    'B'         : Item(status='  '),
    'B/lambda'  : Item(status='  '),
    'B/E'       : Item(status='  '),
    'B/E/alpha' : Item(status='  '),
    'B/E/beta'  : Item(status='  '),
    'B/F'       : Item(status='  '),
    'C'         : Item(status='  '),
    'D'         : Item(status='  '),
    'D/gamma'   : Item(status='  '),
    'D/H'       : Item(status='  '),
    'D/H/chi'   : Item(status='  '),
    'D/H/psi'   : Item(status='  '),
    'D/H/omega' : Item(status='  '),
    'D/G'       : Item(status='  '),
    'D/G/pi'    : Item(status='  '),
    'D/G/rho'   : Item(status='  '),
    'D/G/tau'   : Item(status='  '),
    })
  expected_status.tweak(wc_rev=2)
  expected_skip = wc.State('', { })
  svntest.actions.run_and_verify_merge(A_path, '3', '4', branch_A_url,
                                       expected_output,
                                       expected_disk,
                                       expected_status,
                                       expected_skip,
                                       None, # no error expected
                                       svntest.tree.detect_conflict_files,
                                       ["mu\.working",
                                        "mu\.merge-right\.r4",
                                        "mu\.merge-left\.r3"],
                                       None, None, # no singleton handler
                                       0, # don't check props
                                       0) # not a dry_run
  


# Test for issue 2135
def merge_file_replace(sbox):
  "merge a replacement of a file"

  sbox.build()
  wc_dir = sbox.wc_dir

  # File scheduled for deletion
  rho_path = os.path.join(wc_dir, 'A', 'D', 'G', 'rho')
  svntest.actions.run_and_verify_svn(None, None, [], 'rm', rho_path)

  expected_status = svntest.actions.get_virginal_state(wc_dir, 1)
  expected_status.tweak('A/D/G/rho', status='D ')
  svntest.actions.run_and_verify_status(wc_dir, expected_status)
  
  expected_output = svntest.wc.State(wc_dir, {
    'A/D/G/rho': Item(verb='Deleting'),
    })

  expected_status.remove('A/D/G/rho')
  
  # Commit rev 2
  svntest.actions.run_and_verify_commit(wc_dir,
                                        expected_output,
                                        expected_status,
                                        None, None, None, None, None,
                                        wc_dir)
  # Create and add a new file.
  svntest.main.file_write(rho_path, "new rho\n")
  svntest.actions.run_and_verify_svn(None, None, [], 'add', rho_path)
 
  # Commit revsion 3 
  expected_status.add({
    'A/D/G/rho' : Item(status='A ', wc_rev='0')
    })
  svntest.actions.run_and_verify_status(wc_dir, expected_status)
  expected_output = svntest.wc.State(wc_dir, {
    'A/D/G/rho': Item(verb='Adding'),
    })

  svntest.actions.run_and_verify_commit(wc_dir,
                                        expected_output,
                                        None,
                                        None, None, None, None, None,
                                        wc_dir)

  # Update working copy
  expected_output = svntest.wc.State(wc_dir, {})
  expected_disk   = svntest.main.greek_state.copy()
  expected_disk.tweak('A/D/G/rho', contents='new rho\n' )
  expected_status.tweak(wc_rev='3')
  expected_status.tweak('A/D/G/rho', status='  ')
  
  svntest.actions.run_and_verify_update(wc_dir, 
                                        expected_output,
                                        expected_disk, 
                                        expected_status)

  # merge changes from r3:1  
  expected_output = svntest.wc.State(wc_dir, {
    'A/D/G/rho': Item(status='A ')
    })
  expected_status.tweak('A/D/G/rho', status='R ', copied='+', wc_rev='-')
  expected_skip = wc.State(wc_dir, { })
  expected_disk.tweak('A/D/G/rho', contents="This is the file 'rho'.\n")
  svntest.actions.run_and_verify_merge(wc_dir, '3', '1',
                                       sbox.repo_url,
                                       expected_output,
                                       expected_disk,
                                       expected_status,
                                       expected_skip)

  # Now commit merged wc
  expected_output = svntest.wc.State(wc_dir, {
    'A/D/G/rho': Item(verb='Replacing'),
    })
  expected_status.tweak('A/D/G/rho', status='  ', copied=None, wc_rev='4')
  svntest.actions.run_and_verify_commit(wc_dir,
                                        expected_output,
                                        expected_status,
                                        None,
                                        None, None, None, None,
                                        wc_dir)
# Test for issue 2522
# Same as merge_file_replace, but without update before merge.
def merge_file_replace_to_mixed_rev_wc(sbox):
  "merge a replacement of a file to mixed rev wc"

  sbox.build()
  wc_dir = sbox.wc_dir

  # File scheduled for deletion
  rho_path = os.path.join(wc_dir, 'A', 'D', 'G', 'rho')
  svntest.actions.run_and_verify_svn(None, None, [], 'rm', rho_path)

  expected_status = svntest.actions.get_virginal_state(wc_dir, 1)
  expected_status.tweak('A/D/G/rho', status='D ')
  svntest.actions.run_and_verify_status(wc_dir, expected_status)
  
  expected_output = svntest.wc.State(wc_dir, {
    'A/D/G/rho': Item(verb='Deleting'),
    })

  expected_status.remove('A/D/G/rho')
  
  # Commit rev 2
  svntest.actions.run_and_verify_commit(wc_dir,
                                        expected_output,
                                        expected_status,
                                        None, None, None, None, None,
                                        wc_dir)

  # Update working copy
  expected_disk   = svntest.main.greek_state.copy()
  expected_disk.remove('A/D/G/rho' )
  expected_output = svntest.wc.State(wc_dir, {})
  expected_status.tweak(wc_rev='2')
  
  svntest.actions.run_and_verify_update(wc_dir, 
                                        expected_output,
                                        expected_disk, 
                                        expected_status)

  # Create and add a new file.
  svntest.main.file_write(rho_path, "new rho\n")
  svntest.actions.run_and_verify_svn(None, None, [], 'add', rho_path)
 
  # Commit revsion 3 
  expected_status.add({
    'A/D/G/rho' : Item(status='A ', wc_rev='0')
    })
  svntest.actions.run_and_verify_status(wc_dir, expected_status)
  expected_output = svntest.wc.State(wc_dir, {
    'A/D/G/rho': Item(verb='Adding'),
    })

  expected_disk.add({'A/D/G/rho' : Item(contents='new rho\n')} )
  expected_status.tweak(wc_rev='2')
  expected_status.tweak('A/D/G/rho', status='  ', wc_rev='3')

  svntest.actions.run_and_verify_commit(wc_dir,
                                        expected_output,
                                        expected_status,
                                        None, None, None, None, None,
                                        wc_dir)


  # merge changes from r3:1  
  expected_output = svntest.wc.State(wc_dir, {
    'A/D/G/rho': Item(status='A ')
    })
  expected_status.tweak('A/D/G/rho', status='R ', copied='+', wc_rev='-')
  expected_skip = wc.State(wc_dir, { })
  expected_disk.tweak('A/D/G/rho', contents="This is the file 'rho'.\n")
  svntest.actions.run_and_verify_merge(wc_dir, '3', '1',
                                       sbox.repo_url,
                                       expected_output,
                                       expected_disk,
                                       expected_status,
                                       expected_skip)
  
  # At this point WC is broken, because file rho has invalid revision
  # Try to update
  expected_output = svntest.wc.State(wc_dir, {})
  expected_status.tweak(wc_rev='3')
  expected_status.tweak('A/D/G/rho', status='R ', copied='+', wc_rev='-')
  svntest.actions.run_and_verify_update(wc_dir, 
                                        expected_output,
                                        expected_disk, 
                                        expected_status)
                                        
  # Now commit merged wc
  expected_output = svntest.wc.State(wc_dir, {
    'A/D/G/rho': Item(verb='Replacing'),
    })
  expected_status.tweak('A/D/G/rho', status='  ', copied=None, wc_rev='4')
  svntest.actions.run_and_verify_commit(wc_dir,
                                        expected_output,
                                        expected_status,
                                        None,
                                        None, None, None, None,
                                        wc_dir)

# use -x -w option for ignoring whitespace during merge
def merge_ignore_whitespace(sbox):
  "ignore whitespace when merging"

  sbox.build()
  wc_dir = sbox.wc_dir

  # commit base version of iota
  file_name = "iota"
  file_path = os.path.join(wc_dir, file_name)
  file_url = sbox.repo_url + '/iota'

  svntest.main.file_write(file_path,
                          "Aa\n"
                          "Bb\n"
                          "Cc\n")
  expected_output = svntest.wc.State(wc_dir, {
      'iota' : Item(verb='Sending'),
      })
  svntest.actions.run_and_verify_commit(wc_dir, expected_output,
                                        None, None, None, None,
                                        None, None, wc_dir)

  # change the file, mostly whitespace changes + an extra line
  svntest.main.file_write(file_path, "A  a\nBb \n Cc\nNew line in iota\n")
  expected_output = wc.State(wc_dir, { file_name : Item(verb='Sending'), })
  expected_status = svntest.actions.get_virginal_state(wc_dir, 1)
  expected_status.tweak(file_name, wc_rev=3)
  svntest.actions.run_and_verify_commit(wc_dir,
                                        expected_output,
                                        expected_status,
                                        None,
                                        None, None, None, None,
                                        wc_dir)

  # Backdate iota to revision 2, so we can merge in the rev 3 changes.
  svntest.actions.run_and_verify_svn(None, None, [],
                                     'up', '-r', '2', file_path)
  # Make some local whitespace changes, these should not conflict
  # with the remote whitespace changes as both will be ignored.
  svntest.main.file_write(file_path, "    Aa\nB b\nC c\n")

  # Lines changed only by whitespaces - both in local or remote - 
  # should be ignored
  expected_output = wc.State(sbox.wc_dir, { file_name : Item(status='G ') })
  expected_disk = svntest.main.greek_state.copy()
  expected_disk.tweak(file_name,
                      contents="    Aa\n"
                               "B b\n"
                               "C c\n"
                               "New line in iota\n")
  expected_status = svntest.actions.get_virginal_state(sbox.wc_dir, 1)
  expected_status.tweak('', status=' M', wc_rev=1)
  expected_status.tweak(file_name, status='M ', wc_rev=2)
  expected_skip = wc.State('', { })

  svntest.actions.run_and_verify_merge(sbox.wc_dir, '2', '3', 
                                       sbox.repo_url,
                                       expected_output,
                                       expected_disk,
                                       expected_status,
                                       expected_skip,
                                       None, None, None, None, None, 
                                       0, 0,
                                       '-x', '-w')

# use -x --ignore-eol-style option for ignoring eolstyle during merge
def merge_ignore_eolstyle(sbox):
  "ignore eolstyle when merging"

  sbox.build()
  wc_dir = sbox.wc_dir

  # commit base version of iota
  file_name = "iota"
  file_path = os.path.join(wc_dir, file_name)
  file_url = sbox.repo_url + '/iota'

  svntest.main.file_write(file_path,
                          "Aa\r\n"
                          "Bb\r\n"
                          "Cc\r\n",
                          "wb")
  expected_output = svntest.wc.State(wc_dir, {
      'iota' : Item(verb='Sending'),
      })
  svntest.actions.run_and_verify_commit(wc_dir, expected_output,
                                        None, None, None, None,
                                        None, None, wc_dir)

  # change the file, mostly eol changes + an extra line
  svntest.main.file_write(file_path,
                          "Aa\r"
                          "Bb\n"
                          "Cc\r"
                          "New line in iota\n",
                          "wb")
  expected_output = wc.State(wc_dir, { file_name : Item(verb='Sending'), })
  expected_status = svntest.actions.get_virginal_state(wc_dir, 1)
  expected_status.tweak(file_name, wc_rev=3)
  svntest.actions.run_and_verify_commit(wc_dir,
                                        expected_output,
                                        expected_status,
                                        None,
                                        None, None, None, None,
                                        wc_dir)

  # Backdate iota to revision 2, so we can merge in the rev 3 changes.
  svntest.actions.run_and_verify_svn(None, None, [],
                                     'up', '-r', '2', file_path)
  # Make some local eol changes, these should not conflict
  # with the remote eol changes as both will be ignored.
  svntest.main.file_write(file_path,
                          "Aa\n"
                          "Bb\r"
                          "Cc\n",
                          "wb")

  # Lines changed only by eolstyle - both in local or remote - 
  # should be ignored
  expected_output = wc.State(sbox.wc_dir, { file_name : Item(status='G ') })
  expected_disk = svntest.main.greek_state.copy()
  expected_disk.tweak(file_name,
                      contents="Aa\n"
                               "Bb\r"
                               "Cc\n"
                               "New line in iota\n")
  expected_status = svntest.actions.get_virginal_state(sbox.wc_dir, 1)
  expected_status.tweak('', status=' M')
  expected_status.tweak(file_name, status='M ', wc_rev=2)
  expected_skip = wc.State('', { })

  svntest.actions.run_and_verify_merge(sbox.wc_dir, '2', '3', 
                                       sbox.repo_url,
                                       expected_output,
                                       expected_disk,
                                       expected_status,
                                       expected_skip,
                                       None, None, None, None, None, 
                                       0, 0,
                                       '-x', '--ignore-eol-style')

#----------------------------------------------------------------------
# Issue 2584
def merge_add_over_versioned_file_conflicts(sbox):
  "conflict from merge of add over versioned file"

  sbox.build()
  wc_dir = sbox.wc_dir

  E_path = os.path.join(wc_dir, 'A', 'B', 'E')
  alpha_path = os.path.join(E_path, 'alpha')
  new_alpha_path = os.path.join(wc_dir, 'A', 'C', 'alpha')
  
  # Create a new "alpha" file, with enough differences to cause a conflict.
  svntest.main.file_write(new_alpha_path, 'new alpha content\n')

  # Add and commit the new "alpha" file, creating revision 2.
  svntest.main.run_svn(None, "add", new_alpha_path)

  expected_output = svntest.wc.State(wc_dir, {
    'A/C/alpha' : Item(verb='Adding'),
    })
  expected_status = svntest.actions.get_virginal_state(wc_dir, 1)
  expected_status.add({
    'A/C/alpha' : Item(status='  ', wc_rev=2),
    })
  svntest.actions.run_and_verify_commit(wc_dir, expected_output,
                                        expected_status, None,
                                        None, None, None, None, wc_dir)

  # Search for the comment entitled "The Merge Kluge" elsewhere in
  # this file, to understand why we shorten and chdir() below.
  short_E_path = shorten_path_kludge(E_path)

  # Merge changes from r1:2 into our pre-existing "alpha" file,
  # causing a conflict.
  expected_output = wc.State(short_E_path, {
    'alpha'   : Item(status='C '),
    })
  expected_disk = wc.State('', {
    'alpha'    : Item("<<<<<<< .working\n" +
                    "This is the file 'alpha'.\n" +
                    "=======\n" +
                    "new alpha content\n" +
                    ">>>>>>> .merge-right.r2\n"),
    'beta'    : Item("This is the file 'beta'.\n"),
    })
  expected_status = wc.State(short_E_path, {
    ''       : Item(status=' M', wc_rev=1),
    'alpha'  : Item(status='C ', wc_rev=1),
    'beta'   : Item(status='  ', wc_rev=1),
    })
  expected_skip = wc.State(short_E_path, { })

  os.chdir(svntest.main.work_dir)
  svntest.actions.run_and_verify_merge(short_E_path, '1', '2',
                                       sbox.repo_url + \
                                       '/A/C',
                                       expected_output,
                                       expected_disk,
                                       expected_status,
                                       expected_skip,
                                       None,
                                       svntest.tree.detect_conflict_files,
                                       ["alpha\.working",
                                        "alpha\.merge-right\.r2",
                                        "alpha\.merge-left\.r0"])

#----------------------------------------------------------------------
# eol-style handling during merge with conflicts, scenario 1:
# when a merge creates a conflict on a file, make sure the file and files
# r<left>, r<right> and .mine are in the eol-style defined for that file.
#
# This test for 'svn update' can be found in update_tests.py as 
# conflict_markers_matching_eol.
def merge_conflict_markers_matching_eol(sbox):
  "conflict markers should match the file's eol style"

  sbox.build()
  wc_dir = sbox.wc_dir
  filecount = 1

  mu_path = os.path.join(wc_dir, 'A', 'mu')

  if os.name == 'nt':
    crlf = '\n'
  else:
    crlf = '\r\n'

  # Checkout a second working copy
  wc_backup = sbox.add_wc_path('backup')
  svntest.actions.run_and_verify_svn(None, None, [], 'checkout', 
                                     sbox.repo_url, wc_backup)

  # set starting revision
  cur_rev = 1

  expected_disk = svntest.main.greek_state.copy()
  expected_status = svntest.actions.get_virginal_state(wc_dir, cur_rev)
  expected_backup_status = svntest.actions.get_virginal_state(wc_backup, 
                                                              cur_rev)

  path_backup = os.path.join(wc_backup, 'A', 'mu')

  # do the test for each eol-style
  for eol, eolchar in zip(['CRLF', 'CR', 'native', 'LF'],
                          [crlf, '\015', '\n', '\012']):
    # rewrite file mu and set the eol-style property.
    svntest.main.file_write(mu_path, "This is the file 'mu'."+ eolchar, 'wb')
    svntest.main.run_svn(None, 'propset', 'svn:eol-style', eol, mu_path)

    expected_disk.add({
      'A/mu' : Item("This is the file 'mu'." + eolchar)
    })
    expected_output = svntest.wc.State(wc_dir, {
      'A/mu' : Item(verb='Sending'),
    })
    expected_status.tweak(wc_rev = cur_rev)
    expected_status.add({
      'A/mu' : Item(status='  ', wc_rev = cur_rev + 1),
    })

    # Commit the original change and note the 'base' revision number 
    svntest.actions.run_and_verify_commit(wc_dir, expected_output,
                                          expected_status, None,
                                          None, None, None, None, wc_dir)
    cur_rev = cur_rev + 1
    base_rev = cur_rev

    svntest.main.run_svn(None, 'update', wc_backup)

    # Make a local mod to mu
    svntest.main.file_append(mu_path, 
                             'Original appended text for mu' + eolchar)

    # Commit the original change and note the 'theirs' revision number 
    svntest.main.run_svn(None, 'commit', '-m', 'test log', wc_dir)
    cur_rev = cur_rev + 1
    theirs_rev = cur_rev

    # Make a local mod to mu, will conflict with the previous change
    svntest.main.file_append(path_backup,
                             'Conflicting appended text for mu' + eolchar)

    # Create expected output tree for an update of the wc_backup.
    expected_backup_output = svntest.wc.State(wc_backup, {
      'A/mu' : Item(status='C '),
      })

    # Create expected disk tree for the update.
    expected_backup_disk = expected_disk.copy()

    # verify content of resulting conflicted file
    expected_backup_disk.add({
    'A/mu' : Item(contents= "This is the file 'mu'." + eolchar +
      "<<<<<<< .working" + eolchar +
      "Conflicting appended text for mu" + eolchar +
      "=======" + eolchar +
      "Original appended text for mu" + eolchar +
      ">>>>>>> .merge-right.r" + str(cur_rev) + eolchar),
    })
    # verify content of base(left) file
    expected_backup_disk.add({
    'A/mu.merge-left.r' + str(base_rev) : 
      Item(contents= "This is the file 'mu'." + eolchar)
    })
    # verify content of theirs(right) file
    expected_backup_disk.add({
    'A/mu.merge-right.r' + str(theirs_rev) : 
      Item(contents= "This is the file 'mu'." + eolchar +
      "Original appended text for mu" + eolchar)
    })
    # verify content of mine file
    expected_backup_disk.add({
    'A/mu.working' : Item(contents= "This is the file 'mu'." +
      eolchar +
      "Conflicting appended text for mu" + eolchar)
    })

    # Create expected status tree for the update.
    expected_backup_status.add({
      'A/mu'   : Item(status='  ', wc_rev=cur_rev),
    })
    expected_backup_status.tweak('A/mu', status='C ')
    expected_backup_status.tweak(wc_rev = cur_rev - 1)
    expected_backup_status.tweak('', status= ' M')

    expected_backup_skip = wc.State('', { })

    svntest.actions.run_and_verify_merge(wc_backup, cur_rev - 1, cur_rev, 
                                         sbox.repo_url,
                                         expected_backup_output,
                                         expected_backup_disk,
                                         expected_backup_status,
                                         expected_backup_skip)    

    # cleanup for next run
    svntest.main.run_svn(None, 'revert', '-R', wc_backup)
    svntest.main.run_svn(None, 'update', wc_dir)

# eol-style handling during merge, scenario 2:
# if part of that merge is a propchange (add, change, delete) of
# svn:eol-style, make sure the correct eol-style is applied before
# calculating the merge (and conflicts if any)
#
# This test for 'svn update' can be found in update_tests.py as 
# update_eolstyle_handling.
def merge_eolstyle_handling(sbox):
  "handle eol-style propchange during merge"

  sbox.build()
  wc_dir = sbox.wc_dir

  mu_path = os.path.join(wc_dir, 'A', 'mu')

  if os.name == 'nt':
    crlf = '\n'
  else:
    crlf = '\r\n'

  # Checkout a second working copy
  wc_backup = sbox.add_wc_path('backup')
  svntest.actions.run_and_verify_svn(None, None, [], 'checkout',
                                     sbox.repo_url, wc_backup)
  path_backup = os.path.join(wc_backup, 'A', 'mu')

  # Test 1: add the eol-style property and commit, change mu in the second
  # working copy and merge the last revision; there should be no conflict!
  svntest.main.run_svn(None, 'propset', 'svn:eol-style', "CRLF", mu_path)
  svntest.main.run_svn(None, 'commit', '-m', 'set eol-style property', wc_dir)

  svntest.main.file_append_binary(path_backup, 'Added new line of text.\012')

  expected_backup_disk = svntest.main.greek_state.copy()
  expected_backup_disk.tweak(
  'A/mu', contents= "This is the file 'mu'." + crlf +
    "Added new line of text." + crlf)
  expected_backup_output = svntest.wc.State(wc_backup, {
    'A/mu' : Item(status='GU'),
    })
  expected_backup_status = svntest.actions.get_virginal_state(wc_backup, 1)
  expected_backup_status.tweak('', status=' M')
  expected_backup_status.tweak('A/mu', status='MM')

  expected_backup_skip = wc.State('', { })

  svntest.actions.run_and_verify_merge(wc_backup, '1', '2', sbox.repo_url,
                                       expected_backup_output,
                                       expected_backup_disk,
                                       expected_backup_status,
                                       expected_backup_skip)

  # Test 2: now change the eol-style property to another value and commit,
  # merge this revision in the still changed mu in the second working copy;
  # there should be a property conflict! (Since this will overwrite a
  # local change to a versioned resource.)
  svntest.main.run_svn(None, 'propset', 'svn:eol-style', "CR", mu_path)
  svntest.main.run_svn(None, 'commit', '-m', 'set eol-style property', wc_dir)

  expected_backup_disk = svntest.main.greek_state.copy()
  expected_backup_disk.add({
  'A/mu' : Item(contents= "This is the file 'mu'." + crlf +
    "Added new line of text." + crlf)
  })
  expected_backup_disk.add({
    'A/mu.prej' : Item("Trying to change property 'svn:eol-style' from 'CRLF'"
                       + " to 'CR',\nbut property has been locally added with"
                       + " value 'CRLF'\n")})
  expected_backup_output = svntest.wc.State(wc_backup, {
    'A/mu' : Item(status='GC'),
    })
  expected_backup_status = svntest.actions.get_virginal_state(wc_backup, 1)
  expected_backup_status.tweak('', status=' M')
<<<<<<< HEAD
  expected_backup_status.tweak('A/mu', status='MM')
=======
  expected_backup_status.tweak('A/mu', status='MC')
>>>>>>> 4eaf3f05
  svntest.actions.run_and_verify_merge(wc_backup, '2', '3', sbox.repo_url,
                                        expected_backup_output,
                                        expected_backup_disk,
                                        expected_backup_status,
                                        expected_backup_skip)

  # Test 3: now delete the eol-style property and commit, merge this revision
  # in the still changed mu in the second working copy; there should be no
  # conflict! (after marking mu resolved from Test 2)
  # EOL of mu should be unchanged (=CRLF).
  svntest.main.run_svn(None, 'propdel', 'svn:eol-style', mu_path)
  svntest.main.run_svn(None, 'commit', '-m', 'del eol-style property', wc_dir)

  expected_backup_disk = svntest.main.greek_state.copy()
  expected_backup_disk.add({
  'A/mu' : Item(contents= "This is the file 'mu'." + crlf +
    "Added new line of text." + crlf)
  })
  expected_backup_output = svntest.wc.State(wc_backup, {
    'A/mu' : Item(status=' G'),
    })
  expected_backup_status = svntest.actions.get_virginal_state(wc_backup, 1)
  expected_backup_status.tweak('', status=' M')
  expected_backup_status.tweak('A/mu', status='M ')
  svntest.main.run_svn(None, 'resolved', path_backup)
  svntest.actions.run_and_verify_merge(wc_backup, '3', '4', sbox.repo_url,
                                       expected_backup_output,
                                       expected_backup_disk,
                                       expected_backup_status,
                                       expected_backup_skip)

def create_deep_trees(wc_dir):
  """Create A/B/F/E by moving A/B/E to A/B/F/E.
     Copy A/B/F/E to A/B/F/E1.
     Copy A/B to A/copy-of-B, and return the expected status.
     At the end of this function WC would be at r4"""

  A_path = os.path.join(wc_dir, 'A')
  A_B_path = os.path.join(A_path, 'B')
  A_B_E_path = os.path.join(A_B_path, 'E')
  A_B_F_path = os.path.join(A_B_path, 'F')
  A_B_F_E_path = os.path.join(A_B_F_path, 'E')
  A_B_F_E1_path = os.path.join(A_B_F_path, 'E1')

  # Deepen the directory structure we're working with by moving E to
  # underneath F and committing, creating revision 2.
  svntest.main.run_svn(None, 'mv', A_B_E_path, A_B_F_path)
  expected_output = wc.State(wc_dir, {
    'A/B/E'   : Item(verb='Deleting'),
    'A/B/F/E' : Item(verb='Adding')
    })
  expected_status = svntest.actions.get_virginal_state(wc_dir, 1)
  expected_status.remove('A/B/E', 'A/B/E/alpha', 'A/B/E/beta')
  expected_status.add({
    'A/B/F/E'       : Item(status='  ', wc_rev=2),
    'A/B/F/E/alpha' : Item(status='  ', wc_rev=2),
    'A/B/F/E/beta'  : Item(status='  ', wc_rev=2),
    })
  svntest.actions.run_and_verify_commit(wc_dir, expected_output,
                                        expected_status, None,
                                        None, None, None, None, wc_dir)

  svntest.main.run_svn(None, 'cp', A_B_F_E_path, A_B_F_E1_path)
  expected_output = wc.State(wc_dir, {
    'A/B/F/E1' : Item(verb='Adding')
    })
  expected_status.add({
    'A/B/F/E1'       : Item(status='  ', wc_rev=3),
    'A/B/F/E1/alpha' : Item(status='  ', wc_rev=3),
    'A/B/F/E1/beta'  : Item(status='  ', wc_rev=3),
    })
  svntest.actions.run_and_verify_commit(wc_dir, expected_output,
                                        expected_status, None,
                                        None, None, None, None, wc_dir)

  # Bring the entire WC up to date with rev 3.
  svntest.actions.run_and_verify_svn(None, None, [], 'update', wc_dir)
  expected_status.tweak(wc_rev=3)

  # Copy B and commit, creating revision 4.
  copy_of_B_path = os.path.join(A_path, 'copy-of-B')
  svntest.main.run_svn(None, "cp", A_B_path, copy_of_B_path)

  expected_output = svntest.wc.State(wc_dir, {
    'A/copy-of-B' : Item(verb='Adding'),
    })
  expected_status.add({
    'A/copy-of-B'            : Item(status='  ', wc_rev=4),
    'A/copy-of-B/F'          : Item(status='  ', wc_rev=4),
    'A/copy-of-B/F/E'        : Item(status='  ', wc_rev=4),
    'A/copy-of-B/F/E/alpha'  : Item(status='  ', wc_rev=4),
    'A/copy-of-B/F/E/beta'   : Item(status='  ', wc_rev=4),
    'A/copy-of-B/F/E1'       : Item(status='  ', wc_rev=4),
    'A/copy-of-B/F/E1/alpha' : Item(status='  ', wc_rev=4),
    'A/copy-of-B/F/E1/beta'  : Item(status='  ', wc_rev=4),
    'A/copy-of-B/lambda'     : Item(status='  ', wc_rev=4),
    })
  svntest.actions.run_and_verify_commit(wc_dir, expected_output,
                                        expected_status, None,
                                        None, None, None, None, wc_dir)

  # Bring the entire WC up to date with rev 4.
  svntest.actions.run_and_verify_svn(None, None, [], 'update', wc_dir)
  expected_status.tweak(wc_rev=4)
  return expected_status

def avoid_repeated_merge_using_inherited_merge_info(sbox):
  "use inherited merge info to avoid repeated merge"

  sbox.build()
  wc_dir = sbox.wc_dir

  A_path = os.path.join(wc_dir, 'A')
  A_B_path = os.path.join(A_path, 'B')
  A_B_E_path = os.path.join(A_B_path, 'E')
  A_B_F_path = os.path.join(A_B_path, 'F')
  copy_of_B_path = os.path.join(A_path, 'copy-of-B')

  # Create a deeper directory structure.
  expected_status = create_deep_trees(wc_dir)

  # Edit alpha and commit it, creating revision 5.
  alpha_path = os.path.join(A_B_F_path, 'E', 'alpha')
  new_content_for_alpha = 'new content to alpha\n'
  svntest.main.file_write(alpha_path, new_content_for_alpha)

  expected_output = svntest.wc.State(wc_dir, {
    'A/B/F/E/alpha' : Item(verb='Sending'),
    })
  expected_status.tweak('A/B/F/E/alpha', wc_rev=5)
  svntest.actions.run_and_verify_commit(wc_dir, expected_output,
                                        expected_status, None,
                                        None, None, None, None, wc_dir)

  # Search for the comment entitled "The Merge Kluge" elsewhere in
  # this file, to understand why we shorten and chdir() below.
  short_copy_of_B_path = shorten_path_kludge(copy_of_B_path)

  # Merge changes from rev 5 of B (to alpha) into copy_of_B.
  expected_output = wc.State(short_copy_of_B_path, {
    'F/E/alpha'   : Item(status='U '),
    })
  expected_status = wc.State(short_copy_of_B_path, {
    ''           : Item(status=' M', wc_rev=4),
    'F/E'        : Item(status='  ', wc_rev=4),
    'F/E/alpha'  : Item(status='M ', wc_rev=4),
    'F/E/beta'   : Item(status='  ', wc_rev=4),
    'F/E1'       : Item(status='  ', wc_rev=4),
    'F/E1/alpha' : Item(status='  ', wc_rev=4),
    'F/E1/beta'  : Item(status='  ', wc_rev=4),
    'lambda'     : Item(status='  ', wc_rev=4),
    'F'          : Item(status='  ', wc_rev=4),
    })
  expected_disk = wc.State('', {
    ''           : Item(props={SVN_PROP_MERGE_INFO : '/A/B:5'}),
    'F/E'        : Item(),
    'F/E/alpha'  : Item(new_content_for_alpha),
    'F/E/beta'   : Item("This is the file 'beta'.\n"),
    'F/E1'       : Item(),
    'F/E1/alpha' : Item("This is the file 'alpha'.\n"),
    'F/E1/beta'  : Item("This is the file 'beta'.\n"),
    'F'          : Item(),
    'lambda'     : Item("This is the file 'lambda'.\n")
    })
  expected_skip = wc.State(short_copy_of_B_path, { })
  saved_cwd = os.getcwd()

  os.chdir(svntest.main.work_dir)
  svntest.actions.run_and_verify_merge(short_copy_of_B_path, '4', '5',
                                       sbox.repo_url + \
                                       '/A/B',
                                       expected_output,
                                       expected_disk,
                                       expected_status,
                                       expected_skip, 
                                       None,
                                       None,
                                       None,
                                       None,
                                       None, 1)
  os.chdir(saved_cwd)

  # Commit the result of the merge, creating revision 6.
  expected_output = svntest.wc.State(copy_of_B_path, {
    ''          : Item(verb='Sending'),
    'F/E/alpha' : Item(verb='Sending'),
    })
  svntest.actions.run_and_verify_commit(short_copy_of_B_path, expected_output,
                                        None, None,
                                        None, None, None, None, wc_dir)

  # Update the WC to bring /A/copy_of_B/F from rev 4 to rev 6.
  # Without this update, a subsequent merge will not find any merge
  # info for /A/copy_of_B/F -- nor its parent dir in the repos -- at
  # rev 4.  Merge info wasn't introduced until rev 6.
  copy_of_B_F_E_path = os.path.join(copy_of_B_path, 'F', 'E')
  svntest.actions.run_and_verify_svn(None, None, [], 'update', wc_dir)

  # Search for the comment entitled "The Merge Kluge" elsewhere in
  # this file, to understand why we shorten and chdir() below.
  short_copy_of_B_F_E_path = shorten_path_kludge(copy_of_B_F_E_path)

  # Attempt to re-merge changes to alpha from rev 4.  Use the merge
  # info inherited from the grandparent (copy-of-B) of our merge
  # target (/A/copy-of-B/F/E) to avoid a repeated merge.
  expected_output = wc.State(copy_of_B_F_E_path, { })
  expected_status = wc.State(short_copy_of_B_F_E_path, {
    ''      : Item(status='  ', wc_rev=6),
    'alpha' : Item(status='  ', wc_rev=6),
    'beta'  : Item(status='  ', wc_rev=6),
    })
  expected_disk = wc.State('', {
    'alpha'   : Item(new_content_for_alpha),
    'beta'    : Item("This is the file 'beta'.\n"),
    })
  expected_skip = wc.State(short_copy_of_B_F_E_path, { })
  os.chdir(svntest.main.work_dir)
  svntest.actions.run_and_verify_merge(short_copy_of_B_F_E_path, '4', '5',
                                       sbox.repo_url + '/A/B/F/E',
                                       expected_output,
                                       expected_disk,
                                       expected_status,
                                       expected_skip, 
                                       None,
                                       None,
                                       None,
                                       None,
                                       None, 1)

def avoid_repeated_merge_on_subtree_with_merge_info(sbox):
  "use subtree's merge info to avoid repeated merge"
  # Create deep trees A/B/F/E and A/B/F/E1 and copy A/B to A/copy-of-B
  # with the help of 'create_deep_trees'
  # As /A/copy-of-B/F/E1 is not a child of /A/copy-of-B/F/E,
  # set_path should not be called on /A/copy-of-B/F/E1 while
  # doing a implicit subtree merge on /A/copy-of-B/F/E.
  sbox.build()
  wc_dir = sbox.wc_dir

  A_path = os.path.join(wc_dir, 'A')
  A_B_path = os.path.join(A_path, 'B')
  A_B_E_path = os.path.join(A_B_path, 'E')
  A_B_F_path = os.path.join(A_B_path, 'F')
  A_B_F_E_path = os.path.join(A_B_F_path, 'E')
  copy_of_B_path = os.path.join(A_path, 'copy-of-B')

  # Create a deeper directory structure.
  expected_status = create_deep_trees(wc_dir)

  # Edit alpha and commit it, creating revision 5.
  alpha_path = os.path.join(A_B_F_E_path, 'alpha')
  new_content_for_alpha1 = 'new content to alpha\n'
  svntest.main.file_write(alpha_path, new_content_for_alpha1)

  expected_output = svntest.wc.State(wc_dir, {
    'A/B/F/E/alpha' : Item(verb='Sending'),
    })
  expected_status.tweak('A/B/F/E/alpha', wc_rev=5)
  svntest.actions.run_and_verify_commit(wc_dir, expected_output,
                                        expected_status, None,
                                        None, None, None, None, wc_dir)


  for path in ('E', 'E1'):
    path_name = os.path.join(copy_of_B_path, 'F', path)
    # Search for the comment entitled "The Merge Kluge" elsewhere in
    # this file, to understand why we shorten and chdir() below.
    short_path_name = shorten_path_kludge(path_name)

    # Merge r5 to path_name.
    expected_output = wc.State(short_path_name, {
      'alpha'   : Item(status='U '),
      })
    expected_status = wc.State(short_path_name, {
      ''      : Item(status=' M', wc_rev=4),
      'alpha' : Item(status='M ', wc_rev=4),
      'beta'  : Item(status='  ', wc_rev=4),
      })
    expected_disk = wc.State('', {
      ''        : Item(props={SVN_PROP_MERGE_INFO : '/A/B/F/E:5'}),
      'alpha'   : Item(new_content_for_alpha1),
      'beta'    : Item("This is the file 'beta'.\n"),
      })
    expected_skip = wc.State(short_path_name, { })
    saved_cwd = os.getcwd()

    os.chdir(svntest.main.work_dir)
    svntest.actions.run_and_verify_merge(short_path_name, '4', '5',
                                         sbox.repo_url + '/A/B/F/E',
                                         expected_output,
                                         expected_disk,
                                         expected_status,
                                         expected_skip,
                                         None,
                                         None,
                                         None,
                                         None,
                                         None, 1)
    os.chdir(saved_cwd)

    # Commit the result of the merge, creating new revision.
    expected_output = svntest.wc.State(path_name, {
      ''      : Item(verb='Sending'),
      'alpha' : Item(verb='Sending'),
      })
    svntest.actions.run_and_verify_commit(short_path_name,
                                          expected_output, None, None,
                                          None, None, None, None, wc_dir)

  # Edit A/B/F/E/alpha and commit it, creating revision 8.
  new_content_for_alpha = 'new content to alpha\none more line\n'
  svntest.main.file_write(alpha_path, new_content_for_alpha)

  expected_output = svntest.wc.State(A_B_F_E_path, {
    'alpha' : Item(verb='Sending'),
    })
  expected_status = wc.State(A_B_F_E_path, {
    ''      : Item(status='  ', wc_rev=4),
    'alpha' : Item(status='  ', wc_rev=8),
    'beta'  : Item(status='  ', wc_rev=4),
    })
  svntest.actions.run_and_verify_commit(A_B_F_E_path, expected_output,
                                        expected_status, None,
                                        None, None, None, None, wc_dir)

  # Search for the comment entitled "The Merge Kluge" elsewhere in
  # this file, to understand why we shorten and chdir() below.
  short_copy_of_B_path = shorten_path_kludge(copy_of_B_path)

  # Update the WC to bring /A/copy_of_B to rev 8.
  # Without this update expected_status tree would be cumbersome to
  # understand.
  svntest.actions.run_and_verify_svn(None, None, [], 'update', wc_dir)

  # Merge changes from rev 4:8 of A/B into A/copy_of_B.
  expected_output = wc.State(short_copy_of_B_path, {
    'F/E/alpha' : Item(status='U ')
    })
  expected_status = wc.State(short_copy_of_B_path, {
    # When we merge multiple sub-targets, we record merge info on each
    # child.
    ''           : Item(status=' M', wc_rev=8),
    'F/E'        : Item(status=' M', wc_rev=8),
    'F/E/alpha'  : Item(status='M ', wc_rev=8),
    'F/E/beta'   : Item(status='  ', wc_rev=8),
    'F/E1'       : Item(status=' M', wc_rev=8),
    'F/E1/alpha' : Item(status='  ', wc_rev=8),
    'F/E1/beta'  : Item(status='  ', wc_rev=8),
    'lambda'     : Item(status='  ', wc_rev=8),
    'F'          : Item(status='  ', wc_rev=8)
    })
  expected_disk = wc.State('', {
    ''           : Item(props={SVN_PROP_MERGE_INFO : '/A/B:5-8'}),
    'F/E'        : Item(),
    'F/E/alpha'  : Item(new_content_for_alpha),
    'F/E/beta'   : Item("This is the file 'beta'.\n"),
    'F'          : Item(),
    'F/E1'       : Item(props={SVN_PROP_MERGE_INFO :
                                             '/A/B/F/E:5\n/A/B/F/E1:5-8\n'}),
    'F/E1/alpha' : Item(new_content_for_alpha1),
    'F/E1/beta'  : Item("This is the file 'beta'.\n"),
    'lambda'     : Item("This is the file 'lambda'.\n")
    })
  expected_skip = wc.State(short_copy_of_B_path, { })
  os.chdir(svntest.main.work_dir)
  svntest.actions.run_and_verify_merge(short_copy_of_B_path, '4', '8',
                                       sbox.repo_url + '/A/B',
                                       expected_output,
                                       expected_disk,
                                       expected_status,
                                       expected_skip,
                                       None,
                                       None,
                                       None,
                                       None,
                                       None, 1)

def tweak_src_then_merge_to_dest(sbox, src_path, dst_path,
                                 canon_src_path, contents, cur_rev):
  """Edit src and commit it. This results in new_rev.
   Merge new_rev to dst_path. Return new_rev."""

  wc_dir = sbox.wc_dir
  new_rev = cur_rev + 1
  svntest.main.file_write(src_path, contents)

  expected_output = svntest.wc.State(src_path, {
    '': Item(verb='Sending'),
    })

  expected_status = wc.State(src_path, 
                             { '': Item(wc_rev=new_rev, status='  ')})

  svntest.actions.run_and_verify_commit(src_path, expected_output,
                                        expected_status, None,
                                        None, None, None, None, src_path)

  # Update the WC to new_rev so that it would be easier to expect everyone
  # to be at new_rev.
  svntest.actions.run_and_verify_svn(None, None, [], 'update', wc_dir)

  # Merge new_rev of src_path to dst_path.

  # Search for the comment entitled "The Merge Kluge" elsewhere in
  # this file, to understand why we shorten and chdir() below.
  short_dst_path = shorten_path_kludge(dst_path)
  expected_status = wc.State(dst_path, 
                             { '': Item(wc_rev=new_rev, status='MM')})
  saved_cwd = os.getcwd()

  os.chdir(svntest.main.work_dir)

  merge_url = sbox.repo_url + '/' + canon_src_path
  if sys.platform == 'win32':
    merge_url = merge_url.replace('\\', '/')

  svntest.actions.run_and_verify_svn(None,
                                     [svntest.main.merge_notify_line(new_rev),
                                      'U    ' + short_dst_path + '\n'],
                                     [],
                                     'merge', '-c', str(new_rev),
                                     merge_url,
                                     short_dst_path)
  os.chdir(saved_cwd)

  svntest.actions.run_and_verify_status(dst_path, expected_status)

  return new_rev

def obey_reporter_api_semantics_while_doing_subtree_merges(sbox):
  "drive reporter api in depth first order"

  # Copy /A/D to /A/copy-of-D it results in rONE.
  # Create children at different hierarchies having some merge-info
  # to test the set_path calls on a reporter in a depth-first order.
  # On all 'file' descendants of /A/copy-of-D/ we run merges.
  # We create /A/D/umlaut directly over URL it results in rev rTWO.
  # When we merge rONE+1:TWO of /A/D on /A/copy-of-D it should merge smoothly.

  sbox.build()
  wc_dir = sbox.wc_dir

  A_path = os.path.join(wc_dir, 'A')
  A_D_path = os.path.join(wc_dir, 'A', 'D')
  copy_of_A_D_path = os.path.join(wc_dir, 'A', 'copy-of-D')

  svntest.main.run_svn(None, "cp", A_D_path, copy_of_A_D_path)

  expected_output = svntest.wc.State(wc_dir, {
    'A/copy-of-D' : Item(verb='Adding'),
    })
  expected_status = svntest.actions.get_virginal_state(wc_dir, 1)
  expected_status.add({
    'A/copy-of-D'         : Item(status='  ', wc_rev=2),
    'A/copy-of-D/G'       : Item(status='  ', wc_rev=2),
    'A/copy-of-D/G/pi'    : Item(status='  ', wc_rev=2),
    'A/copy-of-D/G/rho'   : Item(status='  ', wc_rev=2),
    'A/copy-of-D/G/tau'   : Item(status='  ', wc_rev=2),
    'A/copy-of-D/H'       : Item(status='  ', wc_rev=2),
    'A/copy-of-D/H/chi'   : Item(status='  ', wc_rev=2),
    'A/copy-of-D/H/omega' : Item(status='  ', wc_rev=2),
    'A/copy-of-D/H/psi'   : Item(status='  ', wc_rev=2),
    'A/copy-of-D/gamma'   : Item(status='  ', wc_rev=2),
    })
  svntest.actions.run_and_verify_commit(wc_dir, expected_output,
                                        expected_status, None,
                                        None, None, None, None, wc_dir)


  cur_rev = 2
  for path in (["A", "D", "G", "pi"],
               ["A", "D", "G", "rho"],
               ["A", "D", "G", "tau"],
               ["A", "D", "H", "chi"],
               ["A", "D", "H", "omega"],
               ["A", "D", "H", "psi"],
               ["A", "D", "gamma"]):
    path_name = os.path.join(wc_dir, *path)
    canon_path_name = os.path.join(*path)
    path[1] = "copy-of-D"
    copy_of_path_name = os.path.join(wc_dir, *path)
    var_name = 'new_content_for_' + path[len(path) - 1]
    file_contents = "new content to " + path[len(path) - 1] + "\n"
    globals()[var_name] = file_contents
    cur_rev = tweak_src_then_merge_to_dest(sbox, path_name,
                                           copy_of_path_name, canon_path_name,
                                           file_contents, cur_rev)

  copy_of_A_D_wc_rev = cur_rev
  svntest.actions.run_and_verify_svn(None,
                                     ['\n', 
                                      'Committed revision ' + str(cur_rev+1) + '.\n'],
                                     [],
                                     'mkdir', sbox.repo_url + '/A/D/umlaut',
                                     '-m', "log msg")
  rev_to_merge_to_copy_of_D = cur_rev + 1

  # Search for the comment entitled "The Merge Kluge" elsewhere in
  # this file, to understand why we shorten and chdir() below.
  short_copy_of_A_D_path = shorten_path_kludge(copy_of_A_D_path)

  # All the file descendants of /A/copy-of-D/ have already been merged
  # so the only notification we expect is for the added 'umlaut'.
  expected_output = wc.State(short_copy_of_A_D_path, {
    'umlaut'  : Item(status='A '),
    })

  # All the local svn:mergeinfo under A/copy-of-D elides
  # to A/copy-of-D.
  expected_status = wc.State(short_copy_of_A_D_path, {
    ''        : Item(status=' M', wc_rev=copy_of_A_D_wc_rev),
    'G'       : Item(status='  ', wc_rev=copy_of_A_D_wc_rev),
    'G/pi'    : Item(status='M ', wc_rev=copy_of_A_D_wc_rev),
    'G/rho'   : Item(status='M ', wc_rev=copy_of_A_D_wc_rev),
    'G/tau'   : Item(status='M ', wc_rev=copy_of_A_D_wc_rev),
    'H'       : Item(status='  ', wc_rev=copy_of_A_D_wc_rev),
    'H/chi'   : Item(status='M ', wc_rev=copy_of_A_D_wc_rev),
    'H/omega' : Item(status='M ', wc_rev=copy_of_A_D_wc_rev),
    'H/psi'   : Item(status='M ', wc_rev=copy_of_A_D_wc_rev),
    'gamma'   : Item(status='M ', wc_rev=copy_of_A_D_wc_rev),
    'umlaut'  : Item(status='A ', copied='+', wc_rev='-'),
    })

  merged_rangelist = "3-%d" % rev_to_merge_to_copy_of_D


  expected_disk = wc.State('', {
    ''        : Item(props={SVN_PROP_MERGE_INFO : '/A/D:' + merged_rangelist}),
    'G'       : Item(),
    'G/pi'    : Item(new_content_for_pi),
    'G/rho'   : Item(new_content_for_rho),
    'G/tau'   : Item(new_content_for_tau),
    'H'       : Item(),
    'H/chi'   : Item(new_content_for_chi,),
    'H/omega' : Item(new_content_for_omega,),
    'H/psi'   : Item(new_content_for_psi,),
    'gamma'   : Item(new_content_for_gamma,),
    'umlaut'  : Item(),
    })
  expected_skip = wc.State(short_copy_of_A_D_path, { })
  os.chdir(svntest.main.work_dir)
  svntest.actions.run_and_verify_merge(short_copy_of_A_D_path,
                                       2,
                                       str(rev_to_merge_to_copy_of_D),
                                       sbox.repo_url + '/A/D',
                                       expected_output,
                                       expected_disk,
                                       expected_status,
                                       expected_skip, 
                                       None,
                                       None,
                                       None,
                                       None,
                                       None, 1)

<<<<<<< HEAD
def setup_branch(sbox, branch_only = False):
  '''Starting with standard greek tree, copy A to A_COPY (r2) and make
  four modifications (setting file contents to "New content") under A:
  r3 - A/D/H/psi
  r4 - A/D/G/rho
  r5 - A/B/E/beta
  r6 - A/D/H/omega'''

  wc_dir = sbox.wc_dir

  expected = svntest.actions.UnorderedOutput(
         ["A    " + os.path.join(wc_dir, "A_COPY", "B") + "\n",
          "A    " + os.path.join(wc_dir, "A_COPY", "B", "lambda") + "\n",
          "A    " + os.path.join(wc_dir, "A_COPY", "B", "E") + "\n",
          "A    " + os.path.join(wc_dir, "A_COPY", "B", "E", "alpha") + "\n",
          "A    " + os.path.join(wc_dir, "A_COPY", "B", "E", "beta") + "\n",
          "A    " + os.path.join(wc_dir, "A_COPY", "B", "F") + "\n",
          "A    " + os.path.join(wc_dir, "A_COPY", "mu") + "\n",
          "A    " + os.path.join(wc_dir, "A_COPY", "C") + "\n",
          "A    " + os.path.join(wc_dir, "A_COPY", "D") + "\n",
          "A    " + os.path.join(wc_dir, "A_COPY", "D", "gamma") + "\n",
          "A    " + os.path.join(wc_dir, "A_COPY", "D", "G") + "\n",
          "A    " + os.path.join(wc_dir, "A_COPY", "D", "G", "pi") + "\n",
          "A    " + os.path.join(wc_dir, "A_COPY", "D", "G", "rho") + "\n",
          "A    " + os.path.join(wc_dir, "A_COPY", "D", "G", "tau") + "\n",
          "A    " + os.path.join(wc_dir, "A_COPY", "D", "H") + "\n",
          "A    " + os.path.join(wc_dir, "A_COPY", "D", "H", "chi") + "\n",
          "A    " + os.path.join(wc_dir, "A_COPY", "D", "H", "omega") + "\n",
          "A    " + os.path.join(wc_dir, "A_COPY", "D", "H", "psi") + "\n",
          "Checked out revision 1.\n",
          "A         " + os.path.join(wc_dir, "A_COPY") + "\n"])

  expected_status = svntest.actions.get_virginal_state(wc_dir, 1)
  expected_status.add({
    "A_COPY/B"         : Item(status='  ', wc_rev=2),
    "A_COPY/B/lambda"  : Item(status='  ', wc_rev=2),
    "A_COPY/B/E"       : Item(status='  ', wc_rev=2),
    "A_COPY/B/E/alpha" : Item(status='  ', wc_rev=2),
    "A_COPY/B/E/beta"  : Item(status='  ', wc_rev=2),
    "A_COPY/B/F"       : Item(status='  ', wc_rev=2),
    "A_COPY/mu"        : Item(status='  ', wc_rev=2),
    "A_COPY/C"         : Item(status='  ', wc_rev=2),
    "A_COPY/D"         : Item(status='  ', wc_rev=2),
    "A_COPY/D/gamma"   : Item(status='  ', wc_rev=2),
    "A_COPY/D/G"       : Item(status='  ', wc_rev=2),
    "A_COPY/D/G/pi"    : Item(status='  ', wc_rev=2),
    "A_COPY/D/G/rho"   : Item(status='  ', wc_rev=2),
    "A_COPY/D/G/tau"   : Item(status='  ', wc_rev=2),
    "A_COPY/D/H"       : Item(status='  ', wc_rev=2),
    "A_COPY/D/H/chi"   : Item(status='  ', wc_rev=2),
    "A_COPY/D/H/omega" : Item(status='  ', wc_rev=2),
    "A_COPY/D/H/psi"   : Item(status='  ', wc_rev=2),
    "A_COPY"           : Item(status='  ', wc_rev=2)})
  expected_disk = svntest.main.greek_state.copy()
  expected_disk.add({
    'A_COPY'           : Item(props={SVN_PROP_MERGE_INFO : '/A:1'}),
    'A_COPY/B'         : Item(),
    'A_COPY/B/lambda'  : Item("This is the file 'lambda'.\n"),
    'A_COPY/B/E'       : Item(),
    'A_COPY/B/E/alpha' : Item("This is the file 'alpha'.\n"),
    'A_COPY/B/E/beta'  : Item("This is the file 'beta'.\n"),
    'A_COPY/B/F'       : Item(),
    'A_COPY/mu'        : Item("This is the file 'mu'.\n"),
    'A_COPY/C'         : Item(),
    'A_COPY/D'         : Item(),
    'A_COPY/D/gamma'   : Item("This is the file 'gamma'.\n"),
    'A_COPY/D/G'       : Item(),
    'A_COPY/D/G/pi'    : Item("This is the file 'pi'.\n"),
    'A_COPY/D/G/rho'   : Item("This is the file 'rho'.\n"),
    'A_COPY/D/G/tau'   : Item("This is the file 'tau'.\n"),
    'A_COPY/D/H'       : Item(),
    'A_COPY/D/H/chi'   : Item("This is the file 'chi'.\n"),
    'A_COPY/D/H/omega' : Item("This is the file 'omega'.\n"),
    'A_COPY/D/H/psi'   : Item("This is the file 'psi'.\n"),
    })

  # Make a branch A_COPY to merge into.
  svntest.actions.run_and_verify_svn(None, expected, [], 'copy',
                                     sbox.repo_url + "/A",
                                     os.path.join(wc_dir,
                                                  "A_COPY"))

  expected_output = wc.State(wc_dir, {'A_COPY' : Item(verb='Adding')})
  svntest.actions.run_and_verify_commit(wc_dir,
                                        expected_output,
                                        expected_status,
                                        None,
                                        None, None, None, None,
                                        wc_dir)
=======
def setup_branch(sbox, branch_only = False, nbr_of_branches = 1):
  '''Starting with standard greek tree, copy 'A' NBR_OF_BRANCHES times
  to A_COPY, A_COPY_2, A_COPY_3, and so on.  Then make four modifications
  (setting file contents to "New content") under A:
  r(2 + NBR_OF_BRANCHES) - A/D/H/psi
  r(3 + NBR_OF_BRANCHES) - A/D/G/rho
  r(4 + NBR_OF_BRANCHES) - A/B/E/beta
  r(5 + NBR_OF_BRANCHES) - A/D/H/omega'''

  wc_dir = sbox.wc_dir

  expected_status = svntest.actions.get_virginal_state(wc_dir, 1)
  expected_disk = svntest.main.greek_state.copy()

  def copy_A(dest_name, rev):
    expected = svntest.actions.UnorderedOutput(
      ["A    " + os.path.join(wc_dir, dest_name, "B") + "\n",
       "A    " + os.path.join(wc_dir, dest_name, "B", "lambda") + "\n",
       "A    " + os.path.join(wc_dir, dest_name, "B", "E") + "\n",
       "A    " + os.path.join(wc_dir, dest_name, "B", "E", "alpha") + "\n",
       "A    " + os.path.join(wc_dir, dest_name, "B", "E", "beta") + "\n",
       "A    " + os.path.join(wc_dir, dest_name, "B", "F") + "\n",
       "A    " + os.path.join(wc_dir, dest_name, "mu") + "\n",
       "A    " + os.path.join(wc_dir, dest_name, "C") + "\n",
       "A    " + os.path.join(wc_dir, dest_name, "D") + "\n",
       "A    " + os.path.join(wc_dir, dest_name, "D", "gamma") + "\n",
       "A    " + os.path.join(wc_dir, dest_name, "D", "G") + "\n",
       "A    " + os.path.join(wc_dir, dest_name, "D", "G", "pi") + "\n",
       "A    " + os.path.join(wc_dir, dest_name, "D", "G", "rho") + "\n",
       "A    " + os.path.join(wc_dir, dest_name, "D", "G", "tau") + "\n",
       "A    " + os.path.join(wc_dir, dest_name, "D", "H") + "\n",
       "A    " + os.path.join(wc_dir, dest_name, "D", "H", "chi") + "\n",
       "A    " + os.path.join(wc_dir, dest_name, "D", "H", "omega") + "\n",
       "A    " + os.path.join(wc_dir, dest_name, "D", "H", "psi") + "\n",
       "Checked out revision " + str(rev - 1) + ".\n",
       "A         " + os.path.join(wc_dir, dest_name) + "\n"])
    expected_status.add({
      dest_name + "/B"         : Item(status='  ', wc_rev=rev),
      dest_name + "/B/lambda"  : Item(status='  ', wc_rev=rev),
      dest_name + "/B/E"       : Item(status='  ', wc_rev=rev),
      dest_name + "/B/E/alpha" : Item(status='  ', wc_rev=rev),
      dest_name + "/B/E/beta"  : Item(status='  ', wc_rev=rev),
      dest_name + "/B/F"       : Item(status='  ', wc_rev=rev),
      dest_name + "/mu"        : Item(status='  ', wc_rev=rev),
      dest_name + "/C"         : Item(status='  ', wc_rev=rev),
      dest_name + "/D"         : Item(status='  ', wc_rev=rev),
      dest_name + "/D/gamma"   : Item(status='  ', wc_rev=rev),
      dest_name + "/D/G"       : Item(status='  ', wc_rev=rev),
      dest_name + "/D/G/pi"    : Item(status='  ', wc_rev=rev),
      dest_name + "/D/G/rho"   : Item(status='  ', wc_rev=rev),
      dest_name + "/D/G/tau"   : Item(status='  ', wc_rev=rev),
      dest_name + "/D/H"       : Item(status='  ', wc_rev=rev),
      dest_name + "/D/H/chi"   : Item(status='  ', wc_rev=rev),
      dest_name + "/D/H/omega" : Item(status='  ', wc_rev=rev),
      dest_name + "/D/H/psi"   : Item(status='  ', wc_rev=rev),
      dest_name                : Item(status='  ', wc_rev=rev)})
    if rev < 3:
      copy_mergeinfo = '/A:1'
    else:
      copy_mergeinfo  = '/A:1-' + str(rev - 1)
    expected_disk.add({
      dest_name : Item(props={SVN_PROP_MERGE_INFO : copy_mergeinfo}),
      dest_name + '/B'         : Item(),
      dest_name + '/B/lambda'  : Item("This is the file 'lambda'.\n"),
      dest_name + '/B/E'       : Item(),
      dest_name + '/B/E/alpha' : Item("This is the file 'alpha'.\n"),
      dest_name + '/B/E/beta'  : Item("This is the file 'beta'.\n"),
      dest_name + '/B/F'       : Item(),
      dest_name + '/mu'        : Item("This is the file 'mu'.\n"),
      dest_name + '/C'         : Item(),
      dest_name + '/D'         : Item(),
      dest_name + '/D/gamma'   : Item("This is the file 'gamma'.\n"),
      dest_name + '/D/G'       : Item(),
      dest_name + '/D/G/pi'    : Item("This is the file 'pi'.\n"),
      dest_name + '/D/G/rho'   : Item("This is the file 'rho'.\n"),
      dest_name + '/D/G/tau'   : Item("This is the file 'tau'.\n"),
      dest_name + '/D/H'       : Item(),
      dest_name + '/D/H/chi'   : Item("This is the file 'chi'.\n"),
      dest_name + '/D/H/omega' : Item("This is the file 'omega'.\n"),
      dest_name + '/D/H/psi'   : Item("This is the file 'psi'.\n"),
      })

    # Make a branch A_COPY to merge into.
    svntest.actions.run_and_verify_svn(None, expected, [], 'copy',
                                       sbox.repo_url + "/A",
                                       os.path.join(wc_dir,
                                                    dest_name))

    expected_output = wc.State(wc_dir, {dest_name : Item(verb='Adding')})
    svntest.actions.run_and_verify_commit(wc_dir,
                                          expected_output,
                                          expected_status,
                                          None,
                                          None, None, None, None,
                                          wc_dir)
  for i in range(nbr_of_branches):
    if i == 0:
      copy_A('A_COPY', i + 2)
    else:
      copy_A('A_COPY_' + str(i + 1), i + 2)

  if (branch_only):
    return expected_disk, expected_status
>>>>>>> 4eaf3f05

  if (branch_only):
    return expected_disk, expected_status

  # Make some changes under A which we'll later merge under A_COPY:

  # r(nbr_of_branches + 2) - modify and commit A/D/H/psi
  svntest.main.file_write(os.path.join(wc_dir, "A", "D", "H", "psi"),
                          "New content")
  expected_output = wc.State(wc_dir, {'A/D/H/psi' : Item(verb='Sending')})
  expected_status.tweak('A/D/H/psi', wc_rev=nbr_of_branches + 2)
  svntest.actions.run_and_verify_commit(wc_dir, expected_output,
                                        expected_status, None, None, None,
                                        None, None, wc_dir)
  expected_disk.tweak('A/D/H/psi', contents="New content")

  # r(nbr_of_branches + 3) - modify and commit A/D/G/rho
  svntest.main.file_write(os.path.join(wc_dir, "A", "D", "G", "rho"),
                          "New content")
  expected_output = wc.State(wc_dir, {'A/D/G/rho' : Item(verb='Sending')})
  expected_status.tweak('A/D/G/rho', wc_rev=nbr_of_branches + 3)
  svntest.actions.run_and_verify_commit(wc_dir, expected_output,
                                        expected_status, None, None, None,
                                        None, None, wc_dir)
  expected_disk.tweak('A/D/G/rho', contents="New content")

  # r(nbr_of_branches + 4) - modify and commit A/B/E/beta
  svntest.main.file_write(os.path.join(wc_dir, "A", "B", "E", "beta"),
                          "New content")
  expected_output = wc.State(wc_dir, {'A/B/E/beta' : Item(verb='Sending')})
  expected_status.tweak('A/B/E/beta', wc_rev=nbr_of_branches + 4)
  svntest.actions.run_and_verify_commit(wc_dir, expected_output,
                                        expected_status, None, None, None,
                                        None, None, wc_dir)
  expected_disk.tweak('A/B/E/beta', contents="New content")

  # r(nbr_of_branches + 5) - modify and commit A/D/H/omega
  svntest.main.file_write(os.path.join(wc_dir, "A", "D", "H", "omega"),
                          "New content")
  expected_output = wc.State(wc_dir, {'A/D/H/omega' : Item(verb='Sending')})
  expected_status.tweak('A/D/H/omega', wc_rev=nbr_of_branches + 5)
  svntest.actions.run_and_verify_commit(wc_dir, expected_output,
                                        expected_status, None, None, None,
                                        None, None, wc_dir)
  expected_disk.tweak('A/D/H/omega', contents="New content")

  return expected_disk, expected_status


def mergeinfo_inheritance(sbox):
  "target inherits mergeinfo from nearest ancestor"

  # Test for Issues #2733 and #2734.
  #
  # When the target of a merge has no explicit mergeinfo and the merge
  # would result in mergeinfo being added to the target which...
  #
  #   ...is a subset of the *local*  mergeinfo on one of the target's
  #   ancestors (it's nearest ancestor takes precedence), then the merge is
  #   not repeated and no mergeinfo should be set on the target (Issue #2734).
  #
  # OR
  #
  #   ...is not a subset it's nearest ancestor, the target should inherit the
  #   non-inersecting mergeinfo (local or committed, the former takes
  #   precedence) from it's nearest ancestor (Issue #2733).

  sbox.build()
  wc_dir = sbox.wc_dir
  wc_disk, wc_status = setup_branch(sbox)

  # Some paths we'll care about
  A_COPY_path      = os.path.join(wc_dir, "A_COPY")
  B_COPY_path      = os.path.join(wc_dir, "A_COPY", "B")
  beta_COPY_path   = os.path.join(wc_dir, "A_COPY", "B", "E", "beta")
  E_COPY_path      = os.path.join(wc_dir, "A_COPY", "B", "E")
  omega_COPY_path  = os.path.join(wc_dir, "A_COPY", "D", "H", "omega")
  D_COPY_path      = os.path.join(wc_dir, "A_COPY", "D")
  G_COPY_path      = os.path.join(wc_dir, "A_COPY", "D", "G")

  # Now start merging...

  # Merge r4 into A_COPY/D/
  # Search for the comment entitled "The Merge Kluge" elsewhere in
  # this file, to understand why we shorten and chdir() below.
  short_D_COPY_path = shorten_path_kludge(D_COPY_path)
  expected_output = wc.State(short_D_COPY_path, {
    'G/rho' : Item(status='U '),
    })
  expected_status = wc.State(short_D_COPY_path, {
    ''        : Item(status=' M', wc_rev=2),
    'G'       : Item(status='  ', wc_rev=2),
    'G/pi'    : Item(status='  ', wc_rev=2),
    'G/rho'   : Item(status='M ', wc_rev=2),
    'G/tau'   : Item(status='  ', wc_rev=2),
    'H'       : Item(status='  ', wc_rev=2),
    'H/chi'   : Item(status='  ', wc_rev=2),
    'H/psi'   : Item(status='  ', wc_rev=2),
    'H/omega' : Item(status='  ', wc_rev=2),
    'gamma'   : Item(status='  ', wc_rev=2),
    })
  # We test issue #2733 here (with a directory as the merge target).
  # r1 should be inherited from 'A_COPY'.
  expected_disk = wc.State('', {
    ''        : Item(props={SVN_PROP_MERGE_INFO : '/A/D:1,4'}),
    'G'       : Item(),
    'G/pi'    : Item("This is the file 'pi'.\n"),
    'G/rho'   : Item("New content"),
    'G/tau'   : Item("This is the file 'tau'.\n"),
    'H'       : Item(),
    'H/chi'   : Item("This is the file 'chi'.\n"),
    'H/psi'   : Item("This is the file 'psi'.\n"),
    'H/omega' : Item("This is the file 'omega'.\n"),
    'gamma'   : Item("This is the file 'gamma'.\n")
    })
  expected_skip = wc.State(short_D_COPY_path, { })
  saved_cwd = os.getcwd()
  os.chdir(svntest.main.work_dir)
  svntest.actions.run_and_verify_merge(short_D_COPY_path, '3', '4',
                                       sbox.repo_url + \
                                       '/A/D',
                                       expected_output,
                                       expected_disk,
                                       expected_status,
                                       expected_skip,
                                       None, None, None, None,
                                       None, 1)
  os.chdir(saved_cwd)

  # Merge r4 again, this time into A_COPY/D/G.  An ancestor directory
  # (A_COPY/D) exists with identical local mergeinfo, so the merge
  # should not be repeated.  We test issue #2734 here with (with a
  # directory as the merge target).
  short_G_COPY_path = shorten_path_kludge(G_COPY_path)
  expected_output = wc.State(short_G_COPY_path, { })
  expected_status = wc.State(short_G_COPY_path, {
    ''    : Item(status='  ', wc_rev=2),
    'pi'  : Item(status='  ', wc_rev=2),
    'rho' : Item(status='M ', wc_rev=2),
    'tau' : Item(status='  ', wc_rev=2),
    })
  expected_disk = wc.State('', {
    'pi'  : Item("This is the file 'pi'.\n"),
    'rho' : Item("New content"),
    'tau' : Item("This is the file 'tau'.\n"),
    })
  expected_skip = wc.State(short_G_COPY_path, { })
  os.chdir(svntest.main.work_dir)
  svntest.actions.run_and_verify_merge(short_G_COPY_path, '3', '4',
                                       sbox.repo_url + \
                                       '/A/D/G',
                                       expected_output,
                                       expected_disk,
                                       expected_status,
                                       expected_skip,
                                       None, None, None, None,
                                       None, 1)
  os.chdir(saved_cwd)

  # Merge r5 into A_COPY/B.  Again, r1 should be inherited from
  # A_COPY (Issue #2733)
  short_B_COPY_path = shorten_path_kludge(B_COPY_path)
  expected_output = wc.State(short_B_COPY_path, {
    'E/beta' : Item(status='U '),
    })
  expected_status = wc.State(short_B_COPY_path, {
    ''        : Item(status=' M', wc_rev=2),
    'E'       : Item(status='  ', wc_rev=2),
    'E/alpha' : Item(status='  ', wc_rev=2),
    'E/beta'  : Item(status='M ', wc_rev=2),
    'lambda'  : Item(status='  ', wc_rev=2),
    'F'       : Item(status='  ', wc_rev=2),
    })
  expected_disk = wc.State('', {
    ''        : Item(props={SVN_PROP_MERGE_INFO : '/A/B:1,5'}),
    'E'       : Item(),
    'E/alpha' : Item("This is the file 'alpha'.\n"),
    'E/beta'  : Item("New content"),
    'F'       : Item(),
    'lambda'  : Item("This is the file 'lambda'.\n")
    })
  expected_skip = wc.State(short_B_COPY_path, { })

  os.chdir(svntest.main.work_dir)
  svntest.actions.run_and_verify_merge(short_B_COPY_path, '4', '5',
                                       sbox.repo_url + \
                                       '/A/B',
                                       expected_output,
                                       expected_disk,
                                       expected_status,
                                       expected_skip,
                                       None, None, None, None,
                                       None, 1)
  os.chdir(saved_cwd)

  # Merge r5 again, this time into A_COPY/B/E/beta.  An ancestor
  # directory (A_COPY/B) exists with identical local mergeinfo, so
  # the merge should not be repeated (Issue #2734 with a file as the
  # merge target).
  short_beta_COPY_path = shorten_path_kludge(beta_COPY_path)
  expected_skip = wc.State(short_beta_COPY_path, { })
  saved_cwd = os.getcwd()

  os.chdir(svntest.main.work_dir)
  # run_and_verify_merge doesn't support merging to a file WCPATH
  # so use run_and_verify_svn.
  svntest.actions.run_and_verify_svn(None, [], [], 'merge', '-c5',
                                     sbox.repo_url + '/A/B/E/beta',
                                     short_beta_COPY_path)
  os.chdir(saved_cwd)

  # The merge wasn't repeated so beta shouldn't have any mergeinfo.
  # We are implicitly testing that without looking at the prop value
  # itself, just beta's prop modification status.
  expected_status = wc.State(beta_COPY_path, {
    ''        : Item(status='M ', wc_rev=2),
    })
  svntest.actions.run_and_verify_status(beta_COPY_path, expected_status)

  # Merge r3 into A_COPY.  A_COPY's two descendents with mergeinfo,
  # A_COPY/B/E/beta and A_COPY/D/G/rho must have complete mergeinfo
  # so they both should pick up r3 too.
  short_A_COPY_path = shorten_path_kludge(A_COPY_path)
  expected_output = wc.State(short_A_COPY_path, {
    'D/H/psi'   : Item(status='U '),
    })
  expected_status = wc.State(short_A_COPY_path, {
    ''          : Item(status=' M', wc_rev=2),
    'B'         : Item(status=' M', wc_rev=2),
    'mu'        : Item(status='  ', wc_rev=2),
    'B/E'       : Item(status='  ', wc_rev=2),
    'B/E/alpha' : Item(status='  ', wc_rev=2),
    'B/E/beta'  : Item(status='M ', wc_rev=2),
    'B/lambda'  : Item(status='  ', wc_rev=2),
    'B/F'       : Item(status='  ', wc_rev=2),
    'C'         : Item(status='  ', wc_rev=2),
    'D'         : Item(status=' M', wc_rev=2),
    'D/G'       : Item(status='  ', wc_rev=2),
    'D/G/pi'    : Item(status='  ', wc_rev=2),
    'D/G/rho'   : Item(status='M ', wc_rev=2),
    'D/G/tau'   : Item(status='  ', wc_rev=2),
    'D/gamma'   : Item(status='  ', wc_rev=2),
    'D/H'       : Item(status='  ', wc_rev=2),
    'D/H/chi'   : Item(status='  ', wc_rev=2),
    'D/H/psi'   : Item(status='M ', wc_rev=2),
    'D/H/omega' : Item(status='  ', wc_rev=2),
    })
  expected_disk = wc.State('', {
    ''          : Item(props={SVN_PROP_MERGE_INFO : '/A:1,3'}),
    'B'         : Item(props={SVN_PROP_MERGE_INFO : '/A/B:1,3,5'}),
    'mu'        : Item("This is the file 'mu'.\n"),
    'B/E'       : Item(),
    'B/E/alpha' : Item("This is the file 'alpha'.\n"),
    'B/E/beta'  : Item("New content"),
    'B/lambda'  : Item("This is the file 'lambda'.\n"),
    'B/F'       : Item(),
    'C'         : Item(),
    'D'         : Item(props={SVN_PROP_MERGE_INFO : '/A/D:1,3-4'}),
    'D/G'       : Item(),
    'D/G/pi'    : Item("This is the file 'pi'.\n"),
    'D/G/rho'   : Item("New content"),
    'D/G/tau'   : Item("This is the file 'tau'.\n"),
    'D/gamma'   : Item("This is the file 'gamma'.\n"),
    'D/H'       : Item(),
    'D/H/chi'   : Item("This is the file 'chi'.\n"),
    'D/H/psi'   : Item("New content"),
    'D/H/omega' : Item("This is the file 'omega'.\n"),
    })
  expected_skip = wc.State(short_A_COPY_path, { })
  saved_cwd = os.getcwd()
  os.chdir(svntest.main.work_dir)
  svntest.actions.run_and_verify_merge(short_A_COPY_path, '2', '3',
                                       sbox.repo_url + \
                                       '/A',
                                       expected_output,
                                       expected_disk,
                                       expected_status,
                                       expected_skip,
                                       None, None, None, None,
                                       None, 1)
  os.chdir(saved_cwd)

  # Merge r6 into A_COPY/D/H/omega, it should inherit it's nearest
  # ancestor's (A_COPY/D) mergeinfo (Issue #2733 with a file as the
  # merge target).
  short_omega_COPY_path = shorten_path_kludge(omega_COPY_path)
  expected_skip = wc.State(short_omega_COPY_path, { })
  saved_cwd = os.getcwd()
  os.chdir(svntest.main.work_dir)
  # run_and_verify_merge doesn't support merging to a file WCPATH
  # so use run_and_verify_svn.
  svntest.actions.run_and_verify_svn(None,
                                     [svntest.main.merge_notify_line(6),
                                      'U    ' + short_omega_COPY_path + \
                                      '\n'], [], 'merge', '-c6',
                                     sbox.repo_url + '/A/D/H/omega',
                                     short_omega_COPY_path)
  os.chdir(saved_cwd)

  # Check that mergeinfo was properly set on A_COPY/D/H/omega
  svntest.actions.run_and_verify_svn(None,
                                     ["/A/D/H/omega:1,3-4,6\n"],
                                     [],
                                     'propget', SVN_PROP_MERGE_INFO,
                                     omega_COPY_path)

  # Given a merge target *without* any of the following:
  #
  #   1) Explicit merge info set on itself in the WC
  #   2) Any WC ancestor to inherit mergeinfo from
  #   3) Any merge info for the target in the repository
  #
  # Check that the target still inherits merge info from it's nearest
  # repository ancestor.
  #
  # Commit all the merges thus far
  expected_output = wc.State(wc_dir, {
    'A_COPY'           : Item(verb='Sending'),
    'A_COPY/B'         : Item(verb='Sending'),
    'A_COPY/B/E/beta'  : Item(verb='Sending'),
    'A_COPY/D'         : Item(verb='Sending'),
    'A_COPY/D/G/rho'   : Item(verb='Sending'),
    'A_COPY/D/H/omega' : Item(verb='Sending'),
    'A_COPY/D/H/psi'   : Item(verb='Sending'),
    })
  wc_status.tweak('A_COPY', 'A_COPY/B', 'A_COPY/B/E/beta', 'A_COPY/D',
                  'A_COPY/D/G/rho', 'A_COPY/D/H/omega', 'A_COPY/D/H/psi',
                  wc_rev=7)
  svntest.actions.run_and_verify_commit(wc_dir,
                                        expected_output,
                                        wc_status,
                                        None,
                                        None, None, None, None,
                                        wc_dir)

  # Copy the subtree A_COPY/B/E from the working copy, making the
  # disconnected WC E_only.
  other_wc = sbox.add_wc_path('E_only')
  svntest.actions.duplicate_dir(E_COPY_path, other_wc)

  # Update the disconnected WC it so it will get the most recent merge info
  # from the repos when merging.
  svntest.actions.run_and_verify_svn(None, ["At revision 7.\n"], [], 'up',
                                     other_wc)

  # Merge r5:4 into the root of the disconnected WC.
  # E_only has no explicit merge info and since it's the root of the WC
  # cannot inherit and merge info from a working copy ancestor path. Nor
  # does it have any merge info explicitly set on it in the repository.
  # An ancestor path on the repository side, A_COPY/B does have the merge
  # info '/A/B:1,3,5' however and E_only should inherit this, resulting in
  # merge info of 'A/B/E:1,3' after the removal of r5.
  short_other_wc_path = shorten_path_kludge(other_wc)
  expected_output = wc.State(short_other_wc_path,
                             {'beta' : Item(status='U ')})
  expected_status = wc.State(short_other_wc_path, {
    ''      : Item(status=' M', wc_rev=7),
    'alpha' : Item(status='  ', wc_rev=7),
    'beta'  : Item(status='M ', wc_rev=7),
    })
  expected_disk = wc.State('', {
    ''      : Item(props={SVN_PROP_MERGE_INFO : '/A/B/E:1,3'}),
    'alpha' : Item("This is the file 'alpha'.\n"),
    'beta'  : Item("This is the file 'beta'.\n"),
    })
  expected_skip = wc.State(short_other_wc_path, { })

  os.chdir(svntest.main.work_dir)
  svntest.actions.run_and_verify_merge(short_other_wc_path, '5', '4',
                                       sbox.repo_url + \
                                       '/A/B/E',
                                       expected_output,
                                       expected_disk,
                                       expected_status,
                                       expected_skip,
                                       None, None, None, None,
                                       None, 1)


def mergeinfo_elision(sbox):
  "mergeinfo elides to ancestor with identical info"

  # When a merge would result in mergeinfo on a target which is identical
  # to mergeinfo (local or committed) on one of the node's ancestors (the
  # nearest ancestor takes precedence), then the mergeinfo elides from the
  # target to the nearest ancestor (e.g. no mergeinfo is set on the target
  # or committed mergeinfo is removed).

  sbox.build()
  wc_dir = sbox.wc_dir
  wc_disk, wc_status = setup_branch(sbox)

  # Some paths we'll care about
  A_COPY_path      = os.path.join(wc_dir, "A_COPY")
  beta_COPY_path   = os.path.join(wc_dir, "A_COPY", "B", "E", "beta")
  G_COPY_path      = os.path.join(wc_dir, "A_COPY", "D", "G")

  # Now start merging...

  # Merge r5 into A_COPY/B/E/beta.
  short_beta_COPY_path = shorten_path_kludge(beta_COPY_path)
  expected_skip = wc.State(short_beta_COPY_path, { })
  saved_cwd = os.getcwd()

  os.chdir(svntest.main.work_dir)
  # run_and_verify_merge doesn't support merging to a file WCPATH
  # so use run_and_verify_svn.
  svntest.actions.run_and_verify_svn(None,
                                     [svntest.main.merge_notify_line(5),
                                      'U    ' + short_beta_COPY_path + \
                                      '\n'], [], 'merge', '-c5',
                                     sbox.repo_url + '/A/B/E/beta',
                                     short_beta_COPY_path)
  os.chdir(saved_cwd)

  # Check beta's status and props.
  expected_status = wc.State(beta_COPY_path, {
    ''        : Item(status='MM', wc_rev=2),
    })
  svntest.actions.run_and_verify_status(beta_COPY_path, expected_status)

  svntest.actions.run_and_verify_svn(None, ["/A/B/E/beta:1,5\n"], [],
                                     'propget', SVN_PROP_MERGE_INFO,
                                     beta_COPY_path)

  # Commit the merge
  expected_output = wc.State(wc_dir, {
    'A_COPY/B/E/beta' : Item(verb='Sending'),
    })
  wc_status.tweak('A_COPY/B/E/beta', wc_rev=7)
  svntest.actions.run_and_verify_commit(wc_dir,
                                        expected_output,
                                        wc_status,
                                        None,
                                        None, None, None, None,
                                        wc_dir)

  # Merge r4 into A_COPY/D/G.
  # Search for the comment entitled "The Merge Kluge" elsewhere in
  # this file, to understand why we shorten and chdir() below.
  short_G_COPY_path = shorten_path_kludge(G_COPY_path)
  expected_output = wc.State(short_G_COPY_path, {
    'rho' : Item(status='U ')
    })
  expected_status = wc.State(short_G_COPY_path, {
    ''    : Item(status=' M', wc_rev=2),
    'pi'  : Item(status='  ', wc_rev=2),
    'rho' : Item(status='M ', wc_rev=2),
    'tau' : Item(status='  ', wc_rev=2),
    })
  expected_disk = wc.State('', {
    ''    : Item(props={SVN_PROP_MERGE_INFO : '/A/D/G:1,4'}),
    'pi'  : Item("This is the file 'pi'.\n"),
    'rho' : Item("New content"),
    'tau' : Item("This is the file 'tau'.\n"),
    })
  expected_skip = wc.State(short_G_COPY_path, { })

  os.chdir(svntest.main.work_dir)
  svntest.actions.run_and_verify_merge(short_G_COPY_path, '3', '4',
                                       sbox.repo_url + \
                                       '/A/D/G',
                                       expected_output,
                                       expected_disk,
                                       expected_status,
                                       expected_skip,
                                       None, None, None, None,
                                       None, 1)
  os.chdir(saved_cwd)

  # Merge r3:5 into A_COPY.  This would result in identical mergeinfo
  # (r1,4-5) on A_COPY and two of it's descendents, A_COPY/D/G and
  # A_COPY/B/E/beta, so the mergeinfo on the latter two should elide
  # to A_COPY.  In the case of A_COPY/D/G this means its wholly uncommitted
  # mergeinfo is removed leaving no prop mods.  In the case of
  # A_COPY/B/E/beta its committed mergeinfo prop is removed leaving a prop
  # change.
  short_A_COPY_path = shorten_path_kludge(A_COPY_path)
  expected_output = wc.State(short_A_COPY_path, {})
  expected_status = wc.State(short_A_COPY_path, {
    ''          : Item(status=' M', wc_rev=2),
    'B'         : Item(status='  ', wc_rev=2),
    'mu'        : Item(status='  ', wc_rev=2),
    'B/E'       : Item(status='  ', wc_rev=2),
    'B/E/alpha' : Item(status='  ', wc_rev=2),
    'B/E/beta'  : Item(status=' M', wc_rev=7),
    'B/lambda'  : Item(status='  ', wc_rev=2),
    'B/F'       : Item(status='  ', wc_rev=2),
    'C'         : Item(status='  ', wc_rev=2),
    'D'         : Item(status='  ', wc_rev=2),
    'D/G'       : Item(status='  ', wc_rev=2),
    'D/G/pi'    : Item(status='  ', wc_rev=2),
    'D/G/rho'   : Item(status='M ', wc_rev=2),
    'D/G/tau'   : Item(status='  ', wc_rev=2),
    'D/gamma'   : Item(status='  ', wc_rev=2),
    'D/H'       : Item(status='  ', wc_rev=2),
    'D/H/chi'   : Item(status='  ', wc_rev=2),
    'D/H/psi'   : Item(status='  ', wc_rev=2),
    'D/H/omega' : Item(status='  ', wc_rev=2),
    })
  expected_disk = wc.State('', {
    ''          : Item(props={SVN_PROP_MERGE_INFO : '/A:1,4-5'}),
    'B'         : Item(),
    'mu'        : Item("This is the file 'mu'.\n"),
    'B/E'       : Item(),
    'B/E/alpha' : Item("This is the file 'alpha'.\n"),
    'B/E/beta'  : Item("New content"),
    'B/lambda'  : Item("This is the file 'lambda'.\n"),
    'B/F'       : Item(),
    'C'         : Item(),
    'D'         : Item(),
    'D/G'       : Item(),
    'D/G/pi'    : Item("This is the file 'pi'.\n"),
    'D/G/rho'   : Item("New content"),
    'D/G/tau'   : Item("This is the file 'tau'.\n"),
    'D/gamma'   : Item("This is the file 'gamma'.\n"),
    'D/H'       : Item(),
    'D/H/chi'   : Item("This is the file 'chi'.\n"),
    'D/H/psi'   : Item("This is the file 'psi'.\n"),
    'D/H/omega' : Item("This is the file 'omega'.\n"),
    })
  expected_skip = wc.State(short_A_COPY_path, { })

  os.chdir(svntest.main.work_dir)
  svntest.actions.run_and_verify_merge(short_A_COPY_path, '3', '5',
                                       sbox.repo_url + \
                                       '/A',
                                       expected_output,
                                       expected_disk,
                                       expected_status,
                                       expected_skip,
                                       None, None, None, None,
                                       None, 1)
  os.chdir(saved_cwd)

  # Reverse merge r5 out of A_COPY/B/E/beta.  The mergeinfo on
  # A_COPY/B/E/beta which previously elided will now return,
  # minus r5 of course.
  expected_skip = wc.State(short_beta_COPY_path, { })

  os.chdir(svntest.main.work_dir)
  # run_and_verify_merge doesn't support merging to a file WCPATH
  # so use run_and_verify_svn.
  svntest.actions.run_and_verify_svn(None,
<<<<<<< HEAD
                                     [svntest.main.merge_notify_line(5),
=======
                                     [svntest.main.merge_notify_line(-5),
>>>>>>> 4eaf3f05
                                      'U    ' + short_beta_COPY_path + \
                                      '\n'], [], 'merge', '-c-5',
                                     sbox.repo_url + '/A/B/E/beta',
                                     short_beta_COPY_path)
  os.chdir(saved_cwd)

  # Check beta's status and props.
  expected_status = wc.State(beta_COPY_path, {
    ''        : Item(status='MM', wc_rev=7),
    })
  svntest.actions.run_and_verify_status(beta_COPY_path, expected_status)

  svntest.actions.run_and_verify_svn(None, ["/A/B/E/beta:1,4\n"], [],
                                     'propget', SVN_PROP_MERGE_INFO,
                                     beta_COPY_path)

  # Merge r5 back into A_COPY/B/E/beta.  Now the mergeinfo on the merge
  # target (A_COPY/B/E/beta) is identical to it's nearest ancestor with
  # mergeinfo (A_COPY) and so the former should elide.
  os.chdir(svntest.main.work_dir)
  # run_and_verify_merge doesn't support merging to a file WCPATH
  # so use run_and_verify_svn.
  svntest.actions.run_and_verify_svn(None,
                                     [svntest.main.merge_notify_line(5),
                                      'G    ' + short_beta_COPY_path + \
                                      '\n'], [], 'merge', '-c5',
                                     sbox.repo_url + '/A/B/E/beta',
                                     short_beta_COPY_path)
  os.chdir(saved_cwd)

  # Check beta's status and props.
  expected_status = wc.State(beta_COPY_path, {
    ''        : Item(status=' M', wc_rev=7),
    })
  svntest.actions.run_and_verify_status(beta_COPY_path, expected_status)

  # Once again A_COPY/B/E/beta has no mergeinfo.
  svntest.actions.run_and_verify_svn(None, [], [],
                                     'propget', SVN_PROP_MERGE_INFO,
                                     beta_COPY_path)


def mergeinfo_inheritance_and_discontinuous_ranges(sbox):
  "discontinuous merges produce correct mergeinfo"

  # When a merge target has no explicit mergeinfo and is subject
  # to multiple merges, the resulting mergeinfo on the target
  # should reflect the combination of the inherited mergeinfo
  # with each merge performed.
  #
  # Also tests implied merge source and target when only a revision
  # range is specified.

  sbox.build()
  wc_dir = sbox.wc_dir

  # Some paths we'll care about
  A_COPY_path      = os.path.join(wc_dir, "A_COPY")
  D_COPY_path      = os.path.join(wc_dir, "A_COPY", "D")
  A_COPY_rho_path  = os.path.join(wc_dir, "A_COPY", "D", "G", "rho")

  expected_disk, expected_status = setup_branch(sbox)

  # Merge r4 into A_COPY
  saved_cwd = os.getcwd()

  os.chdir(A_COPY_path)
  # Use run_and_verify_svn rather than run_and_verify_merge so we
  # can test the implied merge source functionality.
  svntest.actions.run_and_verify_svn(None,
                                     [svntest.main.merge_notify_line(4),
                                      'U    ' +
                                     os.path.join("D", "G", "rho") + '\n'],
                                     [], 'merge', '-c4',
                                     '--use-merge-history')
  os.chdir(saved_cwd)

  # Check the results of the merge.
  expected_status.tweak("A_COPY", status=' M')
  expected_status.tweak("A_COPY/D/G/rho", status='M ')
  svntest.actions.run_and_verify_status(wc_dir, expected_status)
  svntest.actions.run_and_verify_svn(None, ["/A:1,4\n"], [],
                                     'propget', SVN_PROP_MERGE_INFO,
                                     A_COPY_path)

  # Merge r2:6 into A_COPY/D
  #
  # Search for the comment entitled "The Merge Kluge" elsewhere in
  # this file, to understand why we shorten and chdir() below.
  #
  # A_COPY/D should inherit the mergeinfo '/A:1,4' from A_COPY
  # combine it with the discontinous merges performed directly on
  # it (A/D/ 2:3 and A/D 4:6) resulting in '/A/D:1,3-6'.
  short_D_COPY_path = shorten_path_kludge(D_COPY_path)
  expected_output = wc.State(short_D_COPY_path, {
    'H/psi'   : Item(status='U '),
    'H/omega' : Item(status='U '),
    })
  expected_status = wc.State(short_D_COPY_path, {
    ''        : Item(status=' M', wc_rev=2),
    'G'       : Item(status='  ', wc_rev=2),
    'G/pi'    : Item(status='  ', wc_rev=2),
    'G/rho'   : Item(status='M ', wc_rev=2),
    'G/tau'   : Item(status='  ', wc_rev=2),
    'H'       : Item(status='  ', wc_rev=2),
    'H/chi'   : Item(status='  ', wc_rev=2),
    'H/psi'   : Item(status='M ', wc_rev=2),
    'H/omega' : Item(status='M ', wc_rev=2),
    'gamma'   : Item(status='  ', wc_rev=2),
    })
  expected_disk = wc.State('', {
    ''        : Item(props={SVN_PROP_MERGE_INFO : '/A/D:1,3-6'}),
    'G'       : Item(),
    'G/pi'    : Item("This is the file 'pi'.\n"),
    'G/rho'   : Item("New content"),
    'G/tau'   : Item("This is the file 'tau'.\n"),
    'H'       : Item(),
    'H/chi'   : Item("This is the file 'chi'.\n"),
    'H/psi'   : Item("New content"),
    'H/omega' : Item("New content"),
    'gamma'   : Item("This is the file 'gamma'.\n")
    })
  expected_skip = wc.State(short_D_COPY_path, { })

  os.chdir(svntest.main.work_dir)
  svntest.actions.run_and_verify_merge(short_D_COPY_path, '2', '6',
                                       sbox.repo_url + '/A/D',
                                       expected_output,
                                       expected_disk,
                                       expected_status,
                                       expected_skip,
                                       None, None, None, None,
                                       None, 1)
  os.chdir(saved_cwd)

  # Wipe the memory of a portion of the previous merge...
  ### It'd be nice to use 'merge --record-only' here, but we can't (yet)
  ### wipe all ranges for a file due to the bug pointed out in r24645.
  mu_copy_path = os.path.join(A_COPY_path, 'mu')
  svntest.actions.run_and_verify_svn(None,
                                     ["property '" + SVN_PROP_MERGE_INFO 
                                      + "' set on '" +
                                      mu_copy_path + "'\n"], [], 'propset',
                                     SVN_PROP_MERGE_INFO, '', mu_copy_path)
  # ...and confirm that we can commit the wiped merge info...
  expected_output = wc.State(wc_dir, {
    'A_COPY/mu' : Item(verb='Sending'),
    })
  svntest.actions.run_and_verify_commit(wc_dir,
                                        expected_output,
                                        None,
                                        None,
                                        None, None, None, None,
                                        mu_copy_path)
  # ...and that the presence of the property is retained, even when
  # the value has been wiped.
  svntest.actions.run_and_verify_svn(None, ['\n'], [], 'propget',
                                     SVN_PROP_MERGE_INFO, mu_copy_path)

def merge_to_target_with_copied_children(sbox):
  "merge works when target has copied children"

  # Test for Issue #2754 Can't merge to target with copied/moved children

  sbox.build()
  wc_dir = sbox.wc_dir
  expected_disk, expected_status = setup_branch(sbox)

  # Some paths we'll care about
  D_COPY_path = os.path.join(wc_dir, "A_COPY", "D")
  G_COPY_path = os.path.join(wc_dir, "A_COPY", "D", "G")

  # URL to URL copy A_COPY/D/G/rho to A_COPY/D/G/rho_copy
  svntest.actions.run_and_verify_svn(None, None, [], 'copy',
                                     sbox.repo_url + '/A_COPY/D/G/rho',
                                     sbox.repo_url + '/A_COPY/D/G/rho_copy',
                                     '-m', 'copy')

  # Update WC.
  expected_output = wc.State(wc_dir,
                             {'A_COPY/D/G/rho_copy' : Item(status='A ')})
  expected_disk.add({
    'A_COPY/D/G/rho_copy' : Item("This is the file 'rho'.\n",
                                 props={SVN_PROP_MERGE_INFO :
                                        '/A/D/G/rho:1\n/A_COPY/D/G/rho:2-6\n'})
    })
  expected_status.tweak(wc_rev=7)
  expected_status.add({'A_COPY/D/G/rho_copy' : Item(status='  ', wc_rev=7)})
  svntest.actions.run_and_verify_update(wc_dir,
                                        expected_output,
                                        expected_disk,
                                        expected_status,
                                        None, None, None,
                                        None, None, 1)

  # Merge r4 into A_COPY/D/G.
  # Search for the comment entitled "The Merge Kluge" elsewhere in
  # this file, to understand why we shorten and chdir() below.
  short_G_COPY_path = shorten_path_kludge(G_COPY_path)
  expected_output = wc.State(short_G_COPY_path, {
    'rho' : Item(status='U ')
    })
  expected_status = wc.State(short_G_COPY_path, {
    ''         : Item(status=' M', wc_rev=7),
    'pi'       : Item(status='  ', wc_rev=7),
    'rho'      : Item(status='M ', wc_rev=7),
    'rho_copy' : Item(status=' M', wc_rev=7),
    'tau'      : Item(status='  ', wc_rev=7),
    })
  expected_disk = wc.State('', {
    ''         : Item(props={SVN_PROP_MERGE_INFO : '/A/D/G:1,4'}),
    'pi'       : Item("This is the file 'pi'.\n"),
    'rho'      : Item("New content"),
    'rho_copy' : Item("This is the file 'rho'.\n",
                      props={SVN_PROP_MERGE_INFO :
                             '/A/D/G/rho:1,4\n/A_COPY/D/G/rho:2-6\n'}),
    'tau'      : Item("This is the file 'tau'.\n"),
    })
  expected_skip = wc.State(short_G_COPY_path, { })

  os.chdir(svntest.main.work_dir)
  svntest.actions.run_and_verify_merge(short_G_COPY_path, '3', '4',
                                       sbox.repo_url + \
                                       '/A/D/G',
                                       expected_output,
                                       expected_disk,
                                       expected_status,
                                       expected_skip,
                                       None, None, None, None,
                                       None, 1)

def merge_to_switched_path(sbox):
  "merge to switched path does not inherit or elide"

  # When the target of a merge is a switched path we don't inherit WC
  # mergeinfo from above the target or attempt to elide the mergeinfo
  # set on the target as a result of the merge.

  sbox.build()
  wc_dir = sbox.wc_dir
  wc_disk, wc_status = setup_branch(sbox)

  # Some paths we'll care about
  A_COPY_D_path = os.path.join(wc_dir, "A_COPY", "D")
  G_COPY_path = os.path.join(wc_dir, "A", "D", "G_COPY")
  A_COPY_D_G_path = os.path.join(wc_dir, "A_COPY", "D", "G")
  A_COPY_D_G_rho_path = os.path.join(wc_dir, "A_COPY", "D", "G", "rho")
  
  expected = svntest.actions.UnorderedOutput(
         ["A    " + os.path.join(G_COPY_path, "pi") + "\n",
          "A    " + os.path.join(G_COPY_path, "rho") + "\n",
          "A    " + os.path.join(G_COPY_path, "tau") + "\n",
          "Checked out revision 6.\n",
          "A         " + G_COPY_path + "\n"])
  
  # r7 - Copy A/D/G to A/D/G_COPY and commit.
  svntest.actions.run_and_verify_svn(None, expected, [], 'copy',
                                     sbox.repo_url + "/A/D/G",
                                     G_COPY_path)

  expected_output = wc.State(wc_dir, {'A/D/G_COPY' : Item(verb='Adding')})
  wc_status.add({
    "A/D/G_COPY"     : Item(status='  ', wc_rev=7),
    "A/D/G_COPY/pi"  : Item(status='  ', wc_rev=7),
    "A/D/G_COPY/rho" : Item(status='  ', wc_rev=7),
    "A/D/G_COPY/tau" : Item(status='  ', wc_rev=7),
    })

  svntest.actions.run_and_verify_commit(wc_dir, expected_output, wc_status,
                                        None, None, None, None, None,
                                        wc_dir)

  # r8 - modify and commit A/D/G_COPY/rho
  svntest.main.file_write(os.path.join(wc_dir, "A", "D", "G_COPY", "rho"),
                          "New *and* improved rho content")
  expected_output = wc.State(wc_dir, {'A/D/G_COPY/rho' : Item(verb='Sending')})
  wc_status.tweak('A/D/G_COPY/rho', wc_rev=8)
  svntest.actions.run_and_verify_commit(wc_dir, expected_output, wc_status,
                                        None, None, None, None, None,
                                        wc_dir)

  # Switch A_COPY/D/G to A/D/G.
  wc_disk.add({
    "A"  : Item(),
    "A/D/G_COPY"     : Item(props={SVN_PROP_MERGE_INFO :
                                   '/A/D/G:1-6'}),
    "A/D/G_COPY/pi"  : Item("This is the file 'pi'.\n"),
    "A/D/G_COPY/rho" : Item("New *and* improved rho content"),
    "A/D/G_COPY/tau" : Item("This is the file 'tau'.\n"),
    })
  wc_disk.tweak('A_COPY/D/G/rho',contents="New content")
  wc_status.tweak("A_COPY/D/G", wc_rev=8, switched='S')
  wc_status.tweak("A_COPY/D/G/pi", wc_rev=8)
  wc_status.tweak("A_COPY/D/G/rho", wc_rev=8)
  wc_status.tweak("A_COPY/D/G/tau", wc_rev=8)
  expected_output = svntest.wc.State(sbox.wc_dir, {
    "A_COPY/D/G/rho"         : Item(status='U '),
    })
  svntest.actions.run_and_verify_switch(sbox.wc_dir, A_COPY_D_G_path,
                                        sbox.repo_url + "/A/D/G",
                                        expected_output, wc_disk, wc_status,
                                        None, None, None, None, None, 1)

  # Merge r8 from A/D/G_COPY into our switched target A_COPY/D/G.
  # A_COPY/D/G should get mergeinfo for r8 as a result of the merge,
  # but because it's switched should not inherit the mergeinfo from
  # its nearest WC ancestor with mergeinfo (A_COPY: svn:mergeinfo : /A:1)
  #
  # Search for the comment entitled "The Merge Kluge" elsewhere in
  # this file, to understand why we shorten and chdir() below.
  short_G_COPY_path = shorten_path_kludge(A_COPY_D_G_path)
  expected_output = wc.State(short_G_COPY_path, {
    'rho' : Item(status='U ')
    })
  # Note: A_COPY/D/G won't show as switched because of the Merge Kluge.
  expected_status = wc.State(short_G_COPY_path, {
    ''         : Item(status=' M', wc_rev=8),
    'pi'       : Item(status='  ', wc_rev=8),
    'rho'      : Item(status='M ', wc_rev=8),
    'tau'      : Item(status='  ', wc_rev=8),
    })
  expected_disk = wc.State('', {
    ''         : Item(props={SVN_PROP_MERGE_INFO : '/A/D/G_COPY:8'}),
    'pi'       : Item("This is the file 'pi'.\n"),
    'rho'      : Item("New *and* improved rho content"),
    'tau'      : Item("This is the file 'tau'.\n"),
    })
  expected_skip = wc.State(short_G_COPY_path, { })
  saved_cwd = os.getcwd()

  os.chdir(svntest.main.work_dir)
  svntest.actions.run_and_verify_merge(short_G_COPY_path, '7', '8',
                                       sbox.repo_url + '/A/D/G_COPY',
                                       expected_output, expected_disk,
                                       expected_status, expected_skip,
                                       None, None, None, None, None, 1)
  os.chdir(saved_cwd)

  # Check that the mergeinfo set on a target doesn't elide when that
  # target is switched.
  #
  # Revert the previous merge and manually set 'svn:mergeinfo : /A/D/:4'
  # on 'merge_tests-1\A_COPY\D'.  Now merge r4 from /A/D/G into A_COPY/D/G.
  # This is a no-op merge but that's not important, it still sets
  # 'svn:mergeinfo : /A/D/G:4' on 'merge_tests-1\A_COPY\D\G'.  This would
  # normally elide to A_COPY/D, but since A_COPY/D/G is switched it should
  # not.
  svntest.actions.run_and_verify_svn(None,
                                     ["Reverted '" + A_COPY_D_G_path+ "'\n",
                                      "Reverted '" + A_COPY_D_G_rho_path +
                                      "'\n"],
                                     [], 'revert', '-R', wc_dir)
  svntest.actions.run_and_verify_svn(None,
                                     ["property '" + SVN_PROP_MERGE_INFO +
                                      "' set on '" + A_COPY_D_path+ "'" +
                                      "\n"], [], 'ps', SVN_PROP_MERGE_INFO,
                                     '/A/D:4', A_COPY_D_path)
  svntest.actions.run_and_verify_svn(None,
                                     [svntest.main.merge_notify_line(4)],
                                     [], 'merge', '-c4',
                                     sbox.repo_url + '/A/D/G_COPY',
                                     A_COPY_D_G_path)
  wc_status.tweak("A_COPY/D", status=' M')
  wc_status.tweak("A_COPY/D/G", status=' M')
  svntest.actions.run_and_verify_status(wc_dir, wc_status)
  expected = svntest.actions.UnorderedOutput(
    ["A    " + os.path.join(G_COPY_path, "pi") + "\n",
     "A    " + os.path.join(G_COPY_path, "rho") + "\n",
     "A    " + os.path.join(G_COPY_path, "tau") + "\n",
     "Checked out revision 6.\n",
     "A         " + G_COPY_path + "\n"])
  expected = svntest.actions.UnorderedOutput(
    ["Properties on '" + A_COPY_D_path + "':\n",
     "  " + SVN_PROP_MERGE_INFO + " : /A/D:4\n",
     "Properties on '" + A_COPY_D_G_path + "':\n",
     "  " + SVN_PROP_MERGE_INFO +" : /A/D/G:4\n"])
  svntest.actions.run_and_verify_svn(None,
                                     expected, [],
                                     'pl', '-vR', A_COPY_D_path)

# Test for issues
#
#   2823: Account for merge info differences for switched
#         directories when gathering merge info
#
#   2839: Support non-inheritable mergeinfo revision ranges
def merge_to_path_with_switched_children(sbox):
  "merge to path with switched children"

  # Test set as XFail until issues 2823 and 2839 are resolved.
  #
  # Merging to a target with switched children requires special handling
  # to keep mergeinfo correct:
  #
  #   1) If the target of a merge has switched children without explicit
  #      mergeinfo, the switched children should get mergeinfo set on
  #      them as a result of the merge.  This mergeinfo includes the
  #      mergeinfo resulting from the merge *and* any mergeinfo inherited
  #      from the repos for the switched path.
  #
  #   2) Mergeinfo on switched children should never elide.
  #
  #   3) The path the switched child overrides cannot be modified by the
  #      merge (it isn't present in the WC) so should not inherit any
  #      mergeinfo added as a result of the merge.  To prevent this, the
  #      immediate parent of any switched child should have non-inheritable
  #      mergeinfo added/modified for the merge performed.
  #
  #   4) Because of 3, siblings of switched children will not inherit the
  #      mergeinfo resulting from the merge, so must get their own, full set
  #      of mergeinfo.

  sbox.build()
  wc_dir = sbox.wc_dir
  wc_disk, wc_status = setup_branch(sbox, False, 3)

  # Some paths we'll care about
  D_path = os.path.join(wc_dir, "A", "D")
  A_COPY_path = os.path.join(wc_dir, "A_COPY")
  A_COPY_beta_path = os.path.join(wc_dir, "A_COPY", "B", "E", "beta")
  A_COPY_chi_path = os.path.join(wc_dir, "A_COPY", "D", "H", "chi")
  A_COPY_omega_path = os.path.join(wc_dir, "A_COPY", "D", "H", "omega")
  A_COPY_psi_path = os.path.join(wc_dir, "A_COPY", "D", "H", "psi")
  A_COPY_G_path = os.path.join(wc_dir, "A_COPY", "D", "G")
  A_COPY_rho_path = os.path.join(wc_dir, "A_COPY", "D", "G", "rho")
  A_COPY_H_path = os.path.join(wc_dir, "A_COPY", "D", "H")
  A_COPY_D_path = os.path.join(wc_dir, "A_COPY", "D")
  A_COPY_gamma_path = os.path.join(wc_dir, "A_COPY", "D", "gamma")
  H_COPY_2_path = os.path.join(wc_dir, "A_COPY_2", "D", "H")

  svntest.actions.run_and_verify_svn(None, ["At revision 8.\n"], [], 'up',
                                     wc_dir)
  wc_status.tweak(wc_rev=8)

  # Switch a file and dir path in the branch:

  # Switch A_COPY/D/G to A_COPY_2/D/G.
  wc_status.tweak("A_COPY/D/G", switched='S')
  expected_output = svntest.wc.State(sbox.wc_dir, {})
  svntest.actions.run_and_verify_switch(sbox.wc_dir, A_COPY_G_path,
                                        sbox.repo_url + "/A_COPY_2/D/G",
                                        expected_output, wc_disk, wc_status,
                                        None, None, None, None, None, 1)

  # Switch A_COPY/D/G/rho to A_COPY_3/D/G/rho.
  wc_status.tweak("A_COPY/D/G/rho", switched='S')
  expected_output = svntest.wc.State(sbox.wc_dir, {})
  svntest.actions.run_and_verify_switch(sbox.wc_dir, A_COPY_rho_path,
                                        sbox.repo_url + "/A_COPY_3/D/G/rho",
                                        expected_output, wc_disk, wc_status,
                                        None, None, None, None, None, 1)

  # Switch A_COPY/D/H/psi to A_COPY_2/D/H/psi.
  wc_status.tweak("A_COPY/D/H/psi", switched='S')
  expected_output = svntest.wc.State(sbox.wc_dir, {})
  svntest.actions.run_and_verify_switch(sbox.wc_dir, A_COPY_psi_path,
                                        sbox.repo_url + "/A_COPY_2/D/H/psi",
                                        expected_output, wc_disk, wc_status,
                                        None, None, None, None, None, 1)

  # Target with switched file child:
  #
  # Merge r8 from A/D/H into A_COPY/D/H.  The switched child of
  # A_COPY/D/H, file A_COPY/D/H/psi (which has no mergeinfo prior
  # to the merge), should get their own mergeinfo, both r8 from the
  # merge itself, and r1-2 inherited from A_COPY_2 in the repository.
  #
  # A_COPY/D/H/psi's parent A_COPY/D/H has no pre-exiting explicit
  # mergeinfo so should get its own mergeinfo, made up of r1 inherited
  # from A_COPY and the non-inheritable r8 resulting from the merge.
  #
  # A_COPY/D/H/psi's two unswitched siblings, A_COPY/D/H/chi and
  # A_COPY/D/H/omega won't inherit r8 from A_COPY/D/H, so need their
  # own mergeinfo.
  #
  # Search for the comment entitled "The Merge Kluge" elsewhere in
  # this file, to understand why we shorten and chdir() below.
  short_H_COPY_path = shorten_path_kludge(A_COPY_H_path)
  expected_output = wc.State(short_H_COPY_path, {
    'omega' : Item(status='U ')
    })
  expected_status = wc.State(short_H_COPY_path, {
    ''      : Item(status=' M', wc_rev=8),
    'psi'   : Item(status=' M', wc_rev=8, switched='S'),
    'omega' : Item(status='MM', wc_rev=8),
    'chi'   : Item(status=' M', wc_rev=8),
    })
  expected_disk = wc.State('', {
    ''      : Item(props={SVN_PROP_MERGE_INFO : '/A/D/H:1,8*'}),
    'psi'   : Item("This is the file 'psi'.\n",
                   props={SVN_PROP_MERGE_INFO : '/A/D/H/psi:1-2,8'}),
    'omega' : Item("New content",
                   props={SVN_PROP_MERGE_INFO : '/A/D/H/omega:1,8'}),
    'chi'   : Item("This is the file 'chi'.\n",
                   props={SVN_PROP_MERGE_INFO : '/A/D/H/chi:1,8'}),
    })
  expected_skip = wc.State(short_H_COPY_path, { })
  saved_cwd = os.getcwd()

  os.chdir(svntest.main.work_dir)
<<<<<<< HEAD
  svntest.actions.run_and_verify_merge(short_H_COPY_path, '5', '6',
=======

  svntest.actions.run_and_verify_merge(short_H_COPY_path, '7', '8',
>>>>>>> 4eaf3f05
                                       sbox.repo_url + '/A/D/H',
                                       expected_output, expected_disk,
                                       expected_status, expected_skip,
                                       None, None, None, None, None, 1)
  os.chdir(saved_cwd)

  # Target with switched dir child:
  #
  # Merge r6 from A/D into A_COPY/D.  The switched child of A_COPY/D,
  # directory A_COPY/D/G (which has no mergeinfo prior to the merge),
  # should get its own mergeinfo, both for r6 from the merge itself and
  # r1-2 from the repository.
  #
  # A_COPY/D/G's parent A_COPY/D has no pre-exiting explicit
  # mergeinfo so should get its own mergeinfo, made up of r1 inherited
  # from A_COPY and the non-inheritable r5 resulting from the merge.
  #
  # A_COPY/D/G's two unswitched siblings, A_COPY/D/gamma and A_COPY/D/H
  # won't inherit r5 from A_COPY/D, so need their own mergeinfo
  # added/updated respectively.  A_COPY/D/H itself has a switched child
  # so r5 is set as non-inheritable on it.  All of A_COPY/D/H's children,
  # which have explict mergeinfo from the previous merge, get r5 in their
  # mergeinfo.
  short_D_COPY_path = shorten_path_kludge(A_COPY_D_path)
  expected_output = wc.State(short_D_COPY_path, {
    'G/rho' : Item(status='U ')
    })
  expected_status_D = wc.State(short_D_COPY_path, {
    ''        : Item(status=' M', wc_rev=8),
    'H'       : Item(status=' M', wc_rev=8),
    'H/chi'   : Item(status=' M', wc_rev=8),
    'H/omega' : Item(status='MM', wc_rev=8),
    'H/psi'   : Item(status=' M', wc_rev=8, switched='S'),
    'G'       : Item(status=' M', wc_rev=8, switched='S'),
    'G/pi'    : Item(status=' M', wc_rev=8),
    'G/rho'   : Item(status='MM', wc_rev=8, switched='S'),
    'G/tau'   : Item(status=' M', wc_rev=8),
    'gamma'   : Item(status=' M', wc_rev=8),
    })
  expected_disk_D = wc.State('', {
    ''        : Item(props={SVN_PROP_MERGE_INFO : '/A/D:1,6*'}),
    'H'       : Item(props={SVN_PROP_MERGE_INFO : '/A/D/H:1,6*,8*'}),
    'H/chi'   : Item("This is the file 'chi'.\n",
                     props={SVN_PROP_MERGE_INFO : '/A/D/H/chi:1,6,8'}),
    'H/omega' : Item("New content",
                     props={SVN_PROP_MERGE_INFO : '/A/D/H/omega:1,6,8'}),
    'H/psi'   : Item("This is the file 'psi'.\n",
                     props={SVN_PROP_MERGE_INFO : '/A/D/H/psi:1-2,6,8'}),
    'G'       : Item(props={SVN_PROP_MERGE_INFO : '/A/D/G:1-2,6*'}),
    'G/pi'    : Item("This is the file 'pi'.\n",
                     props={SVN_PROP_MERGE_INFO : '/A/D/G/pi:1-2,6'}),
    'G/rho'   : Item("New content",
                     props={SVN_PROP_MERGE_INFO : '/A/D/G/rho:1-3,6'}),
    'G/tau'   : Item("This is the file 'tau'.\n",
                     props={SVN_PROP_MERGE_INFO : '/A/D/G/tau:1-2,6'}),
    'gamma'   : Item("This is the file 'gamma'.\n",
                     props={SVN_PROP_MERGE_INFO : '/A/D/gamma:1,6'}),
    })
  expected_skip_D = wc.State(short_D_COPY_path, { })
  os.chdir(svntest.main.work_dir)
  svntest.actions.run_and_verify_merge(short_D_COPY_path, '5', '6',
                                       sbox.repo_url + '/A/D',
                                       expected_output, expected_disk_D,
                                       expected_status_D, expected_skip_D,
                                       None, None, None, None, None, 1)

<<<<<<< HEAD
  os.chdir(svntest.main.work_dir)
  svntest.actions.run_and_verify_merge(short_D_COPY_path, '3', '4',
                                       sbox.repo_url + '/A/D',
                                       expected_output, expected_disk,
                                       expected_status, expected_skip,
                                       None, None, None, None, None, 1)
  expected_disk.tweak('', props={SVN_PROP_MERGE_INFO : '/A/D:1,4,6'})
  expected_disk.tweak('G', props={SVN_PROP_MERGE_INFO : '/A/D/G:1,4,6'})
  expected_disk.tweak('H', props={}) # Elides to A_COPY/D
  expected_status.tweak('H', status='  ')
  expected_disk.tweak('H/psi',
                      props={SVN_PROP_MERGE_INFO :
                             '/A/B/E/psi:5\n/A/D/H/psi:1,4,6\n'})
  svntest.actions.run_and_verify_merge(short_D_COPY_path, '5', '6',
                                       sbox.repo_url + '/A/D',
                                       expected_output, expected_disk,
                                       expected_status, expected_skip,
=======
  # Merge r8 from A/D into A_COPY/D.  A_COPY/D's switched child A_COPY/D/G
  # gets r8 as does A_COPY/D/G's unswitched sibling A_COPY/D/gamma.  Since
  # A_COPY/D has a switched child, it gets an uninheritable r8.  Every other
  # path with existing mergeinfo already has r8 so are unchanged.
  #
  # A_COPY/D/H/chi and A_COPY/D/H/omega both have mergeinfo for r1,6,8 but
  # won't elide to A_COPY/D/H becuase the latter's mergeinfo, while
  # encompassing the same ranges, r1,6*,8*, has some non-inheritable ranges.
  # The same is true of A_COPY/D/gamma and A_COPY/D.
  expected_output = wc.State(short_D_COPY_path, {})
  expected_disk_D.tweak('', props={SVN_PROP_MERGE_INFO : '/A/D:1,6*,8*'})
  expected_disk_D.tweak('G', props={SVN_PROP_MERGE_INFO : '/A/D/G:1-2,6*,8*'})
  expected_disk_D.tweak('G/pi',
                        props={SVN_PROP_MERGE_INFO : '/A/D/G/pi:1-2,6,8'})
  expected_disk_D.tweak('G/rho',
                        props={SVN_PROP_MERGE_INFO : '/A/D/G/rho:1-3,6,8'})
  expected_disk_D.tweak('G/tau',
                        props={SVN_PROP_MERGE_INFO : '/A/D/G/tau:1-2,6,8'})
  expected_disk_D.tweak('H', props={SVN_PROP_MERGE_INFO : '/A/D/H:1,6*,8*'})
  expected_disk_D.tweak('gamma',
                      props={SVN_PROP_MERGE_INFO : '/A/D/gamma:1,6,8'})
  expected_disk_D.tweak('H/psi',
                      props={SVN_PROP_MERGE_INFO :'/A/D/H/psi:1-2,6,8'})
  svntest.actions.run_and_verify_merge(short_D_COPY_path, '7', '8',
                                       sbox.repo_url + '/A/D',
                                       expected_output, expected_disk_D,
                                       expected_status_D, expected_skip_D,
>>>>>>> 4eaf3f05
                                       None, None, None, None, None, 1)
  os.chdir(saved_cwd)

  # Finally, merge r4:8 into A_COPY.  A_COPY gets r5-8 added and every path
  # under it with with explicit mergeinfo gets r5,7 added (they all have r6,8
  # already).  Again there is no elision, since the only possibilities, e.g.
  # A_COPY/D/H's '/A/D/H:1,5-8*' to A_COPY/D's '/A/D:1,5-8*', involve
  # non-inheritable mergeinfo one ond side or the other.
  short_A_COPY_path = shorten_path_kludge(A_COPY_path)
  expected_output = wc.State(short_A_COPY_path, {
    'D/H/psi'  : Item(status='U '),
    'B/E/beta' : Item(status='U ')
    })
  expected_status = wc.State(short_A_COPY_path, {
    ''          : Item(status=' M', wc_rev=8),
    'B'         : Item(status='  ', wc_rev=8),
    'mu'        : Item(status='  ', wc_rev=8),
    'B/E'       : Item(status='  ', wc_rev=8),
    'B/E/alpha' : Item(status='  ', wc_rev=8),
    'B/E/beta'  : Item(status='M ', wc_rev=8),
    'B/lambda'  : Item(status='  ', wc_rev=8),
    'B/F'       : Item(status='  ', wc_rev=8),
    'C'         : Item(status='  ', wc_rev=8),
    'D'         : Item(status=' M', wc_rev=8),
    'D/G'       : Item(status=' M', wc_rev=8, switched='S'),
    'D/G/pi'    : Item(status=' M', wc_rev=8),
    'D/G/rho'   : Item(status='MM', wc_rev=8, switched='S'),
    'D/G/tau'   : Item(status=' M', wc_rev=8),
    'D/gamma'   : Item(status=' M', wc_rev=8),
    'D/H'       : Item(status=' M', wc_rev=8),
    'D/H/chi'   : Item(status=' M', wc_rev=8),
    'D/H/psi'   : Item(status='MM', wc_rev=8, switched='S'),
    'D/H/omega' : Item(status='MM', wc_rev=8),
    })
  expected_disk = wc.State('', {
    ''          : Item(props={SVN_PROP_MERGE_INFO : '/A:1,5-8'}),
    'B'         : Item(),
    'mu'        : Item("This is the file 'mu'.\n"),
    'B/E'       : Item(),
    'B/E/alpha' : Item("This is the file 'alpha'.\n"),
    'B/E/beta'  : Item("New content"),
    'B/lambda'  : Item("This is the file 'lambda'.\n"),
    'B/F'       : Item(),
    'C'         : Item(),
    'D'         : Item(props={SVN_PROP_MERGE_INFO : '/A/D:1,5-8*'}),
    'D/G'       : Item(props={SVN_PROP_MERGE_INFO : '/A/D/G:1-2,5-8*'}),
    'D/G/pi'    : Item("This is the file 'pi'.\n",
                       props={SVN_PROP_MERGE_INFO : '/A/D/G/pi:1-2,5-8'}),
    'D/G/rho'   : Item("New content",
                       props={SVN_PROP_MERGE_INFO : '/A/D/G/rho:1-3,5-8'}),
    'D/G/tau'   : Item("This is the file 'tau'.\n",
                       props={SVN_PROP_MERGE_INFO : '/A/D/G/tau:1-2,5-8'}),
    'D/gamma'   : Item("This is the file 'gamma'.\n",
                       props={SVN_PROP_MERGE_INFO : '/A/D/gamma:1,5-8'}),
    'D/H'       : Item(props={SVN_PROP_MERGE_INFO : '/A/D/H:1,5-8*'}),
    'D/H/chi'   : Item("This is the file 'chi'.\n",
                       props={SVN_PROP_MERGE_INFO : '/A/D/H/chi:1,5-8'}),
    'D/H/psi'   : Item("New content",
                       props={SVN_PROP_MERGE_INFO : '/A/D/H/psi:1-2,5-8'}),
    'D/H/omega' : Item("New content",
                       props={SVN_PROP_MERGE_INFO : '/A/D/H/omega:1,5-8'}),
    })
  expected_skip = wc.State(short_A_COPY_path, { })
  os.chdir(svntest.main.work_dir)
<<<<<<< HEAD
  svntest.actions.run_and_verify_merge(short_A_COPY_path, '2', '6',
=======
  svntest.actions.run_and_verify_merge(short_A_COPY_path, '4', '8',
>>>>>>> 4eaf3f05
                                       sbox.repo_url + '/A',
                                       expected_output, expected_disk,
                                       expected_status, expected_skip,
                                       None, None, None, None, None, 1)

<<<<<<< HEAD
# Test for issue 2047: Merge from parent dir fails while it succeeds from 
=======
  os.chdir(saved_cwd)

  # Commit changes thus far.
  expected_output = svntest.wc.State(wc_dir, {
    'A_COPY'           : Item(verb='Sending'),
    'A_COPY/B/E/beta'  : Item(verb='Sending'),
    'A_COPY/D'         : Item(verb='Sending'),
    'A_COPY/D/gamma'   : Item(verb='Sending'),
    'A_COPY/D/G'       : Item(verb='Sending'),
    'A_COPY/D/G/pi'    : Item(verb='Sending'),
    'A_COPY/D/G/rho'   : Item(verb='Sending'),
    'A_COPY/D/G/tau'   : Item(verb='Sending'),
    'A_COPY/D/H'         : Item(verb='Sending'),
    'A_COPY/D/H/chi'     : Item(verb='Sending'),
    'A_COPY/D/H/omega'   : Item(verb='Sending'),
    'A_COPY/D/H/psi'     : Item(verb='Sending'),
    })
  wc_status.tweak('A_COPY', 'A_COPY/B/E/beta', 'A_COPY/D', 'A_COPY/D/gamma',
                  'A_COPY/D/G', 'A_COPY/D/G/pi', 'A_COPY/D/G/rho',
                  'A_COPY/D/G/tau','A_COPY/D/H', 'A_COPY/D/H/chi',
                  'A_COPY/D/H/omega', 'A_COPY/D/H/psi',
                  wc_rev=9)
  svntest.actions.run_and_verify_commit(wc_dir, expected_output, wc_status,
                                        None, None, None, None, None, wc_dir)

  # Unswitch A_COPY/D/H/psi.
  expected_output = svntest.wc.State(wc_dir, {
    'A_COPY/D/H/psi' : Item(status='UU')})
  wc_status.tweak("A_COPY/D/H/psi", switched=None, wc_rev=9)
  wc_disk.tweak("A_COPY",
                props={SVN_PROP_MERGE_INFO : '/A:1,5-8'})
  wc_disk.tweak("A_COPY/B/E/beta",
                contents="New content")
  wc_disk.tweak("A_COPY/D",
                props={SVN_PROP_MERGE_INFO : '/A/D:1,5-8*'})
  wc_disk.tweak("A_COPY/D/gamma",
                props={SVN_PROP_MERGE_INFO : '/A/D/gamma:1,5-8'})
  wc_disk.tweak("A_COPY/D/G",
                props={SVN_PROP_MERGE_INFO : '/A/D/G:1-2,5-8*'})
  wc_disk.tweak("A_COPY/D/G/pi",
                props={SVN_PROP_MERGE_INFO : '/A/D/G/pi:1-2,5-8'})
  wc_disk.tweak("A_COPY/D/G/rho",
                contents="New content",
                props={SVN_PROP_MERGE_INFO : '/A/D/G/rho:1-3,5-8'})
  wc_disk.tweak("A_COPY/D/G/tau",
                props={SVN_PROP_MERGE_INFO : '/A/D/G/tau:1-2,5-8'})
  wc_disk.tweak("A_COPY/D/H",
                props={SVN_PROP_MERGE_INFO : '/A/D/H:1,5-8*'})
  wc_disk.tweak("A_COPY/D/H/chi",
                props={SVN_PROP_MERGE_INFO : '/A/D/H/chi:1,5-8'})
  wc_disk.tweak("A_COPY/D/H/omega",
                contents="New content",
                props={SVN_PROP_MERGE_INFO : '/A/D/H/omega:1,5-8'})
  wc_disk.tweak("A_COPY_2",
                props={SVN_PROP_MERGE_INFO : '/A:1-2'})
  svntest.actions.run_and_verify_switch(sbox.wc_dir, A_COPY_psi_path,
                                        sbox.repo_url + "/A_COPY/D/H/psi",
                                        expected_output, wc_disk, wc_status,
                                        None, None, None, None, None, 1)

  # Non-inheritable mergeinfo ranges on a target don't prevent repeat
  # merges of that range on the target's children.
  #
  # Non-inheritable mergeinfo ranges on a target are removed if the target
  # no longer has any switched children and a repeat merge is performed.  
  #
  # Merge r4:8 from A/D/H into A_COPY/D/H.  A_COPY/D/H already has mergeinfo
  # for r4:8 but it is marked as uninheritable so the repeat merge is
  # allowed on its children, notably the now unswitched A_COPY/D/H/psi.
  # Since A_COPY/D/H no longer has any switched children and the merge of
  # r4:8 has been repeated the previously uninheritable ranges 5-8* on
  # A_COPY/D/H are made inheritable.  This also means that the mergeinfo on
  # A_COPY/D/H's children will elide to it.
  short_H_COPY_path = shorten_path_kludge(A_COPY_H_path)
  expected_output = wc.State(short_H_COPY_path, {
    'psi' : Item(status='U ')
    })
  expected_status = wc.State(short_H_COPY_path, {
    ''      : Item(status=' M', wc_rev=9),
    'psi'   : Item(status='M ', wc_rev=9),
    'omega' : Item(status=' M', wc_rev=9),
    'chi'   : Item(status=' M', wc_rev=9),
    })
  expected_disk = wc.State('', {
    ''      : Item(props={SVN_PROP_MERGE_INFO : '/A/D/H:1,5-8'}),
    'psi'   : Item("New content"),
    'omega' : Item("New content"),
    'chi'   : Item("This is the file 'chi'.\n"),
    })
  expected_skip = wc.State(short_H_COPY_path, { })
  os.chdir(svntest.main.work_dir)
  svntest.actions.run_and_verify_merge(short_H_COPY_path, '4', '8',
                                       sbox.repo_url + '/A/D/H',
                                       expected_output, expected_disk,
                                       expected_status, expected_skip,
                                       None, None, None, None, None, 1)
  os.chdir(saved_cwd)

  # Non-inheritable mergeinfo ranges on a target do prevent repeat
  # merges on the target itself.
  #
  # Add a prop A/D and commit it as r10.  Merge r10 into A_COPY/D.  Since
  # A_COPY/D has a switched child it gets r10 added as a non-inheritable
  # range.  Repeat the same merge checking that no repeat merge is
  # attempted on A_COPY/D.
  svntest.actions.run_and_verify_svn(None,
                                     ["property 'prop:name' set on '" +
                                      D_path + "'\n"], [], 'ps',
                                     'prop:name', 'propval', D_path)
  expected_output = svntest.wc.State(wc_dir, {
    'A/D'            : Item(verb='Sending'),
    'A_COPY/D/H'       : Item(verb='Sending'),
    'A_COPY/D/H/chi'   : Item(verb='Sending'),
    'A_COPY/D/H/psi'   : Item(verb='Sending'),
    'A_COPY/D/H/omega' : Item(verb='Sending'),
    })
  wc_status.tweak('A_COPY/D', wc_rev=9)
  wc_status.tweak('A/D', 'A_COPY/D/H', 'A_COPY/D/H/chi', 'A_COPY/D/H/psi',
                  'A_COPY/D/H/omega', wc_rev=10)
  svntest.actions.run_and_verify_commit(wc_dir, expected_output, wc_status,
                                        None, None, None, None, None, wc_dir)
  expected_output = wc.State(short_D_COPY_path, {
    '' : Item(status=' U')
    })
  # Reuse expected status and disk from last merge to A_COPY/D
  expected_status_D.tweak('', 'gamma', status=' M', wc_rev=9)
  expected_status_D.tweak('H', status=' M', wc_rev=10)
  expected_status_D.tweak('H/psi', 'H/chi', 'H/omega', status='  ', wc_rev=10,
                          switched=None)
  expected_status_D.tweak('G', switched='S', status=' M', wc_rev=9)
  #expected_status_D.tweak('G/pi', status=' M', wc_rev=9)
  #expected_status_D.tweak('G/rho', switched='S', status=' M', wc_rev=9)
  #expected_status_D.tweak('G/tau', status=' M', wc_rev=9)
  expected_status_D.tweak('G/tau', 'G/pi', 'G/rho', status=' M', wc_rev=9)
  expected_disk_D.tweak('', props={SVN_PROP_MERGE_INFO : '/A/D:1,5-8*,10*',
                                   "prop:name" : "propval"})
  expected_disk_D.tweak('G',
                        props={SVN_PROP_MERGE_INFO : '/A/D/G:1-2,5-8*,10*'})
  expected_disk_D.tweak('G/pi',
                        props={SVN_PROP_MERGE_INFO : '/A/D/G/pi:1-2,5-8,10'})
  expected_disk_D.tweak('G/rho',
                        props={SVN_PROP_MERGE_INFO : '/A/D/G/rho:1-3,5-8,10'})
  expected_disk_D.tweak('G/tau',
                        props={SVN_PROP_MERGE_INFO : '/A/D/G/tau:1-2,5-8,10'})
  expected_disk_D.tweak('H', props={SVN_PROP_MERGE_INFO : '/A/D/H:1,5-8,10'})
  expected_disk_D.tweak('gamma',
                        props={SVN_PROP_MERGE_INFO : '/A/D/gamma:1,5-8,10'})
  expected_disk_D.tweak('H/chi', 'H/omega', props={})
  expected_disk_D.tweak('H/psi', contents="New content", props={})
  os.chdir(svntest.main.work_dir)
  svntest.actions.run_and_verify_merge(short_D_COPY_path, '9', '10',
                                       sbox.repo_url + '/A/D',
                                       expected_output, expected_disk_D,
                                       expected_status_D, expected_skip_D,
                                       None, None, None, None, None, 1)
  # Repeated merge is a no-op.
  expected_output = wc.State(short_D_COPY_path, {})
  svntest.actions.run_and_verify_merge(short_D_COPY_path, '9', '10',
                                       sbox.repo_url + '/A/D',
                                       expected_output, expected_disk_D,
                                       expected_status_D, expected_skip_D,
                                       None, None, None, None, None, 1)
  os.chdir(saved_cwd)


# Test for issue 2047: Merge from parent dir fails while it succeeds from
>>>>>>> 4eaf3f05
# the direct dir
def merge_with_implicit_target_file(sbox):
  "merge a change to a file, using relative path"

  sbox.build()
  wc_dir = sbox.wc_dir

  # Make a change to A/mu, then revert it using 'svn merge -r 2:1 A/mu'

  # change A/mu and commit
  A_path = os.path.join(wc_dir, 'A')
  mu_path = os.path.join(A_path, 'mu')

  svntest.main.file_append(mu_path, "A whole new line.\n")

  expected_output = svntest.wc.State(wc_dir, {
    'A/mu' : Item(verb='Sending'),
    })
  expected_status = svntest.actions.get_virginal_state(wc_dir, 1)
  expected_status.tweak('A/mu', wc_rev=2)
  svntest.actions.run_and_verify_commit(wc_dir, expected_output,
                                        expected_status, None,
                                        None, None, None, None, wc_dir)

  # Update to revision 2.
  svntest.actions.run_and_verify_svn(None, None, [], 'update', wc_dir)

  # Revert the change committed in r2
  os.chdir(wc_dir)

  # run_and_verify_merge doesn't accept file paths.
  svntest.actions.run_and_verify_svn(None, None, [], 'merge', '-r', '2:1',
                                     'A/mu')

# Test practical application of issue #2769 fix, empty rev range elision,
# and elision to the repos.
def empty_rev_range_mergeinfo(sbox):
  "mergeinfo can have empty rev ranges"

  # This test covers three areas:
  #
  # 1) The fix for issue #2769 which permits merge info with empty range
  #    lists.  This allows merge info on a path to override merge info the
  #    path would otherwise inherit from an ancestor.  e.g. Merging -rX:Y
  #    from URL/SOURCE to PATH then merging -rY:X from URL/SOURCE to PATH's
  #    child PATH_C should result in mergeinfo for SOURCE with an empty
  #    rangelist on PATH_C
  #
  # 2) Elision of mergeinfo where some or all paths in either the child or
  #    parent's mergeinfo map to empty revision ranges.  This takes many
  #    forms -- Where C is the path to be elided, MC is it's mergeinfo, P is
  #    C's nearest ancestor with mergeinfo, and MP is P's mergeinfo:
  #
  #      a) In terms of elision, empty revision ranges are considered
  #         equivalent to each other just like any other revision range.
  #
  #      b) If MC consists only of paths mapped to empty revision ranges and
  #         none of these paths exist in MP, then MC fully elides.
  #
  #      c) If MC is equivalent to MP except for paths existing only in MC
  #         which map to empty revision ranges, then MC fully elides.
  #
  #      d) If MC is equivalent to MP except for paths existing only in MP
  #         which map to empty revision ranges, then MC fully elides.
  #
  #      e) Similar to d: MC contains some paths mapped to empty revision
  #         ranges and these paths don't exist in MP, but the remaining info
  #         in MC is *NOT* equivalent to MP, then MC partially elides, that is
  #         only the paths mapped to empty ranges for paths unique to MC elide.
  #
  #      f) If MC consists *only* of paths mapped to empty revision ranges, and
  #         has no ancestor with mergeinfo, MC still "elides".
  #
  # 3) A path with mergeinfo which has no working copy ancestor with
  #    mergeinfo may still elide to an ancestor with equivalent mergeinfo
  #    in the repository.

  sbox.build()
  wc_dir = sbox.wc_dir
  wc_disk, wc_status = setup_branch(sbox, True)

  # Some paths we'll care about
  A_path = os.path.join(wc_dir, "A")
  A_COPY_path = os.path.join(wc_dir, "A_COPY")
  A_D_path = os.path.join(wc_dir, "A", "D")
  A_D_H_path = os.path.join(wc_dir, "A", "D", "H")
  A_COPY_beta_path = os.path.join(wc_dir, "A_COPY", "B", "E", "beta")
  rho_path = os.path.join(wc_dir, "A", "D", "G", "rho")
  psi_path = os.path.join(wc_dir, "A", "D", "H", "psi")
  gamma_path = os.path.join(wc_dir, "A", "D", "gamma")

  # Make some changes in the branch to merge back to A:

  # r3 - modify and commit A_COPY/D/H/psi
  svntest.main.file_write(os.path.join(wc_dir, "A_COPY", "D", "H", "psi"),
                          "New content")
  expected_output = wc.State(wc_dir,
                             {'A_COPY/D/H/psi' : Item(verb='Sending')})
  wc_status.tweak('A_COPY/D/H/psi', wc_rev=3)
  svntest.actions.run_and_verify_commit(wc_dir, expected_output,
                                        wc_status, None, None, None,
                                        None, None, wc_dir)
  wc_disk.tweak('A_COPY/D/H/psi', contents="New content")

  # r4 - modify and commit A_COPY/D/G/rho
  svntest.main.file_write(os.path.join(wc_dir, "A_COPY", "D", "G", "rho"),
                          "New content")
  expected_output = wc.State(wc_dir,
                             {'A_COPY/D/G/rho' : Item(verb='Sending')})
  wc_status.tweak('A_COPY/D/G/rho', wc_rev=4)
  svntest.actions.run_and_verify_commit(wc_dir, expected_output,
                                        wc_status, None, None, None,
                                        None, None, wc_dir)
  wc_disk.tweak('A_COPY/D/G/rho', contents="New content")

  # r5 - modify (add a prop) and commit A_COPY/B/E/beta
  #svntest.main.file_write(os.path.join(wc_dir, "A_COPY", "B", "E", "beta"),
  #                        "New content")
  svntest.actions.run_and_verify_svn(None,
                                     ["property 'prop:name' set on '" +
                                      A_COPY_beta_path + "'\n"], [], 'ps',
                                     'prop:name', 'propval',
                                     A_COPY_beta_path)
  expected_output = wc.State(wc_dir,
                             {'A_COPY/B/E/beta' : Item(verb='Sending')})
  wc_status.tweak('A_COPY/B/E/beta', wc_rev=5)
  svntest.actions.run_and_verify_commit(wc_dir, expected_output,
                                        wc_status, None, None, None,
                                        None, None, wc_dir)
  wc_disk.tweak('A_COPY/B/E/beta', props={'prop:name' : 'propval'})
  saved_cwd = os.getcwd()

  # Merge r2:4 into A/D
  # Defined as an internal method since we'll be doing this twice.
  short_D_path = shorten_path_kludge(A_D_path)
  def merge_r24_into_A_D():
    # Search for the comment entitled "The Merge Kluge" elsewhere in
    # this file, to understand why we shorten and chdir() below.
    expected_output = wc.State(short_D_path, {
      'H/psi' : Item(status='U '),
      'G/rho' : Item(status='U '),
      })
    expected_status = wc.State(short_D_path, {
      ''        : Item(status=' M', wc_rev=1),
      'G'       : Item(status='  ', wc_rev=1),
      'G/pi'    : Item(status='  ', wc_rev=1),
      'G/rho'   : Item(status='M ', wc_rev=1),
      'G/tau'   : Item(status='  ', wc_rev=1),
      'H'       : Item(status='  ', wc_rev=1),
      'H/chi'   : Item(status='  ', wc_rev=1),
      'H/psi'   : Item(status='M ', wc_rev=1),
      'H/omega' : Item(status='  ', wc_rev=1),
      'gamma'   : Item(status='  ', wc_rev=1),
      })
    expected_disk = wc.State('', {
      ''        : Item(props={SVN_PROP_MERGE_INFO : '/A_COPY/D:3-4'}),
      'G'       : Item(),
      'G/pi'    : Item("This is the file 'pi'.\n"),
      'G/rho'   : Item("New content"),
      'G/tau'   : Item("This is the file 'tau'.\n"),
      'H'       : Item(),
      'H/chi'   : Item("This is the file 'chi'.\n"),
      'H/psi'   : Item("New content"),
      'H/omega' : Item("This is the file 'omega'.\n"),
      'gamma'   : Item("This is the file 'gamma'.\n")
      })
    expected_skip = wc.State(short_D_path, { })

<<<<<<< HEAD
    os.chdir(svntest.main.work_dir)
    svntest.actions.run_and_verify_merge(short_D_path, '2', '4',
                                         sbox.repo_url + '/A_COPY/D',
                                         expected_output,
                                         expected_disk,
                                         expected_status,
                                         expected_skip,
                                         None, None, None, None,
                                         None, 1)
    os.chdir(saved_cwd)

  merge_r24_into_A_D()

  # Merge r4:2 into A/D/H -- Test Area 1, 2a (see comment at top of test).
  # A/D/H should get merge info for A_COPY/D/H with an empty revision range.
  short_H_path = shorten_path_kludge(A_D_H_path)
  expected_output = wc.State(short_H_path, {
    'psi' : Item(status='G '),
    })
  expected_status = wc.State(short_H_path, {
    ''      : Item(status=' M', wc_rev=1),
    'chi'   : Item(status='  ', wc_rev=1),
    'psi'   : Item(status='  ', wc_rev=1),
    'omega' : Item(status='  ', wc_rev=1),
    })
  expected_disk = wc.State('', {
    ''      : Item(props={SVN_PROP_MERGE_INFO : '/A_COPY/D/H:'}),
    'chi'   : Item("This is the file 'chi'.\n"),
    'psi'   : Item("This is the file 'psi'.\n"),
    'omega' : Item("This is the file 'omega'.\n"),
    })
  expected_skip = wc.State(short_H_path, { })

  os.chdir(svntest.main.work_dir)
  svntest.actions.run_and_verify_merge(short_H_path, '4', '2',
                                       sbox.repo_url + '/A_COPY/D/H',
                                       expected_output,
                                       expected_disk,
                                       expected_status,
                                       expected_skip,
                                       None, None, None, None,
                                       None, 1)
  os.chdir(saved_cwd)

  # Reverse merge r4:2 from A_COPY into A -- Test Area 1, 2a, 2f.
  # This should effectively revert all local mods.  Pre-eilsion A, A/D, and
  # A/D/H all have empty rev range merge info.  A/D/H elides to A/D, which in
  # turn elides to A.  And since A wisn't overriding any ancestor path's merge
  # info, it too "elides".
  short_A_path = shorten_path_kludge(A_path)

  os.chdir(svntest.main.work_dir)
  # Since this merge returns us to the same state returned by
  # setup_branch() there is no need for run_and_verify_merge().
  # run_and_verify_svn('merge') and ran_and_verify_status() covers
  # everything.
  svntest.actions.run_and_verify_svn(None,
                                     [svntest.main.merge_notify_line(4,3),
                                      'G    ' +
                                      os.path.join(short_A_path,
                                                   "D", "G", "rho") +
                                      '\n',
                                      svntest.main.merge_notify_line(4,3)],
                                     [], 'merge', '-r4:2',
                                     sbox.repo_url + '/A_COPY',
                                     short_A_path)
  os.chdir(saved_cwd)

  # Use wc_status from setup_branch()
  svntest.actions.run_and_verify_status(wc_dir, wc_status)

  # Check that merge info elides if the only difference between a child and
  # parent's mergeinfo are paths that exist only in the child and are mapped
  # to empty revision ranges.
  #
  # Manually set some merge info on A/D.
  svntest.actions.run_and_verify_svn(None,
                                     ["property '" + SVN_PROP_MERGE_INFO +
                                      "' set on '" + A_D_path + "'\n"], [],
                                     'ps', SVN_PROP_MERGE_INFO,
                                     '/A_COPY/B:4', A_D_path)

  # Merge r2:3 into A/D/H
  #
  # A/D/H inherits the r4 merge info set above on A/D and also gets merge
  # info for r3.
  expected_output = wc.State(short_H_path, {
    'psi' : Item(status='U '),
    })
  expected_status.tweak('psi', status='M ')
  expected_disk.tweak('', props={SVN_PROP_MERGE_INFO :
                          '/A_COPY/B/H:4\n/A_COPY/D/H:3\n'})
  expected_disk.tweak('psi', contents="New content")

  os.chdir(svntest.main.work_dir)
  svntest.actions.run_and_verify_merge(short_H_path, '2', '3',
                                       sbox.repo_url + '/A_COPY/D/H',
                                       expected_output,
                                       expected_disk,
                                       expected_status,
                                       expected_skip,
                                       None, None, None, None,
                                       None, 1)
  os.chdir(saved_cwd)

  # Reverse the previous merge -- Test Area 2c.
  #
  # Effectively this leaves A/D/H with empty revision range merge info from
  # A_COPY/D/H and the inherited merge info from A_COPY/B/H.  Since the only
  # difference between the merge info on A/D/H and A/D is the empty range
  # merge info for A_COPY/D/H, A/D/H's merge info should elide to A/D.
  os.chdir(svntest.main.work_dir)
  svntest.actions.run_and_verify_svn(None,
                                     [svntest.main.merge_notify_line(3),
                                      'G    ' +
                                      os.path.join(short_H_path, "psi") +
                                      '\n'], [], 'merge', '-r3:2',
                                     sbox.repo_url + '/A_COPY/D/H',
                                     short_H_path)
  os.chdir(saved_cwd)

  # Use wc_status from setup_branch(), the manually set merge info on A/D
  # and the is the only mod we expect to see.
  wc_status.tweak('A/D', status=' M')
  svntest.actions.run_and_verify_status(wc_dir, wc_status)
  expected = svntest.actions.UnorderedOutput(
    ["Properties on '" + A_D_path + "':\n",
     "  " + SVN_PROP_MERGE_INFO + " : /A_COPY/B:4\n",
     "Properties on '" + A_COPY_path + "':\n",
     "  " + SVN_PROP_MERGE_INFO + " : /A:1\n",
     "Properties on '" + A_COPY_beta_path + "':\n",
     "  prop:name : propval\n"])
  svntest.actions.run_and_verify_svn(None, expected, [], 'pl', '-vR', wc_dir)

  # Revert all local changes
  svntest.actions.run_and_verify_svn(None, None, [],
                                     'revert', '--recursive', wc_dir)
  wc_status.tweak('A/D', status='  ')
  svntest.actions.run_and_verify_status(wc_dir, wc_status)

  # Merge r2:4 into A/D/H again and commit it this time.
  merge_r24_into_A_D()
  wc_status.tweak('A/D', 'A/D/H/psi', 'A/D/G/rho', wc_rev=6)
  wc_disk.tweak('A', props={SVN_PROP_MERGE_INFO : '/A_COPY/D:3-4'})
  expected_output = wc.State(wc_dir, {
    'A/D'       : Item(verb='Sending'),
    'A/D/G/rho' : Item(verb='Sending'),
    'A/D/H/psi' : Item(verb='Sending')})
  svntest.actions.run_and_verify_commit(wc_dir,
                                        expected_output,
                                        wc_status,
                                        None,
                                        None, None, None, None,
                                        wc_dir)

  # Set some fictional mergeinfo on A
  svntest.actions.run_and_verify_svn(None,
                                     ["property '" + SVN_PROP_MERGE_INFO +
                                      "' set on '" + A_path + "'\n"],
                                     [], 'ps', SVN_PROP_MERGE_INFO, '/Z:3',
                                     A_path)

  # Merge r4:2 into A/D -- Test Area 2b.
  # This leaves A/D with merge info mapped to empty revision ranges only and
  # it's nearest ancestor A with merge info for a disjoint set of paths.  So
  # the merge info should elide.
  os.chdir(svntest.main.work_dir)
  expected = svntest.actions.UnorderedOutput(
    [svntest.main.merge_notify_line(4,3),
     "U    " + os.path.join(short_D_path, "G", "rho") + "\n",
     "U    " + os.path.join(short_D_path, "H", "psi") + "\n",
     ])
  svntest.actions.run_and_verify_svn(None, expected, [], 'merge',
                                     '-r4:2', sbox.repo_url + '/A_COPY/D',
                                     short_D_path)
  os.chdir(saved_cwd)

  svntest.actions.run_and_verify_svn(None, [], [], 'pl', '-vR', A_D_path)

  # Revert the last merge.
  expected = svntest.actions.UnorderedOutput(
    ["Reverted '" + A_D_path + "'\n",
     "Reverted '" + rho_path + "'\n",
     "Reverted '" + psi_path + "'\n",
     ])
  svntest.actions.run_and_verify_svn(None, expected, [], 'revert', '-R',
                                     A_D_path)

  # Set some fictional mergeinfo on A/D/gamma
  propval = "/A_COPY:3\n/Z:"
  propval_file = os.path.abspath(os.path.join(sbox.repo_dir, 'prop-val'))
  svntest.main.file_write(propval_file, propval)
  svntest.actions.run_and_verify_svn(None,
                                     ["property '" + SVN_PROP_MERGE_INFO +
                                      "' set on '" + A_path + "'\n"],
                                     [], 'ps', SVN_PROP_MERGE_INFO,
                                     '-F', propval_file, A_path)

  # Merge -r5:4 from A_COPY/D into A/D -- Test Area 2d.
  # This leaves merge info on A/D that differs from the merge info on A
  # only by a path (Z) in the latter mapped to an empty revision range.
  # So full elision should occur.
  short_D_path = shorten_path_kludge(A_D_path)
  os.chdir(svntest.main.work_dir)
  svntest.actions.run_and_verify_svn(None,
                                     [svntest.main.merge_notify_line(4),
                                      'U    ' +
                                      os.path.join(short_D_path, "G",
                                                   "rho") + '\n'],
                                     [], 'merge', '-c-4',
                                     sbox.repo_url + '/A_COPY/D',
                                     short_D_path)
  os.chdir(saved_cwd)
  svntest.actions.run_and_verify_svn(None,[], [], 'pl', '-vR', A_D_path)

  # Revert local changes.
  expected = svntest.actions.UnorderedOutput(
    ["Reverted '" + A_D_path + "'\n",
     "Reverted '" + rho_path + "'\n",
     "Reverted '" + A_path + "'\n",
     ])
  svntest.actions.run_and_verify_svn(None, expected, [], 'revert', '-R',
                                     wc_dir)

  # Create a second disconnected WC.
  other_wc = sbox.add_wc_path('H')
  svntest.actions.duplicate_dir(A_D_H_path, other_wc)
  expected_output = wc.State(other_wc, {})
  expected_status = wc.State(other_wc, {
    ''      : Item(status='  ', wc_rev=6),
    'chi'   : Item(status='  ', wc_rev=6),
    'psi'   : Item(status='  ', wc_rev=6),
    'omega' : Item(status='  ', wc_rev=6),
    })
  expected_disk = wc.State('', {
    ''      : Item(),
    'chi'   : Item("This is the file 'chi'.\n"),
    'psi'   : Item("New content"),
    'omega' : Item("This is the file 'omega'.\n"),
    })
  svntest.actions.run_and_verify_svn(None, ['At revision 6.\n'], [],
                                     'update', other_wc)

  # Merge r5 from /A_COPY/B/E/beta into the second WC's omega.
  other_omega_path = os.path.join(other_wc, "omega")
  short_other_omega_path = shorten_path_kludge(other_omega_path)
  def merge_r5_into_Other_A_D_H_omega():
    # omega gets the merge info from the merge itself, and the inherited
    # merge info from A/D in the repos.
    os.chdir(svntest.main.work_dir)
    svntest.actions.run_and_verify_svn(None,
                                       [svntest.main.merge_notify_line(5),
                                        ' U   ' + short_other_omega_path +
                                        '\n'], [], 'merge', '-c5',
                                       sbox.repo_url + '/A_COPY/B/E/beta',
                                       short_other_omega_path)
    os.chdir(saved_cwd)

    # Check omega's status and props.
    expected_status = wc.State(other_wc, {
      ''      : Item(status='  ', wc_rev=6),
      'chi'   : Item(status='  ', wc_rev=6),
      'psi'   : Item(status='  ', wc_rev=6),
      'omega' : Item(status=' M', wc_rev=6),
      })
    svntest.actions.run_and_verify_status(other_wc, expected_status)

    # Check properties with multiline values in eol sensitive manner.
    svntest.actions.check_prop(SVN_PROP_MERGE_INFO, other_omega_path,
                               ['/A_COPY/B/E/beta:5' + os.linesep,
                                '/A_COPY/D/H/omega:3-4'])
    svntest.actions.check_prop('prop:name', other_omega_path, ['propval'])

  merge_r5_into_Other_A_D_H_omega()

  # Reverse the previous merge -- Test Area 2c, 3.
  # This would leave omega with empty rev range info for path
  # 'A_COPY/B/E/beta' and otherwise elidable (to the repos) merge info for
  # path 'A_COPY/D/H/omega', so all the merge info elides.
  os.chdir(svntest.main.work_dir)
  svntest.actions.run_and_verify_svn(None,
                                     [svntest.main.merge_notify_line(5),
                                      ' U   ' + short_other_omega_path + \
                                      '\n'], [], 'merge', '-c-5',
                                     sbox.repo_url + '/A_COPY/B/E/beta',
                                     short_other_omega_path)
  os.chdir(saved_cwd)

  # Check omega's status (no need to check props since file is back to its
  # pristine state and status checks this).
  expected_status.tweak('omega', status='  ')
  svntest.actions.run_and_verify_status(other_wc, expected_status)

  # Once again, merge r5 from /A_COPY/B/E/beta into the second WC's omega.
  merge_r5_into_Other_A_D_H_omega()

  # Merge r4:3 from A_COPY/D/H/omega into the second WC's omega.
  def merge_r4_into_Other_A_D_H_omega():
    os.chdir(svntest.main.work_dir)
    svntest.actions.run_and_verify_svn(None,
                                       [svntest.main.merge_notify_line(4)],
                                       [], 'merge', '-c-4',
                                       sbox.repo_url + '/A_COPY/D/H/omega',
                                       short_other_omega_path)
    os.chdir(saved_cwd)

=======
    os.chdir(svntest.main.work_dir)
    svntest.actions.run_and_verify_merge(short_D_path, '2', '4',
                                         sbox.repo_url + '/A_COPY/D',
                                         expected_output,
                                         expected_disk,
                                         expected_status,
                                         expected_skip,
                                         None, None, None, None,
                                         None, 1)
    os.chdir(saved_cwd)

  merge_r24_into_A_D()

  # Merge r4:2 into A/D/H -- Test Area 1, 2a (see comment at top of test).
  # A/D/H should get merge info for A_COPY/D/H with an empty revision range.
  short_H_path = shorten_path_kludge(A_D_H_path)
  expected_output = wc.State(short_H_path, {
    'psi' : Item(status='G '),
    })
  expected_status = wc.State(short_H_path, {
    ''      : Item(status=' M', wc_rev=1),
    'chi'   : Item(status='  ', wc_rev=1),
    'psi'   : Item(status='  ', wc_rev=1),
    'omega' : Item(status='  ', wc_rev=1),
    })
  expected_disk = wc.State('', {
    ''      : Item(props={SVN_PROP_MERGE_INFO : '/A_COPY/D/H:'}),
    'chi'   : Item("This is the file 'chi'.\n"),
    'psi'   : Item("This is the file 'psi'.\n"),
    'omega' : Item("This is the file 'omega'.\n"),
    })
  expected_skip = wc.State(short_H_path, { })

  os.chdir(svntest.main.work_dir)
  svntest.actions.run_and_verify_merge(short_H_path, '4', '2',
                                       sbox.repo_url + '/A_COPY/D/H',
                                       expected_output,
                                       expected_disk,
                                       expected_status,
                                       expected_skip,
                                       None, None, None, None,
                                       None, 1)
  os.chdir(saved_cwd)

  # Reverse merge r4:2 from A_COPY into A -- Test Area 1, 2a, 2f.
  # This should effectively revert all local mods.  Pre-eilsion A, A/D, and
  # A/D/H all have empty rev range merge info.  A/D/H elides to A/D, which in
  # turn elides to A.  And since A wisn't overriding any ancestor path's merge
  # info, it too "elides".
  short_A_path = shorten_path_kludge(A_path)

  os.chdir(svntest.main.work_dir)
  # Since this merge returns us to the same state returned by
  # setup_branch() there is no need for run_and_verify_merge().
  # run_and_verify_svn('merge') and ran_and_verify_status() covers
  # everything.
  svntest.actions.run_and_verify_svn(None,
                                     [svntest.main.merge_notify_line(4,3),
                                      'G    ' +
                                      os.path.join(short_A_path,
                                                   "D", "G", "rho") +
                                      '\n',
                                      svntest.main.merge_notify_line(4,3)],
                                     [], 'merge', '-r4:2',
                                     sbox.repo_url + '/A_COPY',
                                     short_A_path)
  os.chdir(saved_cwd)

  # Use wc_status from setup_branch()
  svntest.actions.run_and_verify_status(wc_dir, wc_status)

  # Check that merge info elides if the only difference between a child and
  # parent's mergeinfo are paths that exist only in the child and are mapped
  # to empty revision ranges.
  #
  # Manually set some merge info on A/D.
  svntest.actions.run_and_verify_svn(None,
                                     ["property '" + SVN_PROP_MERGE_INFO +
                                      "' set on '" + A_D_path + "'\n"], [],
                                     'ps', SVN_PROP_MERGE_INFO,
                                     '/A_COPY/B:4', A_D_path)

  # Merge r2:3 into A/D/H
  #
  # A/D/H inherits the r4 merge info set above on A/D and also gets merge
  # info for r3.
  expected_output = wc.State(short_H_path, {
    'psi' : Item(status='U '),
    })
  expected_status.tweak('psi', status='M ')
  expected_disk.tweak('', props={SVN_PROP_MERGE_INFO :
                          '/A_COPY/B/H:4\n/A_COPY/D/H:3\n'})
  expected_disk.tweak('psi', contents="New content")

  os.chdir(svntest.main.work_dir)
  svntest.actions.run_and_verify_merge(short_H_path, '2', '3',
                                       sbox.repo_url + '/A_COPY/D/H',
                                       expected_output,
                                       expected_disk,
                                       expected_status,
                                       expected_skip,
                                       None, None, None, None,
                                       None, 1)
  os.chdir(saved_cwd)

  # Reverse the previous merge -- Test Area 2c.
  #
  # Effectively this leaves A/D/H with empty revision range merge info from
  # A_COPY/D/H and the inherited merge info from A_COPY/B/H.  Since the only
  # difference between the merge info on A/D/H and A/D is the empty range
  # merge info for A_COPY/D/H, A/D/H's merge info should elide to A/D.
  os.chdir(svntest.main.work_dir)
  svntest.actions.run_and_verify_svn(None,
                                     [svntest.main.merge_notify_line(-3),
                                      'G    ' +
                                      os.path.join(short_H_path, "psi") +
                                      '\n'], [], 'merge', '-r3:2',
                                     sbox.repo_url + '/A_COPY/D/H',
                                     short_H_path)
  os.chdir(saved_cwd)

  # Use wc_status from setup_branch(), the manually set merge info on A/D
  # and the is the only mod we expect to see.
  wc_status.tweak('A/D', status=' M')
  svntest.actions.run_and_verify_status(wc_dir, wc_status)
  expected = svntest.actions.UnorderedOutput(
    ["Properties on '" + A_D_path + "':\n",
     "  " + SVN_PROP_MERGE_INFO + " : /A_COPY/B:4\n",
     "Properties on '" + A_COPY_path + "':\n",
     "  " + SVN_PROP_MERGE_INFO + " : /A:1\n",
     "Properties on '" + A_COPY_beta_path + "':\n",
     "  prop:name : propval\n"])
  svntest.actions.run_and_verify_svn(None, expected, [], 'pl', '-vR', wc_dir)

  # Revert all local changes
  svntest.actions.run_and_verify_svn(None, None, [],
                                     'revert', '--recursive', wc_dir)
  wc_status.tweak('A/D', status='  ')
  svntest.actions.run_and_verify_status(wc_dir, wc_status)

  # Merge r2:4 into A/D/H again and commit it this time.
  merge_r24_into_A_D()
  wc_status.tweak('A/D', 'A/D/H/psi', 'A/D/G/rho', wc_rev=6)
  wc_disk.tweak('A', props={SVN_PROP_MERGE_INFO : '/A_COPY/D:3-4'})
  expected_output = wc.State(wc_dir, {
    'A/D'       : Item(verb='Sending'),
    'A/D/G/rho' : Item(verb='Sending'),
    'A/D/H/psi' : Item(verb='Sending')})
  svntest.actions.run_and_verify_commit(wc_dir,
                                        expected_output,
                                        wc_status,
                                        None,
                                        None, None, None, None,
                                        wc_dir)

  # Set some fictional mergeinfo on A
  svntest.actions.run_and_verify_svn(None,
                                     ["property '" + SVN_PROP_MERGE_INFO +
                                      "' set on '" + A_path + "'\n"],
                                     [], 'ps', SVN_PROP_MERGE_INFO, '/Z:3',
                                     A_path)

  # Merge r4:2 into A/D -- Test Area 2b.
  # This leaves A/D with merge info mapped to empty revision ranges only and
  # it's nearest ancestor A with merge info for a disjoint set of paths.  So
  # the merge info should elide.
  os.chdir(svntest.main.work_dir)
  expected = svntest.actions.UnorderedOutput(
    [svntest.main.merge_notify_line(4,3),
     "U    " + os.path.join(short_D_path, "G", "rho") + "\n",
     "U    " + os.path.join(short_D_path, "H", "psi") + "\n",
     ])
  svntest.actions.run_and_verify_svn(None, expected, [], 'merge',
                                     '-r4:2', sbox.repo_url + '/A_COPY/D',
                                     short_D_path)
  os.chdir(saved_cwd)

  svntest.actions.run_and_verify_svn(None, [], [], 'pl', '-vR', A_D_path)

  # Revert the last merge.
  expected = svntest.actions.UnorderedOutput(
    ["Reverted '" + A_D_path + "'\n",
     "Reverted '" + rho_path + "'\n",
     "Reverted '" + psi_path + "'\n",
     ])
  svntest.actions.run_and_verify_svn(None, expected, [], 'revert', '-R',
                                     A_D_path)

  # Set some fictional mergeinfo on A/D/gamma
  propval = "/A_COPY:3\n/Z:"
  propval_file = os.path.abspath(os.path.join(sbox.repo_dir, 'prop-val'))
  svntest.main.file_write(propval_file, propval)
  svntest.actions.run_and_verify_svn(None,
                                     ["property '" + SVN_PROP_MERGE_INFO +
                                      "' set on '" + A_path + "'\n"],
                                     [], 'ps', SVN_PROP_MERGE_INFO,
                                     '-F', propval_file, A_path)

  # Merge -r5:4 from A_COPY/D into A/D -- Test Area 2d.
  # This leaves merge info on A/D that differs from the merge info on A
  # only by a path (Z) in the latter mapped to an empty revision range.
  # So full elision should occur.
  short_D_path = shorten_path_kludge(A_D_path)
  os.chdir(svntest.main.work_dir)
  svntest.actions.run_and_verify_svn(None,
                                     [svntest.main.merge_notify_line(-4),
                                      'U    ' +
                                      os.path.join(short_D_path, "G",
                                                   "rho") + '\n'],
                                     [], 'merge', '-c-4',
                                     sbox.repo_url + '/A_COPY/D',
                                     short_D_path)
  os.chdir(saved_cwd)
  svntest.actions.run_and_verify_svn(None,[], [], 'pl', '-vR', A_D_path)

  # Revert local changes.
  expected = svntest.actions.UnorderedOutput(
    ["Reverted '" + A_D_path + "'\n",
     "Reverted '" + rho_path + "'\n",
     "Reverted '" + A_path + "'\n",
     ])
  svntest.actions.run_and_verify_svn(None, expected, [], 'revert', '-R',
                                     wc_dir)

  # Create a second disconnected WC.
  other_wc = sbox.add_wc_path('H')
  svntest.actions.duplicate_dir(A_D_H_path, other_wc)
  expected_output = wc.State(other_wc, {})
  expected_status = wc.State(other_wc, {
    ''      : Item(status='  ', wc_rev=6),
    'chi'   : Item(status='  ', wc_rev=6),
    'psi'   : Item(status='  ', wc_rev=6),
    'omega' : Item(status='  ', wc_rev=6),
    })
  expected_disk = wc.State('', {
    ''      : Item(),
    'chi'   : Item("This is the file 'chi'.\n"),
    'psi'   : Item("New content"),
    'omega' : Item("This is the file 'omega'.\n"),
    })
  svntest.actions.run_and_verify_svn(None, ['At revision 6.\n'], [],
                                     'update', other_wc)

  # Merge r5 from /A_COPY/B/E/beta into the second WC's omega.
  other_omega_path = os.path.join(other_wc, "omega")
  short_other_omega_path = shorten_path_kludge(other_omega_path)
  def merge_r5_into_Other_A_D_H_omega():
    # omega gets the merge info from the merge itself, and the inherited
    # merge info from A/D in the repos.
    os.chdir(svntest.main.work_dir)
    svntest.actions.run_and_verify_svn(None,
                                       [svntest.main.merge_notify_line(5),
                                        ' U   ' + short_other_omega_path +
                                        '\n'], [], 'merge', '-c5',
                                       sbox.repo_url + '/A_COPY/B/E/beta',
                                       short_other_omega_path)
    os.chdir(saved_cwd)

    # Check omega's status and props.
    expected_status = wc.State(other_wc, {
      ''      : Item(status='  ', wc_rev=6),
      'chi'   : Item(status='  ', wc_rev=6),
      'psi'   : Item(status='  ', wc_rev=6),
      'omega' : Item(status=' M', wc_rev=6),
      })
    svntest.actions.run_and_verify_status(other_wc, expected_status)

    # Check properties with multiline values in eol sensitive manner.
    svntest.actions.check_prop(SVN_PROP_MERGE_INFO, other_omega_path,
                               ['/A_COPY/B/E/beta:5' + os.linesep,
                                '/A_COPY/D/H/omega:3-4'])
    svntest.actions.check_prop('prop:name', other_omega_path, ['propval'])

  merge_r5_into_Other_A_D_H_omega()

  # Reverse the previous merge -- Test Area 2c, 3.
  # This would leave omega with empty rev range info for path
  # 'A_COPY/B/E/beta' and otherwise elidable (to the repos) merge info for
  # path 'A_COPY/D/H/omega', so all the merge info elides.
  os.chdir(svntest.main.work_dir)
  svntest.actions.run_and_verify_svn(None,
                                     [svntest.main.merge_notify_line(-5),
                                      ' G   ' + short_other_omega_path + \
                                      '\n'], [], 'merge', '-c-5',
                                     sbox.repo_url + '/A_COPY/B/E/beta',
                                     short_other_omega_path)
  os.chdir(saved_cwd)

  # Check omega's status (no need to check props since file is back to its
  # pristine state and status checks this).
  expected_status.tweak('omega', status='  ')
  svntest.actions.run_and_verify_status(other_wc, expected_status)

  # Once again, merge r5 from /A_COPY/B/E/beta into the second WC's omega.
  merge_r5_into_Other_A_D_H_omega()

  # Merge r4:3 from A_COPY/D/H/omega into the second WC's omega.
  def merge_r4_into_Other_A_D_H_omega():
    os.chdir(svntest.main.work_dir)
    svntest.actions.run_and_verify_svn(None,
                                       [svntest.main.merge_notify_line(-4)],
                                       [], 'merge', '-c-4',
                                       sbox.repo_url + '/A_COPY/D/H/omega',
                                       short_other_omega_path)
    os.chdir(saved_cwd)

>>>>>>> 4eaf3f05
    # Check omega's status and props.
    expected_status = wc.State(other_wc, {
      ''      : Item(status='  ', wc_rev=6),
      'chi'   : Item(status='  ', wc_rev=6),
      'psi'   : Item(status='  ', wc_rev=6),
      'omega' : Item(status=' M', wc_rev=6),
      })
    svntest.actions.run_and_verify_status(other_wc, expected_status)

    # Check properties with multiline values in eol sensitive manner.
    svntest.actions.check_prop(SVN_PROP_MERGE_INFO, other_omega_path,
                               ['/A_COPY/B/E/beta:5' + os.linesep,
                                '/A_COPY/D/H/omega:3'])
    svntest.actions.check_prop('prop:name', other_omega_path, ['propval'])

  merge_r4_into_Other_A_D_H_omega()

  # Reverse the previous merge of r5 -- Test Area 2e.
  # This would leave omega with empty rev range info for path
  # 'A_COPY/B/E/beta' and unelidable merge info for path 'A_COPY/D/H/omega',
  # so we expect partial elision only of the merge info for 'A_COPY/B/E/beta'
  # since that path doesn't exist in A/D/H/omeaga's nearest ancestor.
  os.chdir(svntest.main.work_dir)
  svntest.actions.run_and_verify_svn(None,
<<<<<<< HEAD
                                     [svntest.main.merge_notify_line(5),
                                      ' U   ' + short_other_omega_path + \
=======
                                     [svntest.main.merge_notify_line(-5),
                                      ' G   ' + short_other_omega_path + \
>>>>>>> 4eaf3f05
                                      '\n'], [], 'merge', '-c-5',
                                     sbox.repo_url + '/A_COPY/B/E/beta',
                                     short_other_omega_path)
  os.chdir(saved_cwd)

  # Check omega's status and props.
  expected_status.tweak('omega', status=' M')
  svntest.actions.run_and_verify_status(other_wc, expected_status)
  svntest.actions.run_and_verify_svn(None,
                                     ["Properties on '" + other_omega_path +
                                      "':\n",
                                      '  ' + SVN_PROP_MERGE_INFO + ' : ' +
                                      '/A_COPY/D/H/omega:3\n'], [],
                                     'pl', '-vR', other_omega_path)

def detect_copy_src_for_target_with_multiple_ancestors(sbox):
  "detect copy src for target with multiple ancestors"

  # This tests that copy source detection is correct in the case where
  # many ancestors of a target exist in the same commit as a copy of target.

  # Copy A/B as A/copy-of-B
  # Copy A/C as A/copy-of-B/C
  # Commit results in r2.
  # From A/copy-of-B/C do merge -g. This merge should implicitly detect the 
  # merge source to be A/C.

  sbox.build()
  wc_dir = sbox.wc_dir
  A_path = os.path.join(wc_dir, 'A')
  A_B_path = os.path.join(A_path, 'B')
  A_C_path = os.path.join(A_path, 'C')
  A_copy_of_B_path = os.path.join(A_path, 'copy-of-B')
  A_copy_of_B_C_path = os.path.join(A_copy_of_B_path, 'C')
  svntest.main.run_svn(None, 'cp', A_B_path, A_copy_of_B_path)
  svntest.main.run_svn(None, 'cp', A_C_path, A_copy_of_B_path)
  expected_output = wc.State(wc_dir, {
    'A/copy-of-B'   : Item(verb='Adding'),
    'A/copy-of-B/C' : Item(verb='Adding')
    })
  expected_status = svntest.actions.get_virginal_state(wc_dir, 1)
  expected_status.add({
    'A/copy-of-B'            : Item(status='  ', wc_rev=2),
    'A/copy-of-B/lambda'     : Item(status='  ', wc_rev=2),
    'A/copy-of-B/E'          : Item(status='  ', wc_rev=2),
    'A/copy-of-B/E/alpha'    : Item(status='  ', wc_rev=2),
    'A/copy-of-B/E/beta'     : Item(status='  ', wc_rev=2),
    'A/copy-of-B/F'          : Item(status='  ', wc_rev=2),
    'A/copy-of-B/C'          : Item(status='  ', wc_rev=2),
    })

  svntest.actions.run_and_verify_commit(wc_dir, expected_output,
                                        expected_status, None,
                                        None, None, None, None, wc_dir)
  saved_cwd = os.getcwd()
  os.chdir(A_copy_of_B_C_path)
  svntest.actions.run_and_verify_svn(None, svntest.main.merge_notify_line(2),
                                     [], 'merge', '-g')
  os.chdir(saved_cwd)

  expected_status.tweak('A/copy-of-B/C',  status=' M')
  svntest.actions.run_and_verify_status(wc_dir, expected_status)
  svntest.actions.run_and_verify_svn(None, ["/A/C:2\n"], [],
                                     'propget', SVN_PROP_MERGE_INFO,
                                     A_copy_of_B_C_path)

def prop_add_to_child_with_mergeinfo(sbox):
  "merge adding prop to child of merge target works"

  # Test for Issue #2781 Prop add to child of merge target corrupts WC if
  # child has merge info.

  sbox.build()
  wc_dir = sbox.wc_dir
  expected_disk, expected_status = setup_branch(sbox)

  # Some paths we'll care about
  beta_path = os.path.join(wc_dir, "A", "B", "E", "beta")
  beta_COPY_path = os.path.join(wc_dir, "A_COPY", "B", "E", "beta")
  B_COPY_path = os.path.join(wc_dir, "A_COPY", "B")
  
  # Set a non-mergeinfo prop on a file.
  svntest.actions.run_and_verify_svn(None,
                                     ["property 'prop:name' set on '" +
                                      beta_path + "'\n"], [], 'ps',
                                     'prop:name', 'propval', beta_path)
  expected_disk.tweak('A/B/E/beta', props={'prop:name' : 'propval'})
  expected_status.tweak('A/B/E/beta', wc_rev=7)
  expected_output = wc.State(wc_dir,
                             {'A/B/E/beta' : Item(verb='Sending')})
  svntest.actions.run_and_verify_commit(wc_dir,
                                        expected_output,
                                        expected_status,
                                        None,
                                        None, None, None, None,
                                        wc_dir)

  # Merge r4:5 from A/B/E/beta into A_COPY/B/E/beta.
  short_beta_COPY_path = shorten_path_kludge(beta_COPY_path)
  saved_cwd = os.getcwd()
  os.chdir(svntest.main.work_dir)
  svntest.actions.run_and_verify_svn(None,
                                     [svntest.main.merge_notify_line(5),
                                      'U    ' +
                                      short_beta_COPY_path +'\n'],
                                     [], 'merge', '-c5',
                                     sbox.repo_url + '/A/B/E/beta',
                                     short_beta_COPY_path)
  os.chdir(saved_cwd)

  # Merge r6:7 into A_COPY/B.  In issue #2781 this adds a bogus
  # and incomplete entry in A_COPY/B/.svn/entries for 'beta'.
  short_B_COPY_path = shorten_path_kludge(B_COPY_path)
  expected_output = wc.State(short_B_COPY_path, {
    'E/beta' : Item(status=' U'),
    })
  expected_status = wc.State(short_B_COPY_path, {
    ''        : Item(status=' M', wc_rev=2),
    'E'       : Item(status='  ', wc_rev=2),
    'E/alpha' : Item(status='  ', wc_rev=2),
    'E/beta'  : Item(status='MM', wc_rev=2),
    'lambda'  : Item(status='  ', wc_rev=2),
    'F'       : Item(status='  ', wc_rev=2),
    })
  expected_disk = wc.State('', {
    ''        : Item(props={SVN_PROP_MERGE_INFO : '/A/B:1,7'}),
    'E'       : Item(),
    'E/alpha' : Item("This is the file 'alpha'.\n"),
    'E/beta'  : Item(contents="New content",
                     props={SVN_PROP_MERGE_INFO : '/A/B/E/beta:1,5,7',
                            'prop:name' : 'propval'}),
    'F'       : Item(),
    'lambda'  : Item("This is the file 'lambda'.\n")
    })
  expected_skip = wc.State(short_B_COPY_path, { })
  os.chdir(svntest.main.work_dir)
  svntest.actions.run_and_verify_merge(short_B_COPY_path, '6', '7',
                                       sbox.repo_url + \
                                       '/A/B',
                                       expected_output,
                                       expected_disk,
                                       expected_status,
                                       expected_skip,
                                       None, None, None, None,
                                       None, 1)

def diff_repos_does_not_update_mergeinfo(sbox):
  "don't set mergeinfo when merging from another repo"

  # Test for issue #2788.

  sbox.build()
  wc_dir = sbox.wc_dir
  expected_disk, expected_status = setup_branch(sbox)

  # Create a second repository with the same greek tree
  repo_dir = sbox.repo_dir
  repo_url = sbox.repo_url
  other_repo_dir, other_repo_url = sbox.add_repo_path("other")
  svntest.main.copy_repos(repo_dir, other_repo_dir, 6, 1)

  # Merge r3:4 (using implied peg revisions) from 'other' repos into
  # A_COPY/D/G.  Merge should succeed, but no merge info should be set.
  #
  # Search for the comment entitled "The Merge Kluge" elsewhere in
  # this file, to understand why we shorten and chdir() below.
  short_G_COPY_path = shorten_path_kludge(os.path.join(wc_dir,
                                                       "A_COPY", "D", "G"))
  saved_cwd = os.getcwd()

  os.chdir(svntest.main.work_dir)
  svntest.actions.run_and_verify_svn(None,
                                     [svntest.main.merge_notify_line(4),
                                      'U    ' +
                                      os.path.join(short_G_COPY_path,
                                                   "rho") + '\n'],
                                     [], 'merge', '-c4',
                                     other_repo_url + '/A/D/G',
                                     short_G_COPY_path)
  os.chdir(saved_cwd)

  # Merge r4:5 (using explicit peg revisions) from 'other' repos into
  # A_COPY/B/E.  Merge should succeed, but no merge info should be set.
  short_E_COPY_path = shorten_path_kludge(os.path.join(wc_dir,
                                                       "A_COPY", "B", "E"))

  os.chdir(svntest.main.work_dir)
  svntest.actions.run_and_verify_svn(None,
                                     [svntest.main.merge_notify_line(5),
                                      'U    ' +
                                      os.path.join(short_E_COPY_path,
                                                   "beta") +'\n'],
                                     [], 'merge',
                                     other_repo_url + '/A/B/E@4',
                                     other_repo_url + '/A/B/E@5',
                                     short_E_COPY_path)
  os.chdir(saved_cwd)
 
  expected_status.tweak('A_COPY/D/G/rho', 'A_COPY/B/E/beta', status='M ')
  svntest.actions.run_and_verify_status(wc_dir, expected_status)

def avoid_reflected_revs(sbox):
  "avoid repeated merges for cyclic merging"
  sbox.build()
  wc_dir = sbox.wc_dir
  expected_disk, expected_status = setup_branch(sbox)
  A_COPY_path = os.path.join(wc_dir, "A_COPY")

  # Explicitly sync A_COPY with changes that have occurred on A.
  short_A_COPY_path = shorten_path_kludge(A_COPY_path)
  expected_output = wc.State(short_A_COPY_path, {
    'D/H/psi'   : Item(status='U '),
    'D/G/rho'   : Item(status='U '),
    'B/E/beta'  : Item(status='U '),
    'D/H/omega' : Item(status='U '),
    })
  expected_disk = expected_disk.subtree("A")
  expected_disk.add({'' : Item(props={SVN_PROP_MERGE_INFO : "/A:1,3-6"})})
  ### There's got to be a more brief way to describe expected_status, perhaps
  ### using wc.State.subtree("A") and/or some additional code.
  my_expected_status = wc.State(short_A_COPY_path, {
    ''          : Item(status=' M', wc_rev=2),
    'B'         : Item(status='  ', wc_rev=2),
    'B/lambda'  : Item(status='  ', wc_rev=2),
    'B/E'       : Item(status='  ', wc_rev=2),
    'B/E/alpha' : Item(status='  ', wc_rev=2),
    'B/E/beta'  : Item(status='M ', wc_rev=2),
    'B/F'       : Item(status='  ', wc_rev=2),
    'C'         : Item(status='  ', wc_rev=2),
    'D'         : Item(status='  ', wc_rev=2),
    'D/gamma'   : Item(status='  ', wc_rev=2),
    'D/G'       : Item(status='  ', wc_rev=2),
    'D/G/pi'    : Item(status='  ', wc_rev=2),
    'D/G/rho'   : Item(status='M ', wc_rev=2),
    'D/G/tau'   : Item(status='  ', wc_rev=2),
    'D/H'       : Item(status='  ', wc_rev=2),
    'D/H/chi'   : Item(status='  ', wc_rev=2),
    'D/H/omega' : Item(status='M ', wc_rev=2),
    'D/H/psi'   : Item(status='M ', wc_rev=2),
    'mu'        : Item(status='  ', wc_rev=2),
    })
  expected_skip = wc.State(short_A_COPY_path, {})
  saved_cwd = os.getcwd()

  os.chdir(svntest.main.work_dir)
  svntest.actions.run_and_verify_merge(short_A_COPY_path, "2", "6",
                                       sbox.repo_url + "/A",
                                       expected_output,
                                       expected_disk,
                                       my_expected_status,
                                       expected_skip,
                                       None, None, None, None,
                                       None, 1)
  os.chdir(saved_cwd)

  # Commit the sync of A_COPY with A (creating r7).
  expected_output = wc.State(wc_dir, {
    'A_COPY' : Item(verb='Sending'),
    'A_COPY/B/E/beta' : Item(verb='Sending'),
    'A_COPY/D/G/rho' : Item(verb='Sending'),
    'A_COPY/D/H/omega' : Item(verb='Sending'),
    'A_COPY/D/H/psi' : Item(verb='Sending'),
    })
  my_expected_status = expected_status.copy()
  expected_status.tweak('A_COPY', 'A_COPY/B/E/beta', 'A_COPY/D/G/rho',
                        'A_COPY/D/H/omega', 'A_COPY/D/H/psi',
                        status='  ', wc_rev=7)
  svntest.actions.run_and_verify_commit(wc_dir,
                                        expected_output,
                                        expected_status,
                                        None,
                                        None, None, None, None,
                                        wc_dir)

  # Make a mod to A_COPY, and commit it (creating r8).
  mu_copy_path = os.path.join(A_COPY_path, "mu")
  svntest.main.file_append(mu_copy_path, "A whole new line.\n")

  expected_output = wc.State(wc_dir, {'A_COPY/mu' : Item(verb='Sending')})
  expected_status.tweak('A_COPY/mu', status='  ', wc_rev=8)
  svntest.actions.run_and_verify_commit(wc_dir,
                                        expected_output,
                                        expected_status,
                                        None,
                                        None, None, None, None,
                                        wc_dir)

  # Update to revision 8.
  #svntest.actions.run_and_verify_svn(None, None, [], 'update', wc_dir)

  # Merge all unmerged revisions from A_COPY into A.
  short_A_path = shorten_path_kludge(os.path.join(wc_dir, "A"))
  expected_output = wc.State(short_A_path, {
    ''   : Item(status=' U'),
    'mu' : Item(status='U '),
    })
<<<<<<< HEAD
  expected_disk.tweak("", props={SVN_PROP_MERGE_INFO : "/A_COPY:7-8"})
=======
  expected_disk.tweak("", props={SVN_PROP_MERGE_INFO : "/A:3-6\n/A_COPY:7-8\n"})
>>>>>>> 4eaf3f05
  expected_disk.tweak("mu", contents=svntest.main.file_read(mu_copy_path))
  my_expected_status = expected_status.copy().subtree("A")
  my_expected_status.wc_dir = short_A_path
  my_expected_status.add({"" : Item(status=" M", wc_rev=1)})
  my_expected_status.tweak("mu", status="M ")

  os.chdir(svntest.main.work_dir)
  svntest.actions.run_and_verify_merge(short_A_path, None, None,
                                       sbox.repo_url + "/A_COPY",
                                       expected_output,
                                       expected_disk,
                                       my_expected_status,
                                       expected_skip,
                                       None, None, None, None,
                                       None, 1)

<<<<<<< HEAD
=======
def mergeinfo_and_skipped_paths(sbox):
  "skipped paths get overriding mergeinfo"

  # Test that we override the merge info for child paths which weren't
  # actually merged because they were skipped.
  #
  # Currently this test covers paths skipped because:
  #
  #   1) File path is versioned but is missing from disk.
  #   2) The source of a merge is inaccessible due to authz restrictions.
  #
  # Eventually we should also test:
  #
  #   2) Dir path is versioned but is missing from disk.
  #   4) Destination of merge is inaccessible due to authz restrictions.

  sbox.build()
  wc_dir = sbox.wc_dir
  wc_disk, wc_status = setup_branch(sbox)

  # Create a restrictive authz where part of the merge source and part
  # of the target are inaccesible.
  write_restrictive_svnserve_conf(sbox.repo_dir)
  write_authz_file(sbox, {"/"               : svntest.main.wc_author +"=rw",
                          # Make part of the merge source inaccessible.
                          "/A/B/E"          : svntest.main.wc_author +"=",
                          ### TODO: Make part of the merge destination
                          ### inaccesible when we finally handle this.
                          ### "/A_COPY/D/H/psi" : svntest.main.wc_author +"="
                          })

  # Checkout just the branch under the newly restricted authz.
  wc_restricted = sbox.add_wc_path('restricted')
  svntest.actions.run_and_verify_svn(None, None, [], 'checkout',
                                     sbox.repo_url + "/A_COPY",
                                     wc_restricted)

  omega_path = os.path.join(wc_restricted, "D", "H", "omega")

  # Restrict access to some more of the merge destination the
  # old fashioned way, delete it via the OS.
  ### TODO: Delete a versioned directory?
  os.remove(omega_path)

  # Merge r2:6 into the restricted WC.
  short_path = shorten_path_kludge(wc_restricted)
  expected_output = wc.State(short_path, {
    'D/G/rho'   : Item(status='U '),
    'D/H/psi'   : Item(status='U '),
    })
  expected_status = wc.State(short_path, {
    ''          : Item(status=' M', wc_rev=6),
    'D/H/chi'   : Item(status='  ', wc_rev=6),
    'D/H/psi'   : Item(status='M ', wc_rev=6),
    'D/H/omega' : Item(status='!M', wc_rev=6),
    'D/H'       : Item(status='  ', wc_rev=6),
    'D/G/pi'    : Item(status='  ', wc_rev=6),
    'D/G/rho'   : Item(status='M ', wc_rev=6),
    'D/G/tau'   : Item(status='  ', wc_rev=6),
    'D/G'       : Item(status='  ', wc_rev=6),
    'D/gamma'   : Item(status='  ', wc_rev=6),
    'D'         : Item(status='  ', wc_rev=6),
    'B/lambda'  : Item(status='  ', wc_rev=6),
    'B/E'       : Item(status=' M', wc_rev=6),
    'B/E/alpha' : Item(status='  ', wc_rev=6),
    'B/E/beta'  : Item(status='  ', wc_rev=6),
    'B/F'       : Item(status='  ', wc_rev=6),
    'B'         : Item(status='  ', wc_rev=6),
    'mu'        : Item(status='  ', wc_rev=6),
    'C'         : Item(status='  ', wc_rev=6),
    })
  expected_disk = wc.State('', {
    ''          : Item(props={SVN_PROP_MERGE_INFO : '/A:1,3-6'}),
    'D/H/psi'   : Item("New content"),
    'D/H/chi'   : Item("This is the file 'chi'.\n"),
    'D/H'       : Item(),
    'D/G/pi'    : Item("This is the file 'pi'.\n"),
    'D/G/rho'   : Item("New content"),
    'D/G/tau'   : Item("This is the file 'tau'.\n"),
    'D/G'       : Item(),
    'D/gamma'   : Item("This is the file 'gamma'.\n"),
    'D'         : Item(),
    'B/lambda'  : Item("This is the file 'lambda'.\n"),
    'B/E'       : Item(props={SVN_PROP_MERGE_INFO : '/A/B/E:1'}),
    'B/E/alpha' : Item("This is the file 'alpha'.\n"),
    'B/E/beta'  : Item("This is the file 'beta'.\n"),
    'B/F'       : Item(),
    'B'         : Item(),
    'mu'        : Item("This is the file 'mu'.\n"),
    'C'         : Item(),
    })
  # We expect B/E to be skipped because we can't access the source
  # and D/H/omega because it is missing.
  expected_skip = wc.State(short_path, {
    'D/H/omega' : Item(),
    'B/E'       : Item(),
    })
  saved_cwd = os.getcwd()
  os.chdir(svntest.main.work_dir)
  svntest.actions.run_and_verify_merge(short_path, '2', '6',
                                       sbox.repo_url + \
                                       '/A',
                                       expected_output,
                                       expected_disk,
                                       expected_status,
                                       expected_skip,
                                       None, None, None, None,
                                       None, 1)
  os.chdir(saved_cwd)

  # run_and_verify_merge() doesn't support checking the props on a
  # missing path, so we do that manually.
  svntest.actions.run_and_verify_svn(None,
                                     ["Properties on '" + omega_path + "':\n",
                                      '  ' + SVN_PROP_MERGE_INFO + ' : ' +
                                      '/A/D/H/omega:1\n'],
                                     [], 'pl', '-vR', omega_path)

def update_loses_mergeinfo(sbox):
  "update does not merge mergeinfo"

  """
  When a working copy receives a fresh svn:mergeinfo property due to update,
  and working copy has some local mergeinfo(yet to be added), local mergeinfo
  is left unchanged.
  """

  sbox.build()
  wc_dir = sbox.wc_dir
  A_C_wc_dir = wc_dir + '/A/C'
  A_B_url = sbox.repo_url + '/A/B'
  A_B_J_url = sbox.repo_url + '/A/B/J'
  A_B_K_url = sbox.repo_url + '/A/B/K'
  svntest.actions.run_and_verify_svn(None, ['\n', 'Committed revision 2.\n'],
                                     [], 'mkdir', '-m', 'rev 2', A_B_J_url)
  svntest.actions.run_and_verify_svn(None, ['\n', 'Committed revision 3.\n'],
                                     [], 'mkdir', '-m', 'rev 3', A_B_K_url)
  
  other_wc = sbox.add_wc_path('other')
  svntest.actions.duplicate_dir(wc_dir, other_wc)

  short_A_C_wc_dir = shorten_path_kludge(A_C_wc_dir)
  expected_output = wc.State(short_A_C_wc_dir, {'J' : Item(status='A ')})
  expected_disk = wc.State('', {
    'J'       : Item(),
    ''        : Item(props={SVN_PROP_MERGE_INFO : '/A/B:2'}),
    })
  expected_status = wc.State(short_A_C_wc_dir,
                             { ''    : Item(wc_rev=1, status=' M'),
                               'J'   : Item(status='A ', 
                                            wc_rev='-', copied='+')
                             }
                            )
  expected_skip = wc.State('', { })
  saved_cwd = os.getcwd()
  os.chdir(svntest.main.work_dir)
  svntest.actions.run_and_verify_merge(short_A_C_wc_dir, '1', '2',
                                       A_B_url,
                                       expected_output,
                                       expected_disk,
                                       expected_status,
                                       expected_skip,
                                       check_props=1)
  os.chdir(saved_cwd)
  expected_output = wc.State(A_C_wc_dir, {
    ''  : Item(verb='Sending'),
    'J' : Item(verb='Adding')
    })
  expected_status = wc.State(A_C_wc_dir,
                             { ''    : Item(status='  ', wc_rev=4),
                               'J'   : Item(status='  ', wc_rev=4)
                             }
                            )
  svntest.actions.run_and_verify_commit(A_C_wc_dir,
                                        expected_output,
                                        expected_status,
                                        None,
                                        None, None, None, None,
                                        A_C_wc_dir)

  other_A_C_wc_dir = other_wc + '/A/C'
  short_other_A_C_wc_dir = shorten_path_kludge(other_A_C_wc_dir)
  expected_output = wc.State(short_other_A_C_wc_dir, {'K' : Item(status='A ')})
  expected_disk = wc.State('', {
    'K'       : Item(),
    ''        : Item(props={SVN_PROP_MERGE_INFO : '/A/B:3'}),
    })
  expected_status = wc.State(short_other_A_C_wc_dir,
                             { ''    : Item(wc_rev=1, status=' M'),
                               'K'   : Item(status='A ', 
                                            wc_rev='-', copied='+')
                             }
                            )
  expected_skip = wc.State('', { })
  saved_cwd = os.getcwd()
  os.chdir(svntest.main.work_dir)
  svntest.actions.run_and_verify_merge(short_other_A_C_wc_dir, '2', '3',
                                       A_B_url,
                                       expected_output,
                                       expected_disk,
                                       expected_status,
                                       expected_skip,
                                       check_props=1)
  os.chdir(saved_cwd)
  expected_output = wc.State(other_A_C_wc_dir, 
                             {'J' : Item(status='A '),
                              ''  : Item(status=' G')
                             }
                            )
  expected_disk = wc.State('', {
    ''        : Item(props={SVN_PROP_MERGE_INFO : '/A/B:2-3'}),
    'J'       : Item(),
    'K'       : Item(),
    })
  expected_status = wc.State(other_A_C_wc_dir,
                             { ''    : Item(wc_rev=4, status=' M'),
                               'J'   : Item(status='  ', wc_rev='4'),
                               'K'   : Item(status='A ', 
                                            wc_rev='-', copied='+')
                             }
                            )
  svntest.actions.run_and_verify_update(other_A_C_wc_dir, 
                                        expected_output,
                                        expected_disk, 
                                        expected_status,
                                        check_props=1)


def merge_loses_mergeinfo(sbox):
  "merge does not merge mergeinfo"

  """
  When a working copy has no mergeinfo(due to local full revert of all merges),
  and merge is attempted for someother revision rX, The new mergeinfo should be
  /merge/src: rX not all the reverted ones reappearing along with rX.
  """

  sbox.build()
  wc_dir = sbox.wc_dir
  A_C_wc_dir = wc_dir + '/A/C'
  A_B_url = sbox.repo_url + '/A/B'
  A_B_J_url = sbox.repo_url + '/A/B/J'
  A_B_K_url = sbox.repo_url + '/A/B/K'
  svntest.actions.run_and_verify_svn(None, ['\n', 'Committed revision 2.\n'],
                                     [], 'mkdir', '-m', 'rev 2', A_B_J_url)
  svntest.actions.run_and_verify_svn(None, ['\n', 'Committed revision 3.\n'],
                                     [], 'mkdir', '-m', 'rev 3', A_B_K_url)
  
  short_A_C_wc_dir = shorten_path_kludge(A_C_wc_dir)
  expected_output = wc.State(short_A_C_wc_dir, {'J' : Item(status='A ')})
  expected_disk = wc.State('', {
    'J'       : Item(),
    ''        : Item(props={SVN_PROP_MERGE_INFO : '/A/B:2'}),
    })
  expected_status = wc.State(short_A_C_wc_dir,
                             { ''    : Item(wc_rev=1, status=' M'),
                               'J'   : Item(status='A ', 
                                            wc_rev='-', copied='+')
                             }
                            )
  expected_skip = wc.State('', { })
  saved_cwd = os.getcwd()
  os.chdir(svntest.main.work_dir)
  svntest.actions.run_and_verify_merge(short_A_C_wc_dir, '1', '2',
                                       A_B_url,
                                       expected_output,
                                       expected_disk,
                                       expected_status,
                                       expected_skip,
                                       check_props=1)
  os.chdir(saved_cwd)
  expected_output = wc.State(A_C_wc_dir, {
    ''  : Item(verb='Sending'),
    'J' : Item(verb='Adding')
    })
  expected_status = wc.State(A_C_wc_dir,
                             { ''    : Item(status='  ', wc_rev=4),
                               'J'   : Item(status='  ', wc_rev=4)
                             }
                            )
  svntest.actions.run_and_verify_commit(A_C_wc_dir,
                                        expected_output,
                                        expected_status,
                                        None,
                                        None, None, None, None,
                                        A_C_wc_dir)
  expected_output = wc.State(short_A_C_wc_dir, {'J' : Item(status='D ')})
  expected_disk = wc.State('', {'J': Item()})
  expected_status = wc.State(short_A_C_wc_dir,
                             { ''    : Item(wc_rev=4, status=' M'),
                               'J'   : Item(wc_rev=4, status='D ')
                             }
                            )
  saved_cwd = os.getcwd()
  os.chdir(svntest.main.work_dir)
  svntest.actions.run_and_verify_merge(short_A_C_wc_dir, '2', '1',
                                       A_B_url,
                                       expected_output,
                                       expected_disk,
                                       expected_status,
                                       expected_skip,
                                       check_props=1)
  os.chdir(saved_cwd)

  expected_output = wc.State(short_A_C_wc_dir, {'K' : Item(status='A ')})
  expected_disk = wc.State('', {
    'K'       : Item(),
    'J'       : Item(),
    ''        : Item(props={SVN_PROP_MERGE_INFO : '/A/B:3'}),
    })
  expected_status = wc.State(short_A_C_wc_dir,
                             { ''    : Item(wc_rev=4, status=' M'),
                               'K'   : Item(status='A ', 
                                            wc_rev='-', copied='+'),
                               'J'   : Item(wc_rev=4, status='D ')
                             }
                            )
  saved_cwd = os.getcwd()
  os.chdir(svntest.main.work_dir)
  svntest.actions.run_and_verify_merge(short_A_C_wc_dir, '2', '3',
                                       A_B_url,
                                       expected_output,
                                       expected_disk,
                                       expected_status,
                                       expected_skip,
                                       check_props=1)

def single_file_replace_style_merge_capability(sbox):
  "replace-style merge capability for a single file"

  ## See http://subversion.tigris.org/issues/show_bug.cgi?id=2853. ##

  sbox.build()
  wc_dir = sbox.wc_dir
  iota_path = os.path.join(wc_dir, 'iota')
  mu_path = os.path.join(wc_dir, 'A', 'mu')

  # delete mu and replace it with a copy of iota
  svntest.main.run_svn(None, 'rm', mu_path)
  svntest.main.run_svn(None, 'mv', iota_path, mu_path)

  expected_status = svntest.actions.get_virginal_state(wc_dir, 1)
  expected_status.tweak('A/mu', status='  ', wc_rev=2)
  expected_status.remove('iota')
  expected_output = svntest.wc.State(wc_dir, {
    'iota': Item(verb='Deleting'),
    'A/mu': Item(verb='Replacing'),
    })
  svntest.actions.run_and_verify_commit(wc_dir,
                                        expected_output,
                                        expected_status,
                                        None, None, None, None, None,
                                        wc_dir)

  # Merge the file mu alone to rev1 
  svntest.actions.run_and_verify_svn(None,
                                     [svntest.main.merge_notify_line(-2),
                                      'D    ' + mu_path + '\n',
                                      'A    ' + mu_path + '\n'],
                                     [], 'merge',
                                     mu_path + '@2',
                                     mu_path + '@1',
                                     mu_path)

# Test for issue 2786 fix.
def merge_to_out_of_date_target(sbox):
  "merge to ood path can lead to inaccurate mergeinfo"

  # Create a WC with a branch.
  sbox.build()
  wc_dir = sbox.wc_dir
  wc_disk, wc_status = setup_branch(sbox, False, 1)

  # Make second working copy
  other_wc = sbox.add_wc_path('other')
  svntest.actions.duplicate_dir(wc_dir, other_wc)

  # Some paths we'll care about
  A_COPY_H_path = os.path.join(wc_dir, "A_COPY", "D", "H")
  other_A_COPY_H_path = os.path.join(other_wc, "A_COPY", "D", "H")

  # Merge -c3 into A_COPY/D/H of first WC.
  #
  # Search for the comment entitled "The Merge Kluge" elsewhere in
  # this file, to understand why we shorten and chdir() below.
  short_H_COPY_path = shorten_path_kludge(A_COPY_H_path)
  expected_output = wc.State(short_H_COPY_path, {
    'psi' : Item(status='U ')
    })
  expected_status = wc.State(short_H_COPY_path, {
    ''      : Item(status=' M', wc_rev=2),
    'psi'   : Item(status='M ', wc_rev=2),
    'omega' : Item(status='  ', wc_rev=2),
    'chi'   : Item(status='  ', wc_rev=2),
    })
  expected_disk = wc.State('', {
    ''      : Item(props={SVN_PROP_MERGE_INFO : '/A/D/H:1,3'}),
    'psi'   : Item("New content"),
    'omega' : Item("This is the file 'omega'.\n"),
    'chi'   : Item("This is the file 'chi'.\n"),
    })
  expected_skip = wc.State(short_H_COPY_path, { })
  saved_cwd = os.getcwd()
  os.chdir(svntest.main.work_dir)
  svntest.actions.run_and_verify_merge(short_H_COPY_path, '2', '3',
                                       sbox.repo_url + '/A/D/H',
                                       expected_output, expected_disk,
                                       expected_status, expected_skip,
                                       None, None, None, None, None, 1)
  os.chdir(saved_cwd)

  # Commit merge to first WC.
  wc_status.tweak('A_COPY/D/H/psi', 'A_COPY/D/H', wc_rev=7)
  expected_output = svntest.wc.State(wc_dir, {
    'A_COPY/D/H'    : Item(verb='Sending'),
    'A_COPY/D/H/psi': Item(verb='Sending'),
    })
  svntest.actions.run_and_verify_commit(wc_dir,
                                        expected_output,
                                        wc_status,
                                        None, None, None, None, None,
                                        wc_dir)

  # Merge -c6 into A_COPY/D/H of other WC.
  short_H_COPY_path = shorten_path_kludge(other_A_COPY_H_path)
  expected_output = wc.State(short_H_COPY_path, {
    'omega' : Item(status='U ')
    })
  expected_status = wc.State(short_H_COPY_path, {
    ''      : Item(status=' M', wc_rev=2),
    'psi'   : Item(status='  ', wc_rev=2),
    'omega' : Item(status='M ', wc_rev=2),
    'chi'   : Item(status='  ', wc_rev=2),
    })
  expected_disk = wc.State('', {
    ''      : Item(props={SVN_PROP_MERGE_INFO : '/A/D/H:1,6'}),
    'psi'   : Item("This is the file 'psi'.\n"),
    'omega' : Item("New content"),
    'chi'   : Item("This is the file 'chi'.\n"),
    })
  expected_skip = wc.State(short_H_COPY_path, { })
  os.chdir(svntest.main.work_dir)
  svntest.actions.run_and_verify_merge(short_H_COPY_path, '5', '6',
                                       sbox.repo_url + '/A/D/H',
                                       expected_output, expected_disk,
                                       expected_status, expected_skip,
                                       None, None, None, None, None, 1)
  os.chdir(saved_cwd)

  # Update A_COPY/D/H in other WC.  Local mergeinfo for r6 on A_COPY/D/H
  # should be *merged* with r3 from first WC.
  expected_output = svntest.wc.State(other_A_COPY_H_path, {
    ''     : Item(status=' G'),
    'psi' : Item(status='U ')
    })
  other_disk = wc.State('', {
    ''      : Item(props={SVN_PROP_MERGE_INFO : '/A/D/H:1,3,6'}),
    'psi'   : Item(contents="New content"),
    'chi'   : Item("This is the file 'chi'.\n"),
    'omega' : Item(contents="New content"),
    })
  other_status = wc.State(other_A_COPY_H_path,{
    ''      : Item(wc_rev=7, status=' M'),
    'chi'   : Item(wc_rev=7, status='  '),
    'psi'   : Item(wc_rev=7, status='  '),
    'omega' : Item(wc_rev=7, status='M ')
    })
  svntest.actions.run_and_verify_update(other_A_COPY_H_path,
                                        expected_output,
                                        other_disk,
                                        other_status,
                                        check_props=1)

>>>>>>> 4eaf3f05
########################################################################
# Run the tests


# list all tests here, starting with None:
test_list = [ None,
              textual_merges_galore,
              add_with_history,
              delete_file_and_dir,
              simple_property_merges,
              merge_with_implicit_target_using_r,
              merge_with_implicit_target_using_c,
              merge_with_implicit_target_and_revs,
              merge_catches_nonexistent_target,
              merge_tree_deleted_in_target,
              merge_similar_unrelated_trees,
              merge_with_prev,
              merge_binary_file,
              three_way_merge_add_of_existing_binary_file,
              merge_one_file_using_r,
              merge_one_file_using_c,
              merge_one_file_using_implicit_revs,
              merge_record_only,
              merge_in_new_file_and_diff,
              merge_skips_obstructions,
              merge_into_missing,
              dry_run_adds_file_with_prop,
              merge_binary_with_common_ancestry,
              merge_funny_chars_on_path,
              merge_keyword_expansions,
              merge_prop_change_to_deleted_target,
              merge_file_with_space_in_its_name,
              merge_dir_branches,
              safe_property_merge,
              property_merge_from_branch,
              property_merge_undo_redo,
              cherry_pick_text_conflict,
              merge_file_replace,
              merge_dir_replace,
              XFail(merge_dir_and_file_replace),
              merge_file_replace_to_mixed_rev_wc,
              merge_added_dir_to_deleted_in_target,
              merge_ignore_whitespace,
              merge_ignore_eolstyle,
              merge_add_over_versioned_file_conflicts,
              merge_conflict_markers_matching_eol,
              merge_eolstyle_handling,
              avoid_repeated_merge_using_inherited_merge_info,
              avoid_repeated_merge_on_subtree_with_merge_info,
              obey_reporter_api_semantics_while_doing_subtree_merges,
              mergeinfo_inheritance,
              mergeinfo_elision,
              mergeinfo_inheritance_and_discontinuous_ranges,
              XFail(merge_to_target_with_copied_children),
              merge_to_switched_path,
              XFail(merge_to_path_with_switched_children),
              merge_with_implicit_target_file,
              empty_rev_range_mergeinfo,
              detect_copy_src_for_target_with_multiple_ancestors,
              prop_add_to_child_with_mergeinfo,
              diff_repos_does_not_update_mergeinfo,
              avoid_reflected_revs,
<<<<<<< HEAD
=======
              Skip(mergeinfo_and_skipped_paths, svntest.main.is_ra_type_file),
              update_loses_mergeinfo,
              merge_loses_mergeinfo,
              single_file_replace_style_merge_capability,
              merge_to_out_of_date_target,
>>>>>>> 4eaf3f05
             ]

if __name__ == '__main__':
  svntest.main.run_tests(test_list)
  # NOTREACHED


### End of file.<|MERGE_RESOLUTION|>--- conflicted
+++ resolved
@@ -276,11 +276,7 @@
   #
   # run_and_verify_merge doesn't support merging to a file WCPATH
   # so use run_and_verify_svn.
-<<<<<<< HEAD
-  svntest.actions.run_and_verify_svn(None, [svntest.main.merge_notify_line(3),
-=======
   svntest.actions.run_and_verify_svn(None, [svntest.main.merge_notify_line(-3),
->>>>>>> 4eaf3f05
                                             'G    ' + other_rho_path + '\n'],
                                      [], 'merge', '-c-3',
                                      sbox.repo_url + '/A/D/G/rho',
@@ -1299,20 +1295,12 @@
   # merge using URL for sourcepath
   if arg_flav == 'r':
     svntest.actions.run_and_verify_svn(None,
-<<<<<<< HEAD
-                                       [svntest.main.merge_notify_line(2),
-=======
                                        [svntest.main.merge_notify_line(-2),
->>>>>>> 4eaf3f05
                                         'U    mu\n'], [],
                                        'merge', '-r', '2:1', mu_url)
   elif arg_flav == 'c':
     svntest.actions.run_and_verify_svn(None,
-<<<<<<< HEAD
-                                       [svntest.main.merge_notify_line(2),
-=======
                                        [svntest.main.merge_notify_line(-2),
->>>>>>> 4eaf3f05
                                         'U    mu\n'], [],
                                        'merge', '-c', '-2', mu_url)
   elif arg_flav == '*':
@@ -1320,11 +1308,7 @@
     # forward merges only (e.g. non-reverts).  Undo application of
     # r2 to enable continuation of the test case.
     svntest.actions.run_and_verify_svn(None,
-<<<<<<< HEAD
-                                       [svntest.main.merge_notify_line(2),
-=======
                                        [svntest.main.merge_notify_line(-2),
->>>>>>> 4eaf3f05
                                         'U    mu\n'], [],
                                        'merge', '-c', '-2', mu_url)
 
@@ -1426,11 +1410,7 @@
   # Try to revert the last change to mu via svn merge
   # Cannot use run_and_verify_merge with a file target
   svntest.actions.run_and_verify_svn(None,
-<<<<<<< HEAD
-                                     [svntest.main.merge_notify_line(2),
-=======
                                      [svntest.main.merge_notify_line(-2),
->>>>>>> 4eaf3f05
                                       'U    mu\n'], [],
                                      'merge', '-r', 'HEAD:PREV', 'mu')
 
@@ -2318,11 +2298,7 @@
   theta_J_url = sbox.repo_url + '/J/theta'
   theta_L_url = sbox.repo_url + '/L/theta'
   svntest.actions.run_and_verify_svn(None,
-<<<<<<< HEAD
-                                     [svntest.main.merge_notify_line(8, 7),
-=======
                                      [svntest.main.merge_notify_line(7),
->>>>>>> 4eaf3f05
                                       'U    theta\n'], [],
                                      'merge', theta_J_url, theta_L_url)
   os.chdir(saved_cwd)
@@ -2999,11 +2975,7 @@
   # We can't use run_and_verify_merge because it doesn't support this
   # syntax of the merge command.  
   ### TODO: We can use run_and_verify_merge2() here now.
-<<<<<<< HEAD
-  expected_output = [svntest.main.merge_notify_line(3, 2),
-=======
   expected_output = [svntest.main.merge_notify_line(2),
->>>>>>> 4eaf3f05
                      "A    " + foo_path + "\n"]
   svntest.actions.run_and_verify_svn(None, expected_output, [],
                                      'merge', C_url, F_url, wc_dir)
@@ -4068,11 +4040,7 @@
     })
   expected_backup_status = svntest.actions.get_virginal_state(wc_backup, 1)
   expected_backup_status.tweak('', status=' M')
-<<<<<<< HEAD
-  expected_backup_status.tweak('A/mu', status='MM')
-=======
   expected_backup_status.tweak('A/mu', status='MC')
->>>>>>> 4eaf3f05
   svntest.actions.run_and_verify_merge(wc_backup, '2', '3', sbox.repo_url,
                                         expected_backup_output,
                                         expected_backup_disk,
@@ -4628,97 +4596,6 @@
                                        None,
                                        None, 1)
 
-<<<<<<< HEAD
-def setup_branch(sbox, branch_only = False):
-  '''Starting with standard greek tree, copy A to A_COPY (r2) and make
-  four modifications (setting file contents to "New content") under A:
-  r3 - A/D/H/psi
-  r4 - A/D/G/rho
-  r5 - A/B/E/beta
-  r6 - A/D/H/omega'''
-
-  wc_dir = sbox.wc_dir
-
-  expected = svntest.actions.UnorderedOutput(
-         ["A    " + os.path.join(wc_dir, "A_COPY", "B") + "\n",
-          "A    " + os.path.join(wc_dir, "A_COPY", "B", "lambda") + "\n",
-          "A    " + os.path.join(wc_dir, "A_COPY", "B", "E") + "\n",
-          "A    " + os.path.join(wc_dir, "A_COPY", "B", "E", "alpha") + "\n",
-          "A    " + os.path.join(wc_dir, "A_COPY", "B", "E", "beta") + "\n",
-          "A    " + os.path.join(wc_dir, "A_COPY", "B", "F") + "\n",
-          "A    " + os.path.join(wc_dir, "A_COPY", "mu") + "\n",
-          "A    " + os.path.join(wc_dir, "A_COPY", "C") + "\n",
-          "A    " + os.path.join(wc_dir, "A_COPY", "D") + "\n",
-          "A    " + os.path.join(wc_dir, "A_COPY", "D", "gamma") + "\n",
-          "A    " + os.path.join(wc_dir, "A_COPY", "D", "G") + "\n",
-          "A    " + os.path.join(wc_dir, "A_COPY", "D", "G", "pi") + "\n",
-          "A    " + os.path.join(wc_dir, "A_COPY", "D", "G", "rho") + "\n",
-          "A    " + os.path.join(wc_dir, "A_COPY", "D", "G", "tau") + "\n",
-          "A    " + os.path.join(wc_dir, "A_COPY", "D", "H") + "\n",
-          "A    " + os.path.join(wc_dir, "A_COPY", "D", "H", "chi") + "\n",
-          "A    " + os.path.join(wc_dir, "A_COPY", "D", "H", "omega") + "\n",
-          "A    " + os.path.join(wc_dir, "A_COPY", "D", "H", "psi") + "\n",
-          "Checked out revision 1.\n",
-          "A         " + os.path.join(wc_dir, "A_COPY") + "\n"])
-
-  expected_status = svntest.actions.get_virginal_state(wc_dir, 1)
-  expected_status.add({
-    "A_COPY/B"         : Item(status='  ', wc_rev=2),
-    "A_COPY/B/lambda"  : Item(status='  ', wc_rev=2),
-    "A_COPY/B/E"       : Item(status='  ', wc_rev=2),
-    "A_COPY/B/E/alpha" : Item(status='  ', wc_rev=2),
-    "A_COPY/B/E/beta"  : Item(status='  ', wc_rev=2),
-    "A_COPY/B/F"       : Item(status='  ', wc_rev=2),
-    "A_COPY/mu"        : Item(status='  ', wc_rev=2),
-    "A_COPY/C"         : Item(status='  ', wc_rev=2),
-    "A_COPY/D"         : Item(status='  ', wc_rev=2),
-    "A_COPY/D/gamma"   : Item(status='  ', wc_rev=2),
-    "A_COPY/D/G"       : Item(status='  ', wc_rev=2),
-    "A_COPY/D/G/pi"    : Item(status='  ', wc_rev=2),
-    "A_COPY/D/G/rho"   : Item(status='  ', wc_rev=2),
-    "A_COPY/D/G/tau"   : Item(status='  ', wc_rev=2),
-    "A_COPY/D/H"       : Item(status='  ', wc_rev=2),
-    "A_COPY/D/H/chi"   : Item(status='  ', wc_rev=2),
-    "A_COPY/D/H/omega" : Item(status='  ', wc_rev=2),
-    "A_COPY/D/H/psi"   : Item(status='  ', wc_rev=2),
-    "A_COPY"           : Item(status='  ', wc_rev=2)})
-  expected_disk = svntest.main.greek_state.copy()
-  expected_disk.add({
-    'A_COPY'           : Item(props={SVN_PROP_MERGE_INFO : '/A:1'}),
-    'A_COPY/B'         : Item(),
-    'A_COPY/B/lambda'  : Item("This is the file 'lambda'.\n"),
-    'A_COPY/B/E'       : Item(),
-    'A_COPY/B/E/alpha' : Item("This is the file 'alpha'.\n"),
-    'A_COPY/B/E/beta'  : Item("This is the file 'beta'.\n"),
-    'A_COPY/B/F'       : Item(),
-    'A_COPY/mu'        : Item("This is the file 'mu'.\n"),
-    'A_COPY/C'         : Item(),
-    'A_COPY/D'         : Item(),
-    'A_COPY/D/gamma'   : Item("This is the file 'gamma'.\n"),
-    'A_COPY/D/G'       : Item(),
-    'A_COPY/D/G/pi'    : Item("This is the file 'pi'.\n"),
-    'A_COPY/D/G/rho'   : Item("This is the file 'rho'.\n"),
-    'A_COPY/D/G/tau'   : Item("This is the file 'tau'.\n"),
-    'A_COPY/D/H'       : Item(),
-    'A_COPY/D/H/chi'   : Item("This is the file 'chi'.\n"),
-    'A_COPY/D/H/omega' : Item("This is the file 'omega'.\n"),
-    'A_COPY/D/H/psi'   : Item("This is the file 'psi'.\n"),
-    })
-
-  # Make a branch A_COPY to merge into.
-  svntest.actions.run_and_verify_svn(None, expected, [], 'copy',
-                                     sbox.repo_url + "/A",
-                                     os.path.join(wc_dir,
-                                                  "A_COPY"))
-
-  expected_output = wc.State(wc_dir, {'A_COPY' : Item(verb='Adding')})
-  svntest.actions.run_and_verify_commit(wc_dir,
-                                        expected_output,
-                                        expected_status,
-                                        None,
-                                        None, None, None, None,
-                                        wc_dir)
-=======
 def setup_branch(sbox, branch_only = False, nbr_of_branches = 1):
   '''Starting with standard greek tree, copy 'A' NBR_OF_BRANCHES times
   to A_COPY, A_COPY_2, A_COPY_3, and so on.  Then make four modifications
@@ -4822,10 +4699,6 @@
 
   if (branch_only):
     return expected_disk, expected_status
->>>>>>> 4eaf3f05
-
-  if (branch_only):
-    return expected_disk, expected_status
 
   # Make some changes under A which we'll later merge under A_COPY:
 
@@ -5367,11 +5240,7 @@
   # run_and_verify_merge doesn't support merging to a file WCPATH
   # so use run_and_verify_svn.
   svntest.actions.run_and_verify_svn(None,
-<<<<<<< HEAD
-                                     [svntest.main.merge_notify_line(5),
-=======
                                      [svntest.main.merge_notify_line(-5),
->>>>>>> 4eaf3f05
                                       'U    ' + short_beta_COPY_path + \
                                       '\n'], [], 'merge', '-c-5',
                                      sbox.repo_url + '/A/B/E/beta',
@@ -5872,12 +5741,8 @@
   saved_cwd = os.getcwd()
 
   os.chdir(svntest.main.work_dir)
-<<<<<<< HEAD
-  svntest.actions.run_and_verify_merge(short_H_COPY_path, '5', '6',
-=======
 
   svntest.actions.run_and_verify_merge(short_H_COPY_path, '7', '8',
->>>>>>> 4eaf3f05
                                        sbox.repo_url + '/A/D/H',
                                        expected_output, expected_disk,
                                        expected_status, expected_skip,
@@ -5944,25 +5809,6 @@
                                        expected_status_D, expected_skip_D,
                                        None, None, None, None, None, 1)
 
-<<<<<<< HEAD
-  os.chdir(svntest.main.work_dir)
-  svntest.actions.run_and_verify_merge(short_D_COPY_path, '3', '4',
-                                       sbox.repo_url + '/A/D',
-                                       expected_output, expected_disk,
-                                       expected_status, expected_skip,
-                                       None, None, None, None, None, 1)
-  expected_disk.tweak('', props={SVN_PROP_MERGE_INFO : '/A/D:1,4,6'})
-  expected_disk.tweak('G', props={SVN_PROP_MERGE_INFO : '/A/D/G:1,4,6'})
-  expected_disk.tweak('H', props={}) # Elides to A_COPY/D
-  expected_status.tweak('H', status='  ')
-  expected_disk.tweak('H/psi',
-                      props={SVN_PROP_MERGE_INFO :
-                             '/A/B/E/psi:5\n/A/D/H/psi:1,4,6\n'})
-  svntest.actions.run_and_verify_merge(short_D_COPY_path, '5', '6',
-                                       sbox.repo_url + '/A/D',
-                                       expected_output, expected_disk,
-                                       expected_status, expected_skip,
-=======
   # Merge r8 from A/D into A_COPY/D.  A_COPY/D's switched child A_COPY/D/G
   # gets r8 as does A_COPY/D/G's unswitched sibling A_COPY/D/gamma.  Since
   # A_COPY/D has a switched child, it gets an uninheritable r8.  Every other
@@ -5990,7 +5836,6 @@
                                        sbox.repo_url + '/A/D',
                                        expected_output, expected_disk_D,
                                        expected_status_D, expected_skip_D,
->>>>>>> 4eaf3f05
                                        None, None, None, None, None, 1)
   os.chdir(saved_cwd)
 
@@ -6055,19 +5900,12 @@
     })
   expected_skip = wc.State(short_A_COPY_path, { })
   os.chdir(svntest.main.work_dir)
-<<<<<<< HEAD
-  svntest.actions.run_and_verify_merge(short_A_COPY_path, '2', '6',
-=======
   svntest.actions.run_and_verify_merge(short_A_COPY_path, '4', '8',
->>>>>>> 4eaf3f05
                                        sbox.repo_url + '/A',
                                        expected_output, expected_disk,
                                        expected_status, expected_skip,
                                        None, None, None, None, None, 1)
 
-<<<<<<< HEAD
-# Test for issue 2047: Merge from parent dir fails while it succeeds from 
-=======
   os.chdir(saved_cwd)
 
   # Commit changes thus far.
@@ -6234,7 +6072,6 @@
 
 
 # Test for issue 2047: Merge from parent dir fails while it succeeds from
->>>>>>> 4eaf3f05
 # the direct dir
 def merge_with_implicit_target_file(sbox):
   "merge a change to a file, using relative path"
@@ -6403,7 +6240,6 @@
       })
     expected_skip = wc.State(short_D_path, { })
 
-<<<<<<< HEAD
     os.chdir(svntest.main.work_dir)
     svntest.actions.run_and_verify_merge(short_D_path, '2', '4',
                                          sbox.repo_url + '/A_COPY/D',
@@ -6517,313 +6353,6 @@
   # merge info for A_COPY/D/H, A/D/H's merge info should elide to A/D.
   os.chdir(svntest.main.work_dir)
   svntest.actions.run_and_verify_svn(None,
-                                     [svntest.main.merge_notify_line(3),
-                                      'G    ' +
-                                      os.path.join(short_H_path, "psi") +
-                                      '\n'], [], 'merge', '-r3:2',
-                                     sbox.repo_url + '/A_COPY/D/H',
-                                     short_H_path)
-  os.chdir(saved_cwd)
-
-  # Use wc_status from setup_branch(), the manually set merge info on A/D
-  # and the is the only mod we expect to see.
-  wc_status.tweak('A/D', status=' M')
-  svntest.actions.run_and_verify_status(wc_dir, wc_status)
-  expected = svntest.actions.UnorderedOutput(
-    ["Properties on '" + A_D_path + "':\n",
-     "  " + SVN_PROP_MERGE_INFO + " : /A_COPY/B:4\n",
-     "Properties on '" + A_COPY_path + "':\n",
-     "  " + SVN_PROP_MERGE_INFO + " : /A:1\n",
-     "Properties on '" + A_COPY_beta_path + "':\n",
-     "  prop:name : propval\n"])
-  svntest.actions.run_and_verify_svn(None, expected, [], 'pl', '-vR', wc_dir)
-
-  # Revert all local changes
-  svntest.actions.run_and_verify_svn(None, None, [],
-                                     'revert', '--recursive', wc_dir)
-  wc_status.tweak('A/D', status='  ')
-  svntest.actions.run_and_verify_status(wc_dir, wc_status)
-
-  # Merge r2:4 into A/D/H again and commit it this time.
-  merge_r24_into_A_D()
-  wc_status.tweak('A/D', 'A/D/H/psi', 'A/D/G/rho', wc_rev=6)
-  wc_disk.tweak('A', props={SVN_PROP_MERGE_INFO : '/A_COPY/D:3-4'})
-  expected_output = wc.State(wc_dir, {
-    'A/D'       : Item(verb='Sending'),
-    'A/D/G/rho' : Item(verb='Sending'),
-    'A/D/H/psi' : Item(verb='Sending')})
-  svntest.actions.run_and_verify_commit(wc_dir,
-                                        expected_output,
-                                        wc_status,
-                                        None,
-                                        None, None, None, None,
-                                        wc_dir)
-
-  # Set some fictional mergeinfo on A
-  svntest.actions.run_and_verify_svn(None,
-                                     ["property '" + SVN_PROP_MERGE_INFO +
-                                      "' set on '" + A_path + "'\n"],
-                                     [], 'ps', SVN_PROP_MERGE_INFO, '/Z:3',
-                                     A_path)
-
-  # Merge r4:2 into A/D -- Test Area 2b.
-  # This leaves A/D with merge info mapped to empty revision ranges only and
-  # it's nearest ancestor A with merge info for a disjoint set of paths.  So
-  # the merge info should elide.
-  os.chdir(svntest.main.work_dir)
-  expected = svntest.actions.UnorderedOutput(
-    [svntest.main.merge_notify_line(4,3),
-     "U    " + os.path.join(short_D_path, "G", "rho") + "\n",
-     "U    " + os.path.join(short_D_path, "H", "psi") + "\n",
-     ])
-  svntest.actions.run_and_verify_svn(None, expected, [], 'merge',
-                                     '-r4:2', sbox.repo_url + '/A_COPY/D',
-                                     short_D_path)
-  os.chdir(saved_cwd)
-
-  svntest.actions.run_and_verify_svn(None, [], [], 'pl', '-vR', A_D_path)
-
-  # Revert the last merge.
-  expected = svntest.actions.UnorderedOutput(
-    ["Reverted '" + A_D_path + "'\n",
-     "Reverted '" + rho_path + "'\n",
-     "Reverted '" + psi_path + "'\n",
-     ])
-  svntest.actions.run_and_verify_svn(None, expected, [], 'revert', '-R',
-                                     A_D_path)
-
-  # Set some fictional mergeinfo on A/D/gamma
-  propval = "/A_COPY:3\n/Z:"
-  propval_file = os.path.abspath(os.path.join(sbox.repo_dir, 'prop-val'))
-  svntest.main.file_write(propval_file, propval)
-  svntest.actions.run_and_verify_svn(None,
-                                     ["property '" + SVN_PROP_MERGE_INFO +
-                                      "' set on '" + A_path + "'\n"],
-                                     [], 'ps', SVN_PROP_MERGE_INFO,
-                                     '-F', propval_file, A_path)
-
-  # Merge -r5:4 from A_COPY/D into A/D -- Test Area 2d.
-  # This leaves merge info on A/D that differs from the merge info on A
-  # only by a path (Z) in the latter mapped to an empty revision range.
-  # So full elision should occur.
-  short_D_path = shorten_path_kludge(A_D_path)
-  os.chdir(svntest.main.work_dir)
-  svntest.actions.run_and_verify_svn(None,
-                                     [svntest.main.merge_notify_line(4),
-                                      'U    ' +
-                                      os.path.join(short_D_path, "G",
-                                                   "rho") + '\n'],
-                                     [], 'merge', '-c-4',
-                                     sbox.repo_url + '/A_COPY/D',
-                                     short_D_path)
-  os.chdir(saved_cwd)
-  svntest.actions.run_and_verify_svn(None,[], [], 'pl', '-vR', A_D_path)
-
-  # Revert local changes.
-  expected = svntest.actions.UnorderedOutput(
-    ["Reverted '" + A_D_path + "'\n",
-     "Reverted '" + rho_path + "'\n",
-     "Reverted '" + A_path + "'\n",
-     ])
-  svntest.actions.run_and_verify_svn(None, expected, [], 'revert', '-R',
-                                     wc_dir)
-
-  # Create a second disconnected WC.
-  other_wc = sbox.add_wc_path('H')
-  svntest.actions.duplicate_dir(A_D_H_path, other_wc)
-  expected_output = wc.State(other_wc, {})
-  expected_status = wc.State(other_wc, {
-    ''      : Item(status='  ', wc_rev=6),
-    'chi'   : Item(status='  ', wc_rev=6),
-    'psi'   : Item(status='  ', wc_rev=6),
-    'omega' : Item(status='  ', wc_rev=6),
-    })
-  expected_disk = wc.State('', {
-    ''      : Item(),
-    'chi'   : Item("This is the file 'chi'.\n"),
-    'psi'   : Item("New content"),
-    'omega' : Item("This is the file 'omega'.\n"),
-    })
-  svntest.actions.run_and_verify_svn(None, ['At revision 6.\n'], [],
-                                     'update', other_wc)
-
-  # Merge r5 from /A_COPY/B/E/beta into the second WC's omega.
-  other_omega_path = os.path.join(other_wc, "omega")
-  short_other_omega_path = shorten_path_kludge(other_omega_path)
-  def merge_r5_into_Other_A_D_H_omega():
-    # omega gets the merge info from the merge itself, and the inherited
-    # merge info from A/D in the repos.
-    os.chdir(svntest.main.work_dir)
-    svntest.actions.run_and_verify_svn(None,
-                                       [svntest.main.merge_notify_line(5),
-                                        ' U   ' + short_other_omega_path +
-                                        '\n'], [], 'merge', '-c5',
-                                       sbox.repo_url + '/A_COPY/B/E/beta',
-                                       short_other_omega_path)
-    os.chdir(saved_cwd)
-
-    # Check omega's status and props.
-    expected_status = wc.State(other_wc, {
-      ''      : Item(status='  ', wc_rev=6),
-      'chi'   : Item(status='  ', wc_rev=6),
-      'psi'   : Item(status='  ', wc_rev=6),
-      'omega' : Item(status=' M', wc_rev=6),
-      })
-    svntest.actions.run_and_verify_status(other_wc, expected_status)
-
-    # Check properties with multiline values in eol sensitive manner.
-    svntest.actions.check_prop(SVN_PROP_MERGE_INFO, other_omega_path,
-                               ['/A_COPY/B/E/beta:5' + os.linesep,
-                                '/A_COPY/D/H/omega:3-4'])
-    svntest.actions.check_prop('prop:name', other_omega_path, ['propval'])
-
-  merge_r5_into_Other_A_D_H_omega()
-
-  # Reverse the previous merge -- Test Area 2c, 3.
-  # This would leave omega with empty rev range info for path
-  # 'A_COPY/B/E/beta' and otherwise elidable (to the repos) merge info for
-  # path 'A_COPY/D/H/omega', so all the merge info elides.
-  os.chdir(svntest.main.work_dir)
-  svntest.actions.run_and_verify_svn(None,
-                                     [svntest.main.merge_notify_line(5),
-                                      ' U   ' + short_other_omega_path + \
-                                      '\n'], [], 'merge', '-c-5',
-                                     sbox.repo_url + '/A_COPY/B/E/beta',
-                                     short_other_omega_path)
-  os.chdir(saved_cwd)
-
-  # Check omega's status (no need to check props since file is back to its
-  # pristine state and status checks this).
-  expected_status.tweak('omega', status='  ')
-  svntest.actions.run_and_verify_status(other_wc, expected_status)
-
-  # Once again, merge r5 from /A_COPY/B/E/beta into the second WC's omega.
-  merge_r5_into_Other_A_D_H_omega()
-
-  # Merge r4:3 from A_COPY/D/H/omega into the second WC's omega.
-  def merge_r4_into_Other_A_D_H_omega():
-    os.chdir(svntest.main.work_dir)
-    svntest.actions.run_and_verify_svn(None,
-                                       [svntest.main.merge_notify_line(4)],
-                                       [], 'merge', '-c-4',
-                                       sbox.repo_url + '/A_COPY/D/H/omega',
-                                       short_other_omega_path)
-    os.chdir(saved_cwd)
-
-=======
-    os.chdir(svntest.main.work_dir)
-    svntest.actions.run_and_verify_merge(short_D_path, '2', '4',
-                                         sbox.repo_url + '/A_COPY/D',
-                                         expected_output,
-                                         expected_disk,
-                                         expected_status,
-                                         expected_skip,
-                                         None, None, None, None,
-                                         None, 1)
-    os.chdir(saved_cwd)
-
-  merge_r24_into_A_D()
-
-  # Merge r4:2 into A/D/H -- Test Area 1, 2a (see comment at top of test).
-  # A/D/H should get merge info for A_COPY/D/H with an empty revision range.
-  short_H_path = shorten_path_kludge(A_D_H_path)
-  expected_output = wc.State(short_H_path, {
-    'psi' : Item(status='G '),
-    })
-  expected_status = wc.State(short_H_path, {
-    ''      : Item(status=' M', wc_rev=1),
-    'chi'   : Item(status='  ', wc_rev=1),
-    'psi'   : Item(status='  ', wc_rev=1),
-    'omega' : Item(status='  ', wc_rev=1),
-    })
-  expected_disk = wc.State('', {
-    ''      : Item(props={SVN_PROP_MERGE_INFO : '/A_COPY/D/H:'}),
-    'chi'   : Item("This is the file 'chi'.\n"),
-    'psi'   : Item("This is the file 'psi'.\n"),
-    'omega' : Item("This is the file 'omega'.\n"),
-    })
-  expected_skip = wc.State(short_H_path, { })
-
-  os.chdir(svntest.main.work_dir)
-  svntest.actions.run_and_verify_merge(short_H_path, '4', '2',
-                                       sbox.repo_url + '/A_COPY/D/H',
-                                       expected_output,
-                                       expected_disk,
-                                       expected_status,
-                                       expected_skip,
-                                       None, None, None, None,
-                                       None, 1)
-  os.chdir(saved_cwd)
-
-  # Reverse merge r4:2 from A_COPY into A -- Test Area 1, 2a, 2f.
-  # This should effectively revert all local mods.  Pre-eilsion A, A/D, and
-  # A/D/H all have empty rev range merge info.  A/D/H elides to A/D, which in
-  # turn elides to A.  And since A wisn't overriding any ancestor path's merge
-  # info, it too "elides".
-  short_A_path = shorten_path_kludge(A_path)
-
-  os.chdir(svntest.main.work_dir)
-  # Since this merge returns us to the same state returned by
-  # setup_branch() there is no need for run_and_verify_merge().
-  # run_and_verify_svn('merge') and ran_and_verify_status() covers
-  # everything.
-  svntest.actions.run_and_verify_svn(None,
-                                     [svntest.main.merge_notify_line(4,3),
-                                      'G    ' +
-                                      os.path.join(short_A_path,
-                                                   "D", "G", "rho") +
-                                      '\n',
-                                      svntest.main.merge_notify_line(4,3)],
-                                     [], 'merge', '-r4:2',
-                                     sbox.repo_url + '/A_COPY',
-                                     short_A_path)
-  os.chdir(saved_cwd)
-
-  # Use wc_status from setup_branch()
-  svntest.actions.run_and_verify_status(wc_dir, wc_status)
-
-  # Check that merge info elides if the only difference between a child and
-  # parent's mergeinfo are paths that exist only in the child and are mapped
-  # to empty revision ranges.
-  #
-  # Manually set some merge info on A/D.
-  svntest.actions.run_and_verify_svn(None,
-                                     ["property '" + SVN_PROP_MERGE_INFO +
-                                      "' set on '" + A_D_path + "'\n"], [],
-                                     'ps', SVN_PROP_MERGE_INFO,
-                                     '/A_COPY/B:4', A_D_path)
-
-  # Merge r2:3 into A/D/H
-  #
-  # A/D/H inherits the r4 merge info set above on A/D and also gets merge
-  # info for r3.
-  expected_output = wc.State(short_H_path, {
-    'psi' : Item(status='U '),
-    })
-  expected_status.tweak('psi', status='M ')
-  expected_disk.tweak('', props={SVN_PROP_MERGE_INFO :
-                          '/A_COPY/B/H:4\n/A_COPY/D/H:3\n'})
-  expected_disk.tweak('psi', contents="New content")
-
-  os.chdir(svntest.main.work_dir)
-  svntest.actions.run_and_verify_merge(short_H_path, '2', '3',
-                                       sbox.repo_url + '/A_COPY/D/H',
-                                       expected_output,
-                                       expected_disk,
-                                       expected_status,
-                                       expected_skip,
-                                       None, None, None, None,
-                                       None, 1)
-  os.chdir(saved_cwd)
-
-  # Reverse the previous merge -- Test Area 2c.
-  #
-  # Effectively this leaves A/D/H with empty revision range merge info from
-  # A_COPY/D/H and the inherited merge info from A_COPY/B/H.  Since the only
-  # difference between the merge info on A/D/H and A/D is the empty range
-  # merge info for A_COPY/D/H, A/D/H's merge info should elide to A/D.
-  os.chdir(svntest.main.work_dir)
-  svntest.actions.run_and_verify_svn(None,
                                      [svntest.main.merge_notify_line(-3),
                                       'G    ' +
                                       os.path.join(short_H_path, "psi") +
@@ -7017,7 +6546,6 @@
                                        short_other_omega_path)
     os.chdir(saved_cwd)
 
->>>>>>> 4eaf3f05
     # Check omega's status and props.
     expected_status = wc.State(other_wc, {
       ''      : Item(status='  ', wc_rev=6),
@@ -7042,13 +6570,8 @@
   # since that path doesn't exist in A/D/H/omeaga's nearest ancestor.
   os.chdir(svntest.main.work_dir)
   svntest.actions.run_and_verify_svn(None,
-<<<<<<< HEAD
-                                     [svntest.main.merge_notify_line(5),
-                                      ' U   ' + short_other_omega_path + \
-=======
                                      [svntest.main.merge_notify_line(-5),
                                       ' G   ' + short_other_omega_path + \
->>>>>>> 4eaf3f05
                                       '\n'], [], 'merge', '-c-5',
                                      sbox.repo_url + '/A_COPY/B/E/beta',
                                      short_other_omega_path)
@@ -7345,11 +6868,7 @@
     ''   : Item(status=' U'),
     'mu' : Item(status='U '),
     })
-<<<<<<< HEAD
-  expected_disk.tweak("", props={SVN_PROP_MERGE_INFO : "/A_COPY:7-8"})
-=======
   expected_disk.tweak("", props={SVN_PROP_MERGE_INFO : "/A:3-6\n/A_COPY:7-8\n"})
->>>>>>> 4eaf3f05
   expected_disk.tweak("mu", contents=svntest.main.file_read(mu_copy_path))
   my_expected_status = expected_status.copy().subtree("A")
   my_expected_status.wc_dir = short_A_path
@@ -7366,8 +6885,6 @@
                                        None, None, None, None,
                                        None, 1)
 
-<<<<<<< HEAD
-=======
 def mergeinfo_and_skipped_paths(sbox):
   "skipped paths get overriding mergeinfo"
 
@@ -7841,7 +7358,6 @@
                                         other_status,
                                         check_props=1)
 
->>>>>>> 4eaf3f05
 ########################################################################
 # Run the tests
 
@@ -7904,14 +7420,11 @@
               prop_add_to_child_with_mergeinfo,
               diff_repos_does_not_update_mergeinfo,
               avoid_reflected_revs,
-<<<<<<< HEAD
-=======
               Skip(mergeinfo_and_skipped_paths, svntest.main.is_ra_type_file),
               update_loses_mergeinfo,
               merge_loses_mergeinfo,
               single_file_replace_style_merge_capability,
               merge_to_out_of_date_target,
->>>>>>> 4eaf3f05
              ]
 
 if __name__ == '__main__':
