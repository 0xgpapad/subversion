#!/usr/bin/env python
#
#  svnadmin_tests.py:  testing the 'svnadmin' tool.
#
#  Subversion is a tool for revision control. 
#  See http://subversion.tigris.org for more information.
#    
# ====================================================================
# Copyright (c) 2000-2006 CollabNet.  All rights reserved.
#
# This software is licensed as described in the file COPYING, which
# you should have received as part of this distribution.  The terms
# are also available at http://subversion.tigris.org/license-1.html.
# If newer versions of this license are posted there, you may use a
# newer version instead, at your option.
#
######################################################################

# General modules
import os, sys

# Our testing module
import svntest
from svntest import SVNAnyOutput
from svntest.actions import SVNExpectedStdout, SVNExpectedStderr

# (abbreviation)
Skip = svntest.testcase.Skip
XFail = svntest.testcase.XFail
Item = svntest.wc.StateItem


#----------------------------------------------------------------------

# How we currently test 'svnadmin' --
#
#   'svnadmin create':   Create an empty repository, test that the
#                        root node has a proper created-revision,
#                        because there was once a bug where it
#                        didn't.
# 
#                        Note also that "svnadmin create" is tested
#                        implicitly every time we run a python test
#                        script.  (An empty repository is always
#                        created and then imported into;  if this
#                        subcommand failed catastrophically, every
#                        test would fail and we would know instantly.)
#
#   'svnadmin createtxn'
#   'svnadmin rmtxn':    See below.
#
#   'svnadmin lstxns':   We don't care about the contents of transactions;
#                        we only care that they exist or not.
#                        Therefore, we can simply parse transaction headers.
#
#   'svnadmin dump':     A couple regression tests that ensure dump doesn't
#                        error out, and one to check that the --quiet option
#                        really does what it's meant to do. The actual
#                        contents of the dump aren't verified at all.
#
#  ### TODO:  someday maybe we could parse the contents of trees too.
#
######################################################################
# Helper routines


def get_txns(repo_dir):
  "Get the txn names using 'svnadmin lstxns'."

  output_lines, error_lines = svntest.main.run_svnadmin('lstxns', repo_dir)
  txns = map(output_lines.strip, output_lines)

  # sort, just in case
  txns.sort()

  return txns

def load_and_verify_dumpstream(sbox, expected_stdout, expected_stderr,
                               revs, dump):
  """Load the array of lines passed in 'dump' into the
  current tests' repository and verify the repository content
  using the array of wc.States passed in revs"""

  if type(dump) is type(""):
    dump = [ dump ]

  output, errput = \
          svntest.main.run_command_stdin(
    svntest.main.svnadmin_binary, expected_stderr, 1, dump,
    'load', '--quiet', sbox.repo_dir)

  if expected_stdout:
    if expected_stdout == SVNAnyOutput:
      if len(output) == 0:
        raise SVNExpectedStdout
    else:
      svntest.actions.compare_and_display_lines(
        "Standard output", "STDOUT:", expected_stdout, output)

  if expected_stderr:
    if expected_stderr == SVNAnyOutput:
      if len(errput) == 0:
        raise SVNExpectedStderr
    else:
      svntest.actions.compare_and_display_lines(
        "Standard error output", "STDERR:", expected_stderr, errput)
    # The expected error occurred, so don't try to verify the result
    return

  if revs:
    # verify revs as wc states
    for rev in xrange(len(revs)):
      svntest.actions.run_and_verify_svn("Updating to r%s" % (rev+1),
                                         SVNAnyOutput, [],
                                         "update", "-r%s" % (rev+1),
                                         '--username', svntest.main.wc_author,
                                         '--password', svntest.main.wc_passwd,
                                         sbox.wc_dir)

      wc_tree = svntest.tree.build_tree_from_wc(sbox.wc_dir)
      rev_tree = revs[rev].old_tree()

      try:
        svntest.tree.compare_trees (rev_tree, wc_tree)
      except svntest.tree.SVNTreeError:
        svntest.actions.display_trees(None, 'WC TREE', wc_tree, rev_tree)
        raise


######################################################################
# Tests


#----------------------------------------------------------------------

def test_create(sbox):
  "'svnadmin create'"


  repo_dir = sbox.repo_dir
  wc_dir = sbox.wc_dir

  svntest.main.safe_rmtree(repo_dir)
  svntest.main.safe_rmtree(wc_dir)

  svntest.main.create_repos(repo_dir)

  svntest.actions.run_and_verify_svn("Creating rev 0 checkout",
                                     ["Checked out revision 0.\n"], [],
                                     '--username', svntest.main.wc_author,
                                     '--password', svntest.main.wc_passwd,
                                     "checkout",
                                     sbox.repo_url, wc_dir)


  svntest.actions.run_and_verify_svn(
    "Running status",
    [], [],
    "status", wc_dir)

  svntest.actions.run_and_verify_svn(
    "Running verbose status",
    ["                0        0  ?           %s\n" % wc_dir], [],
    "status", "--verbose", wc_dir)

  # success


# dump stream tests need a dump file

def clean_dumpfile():
  return \
  [ "SVN-fs-dump-format-version: 2\n\n",
    "UUID: 668cc64a-31ed-0310-8ccb-b75d75bb44e3\n\n",
    "Revision-number: 0\n",
    "Prop-content-length: 56\n",
    "Content-length: 56\n\n",
    "K 8\nsvn:date\nV 27\n2005-01-08T21:48:13.838745Z\nPROPS-END\n\n\n",
    "Revision-number: 1\n",
    "Prop-content-length: 98\n",
    "Content-length: 98\n\n",
    "K 7\nsvn:log\nV 0\n\nK 10\nsvn:author\nV 4\nerik\n",
    "K 8\nsvn:date\nV 27\n2005-01-08T21:51:16.313791Z\nPROPS-END\n\n\n",
    "Node-path: A\n",
    "Node-kind: file\n",
    "Node-action: add\n",
    "Prop-content-length: 35\n",
    "Text-content-length: 5\n",
    "Text-content-md5: e1cbb0c3879af8347246f12c559a86b5\n",
    "Content-length: 40\n\n",
    "K 12\nsvn:keywords\nV 2\nId\nPROPS-END\ntext\n\n\n"]

dumpfile_revisions = \
  [ svntest.wc.State('', { 'A' : svntest.wc.StateItem(contents="text\n") }) ]

#----------------------------------------------------------------------
def extra_headers(sbox):
  "loading of dumpstream with extra headers"

  test_create(sbox)

  dumpfile = clean_dumpfile()

  dumpfile[3:3] = \
       [ "X-Comment-Header: Ignored header normally not in dump stream\n" ]

  load_and_verify_dumpstream(sbox,[],[], dumpfile_revisions, dumpfile)

#----------------------------------------------------------------------
# Ensure loading continues after skipping a bit of unknown extra content.
def extra_blockcontent(sbox):
  "load success on oversized Content-length"

  test_create(sbox)

  dumpfile = clean_dumpfile()

  # Replace "Content-length" line with two lines
  dumpfile[8:9] = \
       [ "Extra-content-length: 10\n",
         "Content-length: 108\n\n" ]
  # Insert the extra content after "PROPS-END\n"
  dumpfile[11] = dumpfile[11][:-2] + "extra text\n\n\n"

  load_and_verify_dumpstream(sbox,[],[], dumpfile_revisions, dumpfile)

#----------------------------------------------------------------------
def inconsistent_headers(sbox):
  "load failure on undersized Content-length"

  test_create(sbox)

  dumpfile = clean_dumpfile()

  dumpfile[-2] = "Content-length: 30\n\n"

  load_and_verify_dumpstream(sbox, [], SVNAnyOutput,
                             dumpfile_revisions, dumpfile)

#----------------------------------------------------------------------
# Test for issue #2729: Datestamp-less revisions in dump streams do
# not remain so after load
def empty_date(sbox):
  "preserve date-less revisions in load (issue #2729)"

  test_create(sbox)

  dumpfile = clean_dumpfile()

  # Replace portions of the revision data to drop the svn:date revprop.
  dumpfile[7:11] = \
       [ "Prop-content-length: 52\n",
         "Content-length: 52\n\n",
         "K 7\nsvn:log\nV 0\n\nK 10\nsvn:author\nV 4\nerik\nPROPS-END\n\n\n"
         ]

  load_and_verify_dumpstream(sbox,[],[], dumpfile_revisions, dumpfile)

  # Verify that the revision still lacks the svn:date property.
  svntest.actions.run_and_verify_svn(None, [], [], "propget",
                                     "--revprop", "-r1", "svn:date",
                                     sbox.wc_dir)

#----------------------------------------------------------------------

def dump_copied_dir(sbox):
  "'svnadmin dump' on copied directory"
  
  sbox.build()
  wc_dir = sbox.wc_dir
  repo_dir = sbox.repo_dir

  old_C_path = os.path.join(wc_dir, 'A', 'C')
  new_C_path = os.path.join(wc_dir, 'A', 'B', 'C')
  svntest.main.run_svn(None, 'cp', old_C_path, new_C_path)
  svntest.main.run_svn(None, 'ci', wc_dir, '--quiet',
                       '--username', svntest.main.wc_author,
                       '--password', svntest.main.wc_passwd,
                       '-m', 'log msg')

  output, errput = svntest.main.run_svnadmin("dump", repo_dir)
  if svntest.actions.compare_and_display_lines(
    "Output of 'svnadmin dump' is unexpected.",
    'STDERR', ["* Dumped revision 0.\n",
               "* Dumped revision 1.\n",
               "* Dumped revision 2.\n"], errput):
    raise svntest.Failure

#----------------------------------------------------------------------

def dump_move_dir_modify_child(sbox):
  "'svnadmin dump' on modified child of copied dir"

  sbox.build()
  wc_dir = sbox.wc_dir
  repo_dir = sbox.repo_dir

  B_path = os.path.join(wc_dir, 'A', 'B')
  Q_path = os.path.join(wc_dir, 'A', 'Q')
  svntest.main.run_svn(None, 'cp', B_path, Q_path)
  svntest.main.file_append(os.path.join(Q_path, 'lambda'), 'hello')
  svntest.main.run_svn(None, 'ci', wc_dir, '--quiet', 
                       '--username', svntest.main.wc_author,
                       '--password', svntest.main.wc_passwd,
                       '-m', 'log msg')
  output, errput = svntest.main.run_svnadmin("dump", repo_dir)
  svntest.actions.compare_and_display_lines(
    "Output of 'svnadmin dump' is unexpected.",
    'STDERR', ["* Dumped revision 0.\n",
               "* Dumped revision 1.\n",
               "* Dumped revision 2.\n"], errput)

  output, errput = svntest.main.run_svnadmin("dump", "-r", "0:HEAD", repo_dir)
  svntest.actions.compare_and_display_lines(
    "Output of 'svnadmin dump' is unexpected.",
    'STDERR', ["* Dumped revision 0.\n",
               "* Dumped revision 1.\n",
               "* Dumped revision 2.\n"], errput)

#----------------------------------------------------------------------

def dump_quiet(sbox):
  "'svnadmin dump --quiet'"

  sbox.build(create_wc = False)

  output, errput = svntest.main.run_svnadmin("dump", sbox.repo_dir, '--quiet')
  svntest.actions.compare_and_display_lines(
    "Output of 'svnadmin dump --quiet' is unexpected.",
    'STDERR', [], errput)

#----------------------------------------------------------------------

def hotcopy_dot(sbox):
  "'svnadmin hotcopy PATH .'"
  sbox.build()

  backup_dir, backup_url = sbox.add_repo_path('backup')
  os.mkdir(backup_dir)
  cwd = os.getcwd()
  try:
    os.chdir(backup_dir)
    output, errput = svntest.main.run_svnadmin("hotcopy",
                                               os.path.join(cwd, sbox.repo_dir),
                                               '.')
    if errput:
      raise svntest.Failure
  finally:
    os.chdir(cwd)

  origout, origerr = svntest.main.run_svnadmin("dump", sbox.repo_dir, '--quiet')
  backout, backerr = svntest.main.run_svnadmin("dump", backup_dir, '--quiet')
  if origerr or backerr or origout != backout:
    raise svntest.Failure

#----------------------------------------------------------------------

def hotcopy_format(sbox):
  "'svnadmin hotcopy' checking db/format file"
  sbox.build()

  backup_dir, backup_url = sbox.add_repo_path('backup')
  output, errput = svntest.main.run_svnadmin("hotcopy", sbox.repo_dir,
                                             backup_dir)
  if errput:
    print "Error: hotcopy failed"
    raise svntest.Failure
  
  # verify that the db/format files are the same
  fp = open(os.path.join(sbox.repo_dir, "db", "format"))
  contents1 = fp.read()
  fp.close()
  
  fp2 = open(os.path.join(backup_dir, "db", "format"))
  contents2 = fp2.read()
  fp2.close()
  
  if contents1 != contents2:
    print "Error: db/format file contents do not match after hotcopy"
    raise svntest.Failure
  
#----------------------------------------------------------------------

def setrevprop(sbox):
  "'setlog' and 'setrevprop', bypassing hooks'"
  sbox.build()

  # Try a simple log property modification.
  iota_path = os.path.join(sbox.wc_dir, "iota")
  output, errput = svntest.main.run_svnadmin("setlog", sbox.repo_dir,
                                             "-r0", "--bypass-hooks",
                                             iota_path)
  if errput:
    print "Error: 'setlog' failed"
    raise svntest.Failure

  # Verify that the revprop value matches what we set when retrieved
  # through the client.
  svntest.actions.run_and_verify_svn(None,
                                     [ "This is the file 'iota'.\n", "\n" ],
                                     [], "propget", "--revprop", "-r0",
                                     "svn:log", sbox.wc_dir)

  # Try an author property modification.
  foo_path = os.path.join(sbox.wc_dir, "foo")
  svntest.main.file_write(foo_path, "foo")

  output, errput = svntest.main.run_svnadmin("setrevprop", sbox.repo_dir,
                                             "-r0", "svn:author", foo_path)
  if errput:
    print "Error: 'setrevprop' failed"
    raise svntest.Failure

  # Verify that the revprop value matches what we set when retrieved
  # through the client.
  svntest.actions.run_and_verify_svn(None, [ "foo\n" ], [], "propget",
                                     "--revprop", "-r0", "svn:author",
                                     sbox.wc_dir)

#----------------------------------------------------------------------
def verify_windows_paths_in_repos(sbox):
  "verify a repository containing paths like 'c:hi'"

  # setup a repo with a directory 'c:hi'
  sbox.build(create_wc = False)
  repo_url       = sbox.repo_url
  chi_url = sbox.repo_url + '/c:hi'

  svntest.actions.run_and_verify_svn(None, None, [], 'mkdir', '-m', 'log_msg', 
                                     chi_url)

  output, errput = svntest.main.run_svnadmin("verify", sbox.repo_dir)
  svntest.actions.compare_and_display_lines(
    "Error while running 'svnadmin verify'.",
    'STDERR', ["* Verified revision 0.\n",
               "* Verified revision 1.\n",
               "* Verified revision 2.\n"], errput)

<<<<<<< HEAD
def build_repos(path):
  "Helper function for creating an empty repository"
  svntest.main.safe_rmtree(path)
  svntest.main.create_repos(path)


def run_dumpfile_test(sbox, dump_file_name):
  '''Run a test that loads an existing dumpfile, then dumps and reloads it
  to verify that we get out what we put in'''

  build_repos(sbox.repo_dir)

  svnadmin_data_dir = os.path.join(os.path.dirname(sys.argv[0]),
                                   'svnadmin_tests_data')

  master_dumpfile_contents = file(os.path.join(svnadmin_data_dir,
                                               dump_file_name)).readlines()

  svntest.actions.run_and_verify_load(sbox.repo_dir, master_dumpfile_contents)

  dest_sbox = sbox.clone_dependent()
  build_repos(dest_sbox.repo_dir)

  # Setup the mirror repository.  Feed it the UUID of the source repository.
  output, errput = svntest.main.run_svnlook("uuid", sbox.repo_dir)
  mirror_cfg = ["SVN-fs-dump-format-version: 2\n",
                "UUID: " + output[0],
                ]
  svntest.actions.run_and_verify_load(dest_sbox.repo_dir, mirror_cfg)

  src_dump = svntest.actions.run_and_verify_dump(sbox.repo_dir)

  svntest.actions.run_and_verify_load(dest_sbox.repo_dir, src_dump)

  dest_dump = svntest.actions.run_and_verify_dump(dest_sbox.repo_dir)

  # Compare the original dump file (used to create the master
  # repository) with the dump produced by the mirror repository.
  svntest.actions.compare_and_display_lines(
    "Dump files", "DUMP", master_dumpfile_contents, dest_dump)


def basic_move(sbox):
  "basic moves"
  run_dumpfile_test(sbox, "basic-move.dump")

def move_plus_copy(sbox):
  "moves plus copies"
  run_dumpfile_test(sbox, "move-plus-copy.dump")

def move_plus_delete(sbox):
  "moves plus deletes"
  run_dumpfile_test(sbox, "move-plus-delete.dump")

def move_from_deleted(sbox):
  "move from deleted dir"
  run_dumpfile_test(sbox, "move-from-deleted.dump")

def multiple_moves(sbox):
  "dump and load more than one nested move"
  run_dumpfile_test(sbox, "multiple-moves.dump")
=======
#----------------------------------------------------------------------

def recover_fsfs(sbox):
  "recover a repository (FSFS only)"

  # Ideally, we'd include a variant of this in a Skip() condition, except
  # that Skip() evaluates its value at construction, rather than accepting
  # a lambda to evaluate later.  This pragma isn't available at test
  # construction time.
  if not svntest.main.is_fs_type_fsfs():
    raise svntest.Skip

  # Set up a repository containing the greek tree.
  sbox.build(create_wc = False)

  # Read the current contents of the current file.
  current_path = os.path.join(sbox.repo_dir, 'db', 'current')
  expected_current_contents = svntest.main.file_read(current_path)

  # Remove the current file.
  os.remove(current_path)

  # Run 'svnadmin recover' and check that the current file is recreated.
  output, errput = svntest.main.run_svnadmin("recover", sbox.repo_dir)
  if errput:
    raise SVNUnexpectedStderr

  actual_current_contents = svntest.main.file_read(current_path)
  svntest.actions.compare_and_display_lines(
    "Contents of db/current is unexpected.",
    'db/current', expected_current_contents, actual_current_contents)
>>>>>>> d9052807

########################################################################
# Run the tests


# list all tests here, starting with None:
test_list = [ None,
              extra_headers,
              extra_blockcontent,
              inconsistent_headers,
              empty_date,
              dump_copied_dir,
              dump_move_dir_modify_child,
              dump_quiet,
              hotcopy_dot,
              hotcopy_format,
              setrevprop,
              verify_windows_paths_in_repos,
<<<<<<< HEAD
              basic_move,
              move_plus_copy,
              move_plus_delete,
              move_from_deleted,
              multiple_moves,
=======
              recover_fsfs,
>>>>>>> d9052807
             ]

if __name__ == '__main__':
  svntest.main.run_tests(test_list)
  # NOTREACHED


### End of file.<|MERGE_RESOLUTION|>--- conflicted
+++ resolved
@@ -436,7 +436,38 @@
                "* Verified revision 1.\n",
                "* Verified revision 2.\n"], errput)
 
-<<<<<<< HEAD
+#----------------------------------------------------------------------
+
+def recover_fsfs(sbox):
+  "recover a repository (FSFS only)"
+
+  # Ideally, we'd include a variant of this in a Skip() condition, except
+  # that Skip() evaluates its value at construction, rather than accepting
+  # a lambda to evaluate later.  This pragma isn't available at test
+  # construction time.
+  if not svntest.main.is_fs_type_fsfs():
+    raise svntest.Skip
+
+  # Set up a repository containing the greek tree.
+  sbox.build(create_wc = False)
+
+  # Read the current contents of the current file.
+  current_path = os.path.join(sbox.repo_dir, 'db', 'current')
+  expected_current_contents = svntest.main.file_read(current_path)
+
+  # Remove the current file.
+  os.remove(current_path)
+
+  # Run 'svnadmin recover' and check that the current file is recreated.
+  output, errput = svntest.main.run_svnadmin("recover", sbox.repo_dir)
+  if errput:
+    raise SVNUnexpectedStderr
+
+  actual_current_contents = svntest.main.file_read(current_path)
+  svntest.actions.compare_and_display_lines(
+    "Contents of db/current is unexpected.",
+    'db/current', expected_current_contents, actual_current_contents)
+
 def build_repos(path):
   "Helper function for creating an empty repository"
   svntest.main.safe_rmtree(path)
@@ -498,39 +529,6 @@
 def multiple_moves(sbox):
   "dump and load more than one nested move"
   run_dumpfile_test(sbox, "multiple-moves.dump")
-=======
-#----------------------------------------------------------------------
-
-def recover_fsfs(sbox):
-  "recover a repository (FSFS only)"
-
-  # Ideally, we'd include a variant of this in a Skip() condition, except
-  # that Skip() evaluates its value at construction, rather than accepting
-  # a lambda to evaluate later.  This pragma isn't available at test
-  # construction time.
-  if not svntest.main.is_fs_type_fsfs():
-    raise svntest.Skip
-
-  # Set up a repository containing the greek tree.
-  sbox.build(create_wc = False)
-
-  # Read the current contents of the current file.
-  current_path = os.path.join(sbox.repo_dir, 'db', 'current')
-  expected_current_contents = svntest.main.file_read(current_path)
-
-  # Remove the current file.
-  os.remove(current_path)
-
-  # Run 'svnadmin recover' and check that the current file is recreated.
-  output, errput = svntest.main.run_svnadmin("recover", sbox.repo_dir)
-  if errput:
-    raise SVNUnexpectedStderr
-
-  actual_current_contents = svntest.main.file_read(current_path)
-  svntest.actions.compare_and_display_lines(
-    "Contents of db/current is unexpected.",
-    'db/current', expected_current_contents, actual_current_contents)
->>>>>>> d9052807
 
 ########################################################################
 # Run the tests
@@ -549,15 +547,12 @@
               hotcopy_format,
               setrevprop,
               verify_windows_paths_in_repos,
-<<<<<<< HEAD
+              recover_fsfs,
               basic_move,
               move_plus_copy,
               move_plus_delete,
               move_from_deleted,
               multiple_moves,
-=======
-              recover_fsfs,
->>>>>>> d9052807
              ]
 
 if __name__ == '__main__':
