--- conflicted
+++ resolved
@@ -627,10 +627,7 @@
                                         None, None,
                                         None, None, None, None,
                                         '--depth', 'files')
-<<<<<<< HEAD
-=======
   svntest.actions.run_and_verify_svn(None, "Depth: files", [], "info")
->>>>>>> 4eaf3f05
 
   # Run 'svn up --depth=immediates' in the now depth-files working copy.
   expected_output = svntest.wc.State('', {
@@ -652,11 +649,8 @@
                                         None, None,
                                         None, None, None, None,
                                         '--depth', 'immediates')
-<<<<<<< HEAD
-=======
   svntest.actions.run_and_verify_svn(None, "Depth: immediates", [], "info")
   svntest.actions.run_and_verify_svn(None, "Depth: empty", [], "info", "A")
->>>>>>> 4eaf3f05
 
   # Run 'svn up --depth=infinity' in the now depth-immediates working copy.
   expected_output = svntest.wc.State('', {
@@ -688,8 +682,6 @@
                                         None, None,
                                         None, None, None, None,
                                         '--depth', 'infinity')
-<<<<<<< HEAD
-=======
   # svn info doesn't print a 'Depth:' line for infinity, so we verify
   # that no such line is present in the output.
   output1, err = svntest.actions.run_and_verify_svn(None, None, [], "info")
@@ -698,7 +690,6 @@
     if line.startswith("Depth:"):
       raise svntest.Failure("Non-infinity depth detected after an upgrade \
                              to depth-infinity")
->>>>>>> 4eaf3f05
 
 #----------------------------------------------------------------------
 
@@ -721,11 +712,7 @@
               XFail(depth_immediates_receive_delete),
               depth_update_to_more_depth,
               depth_immediates_subdir_propset_1,
-<<<<<<< HEAD
-              XFail(depth_immediates_subdir_propset_2),
-=======
               depth_immediates_subdir_propset_2,
->>>>>>> 4eaf3f05
             ]
 
 if __name__ == "__main__":
