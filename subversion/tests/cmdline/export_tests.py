--- conflicted
+++ resolved
@@ -3,25 +3,17 @@
 #  export_tests.py:  testing export cases.
 #
 #  Subversion is a tool for revision control.
-#  See http://subversion.apache.org for more information.
+#  See http://subversion.tigris.org for more information.
 #
 # ====================================================================
-#    Licensed to the Apache Software Foundation (ASF) under one
-#    or more contributor license agreements.  See the NOTICE file
-#    distributed with this work for additional information
-#    regarding copyright ownership.  The ASF licenses this file
-#    to you under the Apache License, Version 2.0 (the
-#    "License"); you may not use this file except in compliance
-#    with the License.  You may obtain a copy of the License at
-#
-#      http://www.apache.org/licenses/LICENSE-2.0
-#
-#    Unless required by applicable law or agreed to in writing,
-#    software distributed under the License is distributed on an
-#    "AS IS" BASIS, WITHOUT WARRANTIES OR CONDITIONS OF ANY
-#    KIND, either express or implied.  See the License for the
-#    specific language governing permissions and limitations
-#    under the License.
+# Copyright (c) 2000-2004 CollabNet.  All rights reserved.
+#
+# This software is licensed as described in the file COPYING, which
+# you should have received as part of this distribution.  The terms
+# are also available at http://subversion.tigris.org/license-1.html.
+# If newer versions of this license are posted there, you may use a
+# newer version instead, at your option.
+#
 ######################################################################
 
 # General modules
@@ -290,6 +282,7 @@
                                         export_target,
                                         svntest.wc.State(sbox.wc_dir, {}),
                                         expected_disk,
+                                        None, None, None, None,
                                         '-rBASE')
 
 def export_native_eol_option(sbox):
@@ -321,6 +314,7 @@
                                         export_target,
                                         expected_output,
                                         expected_disk,
+                                        None, None, None, None,
                                         '--native-eol','CR')
 
 def export_nonexistent_file(sbox):
@@ -399,97 +393,11 @@
   "export -r {HEAD+1} fails"
 
   sbox.build(create_wc = False, read_only = True)
-<<<<<<< HEAD
-
-=======
   
->>>>>>> 3392406b
   svntest.actions.run_and_verify_svn(None, None, '.*No such revision.*',
                                      'export', sbox.repo_url, sbox.wc_dir,
                                      '-r', 38956)
 
-<<<<<<< HEAD
-def export_to_explicit_cwd(sbox):
-  "export a single file to '.'"
-  sbox.build(create_wc = False, read_only = True)
-
-  svntest.main.safe_rmtree(sbox.wc_dir)
-  expected_output = svntest.wc.State('', {
-      'iota': Item(status='A '),
-      })
-  expected_disk = svntest.wc.State('', {
-      'iota': Item(contents="This is the file 'iota'.\n"),
-      })
-
-  os.mkdir(sbox.wc_dir)
-  os.chdir(sbox.wc_dir)
-  svntest.actions.run_and_verify_export(sbox.repo_url + '/iota',
-                                        '.', expected_output,
-                                        expected_disk)
-
-def export_ignoring_keyword_translation(sbox):
-  "export ignoring keyword translation"
-  sbox.build()
-
-  wc_dir = sbox.wc_dir
-
-  # Add a keyword to A/mu and set the svn:keywords property
-  # appropriately to make sure it's not translated during
-  # the export operation
-  mu_path = os.path.join(wc_dir, 'A', 'mu')
-  svntest.main.file_append(mu_path, '$LastChangedRevision$')
-  svntest.main.run_svn(None, 'ps', 'svn:keywords',
-                       'LastChangedRevision', mu_path)
-  svntest.main.run_svn(None, 'ci',
-                       '-m', 'Added keyword to mu', mu_path)
-
-  expected_disk = svntest.main.greek_state.copy()
-  expected_disk.tweak('A/mu',
-                      contents=expected_disk.desc['A/mu'].contents +
-                      '$LastChangedRevision$')
-
-  export_target = sbox.add_wc_path('export')
-
-  expected_output = svntest.main.greek_state.copy()
-  expected_output.wc_dir = export_target
-  expected_output.desc[''] = Item()
-  expected_output.tweak(contents=None, status='A ')
-
-  svntest.actions.run_and_verify_export(sbox.repo_url,
-                                        export_target,
-                                        expected_output,
-                                        expected_disk,
-                                        "--ignore-keywords")
-
-def export_working_copy_ignoring_keyword_translation(sbox):
-  "export working copy ignoring keyword translation"
-  sbox.build(read_only = True)
-
-  wc_dir = sbox.wc_dir
-
-  # Add a keyword to A/mu and set the svn:keywords property
-  # appropriately to make sure it's not translated during
-  # the export operation
-  mu_path = os.path.join(wc_dir, 'A', 'mu')
-  svntest.main.file_append(mu_path, '$LastChangedRevision$')
-  svntest.main.run_svn(None, 'ps', 'svn:keywords',
-                       'LastChangedRevision', mu_path)
-
-  expected_disk = svntest.main.greek_state.copy()
-  expected_disk.tweak('A/mu',
-                      contents=expected_disk.desc['A/mu'].contents +
-                      '$LastChangedRevision$')
-
-  export_target = sbox.add_wc_path('export')
-
-  svntest.actions.run_and_verify_export(wc_dir,
-                                        export_target,
-                                        svntest.wc.State(sbox.wc_dir, {}),
-                                        expected_disk,
-                                        "--ignore-keywords")
-
-=======
->>>>>>> 3392406b
 ########################################################################
 # Run the tests
 
@@ -513,12 +421,6 @@
               export_with_state_deleted,
               export_creates_intermediate_folders,
               export_HEADplus1_fails,
-<<<<<<< HEAD
-              export_to_explicit_cwd,
-              export_ignoring_keyword_translation,
-              export_working_copy_ignoring_keyword_translation,
-=======
->>>>>>> 3392406b
              ]
 
 if __name__ == '__main__':
