#!/usr/bin/env python
#
#  switch_tests.py:  testing `svn switch'.
#
#  Subversion is a tool for revision control.
#  See http://subversion.apache.org for more information.
#
# ====================================================================
#    Licensed to the Apache Software Foundation (ASF) under one
#    or more contributor license agreements.  See the NOTICE file
#    distributed with this work for additional information
#    regarding copyright ownership.  The ASF licenses this file
#    to you under the Apache License, Version 2.0 (the
#    "License"); you may not use this file except in compliance
#    with the License.  You may obtain a copy of the License at
#
#      http://www.apache.org/licenses/LICENSE-2.0
#
#    Unless required by applicable law or agreed to in writing,
#    software distributed under the License is distributed on an
#    "AS IS" BASIS, WITHOUT WARRANTIES OR CONDITIONS OF ANY
#    KIND, either express or implied.  See the License for the
#    specific language governing permissions and limitations
#    under the License.
######################################################################

# General modules
import shutil, re, os

# Our testing module
import svntest

# (abbreviation)
Skip = svntest.testcase.Skip
SkipUnless = svntest.testcase.SkipUnless
XFail = svntest.testcase.XFail
Item = svntest.wc.StateItem

from svntest.main import SVN_PROP_MERGEINFO, server_has_mergeinfo

### Bummer.  It would be really nice to have easy access to the URL
### member of our entries files so that switches could be testing by
### examining the modified ancestry.  But status doesn't show this
### information.  Hopefully in the future the cmdline binary will have
### a subcommand for dumping multi-line detailed information about
### versioned things.  Until then, we'll stick with the traditional
### verification methods.
###
### gjs says: we have 'svn info' now

def get_routine_status_state(wc_dir):
  """get the routine status list for WC_DIR at the completion of an
  initial call to do_routine_switching()"""

  # Construct some paths for convenience
  ADH_path = os.path.join(wc_dir, 'A', 'D', 'H')
  chi_path = os.path.join(ADH_path, 'chi')
  omega_path = os.path.join(ADH_path, 'omega')
  psi_path = os.path.join(ADH_path, 'psi')
  pi_path = os.path.join(ADH_path, 'pi')
  tau_path = os.path.join(ADH_path, 'tau')
  rho_path = os.path.join(ADH_path, 'rho')

  # Now generate a state
  state = svntest.actions.get_virginal_state(wc_dir, 1)
  state.remove('A/B/E', 'A/B/E/alpha', 'A/B/E/beta', 'A/B/F', 'A/B/lambda')
  state.add({
    'A/B/pi' : Item(status='  ', wc_rev=1),
    'A/B/tau' : Item(status='  ', wc_rev=1),
    'A/B/rho' : Item(status='  ', wc_rev=1),
    })

  return state

#----------------------------------------------------------------------

def get_routine_disk_state(wc_dir):
  """get the routine disk list for WC_DIR at the completion of an
  initial call to do_routine_switching()"""

  disk = svntest.main.greek_state.copy()

  # iota has the same contents as gamma
  disk.tweak('iota', contents=disk.desc['A/D/gamma'].contents)

  # A/B/* no longer exist, but have been replaced by copies of A/D/G/*
  disk.remove('A/B/E', 'A/B/E/alpha', 'A/B/E/beta', 'A/B/F', 'A/B/lambda')
  disk.add({
    'A/B/pi' : Item("This is the file 'pi'.\n"),
    'A/B/rho' : Item("This is the file 'rho'.\n"),
    'A/B/tau' : Item("This is the file 'tau'.\n"),
    })

  return disk

#----------------------------------------------------------------------

def do_routine_switching(wc_dir, repo_url, verify):
  """perform some routine switching of the working copy WC_DIR for
  other tests to use.  If VERIFY, then do a full verification of the
  switching, else don't bother."""

  ### Switch the file `iota' to `A/D/gamma'.

  # Construct some paths for convenience
  iota_path = os.path.join(wc_dir, 'iota')
  gamma_url = repo_url + '/A/D/gamma'

  if verify:
    # Create expected output tree
    expected_output = svntest.wc.State(wc_dir, {
      'iota' : Item(status='U '),
      })

    # Create expected disk tree (iota will have gamma's contents)
    expected_disk = svntest.main.greek_state.copy()
    expected_disk.tweak('iota',
                        contents=expected_disk.desc['A/D/gamma'].contents)

    # Create expected status tree
    expected_status = svntest.actions.get_virginal_state(wc_dir, 1)
    expected_status.tweak('iota', switched='S')

    # Do the switch and check the results in three ways.
    svntest.actions.run_and_verify_switch(wc_dir, iota_path, gamma_url,
                                          expected_output,
                                          expected_disk,
                                          expected_status)
  else:
    svntest.main.run_svn(None, 'switch',
                         gamma_url, iota_path)

  ### Switch the directory `A/B' to `A/D/G'.

  # Construct some paths for convenience
  AB_path = os.path.join(wc_dir, 'A', 'B')
  ADG_url = repo_url + '/A/D/G'

  if verify:
    # Create expected output tree
    expected_output = svntest.wc.State(wc_dir, {
      'A/B/E'       : Item(status='D '),
      'A/B/F'       : Item(status='D '),
      'A/B/lambda'  : Item(status='D '),
      'A/B/pi' : Item(status='A '),
      'A/B/tau' : Item(status='A '),
      'A/B/rho' : Item(status='A '),
      })

    # Create expected disk tree (iota will have gamma's contents,
    # A/B/* will look like A/D/G/*)
    expected_disk = get_routine_disk_state(wc_dir)

    # Create expected status
    expected_status = get_routine_status_state(wc_dir)
    expected_status.tweak('iota', 'A/B', switched='S')

    # Do the switch and check the results in three ways.
    svntest.actions.run_and_verify_switch(wc_dir, AB_path, ADG_url,
                                          expected_output,
                                          expected_disk,
                                          expected_status)
  else:
    svntest.main.run_svn(None,
                         'switch', ADG_url, AB_path)


#----------------------------------------------------------------------

def commit_routine_switching(wc_dir, verify):
  "Commit some stuff in a routinely-switched working copy."

  # Make some local mods
  iota_path = os.path.join(wc_dir, 'iota')
  Bpi_path = os.path.join(wc_dir, 'A', 'B', 'pi')
  Gpi_path = os.path.join(wc_dir, 'A', 'D', 'G', 'pi')
  Z_path = os.path.join(wc_dir, 'A', 'D', 'G', 'Z')
  zeta_path = os.path.join(wc_dir, 'A', 'D', 'G', 'Z', 'zeta')

  svntest.main.file_append(iota_path, "apple")
  svntest.main.file_append(Bpi_path, "melon")
  svntest.main.file_append(Gpi_path, "banana")
  os.mkdir(Z_path)
  svntest.main.file_append(zeta_path, "This is the file 'zeta'.\n")
  svntest.main.run_svn(None, 'add', Z_path)

  # Try to commit.  We expect this to fail because, if all the
  # switching went as expected, A/B/pi and A/D/G/pi point to the
  # same URL.  We don't allow this.
  svntest.actions.run_and_verify_commit(
    wc_dir, None, None,
    "svn: Cannot commit both .* as they refer to the same URL$",
    wc_dir)

  # Okay, that all taken care of, let's revert the A/D/G/pi path and
  # move along.  Afterward, we should be okay to commit.  (Sorry,
  # holsta, that banana has to go...)
  svntest.main.run_svn(None, 'revert', Gpi_path)

  # Create expected output tree.
  expected_output = svntest.wc.State(wc_dir, {
    'A/D/G/Z' : Item(verb='Adding'),
    'A/D/G/Z/zeta' : Item(verb='Adding'),
    'iota' : Item(verb='Sending'),
    'A/B/pi' : Item(verb='Sending'),
    })

  # Created expected status tree.
  expected_status = get_routine_status_state(wc_dir)
  expected_status.tweak('iota', 'A/B', switched='S')
  expected_status.tweak('iota', 'A/B/pi', wc_rev=2, status='  ')
  expected_status.add({
    'A/D/G/Z' : Item(status='  ', wc_rev=2),
    'A/D/G/Z/zeta' : Item(status='  ', wc_rev=2),
    })

  # Commit should succeed
  if verify:
    svntest.actions.run_and_verify_commit(wc_dir,
                                          expected_output,
                                          expected_status,
                                          None, wc_dir)
  else:
    svntest.main.run_svn(None,
                         'ci', '-m', 'log msg', wc_dir)


######################################################################
# Tests
#

#----------------------------------------------------------------------

def routine_switching(sbox):
  "test some basic switching operations"

  sbox.build(read_only = True)

  # Setup (and verify) some switched things
  do_routine_switching(sbox.wc_dir, sbox.repo_url, 1)


#----------------------------------------------------------------------

def commit_switched_things(sbox):
  "commits after some basic switching operations"

  sbox.build()
  wc_dir = sbox.wc_dir

  # Setup some switched things (don't bother verifying)
  do_routine_switching(wc_dir, sbox.repo_url, 0)

  # Commit some stuff (and verify)
  commit_routine_switching(wc_dir, 1)


#----------------------------------------------------------------------

def full_update(sbox):
  "update wc that contains switched things"

  sbox.build()
  wc_dir = sbox.wc_dir

  # Setup some switched things (don't bother verifying)
  do_routine_switching(wc_dir, sbox.repo_url, 0)

  # Copy wc_dir to a backup location
  wc_backup = sbox.add_wc_path('backup')
  svntest.actions.duplicate_dir(wc_dir, wc_backup)

  # Commit some stuff (don't bother verifying)
  commit_routine_switching(wc_backup, 0)

  # Some convenient path variables
  iota_path = os.path.join(wc_dir, 'iota')
  gamma_path = os.path.join(wc_dir, 'A', 'D', 'gamma')
  Bpi_path = os.path.join(wc_dir, 'A', 'B', 'pi')
  BZ_path = os.path.join(wc_dir, 'A', 'B', 'Z')
  Bzeta_path = os.path.join(wc_dir, 'A', 'B', 'Z', 'zeta')
  Gpi_path = os.path.join(wc_dir, 'A', 'D', 'G', 'pi')
  GZ_path = os.path.join(wc_dir, 'A', 'D', 'G', 'Z')
  Gzeta_path = os.path.join(wc_dir, 'A', 'D', 'G', 'Z', 'zeta')

  # Create expected output tree for an update of wc_backup.
  expected_output = svntest.wc.State(wc_dir, {
    'iota' : Item(status='U '),
    'A/D/gamma' : Item(status='U '),
    'A/B/pi' : Item(status='U '),
    'A/B/Z' : Item(status='A '),
    'A/B/Z/zeta' : Item(status='A '),
    'A/D/G/pi' : Item(status='U '),
    'A/D/G/Z' : Item(status='A '),
    'A/D/G/Z/zeta' : Item(status='A '),
    })

  # Create expected disk tree for the update
  expected_disk = get_routine_disk_state(wc_dir)
  expected_disk.tweak('iota', contents="This is the file 'gamma'.\napple")
  expected_disk.tweak('A/D/gamma', contents="This is the file 'gamma'.\napple")
  expected_disk.tweak('A/B/pi', contents="This is the file 'pi'.\nmelon")
  expected_disk.tweak('A/D/G/pi', contents="This is the file 'pi'.\nmelon")
  expected_disk.add({
    'A/B/Z' : Item(),
    'A/B/Z/zeta' : Item(contents="This is the file 'zeta'.\n"),
    'A/D/G/Z' : Item(),
    'A/D/G/Z/zeta' : Item(contents="This is the file 'zeta'.\n"),
    })

  # Create expected status tree for the update.
  expected_status = get_routine_status_state(wc_dir)
  expected_status.tweak(wc_rev=2)
  expected_status.add({
    'A/D/G/Z' : Item(status='  ', wc_rev=2),
    'A/D/G/Z/zeta' : Item(status='  ', wc_rev=2),
    'A/B/Z' : Item(status='  ', wc_rev=2),
    'A/B/Z/zeta' : Item(status='  ', wc_rev=2),
    })
  expected_status.tweak('iota', 'A/B', switched='S')

  svntest.actions.run_and_verify_update(wc_dir,
                                        expected_output,
                                        expected_disk,
                                        expected_status)

#----------------------------------------------------------------------

def full_rev_update(sbox):
  "reverse update wc that contains switched things"

  sbox.build()
  wc_dir = sbox.wc_dir

  # Setup some switched things (don't bother verifying)
  do_routine_switching(wc_dir, sbox.repo_url, 0)

  # Commit some stuff (don't bother verifying)
  commit_routine_switching(wc_dir, 0)

  # Update to HEAD (tested elsewhere)
  svntest.main.run_svn(None, 'up', wc_dir)

  # Some convenient path variables
  iota_path = os.path.join(wc_dir, 'iota')
  gamma_path = os.path.join(wc_dir, 'A', 'D', 'gamma')
  Bpi_path = os.path.join(wc_dir, 'A', 'B', 'pi')
  BZ_path = os.path.join(wc_dir, 'A', 'B', 'Z')
  Gpi_path = os.path.join(wc_dir, 'A', 'D', 'G', 'pi')
  GZ_path = os.path.join(wc_dir, 'A', 'D', 'G', 'Z')

  # Now, reverse update, back to the pre-commit state.
  expected_output = svntest.wc.State(wc_dir, {
    'iota' : Item(status='U '),
    'A/D/gamma' : Item(status='U '),
    'A/B/pi' : Item(status='U '),
    'A/B/Z' : Item(status='D '),
    'A/D/G/pi' : Item(status='U '),
    'A/D/G/Z' : Item(status='D '),
    })

  # Create expected disk tree
  expected_disk = get_routine_disk_state(wc_dir)

  # Create expected status
  expected_status = get_routine_status_state(wc_dir)
  expected_status.tweak('iota', 'A/B', switched='S')

  svntest.actions.run_and_verify_update(wc_dir,
                                        expected_output,
                                        expected_disk,
                                        expected_status,
                                        None, None, None,
                                        None, None, 1,
                                        '-r', '1', wc_dir)

#----------------------------------------------------------------------

def update_switched_things(sbox):
  "update switched wc things to HEAD"

  sbox.build()
  wc_dir = sbox.wc_dir

  # Setup some switched things (don't bother verifying)
  do_routine_switching(wc_dir, sbox.repo_url, 0)

  # Copy wc_dir to a backup location
  wc_backup = sbox.add_wc_path('backup')
  svntest.actions.duplicate_dir(wc_dir, wc_backup)

  # Commit some stuff (don't bother verifying)
  commit_routine_switching(wc_backup, 0)

  # Some convenient path variables
  iota_path = os.path.join(wc_dir, 'iota')
  B_path = os.path.join(wc_dir, 'A', 'B')

  # Create expected output tree for an update of wc_backup.
  expected_output = svntest.wc.State(wc_dir, {
    'iota' : Item(status='U '),
    'A/B/pi' : Item(status='U '),
    'A/B/Z' : Item(status='A '),
    'A/B/Z/zeta' : Item(status='A '),
    })

  # Create expected disk tree for the update
  expected_disk = get_routine_disk_state(wc_dir)
  expected_disk.tweak('iota', contents="This is the file 'gamma'.\napple")

  expected_disk.tweak('A/B/pi', contents="This is the file 'pi'.\nmelon")
  expected_disk.add({
    'A/B/Z' : Item(),
    'A/B/Z/zeta' : Item("This is the file 'zeta'.\n"),
    })

  # Create expected status tree for the update.
  expected_status = get_routine_status_state(wc_dir)
  expected_status.tweak('iota', 'A/B', switched='S')
  expected_status.tweak('A/B', 'A/B/pi', 'A/B/rho', 'A/B/tau', 'iota',
                        wc_rev=2)
  expected_status.add({
    'A/B/Z' : Item(status='  ', wc_rev=2),
    'A/B/Z/zeta' : Item(status='  ', wc_rev=2),
    })

  svntest.actions.run_and_verify_update(wc_dir,
                                        expected_output,
                                        expected_disk,
                                        expected_status,
                                        None, None, None,
                                        None, None, 0,
                                        B_path,
                                        iota_path)


#----------------------------------------------------------------------

def rev_update_switched_things(sbox):
  "reverse update switched wc things to an older rev"

  sbox.build()
  wc_dir = sbox.wc_dir

  # Setup some switched things (don't bother verifying)
  do_routine_switching(wc_dir, sbox.repo_url, 0)

  # Commit some stuff (don't bother verifying)
  commit_routine_switching(wc_dir, 0)

  # Some convenient path variables
  iota_path = os.path.join(wc_dir, 'iota')
  B_path = os.path.join(wc_dir, 'A', 'B')

  # Update to HEAD (tested elsewhere)
  svntest.main.run_svn(None, 'up', wc_dir)

  # Now, reverse update, back to the pre-commit state.
  expected_output = svntest.wc.State(wc_dir, {
    'iota' : Item(status='U '),
    'A/B/pi' : Item(status='U '),
    'A/B/Z' : Item(status='D '),
    })

  # Create expected disk tree
  expected_disk = get_routine_disk_state(wc_dir)
  expected_disk.tweak('A/D/gamma', contents="This is the file 'gamma'.\napple")
  expected_disk.tweak('A/D/G/pi', contents="This is the file 'pi'.\nmelon")
  expected_disk.add({
    'A/D/G/Z' : Item(),
    'A/D/G/Z/zeta' : Item("This is the file 'zeta'.\n"),
    })

  # Create expected status tree for the update.
  expected_status = get_routine_status_state(wc_dir)
  expected_status.tweak(wc_rev=2)
  expected_status.tweak('iota', 'A/B', switched='S')
  expected_status.tweak('A/B', 'A/B/pi', 'A/B/rho', 'A/B/tau', 'iota',
                        wc_rev=1)
  expected_status.add({
    'A/D/G/Z' : Item(status='  ', wc_rev=2),
    'A/D/G/Z/zeta' : Item(status='  ', wc_rev=2),
    })

  svntest.actions.run_and_verify_update(wc_dir,
                                        expected_output,
                                        expected_disk,
                                        expected_status,
                                        None, None, None,
                                        None, None, 1,
                                        '-r', '1',
                                        B_path,
                                        iota_path)


#----------------------------------------------------------------------

def log_switched_file(sbox):
  "show logs for a switched file"

  sbox.build()
  wc_dir = sbox.wc_dir

  # Setup some switched things (don't bother verifying)
  do_routine_switching(wc_dir, sbox.repo_url, 0)

  # edit and commit switched file 'iota'
  iota_path = os.path.join(wc_dir, 'iota')
  svntest.main.run_svn(None, 'ps', 'x', 'x', iota_path)
  svntest.main.run_svn(None,
                       'ci', '-m',
                       'set prop on switched iota',
                       iota_path)

  # log switched file 'iota'
  exit_code, output, error = svntest.main.run_svn(None, 'log', iota_path)
  for line in output:
    if line.find("set prop on switched iota") != -1:
      break
  else:
    raise svntest.Failure

#----------------------------------------------------------------------

def relocate_deleted_missing_copied(sbox):
  "relocate with deleted, missing and copied entries"
  sbox.build()
  wc_dir = sbox.wc_dir

  # Delete A/mu to create a deleted entry for mu in A/.svn/entries
  mu_path = os.path.join(wc_dir, 'A', 'mu')
  svntest.actions.run_and_verify_svn(None, None, [], 'rm', mu_path)
  expected_status = svntest.actions.get_virginal_state(wc_dir, 1)
  expected_status.remove('A/mu')
  expected_output = svntest.wc.State(wc_dir, {
    'A/mu' : Item(verb='Deleting'),
    })
  svntest.actions.run_and_verify_commit(wc_dir,
                                        expected_output,
                                        expected_status,
                                        None, wc_dir)

  # Remove A/B/F to create a missing entry
  svntest.main.safe_rmtree(os.path.join(wc_dir, 'A', 'B', 'F'))

  # Copy A/D/H to A/D/H2
  H_path = os.path.join(wc_dir, 'A', 'D', 'H')
  H2_path = os.path.join(wc_dir, 'A', 'D', 'H2')
  svntest.actions.run_and_verify_svn(None, None, [], 'copy',
                                     H_path, H2_path)
  expected_status.add({
    'A/D/H2'       : Item(status='A ', wc_rev='-', copied='+'),
    'A/D/H2/chi'   : Item(status='  ', wc_rev='-', copied='+'),
    'A/D/H2/omega' : Item(status='  ', wc_rev='-', copied='+'),
    'A/D/H2/psi'   : Item(status='  ', wc_rev='-', copied='+'),
    })
  expected_status.tweak('A/B/F', status='! ', wc_rev='?')
  svntest.actions.run_and_verify_status(wc_dir, expected_status)

  # Relocate
  repo_dir = sbox.repo_dir
  repo_url = sbox.repo_url
  other_repo_dir, other_repo_url = sbox.add_repo_path('other')
  svntest.main.copy_repos(repo_dir, other_repo_dir, 2, 0)
  svntest.main.safe_rmtree(repo_dir, 1)
  svntest.actions.run_and_verify_svn(None, None, [], 'switch', '--relocate',
                                     repo_url, other_repo_url, wc_dir)

  # Deleted and missing entries should be preserved, so update should
  # show only A/B/F being reinstated
  expected_output = svntest.wc.State(wc_dir, {
    'A/B/F' : Item(status='A '),
    })
  expected_disk = svntest.main.greek_state.copy()
  expected_disk.remove('A/mu')
  expected_disk.add({
    'A/D/H2'       : Item(),
    'A/D/H2/chi'   : Item("This is the file 'chi'.\n"),
    'A/D/H2/omega' : Item("This is the file 'omega'.\n"),
    'A/D/H2/psi'   : Item("This is the file 'psi'.\n"),
    })
  expected_status.add({
    'A/B/F'       : Item(status='  ', wc_rev='2'),
    })
  expected_status.tweak(wc_rev=2)
  expected_status.tweak('A/D/H2', 'A/D/H2/chi', 'A/D/H2/omega', 'A/D/H2/psi',
                        wc_rev='-')
  svntest.actions.run_and_verify_update(wc_dir,
                                        expected_output,
                                        expected_disk,
                                        expected_status)

  # Commit to verify that copyfrom URLs have been relocated
  expected_output = svntest.wc.State(wc_dir, {
    'A/D/H2'       : Item(verb='Adding'),
    })
  expected_status.tweak('A/D/H2', 'A/D/H2/chi', 'A/D/H2/omega', 'A/D/H2/psi',
                        status='  ', wc_rev='3', copied=None)
  svntest.actions.run_and_verify_commit(wc_dir,
                                        expected_output, expected_status,
                                        None, wc_dir)


#----------------------------------------------------------------------

def delete_subdir(sbox):
  "switch that deletes a sub-directory"
  sbox.build()
  wc_dir = sbox.wc_dir

  A_path = os.path.join(wc_dir, 'A')
  A_url = sbox.repo_url + '/A'
  A2_url = sbox.repo_url + '/A2'
  A2_B_F_url = sbox.repo_url + '/A2/B/F'

  svntest.actions.run_and_verify_svn(None,
                                     ['\n', 'Committed revision 2.\n'], [],
                                     'cp', '-m', 'make copy', A_url, A2_url)

  svntest.actions.run_and_verify_svn(None,
                                     ['\n', 'Committed revision 3.\n'], [],
                                     'rm', '-m', 'delete subdir', A2_B_F_url)

  expected_output = svntest.wc.State(wc_dir, {
    'A/B/F' : Item(status='D '),
    })
  expected_disk = svntest.main.greek_state.copy()
  expected_disk.remove('A/B/F')
  expected_status = svntest.actions.get_virginal_state(wc_dir, 3)
  expected_status.tweak('A', switched='S')
  expected_status.remove('A/B/F')
  expected_status.tweak('', 'iota', wc_rev=1)

  # Used to fail with a 'directory not locked' error for A/B/F
  svntest.actions.run_and_verify_switch(wc_dir, A_path, A2_url,
                                        expected_output,
                                        expected_disk,
                                        expected_status)

#----------------------------------------------------------------------
# Issue 1532: Switch a file to a dir: can't switch it back to the file

def file_dir_file(sbox):
  "switch a file to a dir and back to the file"
  sbox.build(read_only = True)
  wc_dir = sbox.wc_dir

  file_path = os.path.join(wc_dir, 'iota')
  file_url = sbox.repo_url + '/iota'
  dir_url = sbox.repo_url + '/A/C'

  svntest.actions.run_and_verify_svn(None, None, [],
                                     'switch', dir_url, file_path)
  if not os.path.isdir(file_path):
    raise svntest.Failure
<<<<<<< HEAD

=======
  
>>>>>>> 3392406b
  svntest.actions.run_and_verify_svn(None, None, [],
                                     'switch', file_url, file_path)
  if not os.path.isfile(file_path):
    raise svntest.Failure

#----------------------------------------------------------------------
# Issue 1751: "svn switch --non-recursive" does not switch existing files,
# and generates the wrong URL for new files.

def nonrecursive_switching(sbox):
  "non-recursive switch"
  sbox.build()
  wc1_dir = sbox.wc_dir
  wc2_dir = os.path.join(wc1_dir, 'wc2')

  # "Trunk" will be the existing dir "A/", with existing file "mu".
  # "Branch" will be the new dir "branch/version1/", with added file "newfile".
  # "wc1" will hold the whole repository (including trunk and branch).
  # "wc2" will hold the "trunk" and then be switched to the "branch".
  # It is irrelevant that wc2 is located on disk as a sub-directory of wc1.
  trunk_url = sbox.repo_url + '/A'
  branch_url = sbox.repo_url + '/branch'
  version1_url = branch_url + '/version1'
  wc1_new_file = os.path.join(wc1_dir, 'branch', 'version1', 'newfile')
  wc2_new_file = os.path.join(wc2_dir, 'newfile')
  wc2_mu_file = os.path.join(wc2_dir, 'mu')
  wc2_B_dir = os.path.join(wc2_dir, 'B')
  wc2_C_dir = os.path.join(wc2_dir, 'C')
  wc2_D_dir = os.path.join(wc2_dir, 'D')

  # Check out the trunk as "wc2"
  svntest.main.run_svn(None, 'co', trunk_url, wc2_dir)

  # Make a branch, and add a new file, in "wc_dir" and repository
  svntest.main.run_svn(None,
                       'mkdir', '-m', '', branch_url)
  svntest.main.run_svn(None,
                       'cp', '-m', '', trunk_url, version1_url)
  svntest.main.run_svn(None,
                       'up', wc1_dir)
  svntest.main.file_append(wc1_new_file, "This is the file 'newfile'.\n")
  svntest.main.run_svn(None, 'add', wc1_new_file)
  svntest.main.run_svn(None, 'ci', '-m', '', wc1_dir)

  # Try to switch "wc2" to the branch (non-recursively)
  svntest.actions.run_and_verify_svn(None, None, [],
                                     'switch', '-N', version1_url, wc2_dir)

  # Check the URLs of the (not switched) directories.
  expected_infos = [
      { 'URL' : '.*/A/B$' },
      { 'URL' : '.*/A/C$' },
      { 'URL' : '.*/A/D$' },
    ]
  svntest.actions.run_and_verify_info(expected_infos,
                                      wc2_B_dir, wc2_C_dir, wc2_D_dir)

  # Check the URLs of the switched files.
  # ("svn status -u" might be a better check: it fails when newfile's URL
  # is bad, and shows "S" when mu's URL is wrong.)
  # mu: not switched
  expected_infos = [
      { 'URL' : '.*/branch/version1/mu$' },
      { 'URL' : '.*/branch/version1/newfile$' },   # newfile: wrong URL
    ]
  svntest.actions.run_and_verify_info(expected_infos,
                                      wc2_mu_file, wc2_new_file)


#----------------------------------------------------------------------
def failed_anchor_is_target(sbox):
  "anchor=target, try to replace a local-mod file"
  sbox.build()
  wc_dir = sbox.wc_dir

  # Set up a switch from dir H, containing locally-modified file 'psi',
  # to dir G, containing a directory 'psi'. Expect a tree conflict.

  # Make a directory 'G/psi' in the repository.
  G_url = sbox.repo_url + '/A/D/G'
  G_psi_url = G_url + '/psi'
  svntest.actions.run_and_verify_svn(None,
                                     ['\n', 'Committed revision 2.\n'], [],
                                     'mkdir', '-m', 'log msg', G_psi_url)

  # Modify the file 'H/psi' locally.
  H_path = os.path.join(wc_dir, 'A', 'D', 'H')
  psi_path = os.path.join(H_path, 'psi')
  svntest.main.file_append(psi_path, "more text")

  # This switch raises a tree conflict on 'psi', because of the local mods.
  svntest.actions.run_and_verify_svn(None, svntest.verify.AnyOutput, [],
                                     'switch', G_url, H_path)

  expected_status = svntest.actions.get_virginal_state(wc_dir, 1)
  expected_status.tweak('A/D/H', switched='S', wc_rev=2)
  expected_status.tweak('A/D/H/psi', status='A ', copied='+',
                        wc_rev='-', treeconflict='C')
  expected_status.remove('A/D/H/chi', 'A/D/H/omega')
  expected_status.add({
    'A/D/H/pi'      : Item(status='  ', wc_rev=2),
    'A/D/H/tau'     : Item(status='  ', wc_rev=2),
    'A/D/H/rho'     : Item(status='  ', wc_rev=2),
    })
  svntest.actions.run_and_verify_status(wc_dir, expected_status)

  # There was a bug whereby the failed switch left the wrong URL in
  # the target directory H.  Check for that.
  expected_infos = [
      { 'URL' : '.*' + G_url + '$' },
    ]
  svntest.actions.run_and_verify_info(expected_infos, H_path)

  # Resolve tree conflict at psi.
  svntest.actions.run_and_verify_resolved([psi_path])

  # The switch should now be complete.
  ### Instead of "treeconflict=None" which means "don't check", we should
  # check "treeconflict=' '" but the test suite doesn't do the right thing.
  expected_status.tweak('A/D/H/psi', treeconflict=None)
  svntest.actions.run_and_verify_status(wc_dir, expected_status)

#----------------------------------------------------------------------
# Issue #1826 - svn switch temporarily drops invalid URLs into the entries
#               files (which become not-temporary if the switch fails).
def bad_intermediate_urls(sbox):
  "bad intermediate urls in use"
  sbox.build()
  wc_dir = sbox.wc_dir

  # We'll be switching our working copy to (a modified) A/C in the Greek tree.

  # First, make an extra subdirectory in C to match one in the root, plus
  # another one inside of that.
  C_url = sbox.repo_url + '/A/C'
  C_A_url = sbox.repo_url + '/A/C/A'
  C_A_Z_url = sbox.repo_url + '/A/C/A/Z'
  svntest.actions.run_and_verify_svn(None,
                                     ['\n', 'Committed revision 2.\n'], [],
                                     'mkdir', '-m', 'log msg',
                                     C_A_url, C_A_Z_url)

  # Now, we'll drop a conflicting path under the root.
  A_path = os.path.join(wc_dir, 'A')
  A_Z_path = os.path.join(A_path, 'Z')
  svntest.main.file_append(A_Z_path, 'Look, Mom, no ... switch success.')

  # This switch should fail for reasons of obstruction.
  exit_code, out, err = svntest.main.run_svn(1, 'switch',
                                             C_url, wc_dir)
  if not err:
    raise svntest.Failure

  # However, the URL for A should now reflect A/C/A, not something else.
  expected_infos = [
      { 'URL' : '.*/A/C/A$' },
    ]
  svntest.actions.run_and_verify_info(expected_infos, A_path)


#----------------------------------------------------------------------
# Regression test for issue #1825: failed switch may corrupt
# working copy

def obstructed_switch(sbox):
  "obstructed switch"
  sbox.build()
  wc_dir = sbox.wc_dir

  E_url      = sbox.repo_url + '/A/B/E'
  E_url2     = sbox.repo_url + '/A/B/Esave'
  svntest.actions.run_and_verify_svn(None,
                                     ['\n', 'Committed revision 2.\n'], [],
                                     'cp', '-m', 'msgcopy', E_url, E_url2)

  E_path     = os.path.join(wc_dir, 'A', 'B', 'E')
  alpha_path = os.path.join(E_path, 'alpha')
  svntest.actions.run_and_verify_svn(None, None, [], 'rm', alpha_path)
  expected_status = svntest.actions.get_virginal_state(wc_dir, 1)
  expected_status.remove('A/B/E/alpha')
  expected_output = svntest.wc.State(wc_dir, {
    'A/B/E/alpha' : Item(verb='Deleting'),
    })
  svntest.actions.run_and_verify_commit(wc_dir,
                                        expected_output, expected_status,
                                        None, wc_dir)

  svntest.main.file_append(alpha_path, "hello")
  exit_code, out, err = svntest.main.run_svn(1, 'sw', E_url2, E_path)

  for line in err:
    if line.find("file of the same name already exists") != -1:
      break
  else:
    raise svntest.Failure

  os.remove(alpha_path)
  svntest.actions.run_and_verify_svn(None, None, [], 'sw', E_url2, E_path)
  expected_status = svntest.actions.get_virginal_state(wc_dir, 1)
  expected_status.tweak('A/B/E', 'A/B/E/alpha', 'A/B/E/beta', wc_rev=3)
  expected_status.tweak('A/B/E', switched='S')
  svntest.actions.run_and_verify_status(wc_dir, expected_status)


#----------------------------------------------------------------------
# Issue 2353.
def commit_mods_below_switch(sbox):
  "commit with mods below switch"
  sbox.build()
  wc_dir = sbox.wc_dir

  C_path = os.path.join(wc_dir, 'A', 'C')
  B_url = sbox.repo_url + '/A/B'
  expected_output = svntest.wc.State(wc_dir, {
    'A/C/E'       : Item(status='A '),
    'A/C/E/alpha' : Item(status='A '),
    'A/C/E/beta'  : Item(status='A '),
    'A/C/F'       : Item(status='A '),
    'A/C/lambda'  : Item(status='A '),
    })
  expected_disk = svntest.main.greek_state.copy()
  expected_disk.add({
    'A/C/E'       : Item(),
    'A/C/E/alpha' : Item(contents="This is the file 'alpha'.\n"),
    'A/C/E/beta'  : Item(contents="This is the file 'beta'.\n"),
    'A/C/F'       : Item(),
    'A/C/lambda'  : Item(contents="This is the file 'lambda'.\n"),
    })
  expected_status = svntest.actions.get_virginal_state(wc_dir, 1)
  expected_status.tweak('A/C', switched='S')
  expected_status.add({
    'A/C/E'       : Item(status='  ', wc_rev=1),
    'A/C/E/alpha' : Item(status='  ', wc_rev=1),
    'A/C/E/beta'  : Item(status='  ', wc_rev=1),
    'A/C/F'       : Item(status='  ', wc_rev=1),
    'A/C/lambda'  : Item(status='  ', wc_rev=1),
    })
  svntest.actions.run_and_verify_switch(wc_dir, C_path, B_url,
                                        expected_output,
                                        expected_disk,
                                        expected_status)

  D_path = os.path.join(wc_dir, 'A', 'D')
  svntest.actions.run_and_verify_svn(None, None, [],
                                     'propset', 'x', 'x', C_path, D_path)

  expected_status.tweak('A/C', 'A/D', status=' M')
  svntest.actions.run_and_verify_status(wc_dir, expected_status)

  expected_output = svntest.wc.State(wc_dir, {
    'A/C' : Item(verb='Sending'),
    'A/D' : Item(verb='Sending'),
    })
  expected_status.tweak('A/C', 'A/D', status='  ', wc_rev=2)

  # A/C erroneously classified as a wc root caused the commit to fail
  # with "'A/C/E' is missing or not locked"
  svntest.actions.run_and_verify_commit(wc_dir,
                                        expected_output, expected_status,
                                        None, C_path, D_path)

def relocate_beyond_repos_root(sbox):
  "relocate with prefixes longer than repo root"
  sbox.build(read_only = True)

  wc_dir = sbox.wc_dir
  repo_dir = sbox.repo_dir
  repo_url = sbox.repo_url
  other_repo_dir, other_repo_url = sbox.add_repo_path('other')
  svntest.main.copy_repos(repo_dir, other_repo_dir, 1, 0)

  A_url = repo_url + "/A"
  other_A_url = other_repo_url + "/A"
  other_B_url = other_repo_url + "/B"
  A_wc_dir = os.path.join(wc_dir, "A")

  # A relocate that changes the repo path part of the URL shouldn't work.
  # This tests for issue #2380.
  svntest.actions.run_and_verify_svn(None, None,
                                     ".*Given destination URL invalid.*",
                                     'switch', '--relocate',
                                     A_url, other_B_url, A_wc_dir)

  # Another way of trying to change the fs path, leading to an invalid
  # repository root.
  svntest.actions.run_and_verify_svn(None, None,
                                     ".*Given source URL invalid.*",
                                     'switch', '--relocate',
                                     repo_url, other_B_url, A_wc_dir)

  svntest.actions.run_and_verify_svn(None, None, [],
                                     'switch', '--relocate',
                                     A_url, other_A_url, A_wc_dir)

  # Check that we can contact the repository, meaning that the
  # relocate actually changed the URI.  Escape the expected URI to
  # avoid problems from any regex meta-characters it may contain
  # (e.g. '+').
  expected_infos = [
      { 'URL'                : re.escape(other_A_url) + '$',
        'Path'               : '.+',
        'Repository UUID'    : '.+',
        'Revision'           : '.+',
        'Node Kind'          : '.+',
        'Last Changed Date'  : '.+' },
    ]
  svntest.actions.run_and_verify_info(expected_infos, A_wc_dir, '-rHEAD')


#----------------------------------------------------------------------
# Issue 2306.
def refresh_read_only_attribute(sbox):
  "refresh the WC file system read-only attribute "

  # This test will fail when run as root. Since that's normal
  # behavior, just skip the test.
  if os.name == 'posix':
    if os.geteuid() == 0:
      raise svntest.Skip

  sbox.build()
  wc_dir = sbox.wc_dir

  # Create a branch.
  url = sbox.repo_url + '/A'
  branch_url = sbox.repo_url + '/A-branch'
  svntest.actions.run_and_verify_svn(None,
                                     ['\n', 'Committed revision 2.\n'], [],
                                     'cp', '-m', 'svn:needs-lock not set',
                                     url, branch_url)

  # Set the svn:needs-lock property on a file from the "trunk".
  A_path = os.path.join(wc_dir, 'A')
  mu_path = os.path.join(A_path, 'mu')
  svntest.actions.run_and_verify_svn(None, None, [],
                                     'ps', 'svn:needs-lock', '1', mu_path)

  # Commit the propset of svn:needs-lock.
  expected_output = svntest.wc.State(wc_dir, {
    'A/mu' : Item(verb='Sending'),
    })
  expected_status = svntest.actions.get_virginal_state(wc_dir, 1)
  expected_status.tweak('A/mu', wc_rev=3)
  svntest.actions.run_and_verify_commit(wc_dir,
                                        expected_output, expected_status,
                                        None, mu_path)

  # The file on which svn:needs-lock was set is now expected to be read-only.
  if os.access(mu_path, os.W_OK):
    raise svntest.Failure("'%s' expected to be read-only after having had "
                          "its svn:needs-lock property set" % mu_path)

  # Switch to the branch with the WC state from before the propset of
  # svn:needs-lock.
  expected_output = svntest.wc.State(wc_dir, {
    'A/mu' : Item(status=' U'),
    })
  expected_disk = svntest.main.greek_state.copy()
  expected_status = svntest.actions.get_virginal_state(wc_dir, 3)
  expected_status.tweak('', wc_rev=1)
  expected_status.tweak('iota', wc_rev=1)
  expected_status.tweak('A', switched='S')
  svntest.actions.run_and_verify_switch(wc_dir, A_path, branch_url,
                                        expected_output,
                                        expected_disk,
                                        expected_status)

  # The file with we set svn:needs-lock on should now be writable, but
  # is still read-only!
  if not os.access(mu_path, os.W_OK):
    raise svntest.Failure("'%s' expected to be writable after being switched "
                          "to a branch on which its svn:needs-lock property "
                          "is not set" % mu_path)

# Check that switch can't change the repository root.
def switch_change_repos_root(sbox):
  "switch shouldn't allow changing repos root"
  sbox.build()

  wc_dir = sbox.wc_dir
  repo_url = sbox.repo_url
  other_repo_url = repo_url

  # Strip trailing slashes and add something bogus to that other URL.
  while other_repo_url[-1] == '/':
    other_repos_url = other_repo_url[:-1]
  other_repo_url = other_repo_url + "_bogus"

  other_A_url = other_repo_url +  "/A"
  A_wc_dir = os.path.join(wc_dir, "A")

  # Test 1: A switch that changes to a non-existing repo shouldn't work.
  expected_err = ".*Unable to open repository.*|.*Could not open.*|"\
                 ".*No repository found.*"
  svntest.actions.run_and_verify_svn(None, None,
                                     expected_err,
                                     'switch',
                                     other_A_url, A_wc_dir)

  # Test 2: A switch that changes the repo root part of the URL shouldn't work.
  other_repo_dir, other_repo_url = sbox.add_repo_path('other')
  other_A_url = other_repo_url +  "/A"

  svntest.main.create_repos(other_repo_dir)
  svntest.actions.run_and_verify_svn(None, None,
                                     ".*UUID.*",
                                     'switch',
                                     other_A_url, A_wc_dir)

  # Make sure we didn't break the WC.
  expected_status = svntest.actions.get_virginal_state(wc_dir, 1)
  svntest.actions.run_and_verify_status(wc_dir, expected_status)

# Issue 2578.
def relocate_and_propset(sbox):
  "out of date propset should fail after a relocate"

  # Create virgin repos and working copy
  svntest.main.safe_rmtree(sbox.repo_dir, 1)
  svntest.main.create_repos(sbox.repo_dir)

  wc_dir = sbox.wc_dir
  repo_dir = sbox.repo_dir
  repo_url = sbox.repo_url

  # import the greek tree
  svntest.main.greek_state.write_to_disk(svntest.main.greek_dump_dir)
  exit_code, output, errput = svntest.main.run_svn(
    None, 'import', '-m', 'Log message for revision 1.',
    svntest.main.greek_dump_dir, sbox.repo_url)

  # checkout
  svntest.main.safe_rmtree(wc_dir, 1)
  svntest.actions.run_and_verify_svn(None,
                                     None, [],
                                     'checkout',
                                     repo_url, wc_dir)

  # Relocate
  other_repo_dir, other_repo_url = sbox.add_repo_path('other')
  svntest.main.copy_repos(repo_dir, other_repo_dir, 1, 0)
  svntest.main.safe_rmtree(repo_dir, 1)
  svntest.actions.run_and_verify_svn(None, None, [], 'switch', '--relocate',
                                     repo_url, other_repo_url, wc_dir)

  # Remove gamma from the working copy.
  D_path = os.path.join(wc_dir, 'A', 'D')
  gamma_path = os.path.join(wc_dir, 'A', 'D', 'gamma')
  svntest.main.run_svn(None, 'rm', gamma_path)

  # Create expected commit output.
  expected_output = svntest.wc.State(wc_dir, {
    'A/D/gamma' : Item(verb='Deleting'),
    })

  # After committing, status should show no sign of gamma.
  expected_status = svntest.actions.get_virginal_state(wc_dir, 1)
  expected_status.remove('A/D/gamma')

  # Commit the deletion of gamma and verify.
  svntest.actions.run_and_verify_commit(wc_dir,
                                        expected_output,
                                        expected_status,
                                        None, wc_dir)

  # Now gamma should be marked as `deleted' under the hood, at
  # revision 2.  Meanwhile, A/D is still lagging at revision 1.

  # Make a propchange on A/D
  svntest.main.run_svn(None, 'ps', 'foo', 'bar', D_path)

  # Commit and *expect* a repository Merge failure:
  svntest.actions.run_and_verify_commit(wc_dir,
                                        None,
                                        None,
                                        "[Oo]ut.of.date",
                                        wc_dir)

#----------------------------------------------------------------------

def forced_switch(sbox):
  "forced switch tolerates obstructions to adds"
  sbox.build(read_only = True)

  # Dir obstruction
  G_path = os.path.join(sbox.wc_dir, 'A', 'B', 'F', 'G')
  os.mkdir(G_path)

  # Faux file obstructions
  shutil.copyfile(os.path.join(sbox.wc_dir, 'A', 'D', 'gamma'),
                  os.path.join(sbox.wc_dir, 'A', 'B', 'F', 'gamma'))
  shutil.copyfile(os.path.join(sbox.wc_dir, 'A', 'D', 'G', 'tau'),
                  os.path.join(sbox.wc_dir, 'A', 'B', 'F', 'G', 'tau'))

  # Real file obstruction
  pi_path = os.path.join(sbox.wc_dir, 'A', 'B', 'F', 'G', 'pi')
  svntest.main.file_write(pi_path,
                          "This is the OBSTRUCTING file 'pi'.\n")

  # Non-obstructing dir and file
  I_path = os.path.join(sbox.wc_dir, 'A', 'B', 'F', 'I')
  os.mkdir(I_path)
  upsilon_path = os.path.join(G_path, 'upsilon')
  svntest.main.file_write(upsilon_path,
                          "This is the unversioned file 'upsilon'.\n")

  # Setup expected results of switch.
  expected_output = svntest.wc.State(sbox.wc_dir, {
    "A/B/F/gamma"   : Item(status='E '),
    "A/B/F/G"       : Item(status='E '),
    "A/B/F/G/pi"    : Item(status='E '),
    "A/B/F/G/rho"   : Item(status='A '),
    "A/B/F/G/tau"   : Item(status='E '),
    "A/B/F/H"       : Item(status='A '),
    "A/B/F/H/chi"   : Item(status='A '),
    "A/B/F/H/omega" : Item(status='A '),
    "A/B/F/H/psi"   : Item(status='A '),
    })
  expected_disk = svntest.main.greek_state.copy()
  expected_disk.add({
    "A/B/F/gamma"     : Item("This is the file 'gamma'.\n"),
    "A/B/F/G"         : Item(),
    "A/B/F/G/pi"      : Item("This is the OBSTRUCTING file 'pi'.\n"),
    "A/B/F/G/rho"     : Item("This is the file 'rho'.\n"),
    "A/B/F/G/tau"     : Item("This is the file 'tau'.\n"),
    "A/B/F/G/upsilon" : Item("This is the unversioned file 'upsilon'.\n"),
    "A/B/F/H"         : Item(),
    "A/B/F/H/chi"     : Item("This is the file 'chi'.\n"),
    "A/B/F/H/omega"   : Item("This is the file 'omega'.\n"),
    "A/B/F/H/psi"     : Item("This is the file 'psi'.\n"),
    "A/B/F/I"         : Item(),
    })
  expected_status = svntest.actions.get_virginal_state(sbox.wc_dir, 1)
  expected_status.tweak('A/B/F', switched='S')
  expected_status.add({
    "A/B/F/gamma"     : Item(status='  ', wc_rev=1),
    "A/B/F/G"         : Item(status='  ', wc_rev=1),
    "A/B/F/G/pi"      : Item(status='M ', wc_rev=1),
    "A/B/F/G/rho"     : Item(status='  ', wc_rev=1),
    "A/B/F/G/tau"     : Item(status='  ', wc_rev=1),
    "A/B/F/H"         : Item(status='  ', wc_rev=1),
    "A/B/F/H/chi"     : Item(status='  ', wc_rev=1),
    "A/B/F/H/omega"   : Item(status='  ', wc_rev=1),
    "A/B/F/H/psi"     : Item(status='  ', wc_rev=1),
    })

  # Do the switch and check the results in three ways.
  F_path = os.path.join(sbox.wc_dir, 'A', 'B', 'F')
  AD_url = sbox.repo_url + '/A/D'
  svntest.actions.run_and_verify_switch(sbox.wc_dir, F_path, AD_url,
                                        expected_output,
                                        expected_disk,
                                        expected_status, None,
                                        None, None, None, None, 0,
                                        '--force')

#----------------------------------------------------------------------

def forced_switch_failures(sbox):
  "forced switch detects tree conflicts"
  sbox.build()

  # Add a directory to obstruct a file.
  pi_path = os.path.join(sbox.wc_dir, 'A', 'B', 'F', 'pi')
  os.mkdir(pi_path)

  # Add a file to obstruct a directory.
  H_path = os.path.join(sbox.wc_dir, 'A', 'C', 'H')
  svntest.main.file_write(H_path, "The file 'H'\n")

  # Test three cases where forced switch should cause a tree conflict

  # 1) A forced switch that tries to add a file when an unversioned
  #    directory of the same name already exists.  (Currently fails)
  expected_disk = svntest.main.greek_state.copy()
  expected_disk.add({
    'A/C'               : Item(),
    'A/C/gamma'         : Item("This is the file 'gamma'.\n"),
    'A/C/H'             : Item("The file 'H'\n"),
    'A/C/G'             : Item(),
    'A/C/G/rho'         : Item("This is the file 'rho'.\n"),
    'A/C/G/pi'          : Item("This is the file 'pi'.\n"),
    'A/C/G/tau'         : Item("This is the file 'tau'.\n"),
    })
  expected_status = svntest.actions.get_virginal_state(sbox.wc_dir, 1)
  expected_status.add({
    'A/C'               : Item(status='! ', wc_rev='1', switched='S'),
    'A/C/G'             : Item(status='  ', wc_rev='1'),
    'A/C/G/pi'          : Item(status='  ', wc_rev='1'),
    'A/C/G/rho'         : Item(status='  ', wc_rev='1'),
    'A/C/G/tau'         : Item(status='  ', wc_rev='1'),
    'A/C/gamma'         : Item(status='  ', wc_rev='1'),
    })
  svntest.actions.run_and_verify_switch(sbox.wc_dir,
                                        os.path.join(sbox.wc_dir, 'A', 'C'),
                                        sbox.repo_url + "/A/D",
                                        None, None, None,
                                        ".*Failed to add directory .*" + \
                                        ": a non-directory object of the" + \
                                        " same name already exists\n",
                                        None, None, None, None, 0, '--force')

  # 2) A forced switch that tries to add a dir when a file of the same
  #    name already exists.  (Currently fails)
  expected_disk.add({
    'A/B/F/pi'          : Item(),
    })
  expected_status.add({
    'A/B/F'             : Item(status='! ', wc_rev='1', switched='S'),
    })
  svntest.actions.run_and_verify_switch(sbox.wc_dir,
                                        os.path.join(sbox.wc_dir,
                                                     'A', 'B', 'F'),
                                        sbox.repo_url + "/A/D/G",
                                        None, None, None,
                                        ".*Failed to add file .*" + \
                                        ": a non-file object of the " + \
                                        "same name already exists\n",
                                        None, None, None, None, 0, '--force')

  # 3) A forced update that tries to add a directory when a versioned
  #    directory of the same name already exists.

  # Make dir A/D/H/I in repos.
  I_url = sbox.repo_url + "/A/D/H/I"
  exit_code, so, se = svntest.actions.run_and_verify_svn(
    "Unexpected error during mkdir",
    ['\n', 'Committed revision 2.\n'], [],
    "mkdir", I_url, "-m", "Log Message")

  # Make A/D/G/I and co A/D/H/I into it.
  I_path = os.path.join(sbox.wc_dir, 'A', 'D', 'G', 'I')
  os.mkdir(I_path)
  exit_code, so, se = svntest.actions.run_and_verify_svn(
    "Unexpected error during co",
    ['Checked out revision 2.\n'], [],
    "co", I_url, I_path)

  # Try the forced switch.  A/D/G/I obstructs the dir A/D/G/I coming
  # from the repos, causing an error.
  G_path = os.path.join(sbox.wc_dir, 'A', 'D', 'G')
  svntest.actions.run_and_verify_switch(sbox.wc_dir,
                                        G_path,
                                        sbox.repo_url + "/A/D/H",
                                        None, None, None,
                                        "Failed to add directory '.*I'."
                                        "*already exists",
                                        None, None, None, None, False,
                                        '--force')

  # Delete all three obstructions and finish the update.
  svntest.main.safe_rmtree(I_path)
  svntest.main.safe_rmtree(pi_path)
  os.remove(H_path)

  # For our expected disk start with the standard greek tree.
  expected_disk = svntest.main.greek_state.copy()

  ### There has to be a simpler way to do this...but it will do for now.
  # A/B/F is switched to A/D/G
  new_A_B_F = svntest.wc.State('', {
    "A/B/F"       : Item(),
    "A/B/F/rho"   : Item("This is the file 'rho'.\n"),
    "A/B/F/pi"    : Item("This is the file 'pi'.\n"),
    "A/B/F/tau"   : Item("This is the file 'tau'.\n"),
    })
  # A/C is switched to A/D
  new_A_C = svntest.wc.State('', {
    "A/C"         : Item(),
    "A/C/gamma"   : Item("This is the file 'gamma'.\n"),
    "A/C/G"       : Item(),
    "A/C/G/pi"    : Item("This is the file 'pi'.\n"),
    "A/C/G/rho"   : Item("This is the file 'rho'.\n"),
    "A/C/G/tau"   : Item("This is the file 'tau'.\n"),
    "A/C/H"       : Item(),
    "A/C/H/chi"   : Item("This is the file 'chi'.\n"),
    "A/C/H/I"     : Item(),
    "A/C/H/omega" : Item("This is the file 'omega'.\n"),
    "A/C/H/psi"   : Item("This is the file 'psi'.\n"),
    })
  # A/D/G is switched to A/D/H
  new_A_D_G = svntest.wc.State('', {
    "A/D/G"       : Item(),
    "A/D/G/chi"   : Item("This is the file 'chi'.\n"),
    "A/D/G/omega" : Item("This is the file 'omega'.\n"),
    "A/D/G/I"     : Item(),
    "A/D/G/psi"   : Item("This is the file 'psi'.\n"),
    "A/D/H"       : Item(),
    "A/D/H/chi"   : Item("This is the file 'chi'.\n"),
    "A/D/H/omega" : Item("This is the file 'omega'.\n"),
    "A/D/H/I"     : Item(),
    "A/D/H/psi"   : Item("This is the file 'psi'.\n"),
    "iota"        : Item("This is the file 'iota'.\n"),
    })
  # Remove the three switched subtrees and replace with their new contents.
  expected_disk.remove('A/B/F', 'A/C',
                       'A/D/G', 'A/D/G/pi', 'A/D/G/rho', 'A/D/G/tau')
  expected_disk.add_state('', new_A_B_F)
  expected_disk.add_state('', new_A_C)
  expected_disk.add_state('', new_A_D_G)

  expected_status = svntest.wc.State(sbox.wc_dir, {
    ""            : Item(),
    "A"           : Item(),
    "A/B"         : Item(),
    "A/B/lambda"  : Item(),
    "A/B/E"       : Item(),
    "A/B/E/alpha" : Item(),
    "A/B/E/beta"  : Item(),
    "A/B/F"       : Item(switched='S'),
    "A/B/F/rho"   : Item(),
    "A/B/F/pi"    : Item(),
    "A/B/F/tau"   : Item(),
    "A/mu"        : Item(),
    "A/C"         : Item(switched='S'),
    "A/C/gamma"   : Item(),
    "A/C/G"       : Item(),
    "A/C/G/pi"    : Item(),
    "A/C/G/rho"   : Item(),
    "A/C/G/tau"   : Item(),
    "A/C/H"       : Item(),
    "A/C/H/chi"   : Item(),
    "A/C/H/I"     : Item(),
    "A/C/H/omega" : Item(),
    "A/C/H/psi"   : Item(),
    "A/D"         : Item(),
    "A/D/gamma"   : Item(),
    "A/D/G"       : Item(switched='S'),
    "A/D/G/chi"   : Item(),
    "A/D/G/omega" : Item(),
    "A/D/G/I"     : Item(),
    "A/D/G/psi"   : Item(),
    "A/D/H"       : Item(),
    "A/D/H/chi"   : Item(),
    "A/D/H/omega" : Item(),
    "A/D/H/I"     : Item(),
    "A/D/H/psi"   : Item(),
    "iota"        : Item(),
    })
  expected_status.tweak(status='  ', wc_rev=2)
  svntest.actions.run_and_verify_update(sbox.wc_dir,
                                        None,
                                        expected_disk,
                                        expected_status,
                                        None, None, None, None, None, False)

def switch_with_obstructing_local_adds(sbox):
  "switch tolerates WC adds"
  sbox.build(read_only = True)

  # Dir obstruction scheduled for addition without history.
  G_path = os.path.join(sbox.wc_dir, 'A', 'B', 'F', 'G')
  os.mkdir(G_path)

  # File obstructions scheduled for addition without history.
  # Contents identical to additions from switch.
  gamma_copy_path = os.path.join(sbox.wc_dir, 'A', 'B', 'F', 'gamma')
  shutil.copyfile(os.path.join(sbox.wc_dir, 'A', 'D', 'gamma'),
                  gamma_copy_path)
  shutil.copyfile(os.path.join(sbox.wc_dir, 'A', 'D', 'G', 'tau'),
                  os.path.join(sbox.wc_dir, 'A', 'B', 'F', 'G', 'tau'))

  # File obstruction scheduled for addition without history.
  # Contents conflict with addition from switch.
  pi_path = os.path.join(sbox.wc_dir, 'A', 'B', 'F', 'G', 'pi')
  svntest.main.file_write(pi_path,
                          "This is the OBSTRUCTING file 'pi'.\n")

  # Non-obstructing dir and file scheduled for addition without history.
  I_path = os.path.join(sbox.wc_dir, 'A', 'B', 'F', 'I')
  os.mkdir(I_path)
  upsilon_path = os.path.join(G_path, 'upsilon')
  svntest.main.file_write(upsilon_path,
                          "This is the unversioned file 'upsilon'.\n")

  # Add the above obstructions.
  svntest.actions.run_and_verify_svn("Add error:", None, [],
                                     'add', G_path, I_path,
                                     gamma_copy_path)

  # Setup expected results of switch.
  expected_output = svntest.wc.State(sbox.wc_dir, {
    "A/B/F/gamma"   : Item(status='E '),
    "A/B/F/G"       : Item(status='E '),
    "A/B/F/G/pi"    : Item(status='C '),
    "A/B/F/G/rho"   : Item(status='A '),
    "A/B/F/G/tau"   : Item(status='E '),
    "A/B/F/H"       : Item(status='A '),
    "A/B/F/H/chi"   : Item(status='A '),
    "A/B/F/H/omega" : Item(status='A '),
    "A/B/F/H/psi"   : Item(status='A '),
    })

  expected_disk = svntest.main.greek_state.copy()
  expected_disk.add({
    "A/B/F/gamma"     : Item("This is the file 'gamma'.\n"),
    "A/B/F/G"         : Item(),
    "A/B/F/G/pi"      : Item("\n".join(["<<<<<<< .mine",
                                        "This is the OBSTRUCTING file 'pi'.",
                                        "=======",
                                        "This is the file 'pi'.",
                                        ">>>>>>> .r1",
                                        ""])),
    "A/B/F/G/rho"     : Item("This is the file 'rho'.\n"),
    "A/B/F/G/tau"     : Item("This is the file 'tau'.\n"),
    "A/B/F/G/upsilon" : Item("This is the unversioned file 'upsilon'.\n"),
    "A/B/F/H"         : Item(),
    "A/B/F/H/chi"     : Item("This is the file 'chi'.\n"),
    "A/B/F/H/omega"   : Item("This is the file 'omega'.\n"),
    "A/B/F/H/psi"     : Item("This is the file 'psi'.\n"),
    "A/B/F/I"         : Item(),
    })
  expected_status = svntest.actions.get_virginal_state(sbox.wc_dir, 1)
  expected_status.tweak('A/B/F', switched='S')
  expected_status.add({
    "A/B/F/gamma"     : Item(status='  ', wc_rev=1),
    "A/B/F/G"         : Item(status='  ', wc_rev=1),
    "A/B/F/G/pi"      : Item(status='C ', wc_rev=1),
    "A/B/F/G/rho"     : Item(status='  ', wc_rev=1),
    "A/B/F/G/tau"     : Item(status='  ', wc_rev=1),
    "A/B/F/G/upsilon" : Item(status='A ', wc_rev=0),
    "A/B/F/H"         : Item(status='  ', wc_rev=1),
    "A/B/F/H/chi"     : Item(status='  ', wc_rev=1),
    "A/B/F/H/omega"   : Item(status='  ', wc_rev=1),
    "A/B/F/H/psi"     : Item(status='  ', wc_rev=1),
    "A/B/F/I"         : Item(status='A ', wc_rev=0),
    })

  # "Extra" files that we expect to result from the conflicts.
  extra_files = ['pi\.r0', 'pi\.r1', 'pi\.mine']

  # Do the switch and check the results in three ways.
  F_path = os.path.join(sbox.wc_dir, 'A', 'B', 'F')
  D_url = sbox.repo_url + '/A/D'

  svntest.actions.run_and_verify_switch(sbox.wc_dir, F_path, D_url,
                                        expected_output,
                                        expected_disk,
                                        expected_status,
                                        None,
                                        svntest.tree.detect_conflict_files,
                                        extra_files, None, None, 0)

#----------------------------------------------------------------------

def switch_scheduled_add(sbox):
  "switch a scheduled-add file"
  sbox.build(read_only = True)
  wc_dir = sbox.wc_dir

  file_path = os.path.join(wc_dir, 'stub_file')
  switch_url = sbox.repo_url + '/iota'

  svntest.main.file_append(file_path, "")
  svntest.actions.run_and_verify_svn(None, None, [],
                                     'add', file_path)
  svntest.actions.run_and_verify_svn(None, None, [],
                                     'switch', switch_url, file_path)

#----------------------------------------------------------------------

def mergeinfo_switch_elision(sbox):
  "mergeinfo does not elide post switch"

  # When a switch adds mergeinfo on a path which is identical to
  # the mergeinfo on one of the path's subtrees, the subtree's mergeinfo
  # should *not* elide!  If it did this could result in the switch of a
  # pristine tree producing local mods.

  sbox.build()
  wc_dir = sbox.wc_dir

  # Some paths we'll care about
  lambda_path   = os.path.join(wc_dir, "A", "B_COPY_1", "lambda")
  B_COPY_1_path = os.path.join(wc_dir, "A", "B_COPY_1")
  B_COPY_2_path = os.path.join(wc_dir, "A", "B_COPY_2")
  E_COPY_2_path = os.path.join(wc_dir, "A", "B_COPY_2", "E")
  alpha_path    = os.path.join(wc_dir, "A", "B", "E", "alpha")
  beta_path     = os.path.join(wc_dir, "A", "B", "E", "beta")

  # Make branches A/B_COPY_1 and A/B_COPY_2
  svntest.actions.run_and_verify_svn(
    None,
    ["A    " + os.path.join(wc_dir, "A", "B_COPY_1", "lambda") + "\n",
     "A    " + os.path.join(wc_dir, "A", "B_COPY_1", "E") + "\n",
     "A    " + os.path.join(wc_dir, "A", "B_COPY_1", "E", "alpha") + "\n",
     "A    " + os.path.join(wc_dir, "A", "B_COPY_1", "E", "beta") + "\n",
     "A    " + os.path.join(wc_dir, "A", "B_COPY_1", "F") + "\n",
     "Checked out revision 1.\n",
     "A         " + B_COPY_1_path + "\n"],
    [],
    'copy',
    sbox.repo_url + "/A/B",
    B_COPY_1_path)

  svntest.actions.run_and_verify_svn(
    None,
    ["A    " + os.path.join(wc_dir, "A", "B_COPY_2", "lambda") + "\n",
     "A    " + os.path.join(wc_dir, "A", "B_COPY_2", "E") + "\n",
     "A    " + os.path.join(wc_dir, "A", "B_COPY_2", "E", "alpha") + "\n",
     "A    " + os.path.join(wc_dir, "A", "B_COPY_2", "E", "beta") + "\n",
     "A    " + os.path.join(wc_dir, "A", "B_COPY_2", "F") + "\n",
     "Checked out revision 1.\n",
     "A         " + B_COPY_2_path + "\n"],
    [],
    'copy',
    sbox.repo_url + "/A/B",
    B_COPY_2_path)

  expected_output = svntest.wc.State(wc_dir, {
    'A/B_COPY_1' : Item(verb='Adding'),
    'A/B_COPY_2' : Item(verb='Adding')
    })
  expected_status = svntest.actions.get_virginal_state(wc_dir, 1)
  expected_status.add({
    "A/B_COPY_1"         : Item(status='  ', wc_rev=2),
    "A/B_COPY_1/lambda"  : Item(status='  ', wc_rev=2),
    "A/B_COPY_1/E"       : Item(status='  ', wc_rev=2),
    "A/B_COPY_1/E/alpha" : Item(status='  ', wc_rev=2),
    "A/B_COPY_1/E/beta"  : Item(status='  ', wc_rev=2),
    "A/B_COPY_1/F"       : Item(status='  ', wc_rev=2),
    "A/B_COPY_2"         : Item(status='  ', wc_rev=2),
    "A/B_COPY_2/lambda"  : Item(status='  ', wc_rev=2),
    "A/B_COPY_2/E"       : Item(status='  ', wc_rev=2),
    "A/B_COPY_2/E/alpha" : Item(status='  ', wc_rev=2),
    "A/B_COPY_2/E/beta"  : Item(status='  ', wc_rev=2),
    "A/B_COPY_2/F"       : Item(status='  ', wc_rev=2),
    })

  svntest.actions.run_and_verify_commit(wc_dir,
                                        expected_output,
                                        expected_status,
                                        None,
                                        wc_dir)

  # Make some changes under A/B

  # r3 - modify and commit A/B/E/beta
  svntest.main.file_write(beta_path, "New content")
  expected_output = svntest.wc.State(wc_dir,
                                     {'A/B/E/beta' : Item(verb='Sending')})
  expected_status.tweak('A/B/E/beta', wc_rev=3)
  svntest.actions.run_and_verify_commit(wc_dir, expected_output,
                                        expected_status, None, wc_dir)

  # r4 - modify and commit A/B/E/alpha
  svntest.main.file_write(alpha_path, "New content")
  expected_output = svntest.wc.State(wc_dir,
                                     {'A/B/E/alpha' : Item(verb='Sending')})
  expected_status.tweak('A/B/E/alpha', wc_rev=4)
  svntest.actions.run_and_verify_commit(wc_dir, expected_output,
                                        expected_status, None, wc_dir)

  # Merge r2:4 into A/B_COPY_1
  expected_output = svntest.wc.State(B_COPY_1_path, {
    'E/alpha' : Item(status='U '),
    'E/beta'  : Item(status='U '),
    })
  expected_mergeinfo_output = svntest.wc.State(B_COPY_1_path, {
    '' : Item(status=' U'),
    })
  expected_elision_output = svntest.wc.State(B_COPY_1_path, {
    })
  expected_merge_status = svntest.wc.State(B_COPY_1_path, {
    ''        : Item(status=' M', wc_rev=2),
    'lambda'  : Item(status='  ', wc_rev=2),
    'E'       : Item(status='  ', wc_rev=2),
    'E/alpha' : Item(status='M ', wc_rev=2),
    'E/beta'  : Item(status='M ', wc_rev=2),
    'F'       : Item(status='  ', wc_rev=2),
    })
  expected_merge_disk = svntest.wc.State('', {
    ''        : Item(props={SVN_PROP_MERGEINFO : '/A/B:3-4'}),
    'lambda'  : Item("This is the file 'lambda'.\n"),
    'E'       : Item(),
    'E/alpha' : Item("New content"),
    'E/beta'  : Item("New content"),
    'F'       : Item(),
    })
  expected_skip = svntest.wc.State(B_COPY_1_path, { })
  saved_cwd = os.getcwd()

  svntest.actions.run_and_verify_merge(B_COPY_1_path, '2', '4',
                                       sbox.repo_url + '/A/B', None,
                                       expected_output,
                                       expected_mergeinfo_output,
                                       expected_elision_output,
                                       expected_merge_disk,
                                       expected_merge_status,
                                       expected_skip,
                                       None, None, None, None,
                                       None, 1)

  # r5 - Commit the merge into A/B_COPY_1/E
  expected_output = svntest.wc.State(
    wc_dir,
    {'A/B_COPY_1'         : Item(verb='Sending'),
     'A/B_COPY_1/E/alpha' : Item(verb='Sending'),
     'A/B_COPY_1/E/beta'  : Item(verb='Sending'),
     })
  expected_status.tweak('A/B_COPY_1',         wc_rev=5)
  expected_status.tweak('A/B_COPY_1/E/alpha', wc_rev=5)
  expected_status.tweak('A/B_COPY_1/E/beta',  wc_rev=5)
  expected_status.tweak('A/B_COPY_1/lambda',  wc_rev=2)
  svntest.actions.run_and_verify_commit(wc_dir, expected_output,
                                        expected_status, None, wc_dir)

  # Merge r2:4 into A/B_COPY_2/E
  expected_output = svntest.wc.State(E_COPY_2_path, {
    'alpha' : Item(status='U '),
    'beta'  : Item(status='U '),
    })
  expected_mergeinfo_output = svntest.wc.State(E_COPY_2_path, {
    '' : Item(status=' U'),
    })
  expected_elision_output = svntest.wc.State(E_COPY_2_path, {
    })
  expected_merge_status = svntest.wc.State(E_COPY_2_path, {
    ''      : Item(status=' M', wc_rev=2),
    'alpha' : Item(status='M ', wc_rev=2),
    'beta'  : Item(status='M ', wc_rev=2),
    })
  expected_merge_disk = svntest.wc.State('', {
    ''        : Item(props={SVN_PROP_MERGEINFO : '/A/B/E:3-4'}),
    'alpha' : Item("New content"),
    'beta'  : Item("New content"),
    })
  expected_skip = svntest.wc.State(E_COPY_2_path, { })
  saved_cwd = os.getcwd()

  svntest.actions.run_and_verify_merge(E_COPY_2_path, '2', '4',
                                       sbox.repo_url + '/A/B/E', None,
                                       expected_output,
                                       expected_mergeinfo_output,
                                       expected_elision_output,
                                       expected_merge_disk,
                                       expected_merge_status,
                                       expected_skip,
                                       None, None, None, None,
                                       None, 1)

  # Switch A/B_COPY_2 to URL of A/B_COPY_1.  The local mergeinfo for r1,3-4
  # on A/B_COPY_2/E is identical to the mergeinfo added to A/B_COPY_2 as a
  # result of the switch, but we leave the former in place.

  # Setup expected results of switch.
  expected_output = svntest.wc.State(sbox.wc_dir, {
    "A/B_COPY_2"         : Item(status=' U'),
    "A/B_COPY_2/E/alpha" : Item(status='G '),
    "A/B_COPY_2/E/beta"  : Item(status='G '),
    })

  expected_disk = svntest.main.greek_state.copy()
  expected_disk.tweak("A/B/E/alpha", contents="New content")
  expected_disk.tweak("A/B/E/beta", contents="New content")
  expected_disk.add({
    "A/B_COPY_1"         : Item(props={SVN_PROP_MERGEINFO : '/A/B:3-4'}),
    "A/B_COPY_1/E"       : Item(),
    "A/B_COPY_1/F"       : Item(),
    "A/B_COPY_1/lambda"  : Item("This is the file 'lambda'.\n"),
    "A/B_COPY_1/E/alpha" : Item("New content"),
    "A/B_COPY_1/E/beta"  : Item("New content"),
    "A/B_COPY_2"         : Item(props={SVN_PROP_MERGEINFO : '/A/B:3-4'}),
    "A/B_COPY_2/E"       : Item(props={SVN_PROP_MERGEINFO : '/A/B/E:3-4'}),
    "A/B_COPY_2/F"       : Item(),
    "A/B_COPY_2/lambda"  : Item("This is the file 'lambda'.\n"),
    "A/B_COPY_2/E/alpha" : Item("New content"),
    "A/B_COPY_2/E/beta"  : Item("New content"),
    })
  expected_status = svntest.actions.get_virginal_state(sbox.wc_dir, 1)
  expected_status.tweak("A/B/E/beta", wc_rev=3)
  expected_status.tweak("A/B/E/alpha", wc_rev=4)
  expected_status.add({
    "A/B_COPY_1"         : Item(status='  ', wc_rev=5),
    "A/B_COPY_1/E"       : Item(status='  ', wc_rev=2),
    "A/B_COPY_1/F"       : Item(status='  ', wc_rev=2),
    "A/B_COPY_1/lambda"  : Item(status='  ', wc_rev=2),
    "A/B_COPY_1/E/alpha" : Item(status='  ', wc_rev=5),
    "A/B_COPY_1/E/beta"  : Item(status='  ', wc_rev=5),
    "A/B_COPY_2"         : Item(status='  ', wc_rev=5, switched='S'),
    "A/B_COPY_2/E"       : Item(status=' M', wc_rev=5),
    "A/B_COPY_2/F"       : Item(status='  ', wc_rev=5),
    "A/B_COPY_2/lambda"  : Item(status='  ', wc_rev=5),
    "A/B_COPY_2/E/alpha" : Item(status='  ', wc_rev=5),
    "A/B_COPY_2/E/beta"  : Item(status='  ', wc_rev=5),
    })

  svntest.actions.run_and_verify_switch(sbox.wc_dir,
                                        B_COPY_2_path,
                                        sbox.repo_url + "/A/B_COPY_1",
                                        expected_output,
                                        expected_disk,
                                        expected_status,
                                        None, None, None, None, None, 1)

  # Now check a switch which reverses and earlier switch and leaves
  # a path in an unswitched state.
  #
  # Switch A/B_COPY_1/lambda to iota.  Use propset to give A/B_COPY/lambda
  # the mergeinfo '/A/B/lambda:1,3-4'.  Then switch A/B_COPY_1/lambda back
  # to A/B_COPY_1/lambda.  The local mergeinfo for r1,3-4 should remain on
  # A/B_COPY_1/lambda.
  expected_output = svntest.wc.State(sbox.wc_dir, {
    "A/B_COPY_1/lambda" : Item(status='U '),
    })
  expected_disk.tweak("A/B_COPY_1/lambda",
                      contents="This is the file 'iota'.\n")
  expected_status.tweak("A/B_COPY_1/lambda", wc_rev=5, switched='S')
  svntest.actions.run_and_verify_switch(sbox.wc_dir,
                                        lambda_path,
                                        sbox.repo_url + "/iota",
                                        expected_output,
                                        expected_disk,
                                        expected_status,
                                        None, None, None, None, None, 1)

  svntest.actions.run_and_verify_svn(None,
                                     ["property '" + SVN_PROP_MERGEINFO +
                                      "' set on '" + lambda_path + "'" +
                                      "\n"], [], 'ps', SVN_PROP_MERGEINFO,
                                     '/A/B/lambda:3-4', lambda_path)

  expected_output = svntest.wc.State(sbox.wc_dir, {
    "A/B_COPY_1/lambda" : Item(status='U '),
    })
  expected_disk.tweak("A/B_COPY_1/lambda",
                      contents="This is the file 'lambda'.\n",
                      props={SVN_PROP_MERGEINFO : '/A/B/lambda:3-4'})
  expected_status.tweak("A/B_COPY_1/lambda", switched=None, status=' M')
  svntest.actions.run_and_verify_switch(sbox.wc_dir,
                                        lambda_path,
                                        sbox.repo_url + "/A/B_COPY_1/lambda",
                                        expected_output,
                                        expected_disk,
                                        expected_status,
                                        None, None, None, None, None, 1)

#----------------------------------------------------------------------

def switch_with_depth(sbox):
  "basic tests to verify switch along with depth"

  sbox.build(read_only = True)

  # Form some paths and URLs required
  wc_dir = sbox.wc_dir
  repo_url = sbox.repo_url
  AD_url = repo_url + '/A/D'
  AB_url = repo_url + '/A/B'
  AB_path = os.path.join(wc_dir, 'A', 'B')

  # Set up expected results of 'switch --depth=empty'
  expected_output = svntest.wc.State(wc_dir, {})
  expected_disk = svntest.main.greek_state.copy()
  expected_status = svntest.actions.get_virginal_state(wc_dir, 1)
  expected_status.tweak('A/B', switched='S')
  expected_status.tweak('A/B/lambda', switched='S')
  expected_status.tweak('A/B/E', switched='S')
  expected_status.tweak('A/B/F', switched='S')

  # Do 'switch --depth=empty' and check the results in three ways.
  svntest.actions.run_and_verify_switch(wc_dir, AB_path, AD_url,
                                        expected_output,
                                        expected_disk,
                                        expected_status, None,
                                        None, None, None, None, 0,
                                        '--depth', 'empty')

  # Set up expected results for reverting 'switch --depth=empty'
  expected_output = svntest.wc.State(wc_dir, {})
  expected_disk = svntest.main.greek_state.copy()
  expected_status = svntest.actions.get_virginal_state(wc_dir, 1)

  svntest.actions.run_and_verify_switch(wc_dir, AB_path, AB_url,
                                        expected_output,
                                        expected_disk,
                                        expected_status, None,
                                        None, None, None, None, 0,
                                        '--depth', 'empty')

  # Set up expected results of 'switch --depth=files'
  expected_output = svntest.wc.State(wc_dir, {
    'A/B/lambda'  : Item(status='D '),
    'A/B/gamma'   : Item(status='A '),
    })
  expected_disk = svntest.main.greek_state.copy()
  expected_disk.remove('A/B/lambda')
  expected_disk.add({
    'A/B/gamma'   : Item("This is the file 'gamma'.\n")
    })
  expected_status = svntest.actions.get_virginal_state(wc_dir, 1)
  expected_status.remove('A/B/lambda')
  expected_status.add({
    'A/B/gamma'   : Item(status='  ', wc_rev=1)
    })
  expected_status.tweak('A/B', switched='S')
  expected_status.tweak('A/B/E', switched='S')
  expected_status.tweak('A/B/F', switched='S')

  # Do 'switch --depth=files' and check the results in three ways.
  svntest.actions.run_and_verify_switch(wc_dir, AB_path, AD_url,
                                        expected_output,
                                        expected_disk,
                                        expected_status, None,
                                        None, None, None, None, 0,
                                        '--depth', 'files')

  # Set up expected results for reverting 'switch --depth=files'
  expected_output = svntest.wc.State(wc_dir, {
    'A/B/gamma'   : Item(status='D '),
    'A/B/lambda'  : Item(status='A '),
    })
  expected_disk = svntest.main.greek_state.copy()
  expected_status = svntest.actions.get_virginal_state(wc_dir, 1)

  svntest.actions.run_and_verify_switch(wc_dir, AB_path, AB_url,
                                        expected_output,
                                        expected_disk,
                                        expected_status, None,
                                        None, None, None, None, 0,
                                        '--depth', 'files')

  # Putting the depth=immediates stuff in a subroutine, because we're
  # going to run it at least twice.
  def sw_depth_imm():
    # Set up expected results of 'switch --depth=immediates'
    expected_output = svntest.wc.State(wc_dir, {
        'A/B/lambda'  : Item(status='D '),
        'A/B/E'       : Item(status='D '),
        'A/B/F'       : Item(status='D '),
        'A/B/gamma'   : Item(status='A '),
        'A/B/G'       : Item(status='A '),
        'A/B/H'       : Item(status='A '),
        })
    expected_disk = svntest.main.greek_state.copy()
    expected_disk.remove('A/B/lambda', 'A/B/E/beta', 'A/B/E/alpha',
                         'A/B/E', 'A/B/F')
    expected_disk.add({
        'A/B/gamma'   : Item("This is the file 'gamma'.\n"),
        'A/B/G'       : Item(),
        'A/B/H'       : Item(),
        })
    expected_status = svntest.actions.get_virginal_state(wc_dir, 1)
    expected_status.remove('A/B/lambda', 'A/B/E/beta', 'A/B/E/alpha',
                           'A/B/E', 'A/B/F')
    expected_status.add({
        'A/B/gamma'   : Item(status='  ', wc_rev=1),
        'A/B/G'       : Item(status='  ', wc_rev=1),
        'A/B/H'       : Item(status='  ', wc_rev=1)
        })
    expected_status.tweak('A/B', switched='S')

    # Do 'switch --depth=immediates' and check the results in three ways.
    svntest.actions.run_and_verify_switch(wc_dir, AB_path, AD_url,
                                          expected_output,
                                          expected_disk,
                                          expected_status, None,
                                          None, None, None, None, 0,
                                          '--depth', 'immediates')

  sw_depth_imm()

  # Set up expected results for reverting 'switch --depth=immediates'.
  # (Reverting with default [infinite] depth, so that the result is a
  # standard Greek Tree working copy again.)
  expected_output = svntest.wc.State(wc_dir, {
      'A/B/gamma'   : Item(status='D '),
      'A/B/G'       : Item(status='D '),
      'A/B/H'       : Item(status='D '),
      'A/B/lambda'  : Item(status='A '),
      'A/B/E'       : Item(status='A '),
      'A/B/E/alpha' : Item(status='A '),
      'A/B/E/beta'  : Item(status='A '),
      'A/B/F'       : Item(status='A '),
      })
  expected_disk = svntest.main.greek_state.copy()
  expected_status = svntest.actions.get_virginal_state(wc_dir, 1)
  svntest.actions.run_and_verify_switch(wc_dir, AB_path, AB_url,
                                        expected_output,
                                        expected_disk,
                                        expected_status, None,
                                        None, None, None, None, 0)

  # Okay, repeat 'switch --depth=immediates'.  (Afterwards we'll
  # 'switch --depth=infinity', to test going all the way.)
  sw_depth_imm()

  # Set up expected results of 'switch --depth=infinity'
  expected_output = svntest.wc.State(wc_dir, {
    'A/B/gamma'   : Item(status='D '),
    'A/B/G'       : Item(status='D '),
    'A/B/H'       : Item(status='D '),
    'A/B/lambda'  : Item(status='A '),
    'A/B/E'       : Item(status='A '),
    'A/B/E/alpha' : Item(status='A '),
    'A/B/E/beta'  : Item(status='A '),
    'A/B/F'       : Item(status='A '),
    })
  expected_disk = svntest.main.greek_state.copy()
  expected_status = svntest.actions.get_virginal_state(wc_dir, 1)

  # Do the 'switch --depth=infinity' and check the results in three ways.
  svntest.actions.run_and_verify_switch(wc_dir, AB_path, AB_url,
                                        expected_output,
                                        expected_disk,
                                        expected_status, None,
                                        None, None, None, None, 0,
                                        '--depth', 'infinity')

#----------------------------------------------------------------------

def switch_to_dir_with_peg_rev(sbox):
  "switch to dir@peg where dir doesn't exist in HEAD"

  sbox.build()
  wc_dir = sbox.wc_dir
  repo_url = sbox.repo_url

  # prepare two dirs X and Y in rev. 2
  X_path = os.path.join(wc_dir, 'X')
  Y_path = os.path.join(wc_dir, 'Y')
  svntest.main.run_svn(None, 'mkdir', X_path, Y_path)
  svntest.main.run_svn(None, 'ci',
                       '-m', 'log message',
                       wc_dir)

  # change tau in rev. 3
  ADG_path = os.path.join(wc_dir, 'A', 'D', 'G')
  tau_path = os.path.join(ADG_path, 'tau')
  svntest.main.file_append(tau_path, "new line\n")
  svntest.main.run_svn(None, 'ci',
                       '-m', 'log message',
                       wc_dir)

  # delete A/D/G in rev. 4
  svntest.main.run_svn(None, 'up', wc_dir)
  svntest.main.run_svn(None, 'rm', ADG_path)
  svntest.main.run_svn(None, 'ci',
                       '-m', 'log message',
                       wc_dir)

  # Test 1: switch X to A/D/G@2
  ADG_url = repo_url + '/A/D/G'
  expected_output = svntest.wc.State(wc_dir, {
    'X/pi'   : Item(status='A '),
    'X/rho'   : Item(status='A '),
    'X/tau'   : Item(status='A '),
    })
  expected_disk = svntest.main.greek_state.copy()
  expected_disk.add({
      'X'           : Item(),
      'X/pi'        : Item("This is the file 'pi'.\n"),
      'X/rho'       : Item("This is the file 'rho'.\n"),
      'X/tau'       : Item("This is the file 'tau'.\n"),
      'Y'           : Item(),
      })
  expected_disk.remove('A/D/G', 'A/D/G/pi', 'A/D/G/rho', 'A/D/G/tau')
  expected_status = svntest.actions.get_virginal_state(wc_dir, 3)
  expected_status.remove('A/D/G', 'A/D/G/pi', 'A/D/G/rho', 'A/D/G/tau')
  expected_status.add({
      'X'           : Item(status='  ', wc_rev=2, switched='S'),
      'X/pi'        : Item(status='  ', wc_rev=2),
      'X/rho'       : Item(status='  ', wc_rev=2),
      'X/tau'       : Item(status='  ', wc_rev=2),
      'Y'           : Item(status='  ', wc_rev=3)
      })

  # Do the switch to rev. 2 of /A/D/G@3.
  svntest.actions.run_and_verify_switch(wc_dir, X_path, ADG_url + '@3',
                                        expected_output,
                                        expected_disk,
                                        expected_status, None,
                                        None, None, None, None, 0,
                                        '-r', '2')

def switch_urls_with_spaces(sbox):
  "switch file and dir to url containing spaces"

  sbox.build()
  wc_dir = sbox.wc_dir
  repo_url = sbox.repo_url

  # add file and directory with spaces in their names.
  XYZ_path = os.path.join(wc_dir, 'X Y Z')
  ABC_path = os.path.join(wc_dir, 'A B C')
  svntest.main.run_svn(None, 'mkdir', XYZ_path, ABC_path)

  tpm_path = os.path.join(wc_dir, 'tau pau mau')
  bbb_path = os.path.join(wc_dir, 'bar baz bal')
  svntest.main.file_write(tpm_path, "This is the file 'tau pau mau'.\n")
  svntest.main.file_write(bbb_path, "This is the file 'bar baz bal'.\n")
  svntest.main.run_svn(None, 'add', tpm_path, bbb_path)

  svntest.main.run_svn(None, 'ci', '-m', 'log message', wc_dir)

  # Test 1: switch directory 'A B C' to url 'X Y Z'
  XYZ_url = repo_url + '/X Y Z'
  expected_output = svntest.wc.State(wc_dir, {
    })
  expected_disk = svntest.main.greek_state.copy()
  expected_disk.add({
      'X Y Z'         : Item(),
      'A B C'         : Item(),
      'tau pau mau'   : Item("This is the file 'tau pau mau'.\n"),
      'bar baz bal'   : Item("This is the file 'bar baz bal'.\n"),
      })
  expected_status = svntest.actions.get_virginal_state(wc_dir, 1)
  expected_status.add({
      'X Y Z'         : Item(status='  ', wc_rev=2),
      'A B C'         : Item(status='  ', wc_rev=2, switched='S'),
      'tau pau mau'   : Item(status='  ', wc_rev=2),
      'bar baz bal'   : Item(status='  ', wc_rev=2),
      })

  svntest.actions.run_and_verify_switch(wc_dir, ABC_path, XYZ_url,
                                        expected_output,
                                        expected_disk,
                                        expected_status)

  # Test 2: switch file 'bar baz bal' to 'tau pau mau'
  tpm_url = repo_url + '/tau pau mau'
  expected_output = svntest.wc.State(wc_dir, {
     'bar baz bal'    : Item(status='U '),
    })
  expected_disk = svntest.main.greek_state.copy()
  expected_disk.add({
      'X Y Z'         : Item(),
      'A B C'         : Item(),
      'tau pau mau'   : Item("This is the file 'tau pau mau'.\n"),
      'bar baz bal'   : Item("This is the file 'tau pau mau'.\n"),
      })
  expected_status = svntest.actions.get_virginal_state(wc_dir, 1)
  expected_status.add({
      'X Y Z'         : Item(status='  ', wc_rev=2),
      'A B C'         : Item(status='  ', wc_rev=2, switched='S'),
      'tau pau mau'   : Item(status='  ', wc_rev=2),
      'bar baz bal'   : Item(status='  ', wc_rev=2, switched='S'),
      })

  svntest.actions.run_and_verify_switch(wc_dir, bbb_path, tpm_url,
                                        expected_output,
                                        expected_disk,
                                        expected_status)

def switch_to_dir_with_peg_rev2(sbox):
  "switch to old rev of now renamed branch"

  sbox.build()
  wc_dir = sbox.wc_dir
  repo_url = sbox.repo_url

  # prepare dir X in rev. 2
  X_path = os.path.join(wc_dir, 'X')
  svntest.main.run_svn(None, 'mkdir', X_path)
  svntest.main.run_svn(None, 'ci',
                       '-m', 'log message',
                       wc_dir)

  # make a change in ADG in rev. 3
  tau_path = os.path.join(wc_dir, 'A', 'D', 'G', 'tau')
  svntest.main.file_append(tau_path, "extra line\n")
  svntest.main.run_svn(None, 'ci', '-m', 'log message', wc_dir)

  # Rename ADG to ADY in rev 4
  svntest.main.run_svn(None, 'up', wc_dir)
  ADG_path = os.path.join(wc_dir, 'A', 'D', 'G')
  ADY_path = os.path.join(wc_dir, 'A', 'D', 'Y')
  svntest.main.run_svn(None, 'mv', ADG_path, ADY_path)
  svntest.main.run_svn(None, 'ci',
                       '-m', 'log message',
                       wc_dir)

  # Test switch X to rev 2 of A/D/Y@HEAD
  ADY_url = sbox.repo_url + '/A/D/Y'
  expected_output = svntest.wc.State(wc_dir, {
    'X/pi'   : Item(status='A '),
    'X/rho'   : Item(status='A '),
    'X/tau'   : Item(status='A '),
    })
  expected_disk = svntest.main.greek_state.copy()
  expected_disk.add({
      'X'         : Item(),
      'X/pi'  : Item("This is the file 'pi'.\n"),
      'X/rho' : Item("This is the file 'rho'.\n"),
      'X/tau' : Item("This is the file 'tau'.\n"),
      'A/D/Y'     : Item(),
      'A/D/Y/pi'  : Item("This is the file 'pi'.\n"),
      'A/D/Y/rho' : Item("This is the file 'rho'.\n"),
      'A/D/Y/tau' : Item("This is the file 'tau'.\nextra line\n"),
      })
  expected_disk.remove('A/D/G', 'A/D/G/pi', 'A/D/G/rho', 'A/D/G/tau')

  expected_status = svntest.actions.get_virginal_state(wc_dir, 3)
  expected_status.remove('A/D/G', 'A/D/G/pi', 'A/D/G/rho', 'A/D/G/tau')
  expected_status.add({
      'X'           : Item(status='  ', wc_rev=2, switched='S'),
      'X/pi'        : Item(status='  ', wc_rev=2),
      'X/rho'       : Item(status='  ', wc_rev=2),
      'X/tau'       : Item(status='  ', wc_rev=2),
      'A/D/Y'           : Item(status='  ', wc_rev=4),
      'A/D/Y/pi'        : Item(status='  ', wc_rev=4),
      'A/D/Y/rho'       : Item(status='  ', wc_rev=4),
      'A/D/Y/tau'       : Item(status='  ', wc_rev=4),
      })

  svntest.actions.run_and_verify_switch(wc_dir, X_path, ADY_url + '@HEAD',
                                        expected_output,
                                        expected_disk,
                                        expected_status, None,
                                        None, None, None, None, 0,
                                        '-r', '2')

def switch_to_root(sbox):
  "switch a folder to the root of its repository"

  sbox.build(read_only = True)
  wc_dir = sbox.wc_dir
  repo_url = sbox.repo_url

  ADG_path = os.path.join(wc_dir, 'A', 'D', 'G')

  # Test switch /A/D/G to /
  AD_url = sbox.repo_url + '/A/D'
  expected_output = svntest.wc.State(wc_dir, {
    'A/D/G/pi'          : Item(status='D '),
    'A/D/G/rho'         : Item(status='D '),
    'A/D/G/tau'         : Item(status='D '),
    'A/D/G/A'           : Item(status='A '),
    'A/D/G/A/B'         : Item(status='A '),
    'A/D/G/A/B/lambda'  : Item(status='A '),
    'A/D/G/A/B/E'       : Item(status='A '),
    'A/D/G/A/B/E/alpha' : Item(status='A '),
    'A/D/G/A/B/E/beta'  : Item(status='A '),
    'A/D/G/A/B/F'       : Item(status='A '),
    'A/D/G/A/mu'        : Item(status='A '),
    'A/D/G/A/C'         : Item(status='A '),
    'A/D/G/A/D'         : Item(status='A '),
    'A/D/G/A/D/gamma'   : Item(status='A '),
    'A/D/G/A/D/G'       : Item(status='A '),
    'A/D/G/A/D/G/pi'    : Item(status='A '),
    'A/D/G/A/D/G/rho'   : Item(status='A '),
    'A/D/G/A/D/G/tau'   : Item(status='A '),
    'A/D/G/A/D/H'       : Item(status='A '),
    'A/D/G/A/D/H/chi'   : Item(status='A '),
    'A/D/G/A/D/H/omega' : Item(status='A '),
    'A/D/G/A/D/H/psi'   : Item(status='A '),
    'A/D/G/iota'        : Item(status='A '),
    })
  expected_disk = svntest.main.greek_state.copy()
  expected_disk.remove('A/D/G/pi', 'A/D/G/rho', 'A/D/G/tau')
  expected_disk.add_state('A/D/G', svntest.main.greek_state.copy())

  expected_status = svntest.actions.get_virginal_state(wc_dir, 1)
  expected_status.remove('A/D/G/pi', 'A/D/G/rho', 'A/D/G/tau')
  expected_status.add_state('A/D/G',
                            svntest.actions.get_virginal_state(wc_dir, 1))
  expected_status.tweak('A/D/G', switched = 'S')
  svntest.actions.run_and_verify_switch(wc_dir, ADG_path, sbox.repo_url,
                                        expected_output,
                                        expected_disk,
                                        expected_status)

#----------------------------------------------------------------------
# Make sure that switch continue after deleting locally modified
# directories, as it update and merge do.

def tolerate_local_mods(sbox):
  "tolerate deletion of a directory with local mods"

  sbox.build()
  wc_dir = sbox.wc_dir

  A_path = os.path.join(wc_dir, 'A')
  L_path = os.path.join(A_path, 'L')
  LM_path = os.path.join(L_path, 'local_mod')
  A_url = sbox.repo_url + '/A'
  A2_url = sbox.repo_url + '/A2'

  svntest.actions.run_and_verify_svn(None,
                                     ['\n', 'Committed revision 2.\n'], [],
                                     'cp', '-m', 'make copy', A_url, A2_url)

  os.mkdir(L_path)
  svntest.main.run_svn(None, 'add', L_path)
  svntest.main.run_svn(None, 'ci', '-m', 'Commit added folder', wc_dir)

  # locally modified unversioned file
  svntest.main.file_write(LM_path, 'Locally modified file.\n', 'w+')

  expected_output = svntest.wc.State(wc_dir, {
    'A/L' : Item(status='D '),
    })

  expected_disk = svntest.main.greek_state.copy()
  expected_disk.add({
    'A/L' : Item(),
    'A/L/local_mod' : Item(contents='Locally modified file.\n'),
    })

  expected_status = svntest.actions.get_virginal_state(wc_dir, 3)
  expected_status.tweak('', 'iota', wc_rev=1)
  expected_status.tweak('A', switched='S')

  # Used to fail with locally modified or unversioned files
  svntest.actions.run_and_verify_switch(wc_dir, A_path, A2_url,
                                        expected_output,
                                        expected_disk,
                                        expected_status)

#----------------------------------------------------------------------

# Detect tree conflicts among files and directories,
# edited or deleted in a deep directory structure.
#
# See use cases 1-3 in notes/tree-conflicts/use-cases.txt for background.
# Note that we do not try to track renames.  The only difference from
# the behavior of Subversion 1.4 and 1.5 is the conflicted status of the
# parent directory.

# convenience definitions
leaf_edit = svntest.actions.deep_trees_leaf_edit
tree_del = svntest.actions.deep_trees_tree_del
leaf_del = svntest.actions.deep_trees_leaf_del

disk_after_leaf_edit = svntest.actions.deep_trees_after_leaf_edit
disk_after_leaf_del = svntest.actions.deep_trees_after_leaf_del
disk_after_tree_del = svntest.actions.deep_trees_after_tree_del

disk_empty_dirs = svntest.actions.deep_trees_empty_dirs

deep_trees_conflict_output = svntest.actions.deep_trees_conflict_output
deep_trees_conflict_output_skipped = \
    svntest.actions.deep_trees_conflict_output_skipped
deep_trees_status_local_tree_del = \
    svntest.actions.deep_trees_status_local_tree_del
deep_trees_status_local_leaf_edit = \
    svntest.actions.deep_trees_status_local_leaf_edit

DeepTreesTestCase = svntest.actions.DeepTreesTestCase

j = os.path.join


def tree_conflicts_on_switch_1_1(sbox):
  "tree conflicts 1.1: tree del, leaf edit on switch"

  # use case 1, as in notes/tree-conflicts/use-cases.txt
  # 1.1) local tree delete, incoming leaf edit

  expected_output = deep_trees_conflict_output.copy()
  expected_output.add({
    'DDD/D1/D2'         : Item(status='D '),
    'DDD/D1/D2/D3'      : Item(status='D '),
    'DDD/D1/D2/D3/zeta' : Item(status='D '),
    'DD/D1/D2'          : Item(status='D '),
    'DD/D1/D2/epsilon'  : Item(status='D '),
    'DF/D1/beta'        : Item(status='D '),
    'D/D1/delta'        : Item(status='D '),
    'DDF/D1/D2'         : Item(status='D '),
    'DDF/D1/D2/gamma'   : Item(status='D ')
  })

  expected_disk = disk_empty_dirs.copy()

  # The files delta, epsilon, and zeta are incoming additions, but since
  # they are all within locally deleted trees they should also be schedule
  # for deletion.
  expected_status = deep_trees_status_local_tree_del.copy()
  expected_status.add({
    'D/D1/delta'        : Item(status='D '),
    'DD/D1/D2/epsilon'  : Item(status='D '),
    'DDD/D1/D2/D3/zeta' : Item(status='D '),
    })
<<<<<<< HEAD
  expected_status.tweak('', switched='S')
=======
>>>>>>> 3392406b

  # Update to the target rev.
  expected_status.tweak(wc_rev=3)

  expected_info = {
    'F/alpha' : {
      'Tree conflict' :
        '^local delete, incoming edit upon switch'
        + ' Source  left: .file.*/F/alpha@2'
        + ' Source right: .file.*/F/alpha@3$',
    },
    'DF/D1' : {
      'Tree conflict' :
        '^local delete, incoming edit upon switch'
        + ' Source  left: .dir.*/DF/D1@2'
        + ' Source right: .dir.*/DF/D1@3$',
    },
    'DDF/D1' : {
      'Tree conflict' :
        '^local delete, incoming edit upon switch'
        + ' Source  left: .dir.*/DDF/D1@2'
        + ' Source right: .dir.*/DDF/D1@3$',
    },
    'D/D1' : {
      'Tree conflict' :
        '^local delete, incoming edit upon switch'
        + ' Source  left: .dir.*/D/D1@2'
        + ' Source right: .dir.*/D/D1@3$',
    },
    'DD/D1' : {
      'Tree conflict' :
        '^local delete, incoming edit upon switch'
        + ' Source  left: .dir.*/DD/D1@2'
        + ' Source right: .dir.*/DD/D1@3$',
    },
    'DDD/D1' : {
      'Tree conflict' :
        '^local delete, incoming edit upon switch'
        + ' Source  left: .dir.*/DDD/D1@2'
        + ' Source right: .dir.*/DDD/D1@3$',
    },
  }

  svntest.actions.deep_trees_run_tests_scheme_for_switch(sbox,
    [ DeepTreesTestCase("local_tree_del_incoming_leaf_edit",
                        tree_del,
                        leaf_edit,
                        expected_output,
                        expected_disk,
                        expected_status,
                        expected_info = expected_info) ] )


def tree_conflicts_on_switch_1_2(sbox):
  "tree conflicts 1.2: tree del, leaf del on switch"

  # 1.2) local tree delete, incoming leaf delete

  expected_output = deep_trees_conflict_output.copy()
  expected_output.add({
    'DD/D1/D2'          : Item(status='D '),
    'DDF/D1/D2'         : Item(status='D '),
    'DDF/D1/D2/gamma'   : Item(status='D '),
    'DDD/D1/D2'         : Item(status='D '),
    'DDD/D1/D2/D3'      : Item(status='D '),
    'DF/D1/beta'        : Item(status='D '),
  })

  expected_disk = disk_empty_dirs.copy()

  expected_status = deep_trees_status_local_tree_del.copy()

  # Expect the incoming leaf deletes to actually occur.  Even though they
  # are within (or in the case of F/alpha and D/D1 are the same as) the
  # trees locally scheduled for deletion we must still delete them and
  # update the scheduled for deletion items to the target rev.  Otherwise
  # once the conflicts are resolved we still have a mixed-rev WC we can't
  # commit without updating...which, you guessed it, raises tree conflicts
  # again, repeat ad infinitum - see issue #3334.
  #
  # Update to the target rev.
  expected_status.tweak(wc_rev=3)
  expected_status.tweak('F/alpha',
                        'D/D1',
                        status='! ', wc_rev=None)
  expected_status.tweak('', switched='S')
  # Remove the incoming deletes from status and disk.
  expected_status.remove('DD/D1/D2',
                         'DDD/D1/D2/D3',
                         'DDF/D1/D2/gamma',
                         'DF/D1/beta')
  ### Why does the deep trees state not include files?
  expected_disk.remove('D/D1',
                       'DD/D1/D2',
                       'DDD/D1/D2/D3')

  expected_info = {
    'F/alpha' : {
      'Tree conflict' :
        '^local delete, incoming delete upon switch'
        + ' Source  left: .file.*/F/alpha@2'
        + ' Source right: .none.*/F/alpha@3$',
    },
    'DF/D1' : {
      'Tree conflict' :
        '^local delete, incoming edit upon switch'
        + ' Source  left: .dir.*/DF/D1@2'
        + ' Source right: .dir.*/DF/D1@3$',
    },
    'DDF/D1' : {
      'Tree conflict' :
        '^local delete, incoming edit upon switch'
        + ' Source  left: .dir.*/DDF/D1@2'
        + ' Source right: .dir.*/DDF/D1@3$',
    },
    'D/D1' : {
      'Tree conflict' :
        '^local delete, incoming delete upon switch'
        + ' Source  left: .dir.*/D/D1@2'
        + ' Source right: .none.*/D/D1@3$',
    },
    'DD/D1' : {
      'Tree conflict' :
        '^local delete, incoming edit upon switch'
        + ' Source  left: .dir.*/DD/D1@2'
        + ' Source right: .dir.*/DD/D1@3$',
    },
    'DDD/D1' : {
      'Tree conflict' :
        '^local delete, incoming edit upon switch'
        + ' Source  left: .dir.*/DDD/D1@2'
        + ' Source right: .dir.*/DDD/D1@3$',
    },
  }

  svntest.actions.deep_trees_run_tests_scheme_for_switch(sbox,
    [ DeepTreesTestCase("local_tree_del_incoming_leaf_del",
                        tree_del,
                        leaf_del,
                        expected_output,
                        expected_disk,
                        expected_status,
                        expected_info = expected_info) ] )


def tree_conflicts_on_switch_2_1(sbox):
  "tree conflicts 2.1: leaf edit, tree del on switch"

  # use case 2, as in notes/tree-conflicts/use-cases.txt
  # 2.1) local leaf edit, incoming tree delete

  expected_output = deep_trees_conflict_output

  expected_disk = disk_after_leaf_edit.copy()

  expected_status = deep_trees_status_local_leaf_edit.copy()

  # The expectation on 'alpha' reflects partial progress on issue #3334.
  expected_status.tweak('D/D1',
                        'F/alpha',
                        'DD/D1',
                        'DF/D1',
                        'DDD/D1',
                        'DDF/D1',
                        status='A ', copied='+', wc_rev='-')
  # See the status of all the paths *under* the above six subtrees.  Only the
  # roots of the added subtrees show as schedule 'A', these childs paths show
  # only that history is scheduled with the commit.
  expected_status.tweak(
    'DD/D1/D2',
    'DDD/D1/D2',
    'DDD/D1/D2/D3',
    'DF/D1/beta',
    'DDF/D1/D2',
    'DDF/D1/D2/gamma',
    copied='+', wc_rev='-')
  expected_status.tweak('', switched='S')

  expected_info = {
    'F/alpha' : {
      'Tree conflict' :
        '^local edit, incoming delete upon switch'
        + ' Source  left: .file.*/F/alpha@2'
        + ' Source right: .none.*/F/alpha@3$',
    },
    'DF/D1' : {
      'Tree conflict' :
        '^local edit, incoming delete upon switch'
        + ' Source  left: .dir.*/DF/D1@2'
        + ' Source right: .none.*/DF/D1@3$',
    },
    'DDF/D1' : {
      'Tree conflict' :
        '^local edit, incoming delete upon switch'
        + ' Source  left: .dir.*/DDF/D1@2'
        + ' Source right: .none.*/DDF/D1@3$',
    },
    'D/D1' : {
      'Tree conflict' :
        '^local edit, incoming delete upon switch'
        + ' Source  left: .dir.*/D/D1@2'
        + ' Source right: .none.*/D/D1@3$',
    },
    'DD/D1' : {
      'Tree conflict' :
        '^local edit, incoming delete upon switch'
        + ' Source  left: .dir.*/DD/D1@2'
        + ' Source right: .none.*/DD/D1@3$',
    },
    'DDD/D1' : {
      'Tree conflict' :
        '^local edit, incoming delete upon switch'
        + ' Source  left: .dir.*/DDD/D1@2'
        + ' Source right: .none.*/DDD/D1@3$',
    },
  }

  ### D/D1/delta is locally-added during leaf_edit. when tree_del executes,
  ### it will delete D/D1, and the switch reschedules local D/D1 for
  ### local-copy from its original revision. however, right now, we cannot
  ### denote that delta is a local-add rather than a child of that D/D1 copy.
  ### thus, it appears in the status output as a (M)odified child.
  svntest.actions.deep_trees_run_tests_scheme_for_switch(sbox,
    [ DeepTreesTestCase("local_leaf_edit_incoming_tree_del",
                        leaf_edit,
                        tree_del,
                        expected_output,
                        expected_disk,
                        expected_status,
                        expected_info = expected_info) ] )


def tree_conflicts_on_switch_2_2(sbox):
  "tree conflicts 2.2: leaf del, tree del on switch"

  # 2.2) local leaf delete, incoming tree delete

  ### Current behaviour fails to show conflicts when deleting
  ### a directory tree that has modifications. (Will be solved
  ### when dirs_same_p() is implemented)
  expected_output = deep_trees_conflict_output

  expected_disk = disk_empty_dirs.copy()

  expected_status = svntest.actions.deep_trees_virginal_state.copy()
  expected_status.add({'' : Item(),
                       'F/alpha' : Item()})
  expected_status.tweak(contents=None, status='  ', wc_rev=3)
  expected_status.tweak('', switched='S')

  # Expect the incoming tree deletes and the local leaf deletes to mean
  # that all deleted paths are *really* gone, not simply scheduled for
  # deletion.
  expected_status.tweak('F/alpha',
                        'D/D1',
                        'DD/D1',
                        'DF/D1',
                        'DDD/D1',
                        'DDF/D1',
                        status='! ', wc_rev=None)
  # Remove from expected status and disk everything below the deleted paths.
  expected_status.remove('DD/D1/D2',
                         'DF/D1/beta',
                         'DDD/D1/D2',
                         'DDD/D1/D2/D3',
                         'DDF/D1/D2',
                         'DDF/D1/D2/gamma',)
  expected_disk.remove('D/D1',
                       'DD/D1',
                       'DD/D1/D2',
                       'DF/D1',
                       'DDD/D1',
                       'DDD/D1/D2',
                       'DDD/D1/D2/D3',
                       'DDF/D1',
                       'DDF/D1/D2',)

  expected_info = {
    'F/alpha' : {
      'Tree conflict' :
        '^local delete, incoming delete upon switch'
        + ' Source  left: .file.*/F/alpha@2'
        + ' Source right: .none.*/F/alpha@3$',
    },
    'DF/D1' : {
      'Tree conflict' :
        '^local delete, incoming delete upon switch'
        + ' Source  left: .dir.*/DF/D1@2'
        + ' Source right: .none.*/DF/D1@3$',
    },
    'DDF/D1' : {
      'Tree conflict' :
        '^local delete, incoming delete upon switch'
        + ' Source  left: .dir.*/DDF/D1@2'
        + ' Source right: .none.*/DDF/D1@3$',
    },
    'D/D1' : {
      'Tree conflict' :
        '^local delete, incoming delete upon switch'
        + ' Source  left: .dir.*/D/D1@2'
        + ' Source right: .none.*/D/D1@3$',
    },
    'DD/D1' : {
      'Tree conflict' :
        '^local delete, incoming delete upon switch'
        + ' Source  left: .dir.*/DD/D1@2'
        + ' Source right: .none.*/DD/D1@3$',
    },
    'DDD/D1' : {
      'Tree conflict' :
        '^local delete, incoming delete upon switch'
        + ' Source  left: .dir.*/DDD/D1@2'
        + ' Source right: .none.*/DDD/D1@3$',
    },
  }

  svntest.actions.deep_trees_run_tests_scheme_for_switch(sbox,
    [ DeepTreesTestCase("local_leaf_del_incoming_tree_del",
                        leaf_del,
                        tree_del,
                        expected_output,
                        expected_disk,
                        expected_status,
                        expected_info = expected_info) ] )


<<<<<<< HEAD
=======

>>>>>>> 3392406b
def tree_conflicts_on_switch_3(sbox):
  "tree conflicts 3: tree del, tree del on switch"

  # use case 3, as in notes/tree-conflicts/use-cases.txt
  # local tree delete, incoming tree delete

  expected_output = deep_trees_conflict_output

  expected_disk = disk_empty_dirs.copy()

  expected_status = deep_trees_status_local_tree_del.copy()
  expected_status.tweak('', switched='S')

  # Expect the incoming tree deletes and the local tree deletes to mean
  # that all deleted paths are *really* gone, not simply scheduled for
  # deletion.
  expected_status.tweak('F/alpha',
                        'D/D1',
                        'DD/D1',
                        'DF/D1',
                        'DDD/D1',
                        'DDF/D1',
                        status='! ', wc_rev=None)
  # Remove from expected status and disk everything below the deleted paths.
  expected_status.remove('DD/D1/D2',
                         'DF/D1/beta',
                         'DDD/D1/D2',
                         'DDD/D1/D2/D3',
                         'DDF/D1/D2',
                         'DDF/D1/D2/gamma',)
  expected_disk.remove('D/D1',
                       'DD/D1',
                       'DD/D1/D2',
                       'DF/D1',
                       'DDD/D1',
                       'DDD/D1/D2',
                       'DDD/D1/D2/D3',
                       'DDF/D1',
                       'DDF/D1/D2',)

  expected_info = {
    'F/alpha' : {
      'Tree conflict' :
        '^local delete, incoming delete upon switch'
        + ' Source  left: .file.*/F/alpha@2'
        + ' Source right: .none.*/F/alpha@3$',
    },
    'DF/D1' : {
      'Tree conflict' :
        '^local delete, incoming delete upon switch'
        + ' Source  left: .dir.*/DF/D1@2'
        + ' Source right: .none.*/DF/D1@3$',
    },
    'DDF/D1' : {
      'Tree conflict' :
        '^local delete, incoming delete upon switch'
        + ' Source  left: .dir.*/DDF/D1@2'
        + ' Source right: .none.*/DDF/D1@3$',
    },
    'D/D1' : {
      'Tree conflict' :
        '^local delete, incoming delete upon switch'
        + ' Source  left: .dir.*/D/D1@2'
        + ' Source right: .none.*/D/D1@3$',
    },
    'DD/D1' : {
      'Tree conflict' :
        '^local delete, incoming delete upon switch'
        + ' Source  left: .dir.*/DD/D1@2'
        + ' Source right: .none.*/DD/D1@3$',
    },
    'DDD/D1' : {
      'Tree conflict' :
        '^local delete, incoming delete upon switch'
        + ' Source  left: .dir.*/DDD/D1@2'
        + ' Source right: .none.*/DDD/D1@3$',
    },
  }

  svntest.actions.deep_trees_run_tests_scheme_for_switch(sbox,
    [ DeepTreesTestCase("local_tree_del_incoming_tree_del",
                        tree_del,
                        tree_del,
                        expected_output,
                        expected_disk,
                        expected_status,
                        expected_info = expected_info) ] )


def single_file_relocate(sbox):
  "relocate a single file"

  # Create virgin repos and working copy
  svntest.main.safe_rmtree(sbox.repo_dir, 1)
  svntest.main.create_repos(sbox.repo_dir)

  wc_dir = sbox.wc_dir
  iota_path = os.path.join(sbox.wc_dir, 'iota')
  repo_dir = sbox.repo_dir
  repo_url = sbox.repo_url
  iota_url = repo_url + '/iota'

  # import the greek tree
  svntest.main.greek_state.write_to_disk(svntest.main.greek_dump_dir)
  exit_code, output, errput = svntest.main.run_svn(
    None, 'import', '-m', 'Log message for revision 1.',
    svntest.main.greek_dump_dir, sbox.repo_url)

  # checkout
  svntest.main.safe_rmtree(wc_dir, 1)
  svntest.actions.run_and_verify_svn(None,
                                     None, [],
                                     'checkout',
                                     repo_url, wc_dir)

  # Relocate
  other_repo_dir, other_repo_url = sbox.add_repo_path('other')
  other_iota_url = other_repo_url + '/iota'
  svntest.main.copy_repos(repo_dir, other_repo_dir, 1, 0)
  svntest.main.safe_rmtree(repo_dir, 1)
  svntest.actions.run_and_verify_svn(None, None,
                                     ".*Cannot relocate a single file\n",
                                     'switch', '--relocate',
                                     iota_url, other_iota_url, iota_path)


def relocate_with_switched_children(sbox):
  "relocate a directory with switched children"
  sbox.build()
  wc_dir = sbox.wc_dir

  # Setup (and verify) some switched things
  do_routine_switching(sbox.wc_dir, sbox.repo_url, False)

  # Relocate
  repo_dir = sbox.repo_dir
  repo_url = sbox.repo_url
  other_repo_dir, other_repo_url = sbox.add_repo_path('other')
  svntest.main.copy_repos(repo_dir, other_repo_dir, 1, 0)
  svntest.main.safe_rmtree(repo_dir, 1)

  # Do the switch and check the results in three ways.
  svntest.actions.run_and_verify_svn(None, None, [], 'switch', '--relocate',
                                     repo_url, other_repo_url, wc_dir)

  # Attempt to commit changes and examine results
  expected_output = svntest.wc.State(wc_dir, { })
  expected_status = svntest.actions.get_virginal_state(wc_dir, 1)
  expected_status.tweak('A/B', 'iota',
                        switched='S')
  expected_status.remove('A/B/E', 'A/B/F', 'A/B/E/alpha', 'A/B/E/beta',
                         'A/B/lambda')
  expected_status.add({
    'A/B/pi'       : Item(status='  ', wc_rev='1'),
    'A/B/rho'      : Item(status='  ', wc_rev='1'),
    'A/B/tau'      : Item(status='  ', wc_rev='1'),
    })

  # This won't actually do a commit, because nothing should be modified.
  svntest.actions.run_and_verify_commit(wc_dir,
                                        expected_output, expected_status,
                                        None, wc_dir)

  # Check the URLs of various nodes.
  info_output = {
        wc_dir:                                '.*.other$',
        os.path.join(wc_dir, 'iota'):          '.*.other/A/D/gamma$',
        os.path.join(wc_dir, 'A', 'B'):        '.*.other/A/D/G$',
        os.path.join(wc_dir, 'A', 'B', 'pi'):  '.*.other/A/D/G/pi$',
    }

  for path, pattern in info_output.items():
    expected_info = { 'URL' : pattern }
    svntest.actions.run_and_verify_info([expected_info], path)

def copy_with_switched_subdir(sbox):
  "copy directory with switched subdir"
  sbox.build()
  wc_dir = sbox.wc_dir
  D = os.path.join(wc_dir, 'A/D')
  G = os.path.join(D, 'G')

  E_url = sbox.repo_url + '/A/B/E'
  R = os.path.join(wc_dir, 'R')

  state = svntest.actions.get_virginal_state(wc_dir, 1)

  # Verify before switching
  svntest.actions.run_and_verify_status(wc_dir, state)

  # Switch D
  svntest.actions.run_and_verify_svn(None, None, [], 'switch', E_url, G)

  state.tweak('A/D/G', switched='S')
  state.remove('A/D/G/pi', 'A/D/G/rho', 'A/D/G/tau');
  state.add({
    'A/D/G/alpha' : Item(status='  ', wc_rev=1),
    'A/D/G/beta' : Item(status='  ', wc_rev=1),
    })
  svntest.actions.run_and_verify_status(wc_dir, state)

  # And now copy A and everything below it to R
  svntest.actions.run_and_verify_svn(None, None, [], 'cp', D, R)

  state.add({
    'R'         : Item(status='A ', copied='+', wc_rev='-'),
    'R/gamma'   : Item(status='  ', copied='+', wc_rev='-'),
    'R/G/alpha' : Item(status='  ', copied='+', wc_rev='-'),
    'R/G/beta'  : Item(status='  ', copied='+', wc_rev='-'),
    'R/H'       : Item(status='  ', copied='+', wc_rev='-'),
    'R/H/chi'   : Item(status='  ', copied='+', wc_rev='-'),
    'R/H/omega' : Item(status='  ', copied='+', wc_rev='-'),
    'R/H/psi'   : Item(status='  ', copied='+', wc_rev='-'),

    # This should be:
    # 'R/G'       : Item(status='A ', copied='+', wc_rev='-'),
    # But is:
    'R/G'       : Item(status='  ', copied='+', wc_rev='-'),
    })

  svntest.actions.run_and_verify_status(wc_dir, state)

  svntest.main.run_svn(None, 'ci', '-m', 'Commit added folder', wc_dir)

  # Additional test. Enable when the invalid copy is fixed.
  # It should either commit to R/G/alpha or to A/D/G/alpha when the copy
  # keeps the switch.. or it must be that there is no alpha file.

  # (Don't forget to bump the wc_rev below for the extra commit)
  #svntest.main.run_svn(None, 'up', wc_dir)
  #svntest.main.file_append(os.path.join(wc_dir, 'R/G/alpha'), "apple")
  #svntest.main.run_svn(None, 'ci', '-m', 'Commit changed file', wc_dir)

  # Checkout working copy to verify result
  svntest.main.safe_rmtree(wc_dir, 1)
  svntest.actions.run_and_verify_svn(None,
                                     None, [],
                                     'checkout',
                                     sbox.repo_url, wc_dir)

  # Switch D again to recreate state
  svntest.actions.run_and_verify_svn(None, None, [], 'switch', E_url, G)

  # Clear the statuses
  state.tweak(status='  ', copied=None, wc_rev='2')
  # But reset the switched state
  state.tweak('A/D/G', switched='S')

  # This fails because the original tree of D is under R, while there
  # should either be the tree of E, or nothing at all.
  svntest.actions.run_and_verify_status(wc_dir, state)


########################################################################
# Run the tests

# list all tests here, starting with None:
test_list = [ None,
              routine_switching,
              commit_switched_things,
              full_update,
              full_rev_update,
              update_switched_things,
              rev_update_switched_things,
              log_switched_file,
              relocate_deleted_missing_copied,
              delete_subdir,
              XFail(file_dir_file),
              nonrecursive_switching,
              failed_anchor_is_target,
              bad_intermediate_urls,
              obstructed_switch,
              commit_mods_below_switch,
              relocate_beyond_repos_root,
              refresh_read_only_attribute,
              switch_change_repos_root,
              relocate_and_propset,
              forced_switch,
              forced_switch_failures,
              switch_scheduled_add,
              SkipUnless(mergeinfo_switch_elision, server_has_mergeinfo),
              switch_with_obstructing_local_adds,
              switch_with_depth,
              switch_to_dir_with_peg_rev,
              switch_urls_with_spaces,
              switch_to_dir_with_peg_rev2,
              switch_to_root,
              tolerate_local_mods,
              tree_conflicts_on_switch_1_1,
              tree_conflicts_on_switch_1_2,
              XFail(tree_conflicts_on_switch_2_1),
              tree_conflicts_on_switch_2_2,
              tree_conflicts_on_switch_3,
              single_file_relocate,
              relocate_with_switched_children,
              XFail(copy_with_switched_subdir),
             ]

if __name__ == '__main__':
  svntest.main.run_tests(test_list)
  # NOTREACHED


### End of file.<|MERGE_RESOLUTION|>--- conflicted
+++ resolved
@@ -3,25 +3,17 @@
 #  switch_tests.py:  testing `svn switch'.
 #
 #  Subversion is a tool for revision control.
-#  See http://subversion.apache.org for more information.
+#  See http://subversion.tigris.org for more information.
 #
 # ====================================================================
-#    Licensed to the Apache Software Foundation (ASF) under one
-#    or more contributor license agreements.  See the NOTICE file
-#    distributed with this work for additional information
-#    regarding copyright ownership.  The ASF licenses this file
-#    to you under the Apache License, Version 2.0 (the
-#    "License"); you may not use this file except in compliance
-#    with the License.  You may obtain a copy of the License at
+# Copyright (c) 2000-2004, 2008 CollabNet.  All rights reserved.
 #
-#      http://www.apache.org/licenses/LICENSE-2.0
+# This software is licensed as described in the file COPYING, which
+# you should have received as part of this distribution.  The terms
+# are also available at http://subversion.tigris.org/license-1.html.
+# If newer versions of this license are posted there, you may use a
+# newer version instead, at your option.
 #
-#    Unless required by applicable law or agreed to in writing,
-#    software distributed under the License is distributed on an
-#    "AS IS" BASIS, WITHOUT WARRANTIES OR CONDITIONS OF ANY
-#    KIND, either express or implied.  See the License for the
-#    specific language governing permissions and limitations
-#    under the License.
 ######################################################################
 
 # General modules
@@ -653,11 +645,7 @@
                                      'switch', dir_url, file_path)
   if not os.path.isdir(file_path):
     raise svntest.Failure
-<<<<<<< HEAD
-
-=======
   
->>>>>>> 3392406b
   svntest.actions.run_and_verify_svn(None, None, [],
                                      'switch', file_url, file_path)
   if not os.path.isfile(file_path):
@@ -707,24 +695,40 @@
                                      'switch', '-N', version1_url, wc2_dir)
 
   # Check the URLs of the (not switched) directories.
-  expected_infos = [
-      { 'URL' : '.*/A/B$' },
-      { 'URL' : '.*/A/C$' },
-      { 'URL' : '.*/A/D$' },
-    ]
-  svntest.actions.run_and_verify_info(expected_infos,
-                                      wc2_B_dir, wc2_C_dir, wc2_D_dir)
+  exit_code, out, err = svntest.actions.run_and_verify_svn(None, None, [],
+                                                           'info', wc2_B_dir)
+  if out[1].find('/A/B') == -1:
+    print(out[1])
+    raise svntest.Failure
+
+  exit_code, out, err = svntest.actions.run_and_verify_svn(None, None, [],
+                                                           'info', wc2_C_dir)
+  if out[1].find('/A/C') == -1:
+    print(out[1])
+    raise svntest.Failure
+
+  exit_code, out, err = svntest.actions.run_and_verify_svn(None, None, [],
+                                                           'info', wc2_D_dir)
+  if out[1].find('/A/D') == -1:
+    print(out[1])
+    raise svntest.Failure
 
   # Check the URLs of the switched files.
   # ("svn status -u" might be a better check: it fails when newfile's URL
   # is bad, and shows "S" when mu's URL is wrong.)
   # mu: not switched
-  expected_infos = [
-      { 'URL' : '.*/branch/version1/mu$' },
-      { 'URL' : '.*/branch/version1/newfile$' },   # newfile: wrong URL
-    ]
-  svntest.actions.run_and_verify_info(expected_infos,
-                                      wc2_mu_file, wc2_new_file)
+  exit_code, out, err = svntest.actions.run_and_verify_svn(None, None, [],
+                                                           'info', wc2_mu_file)
+  if out[2].find('/branch/version1/mu') == -1:
+    print(out[2])
+    raise svntest.Failure
+  # newfile: wrong URL
+  exit_code, out, err = svntest.actions.run_and_verify_svn(None, None, [],
+                                                           'info',
+                                                           wc2_new_file)
+  if out[2].find('/branch/version1/newfile') == -1:
+    print(out[2])
+    raise svntest.Failure
 
 
 #----------------------------------------------------------------------
@@ -766,16 +770,19 @@
 
   # There was a bug whereby the failed switch left the wrong URL in
   # the target directory H.  Check for that.
-  expected_infos = [
-      { 'URL' : '.*' + G_url + '$' },
-    ]
-  svntest.actions.run_and_verify_info(expected_infos, H_path)
+  exit_code, out, err = svntest.actions.run_and_verify_svn(None, None, [],
+                                                           'info', H_path)
+  for line in out:
+    if line == 'URL: ' + G_url + '\n':
+      break
+  else:
+    raise svntest.Failure
 
   # Resolve tree conflict at psi.
   svntest.actions.run_and_verify_resolved([psi_path])
 
   # The switch should now be complete.
-  ### Instead of "treeconflict=None" which means "don't check", we should
+  # ### Instead of "treeconflict=None" which means "don't check", we should
   # check "treeconflict=' '" but the test suite doesn't do the right thing.
   expected_status.tweak('A/D/H/psi', treeconflict=None)
   svntest.actions.run_and_verify_status(wc_dir, expected_status)
@@ -812,10 +819,11 @@
     raise svntest.Failure
 
   # However, the URL for A should now reflect A/C/A, not something else.
-  expected_infos = [
-      { 'URL' : '.*/A/C/A$' },
-    ]
-  svntest.actions.run_and_verify_info(expected_infos, A_path)
+  exit_code, out, err = svntest.actions.run_and_verify_svn(None, None, [],
+                                                           'info', A_path)
+  if out[1].find('/A/C/A') == -1:
+    raise svntest.Failure
+
 
 
 #----------------------------------------------------------------------
@@ -937,14 +945,14 @@
   # A relocate that changes the repo path part of the URL shouldn't work.
   # This tests for issue #2380.
   svntest.actions.run_and_verify_svn(None, None,
-                                     ".*Given destination URL invalid.*",
+                                     ".*can only change the repository part.*",
                                      'switch', '--relocate',
                                      A_url, other_B_url, A_wc_dir)
 
   # Another way of trying to change the fs path, leading to an invalid
   # repository root.
   svntest.actions.run_and_verify_svn(None, None,
-                                     ".*Given source URL invalid.*",
+                                     ".*is not the root.*",
                                      'switch', '--relocate',
                                      repo_url, other_B_url, A_wc_dir)
 
@@ -956,16 +964,10 @@
   # relocate actually changed the URI.  Escape the expected URI to
   # avoid problems from any regex meta-characters it may contain
   # (e.g. '+').
-  expected_infos = [
-      { 'URL'                : re.escape(other_A_url) + '$',
-        'Path'               : '.+',
-        'Repository UUID'    : '.+',
-        'Revision'           : '.+',
-        'Node Kind'          : '.+',
-        'Last Changed Date'  : '.+' },
-    ]
-  svntest.actions.run_and_verify_info(expected_infos, A_wc_dir, '-rHEAD')
-
+  escaped_exp = '^URL: ' + re.escape(other_A_url) + '$' \
+                '|Path.+|Repository.+|Revision.+|Node.+|Last.+|\n'
+  svntest.actions.run_and_verify_svn(None, escaped_exp, [],
+                                     'info', '-rHEAD', A_wc_dir)
 
 #----------------------------------------------------------------------
 # Issue 2306.
@@ -1616,11 +1618,6 @@
     'E/alpha' : Item(status='U '),
     'E/beta'  : Item(status='U '),
     })
-  expected_mergeinfo_output = svntest.wc.State(B_COPY_1_path, {
-    '' : Item(status=' U'),
-    })
-  expected_elision_output = svntest.wc.State(B_COPY_1_path, {
-    })
   expected_merge_status = svntest.wc.State(B_COPY_1_path, {
     ''        : Item(status=' M', wc_rev=2),
     'lambda'  : Item(status='  ', wc_rev=2),
@@ -1641,10 +1638,9 @@
   saved_cwd = os.getcwd()
 
   svntest.actions.run_and_verify_merge(B_COPY_1_path, '2', '4',
-                                       sbox.repo_url + '/A/B', None,
+                                       sbox.repo_url + \
+                                       '/A/B',
                                        expected_output,
-                                       expected_mergeinfo_output,
-                                       expected_elision_output,
                                        expected_merge_disk,
                                        expected_merge_status,
                                        expected_skip,
@@ -1670,11 +1666,6 @@
     'alpha' : Item(status='U '),
     'beta'  : Item(status='U '),
     })
-  expected_mergeinfo_output = svntest.wc.State(E_COPY_2_path, {
-    '' : Item(status=' U'),
-    })
-  expected_elision_output = svntest.wc.State(E_COPY_2_path, {
-    })
   expected_merge_status = svntest.wc.State(E_COPY_2_path, {
     ''      : Item(status=' M', wc_rev=2),
     'alpha' : Item(status='M ', wc_rev=2),
@@ -1689,10 +1680,9 @@
   saved_cwd = os.getcwd()
 
   svntest.actions.run_and_verify_merge(E_COPY_2_path, '2', '4',
-                                       sbox.repo_url + '/A/B/E', None,
+                                       sbox.repo_url + \
+                                       '/A/B/E',
                                        expected_output,
-                                       expected_mergeinfo_output,
-                                       expected_elision_output,
                                        expected_merge_disk,
                                        expected_merge_status,
                                        expected_skip,
@@ -2307,18 +2297,7 @@
   # use case 1, as in notes/tree-conflicts/use-cases.txt
   # 1.1) local tree delete, incoming leaf edit
 
-  expected_output = deep_trees_conflict_output.copy()
-  expected_output.add({
-    'DDD/D1/D2'         : Item(status='D '),
-    'DDD/D1/D2/D3'      : Item(status='D '),
-    'DDD/D1/D2/D3/zeta' : Item(status='D '),
-    'DD/D1/D2'          : Item(status='D '),
-    'DD/D1/D2/epsilon'  : Item(status='D '),
-    'DF/D1/beta'        : Item(status='D '),
-    'D/D1/delta'        : Item(status='D '),
-    'DDF/D1/D2'         : Item(status='D '),
-    'DDF/D1/D2/gamma'   : Item(status='D ')
-  })
+  expected_output = deep_trees_conflict_output
 
   expected_disk = disk_empty_dirs.copy()
 
@@ -2331,52 +2310,9 @@
     'DD/D1/D2/epsilon'  : Item(status='D '),
     'DDD/D1/D2/D3/zeta' : Item(status='D '),
     })
-<<<<<<< HEAD
-  expected_status.tweak('', switched='S')
-=======
->>>>>>> 3392406b
 
   # Update to the target rev.
   expected_status.tweak(wc_rev=3)
-
-  expected_info = {
-    'F/alpha' : {
-      'Tree conflict' :
-        '^local delete, incoming edit upon switch'
-        + ' Source  left: .file.*/F/alpha@2'
-        + ' Source right: .file.*/F/alpha@3$',
-    },
-    'DF/D1' : {
-      'Tree conflict' :
-        '^local delete, incoming edit upon switch'
-        + ' Source  left: .dir.*/DF/D1@2'
-        + ' Source right: .dir.*/DF/D1@3$',
-    },
-    'DDF/D1' : {
-      'Tree conflict' :
-        '^local delete, incoming edit upon switch'
-        + ' Source  left: .dir.*/DDF/D1@2'
-        + ' Source right: .dir.*/DDF/D1@3$',
-    },
-    'D/D1' : {
-      'Tree conflict' :
-        '^local delete, incoming edit upon switch'
-        + ' Source  left: .dir.*/D/D1@2'
-        + ' Source right: .dir.*/D/D1@3$',
-    },
-    'DD/D1' : {
-      'Tree conflict' :
-        '^local delete, incoming edit upon switch'
-        + ' Source  left: .dir.*/DD/D1@2'
-        + ' Source right: .dir.*/DD/D1@3$',
-    },
-    'DDD/D1' : {
-      'Tree conflict' :
-        '^local delete, incoming edit upon switch'
-        + ' Source  left: .dir.*/DDD/D1@2'
-        + ' Source right: .dir.*/DDD/D1@3$',
-    },
-  }
 
   svntest.actions.deep_trees_run_tests_scheme_for_switch(sbox,
     [ DeepTreesTestCase("local_tree_del_incoming_leaf_edit",
@@ -2384,8 +2320,7 @@
                         leaf_edit,
                         expected_output,
                         expected_disk,
-                        expected_status,
-                        expected_info = expected_info) ] )
+                        expected_status) ] )
 
 
 def tree_conflicts_on_switch_1_2(sbox):
@@ -2393,15 +2328,7 @@
 
   # 1.2) local tree delete, incoming leaf delete
 
-  expected_output = deep_trees_conflict_output.copy()
-  expected_output.add({
-    'DD/D1/D2'          : Item(status='D '),
-    'DDF/D1/D2'         : Item(status='D '),
-    'DDF/D1/D2/gamma'   : Item(status='D '),
-    'DDD/D1/D2'         : Item(status='D '),
-    'DDD/D1/D2/D3'      : Item(status='D '),
-    'DF/D1/beta'        : Item(status='D '),
-  })
+  expected_output = deep_trees_conflict_output
 
   expected_disk = disk_empty_dirs.copy()
 
@@ -2420,7 +2347,6 @@
   expected_status.tweak('F/alpha',
                         'D/D1',
                         status='! ', wc_rev=None)
-  expected_status.tweak('', switched='S')
   # Remove the incoming deletes from status and disk.
   expected_status.remove('DD/D1/D2',
                          'DDD/D1/D2/D3',
@@ -2431,53 +2357,13 @@
                        'DD/D1/D2',
                        'DDD/D1/D2/D3')
 
-  expected_info = {
-    'F/alpha' : {
-      'Tree conflict' :
-        '^local delete, incoming delete upon switch'
-        + ' Source  left: .file.*/F/alpha@2'
-        + ' Source right: .none.*/F/alpha@3$',
-    },
-    'DF/D1' : {
-      'Tree conflict' :
-        '^local delete, incoming edit upon switch'
-        + ' Source  left: .dir.*/DF/D1@2'
-        + ' Source right: .dir.*/DF/D1@3$',
-    },
-    'DDF/D1' : {
-      'Tree conflict' :
-        '^local delete, incoming edit upon switch'
-        + ' Source  left: .dir.*/DDF/D1@2'
-        + ' Source right: .dir.*/DDF/D1@3$',
-    },
-    'D/D1' : {
-      'Tree conflict' :
-        '^local delete, incoming delete upon switch'
-        + ' Source  left: .dir.*/D/D1@2'
-        + ' Source right: .none.*/D/D1@3$',
-    },
-    'DD/D1' : {
-      'Tree conflict' :
-        '^local delete, incoming edit upon switch'
-        + ' Source  left: .dir.*/DD/D1@2'
-        + ' Source right: .dir.*/DD/D1@3$',
-    },
-    'DDD/D1' : {
-      'Tree conflict' :
-        '^local delete, incoming edit upon switch'
-        + ' Source  left: .dir.*/DDD/D1@2'
-        + ' Source right: .dir.*/DDD/D1@3$',
-    },
-  }
-
   svntest.actions.deep_trees_run_tests_scheme_for_switch(sbox,
     [ DeepTreesTestCase("local_tree_del_incoming_leaf_del",
                         tree_del,
                         leaf_del,
                         expected_output,
                         expected_disk,
-                        expected_status,
-                        expected_info = expected_info) ] )
+                        expected_status) ] )
 
 
 def tree_conflicts_on_switch_2_1(sbox):
@@ -2491,7 +2377,18 @@
   expected_disk = disk_after_leaf_edit.copy()
 
   expected_status = deep_trees_status_local_leaf_edit.copy()
-
+  # These 'switched' statuses are bogus, because of do_entry_deletion not
+  # updating the URLs (issue #3334).  For example, after the switch, D/D1
+  # has a URL pointing to incoming/D/D1 and is scheduled for addition as a
+  # copy from local/D/D1.  But D/D1/delta, which was an add without history
+  # prior to the switch, still has a URL pointing to local/D/D1/delta, so it
+  # looks like it is switched relative to its parent.
+  expected_status.tweak('D/D1/delta',
+                        'DD/D1/D2',
+                        'DF/D1/beta',
+                        'DDD/D1/D2',
+                        'DDF/D1/D2',
+                        switched='S')
   # The expectation on 'alpha' reflects partial progress on issue #3334.
   expected_status.tweak('D/D1',
                         'F/alpha',
@@ -2511,60 +2408,13 @@
     'DDF/D1/D2',
     'DDF/D1/D2/gamma',
     copied='+', wc_rev='-')
-  expected_status.tweak('', switched='S')
-
-  expected_info = {
-    'F/alpha' : {
-      'Tree conflict' :
-        '^local edit, incoming delete upon switch'
-        + ' Source  left: .file.*/F/alpha@2'
-        + ' Source right: .none.*/F/alpha@3$',
-    },
-    'DF/D1' : {
-      'Tree conflict' :
-        '^local edit, incoming delete upon switch'
-        + ' Source  left: .dir.*/DF/D1@2'
-        + ' Source right: .none.*/DF/D1@3$',
-    },
-    'DDF/D1' : {
-      'Tree conflict' :
-        '^local edit, incoming delete upon switch'
-        + ' Source  left: .dir.*/DDF/D1@2'
-        + ' Source right: .none.*/DDF/D1@3$',
-    },
-    'D/D1' : {
-      'Tree conflict' :
-        '^local edit, incoming delete upon switch'
-        + ' Source  left: .dir.*/D/D1@2'
-        + ' Source right: .none.*/D/D1@3$',
-    },
-    'DD/D1' : {
-      'Tree conflict' :
-        '^local edit, incoming delete upon switch'
-        + ' Source  left: .dir.*/DD/D1@2'
-        + ' Source right: .none.*/DD/D1@3$',
-    },
-    'DDD/D1' : {
-      'Tree conflict' :
-        '^local edit, incoming delete upon switch'
-        + ' Source  left: .dir.*/DDD/D1@2'
-        + ' Source right: .none.*/DDD/D1@3$',
-    },
-  }
-
-  ### D/D1/delta is locally-added during leaf_edit. when tree_del executes,
-  ### it will delete D/D1, and the switch reschedules local D/D1 for
-  ### local-copy from its original revision. however, right now, we cannot
-  ### denote that delta is a local-add rather than a child of that D/D1 copy.
-  ### thus, it appears in the status output as a (M)odified child.
   svntest.actions.deep_trees_run_tests_scheme_for_switch(sbox,
     [ DeepTreesTestCase("local_leaf_edit_incoming_tree_del",
                         leaf_edit,
                         tree_del,
                         expected_output,
                         expected_disk,
-                        expected_status,
-                        expected_info = expected_info) ] )
+                        expected_status) ] )
 
 
 def tree_conflicts_on_switch_2_2(sbox):
@@ -2583,7 +2433,6 @@
   expected_status.add({'' : Item(),
                        'F/alpha' : Item()})
   expected_status.tweak(contents=None, status='  ', wc_rev=3)
-  expected_status.tweak('', switched='S')
 
   # Expect the incoming tree deletes and the local leaf deletes to mean
   # that all deleted paths are *really* gone, not simply scheduled for
@@ -2612,59 +2461,15 @@
                        'DDF/D1',
                        'DDF/D1/D2',)
 
-  expected_info = {
-    'F/alpha' : {
-      'Tree conflict' :
-        '^local delete, incoming delete upon switch'
-        + ' Source  left: .file.*/F/alpha@2'
-        + ' Source right: .none.*/F/alpha@3$',
-    },
-    'DF/D1' : {
-      'Tree conflict' :
-        '^local delete, incoming delete upon switch'
-        + ' Source  left: .dir.*/DF/D1@2'
-        + ' Source right: .none.*/DF/D1@3$',
-    },
-    'DDF/D1' : {
-      'Tree conflict' :
-        '^local delete, incoming delete upon switch'
-        + ' Source  left: .dir.*/DDF/D1@2'
-        + ' Source right: .none.*/DDF/D1@3$',
-    },
-    'D/D1' : {
-      'Tree conflict' :
-        '^local delete, incoming delete upon switch'
-        + ' Source  left: .dir.*/D/D1@2'
-        + ' Source right: .none.*/D/D1@3$',
-    },
-    'DD/D1' : {
-      'Tree conflict' :
-        '^local delete, incoming delete upon switch'
-        + ' Source  left: .dir.*/DD/D1@2'
-        + ' Source right: .none.*/DD/D1@3$',
-    },
-    'DDD/D1' : {
-      'Tree conflict' :
-        '^local delete, incoming delete upon switch'
-        + ' Source  left: .dir.*/DDD/D1@2'
-        + ' Source right: .none.*/DDD/D1@3$',
-    },
-  }
-
   svntest.actions.deep_trees_run_tests_scheme_for_switch(sbox,
     [ DeepTreesTestCase("local_leaf_del_incoming_tree_del",
                         leaf_del,
                         tree_del,
                         expected_output,
                         expected_disk,
-                        expected_status,
-                        expected_info = expected_info) ] )
-
-
-<<<<<<< HEAD
-=======
-
->>>>>>> 3392406b
+                        expected_status) ] )
+
+
 def tree_conflicts_on_switch_3(sbox):
   "tree conflicts 3: tree del, tree del on switch"
 
@@ -2676,7 +2481,6 @@
   expected_disk = disk_empty_dirs.copy()
 
   expected_status = deep_trees_status_local_tree_del.copy()
-  expected_status.tweak('', switched='S')
 
   # Expect the incoming tree deletes and the local tree deletes to mean
   # that all deleted paths are *really* gone, not simply scheduled for
@@ -2705,217 +2509,14 @@
                        'DDF/D1',
                        'DDF/D1/D2',)
 
-  expected_info = {
-    'F/alpha' : {
-      'Tree conflict' :
-        '^local delete, incoming delete upon switch'
-        + ' Source  left: .file.*/F/alpha@2'
-        + ' Source right: .none.*/F/alpha@3$',
-    },
-    'DF/D1' : {
-      'Tree conflict' :
-        '^local delete, incoming delete upon switch'
-        + ' Source  left: .dir.*/DF/D1@2'
-        + ' Source right: .none.*/DF/D1@3$',
-    },
-    'DDF/D1' : {
-      'Tree conflict' :
-        '^local delete, incoming delete upon switch'
-        + ' Source  left: .dir.*/DDF/D1@2'
-        + ' Source right: .none.*/DDF/D1@3$',
-    },
-    'D/D1' : {
-      'Tree conflict' :
-        '^local delete, incoming delete upon switch'
-        + ' Source  left: .dir.*/D/D1@2'
-        + ' Source right: .none.*/D/D1@3$',
-    },
-    'DD/D1' : {
-      'Tree conflict' :
-        '^local delete, incoming delete upon switch'
-        + ' Source  left: .dir.*/DD/D1@2'
-        + ' Source right: .none.*/DD/D1@3$',
-    },
-    'DDD/D1' : {
-      'Tree conflict' :
-        '^local delete, incoming delete upon switch'
-        + ' Source  left: .dir.*/DDD/D1@2'
-        + ' Source right: .none.*/DDD/D1@3$',
-    },
-  }
-
   svntest.actions.deep_trees_run_tests_scheme_for_switch(sbox,
     [ DeepTreesTestCase("local_tree_del_incoming_tree_del",
                         tree_del,
                         tree_del,
                         expected_output,
                         expected_disk,
-                        expected_status,
-                        expected_info = expected_info) ] )
-
-
-def single_file_relocate(sbox):
-  "relocate a single file"
-
-  # Create virgin repos and working copy
-  svntest.main.safe_rmtree(sbox.repo_dir, 1)
-  svntest.main.create_repos(sbox.repo_dir)
-
-  wc_dir = sbox.wc_dir
-  iota_path = os.path.join(sbox.wc_dir, 'iota')
-  repo_dir = sbox.repo_dir
-  repo_url = sbox.repo_url
-  iota_url = repo_url + '/iota'
-
-  # import the greek tree
-  svntest.main.greek_state.write_to_disk(svntest.main.greek_dump_dir)
-  exit_code, output, errput = svntest.main.run_svn(
-    None, 'import', '-m', 'Log message for revision 1.',
-    svntest.main.greek_dump_dir, sbox.repo_url)
-
-  # checkout
-  svntest.main.safe_rmtree(wc_dir, 1)
-  svntest.actions.run_and_verify_svn(None,
-                                     None, [],
-                                     'checkout',
-                                     repo_url, wc_dir)
-
-  # Relocate
-  other_repo_dir, other_repo_url = sbox.add_repo_path('other')
-  other_iota_url = other_repo_url + '/iota'
-  svntest.main.copy_repos(repo_dir, other_repo_dir, 1, 0)
-  svntest.main.safe_rmtree(repo_dir, 1)
-  svntest.actions.run_and_verify_svn(None, None,
-                                     ".*Cannot relocate a single file\n",
-                                     'switch', '--relocate',
-                                     iota_url, other_iota_url, iota_path)
-
-
-def relocate_with_switched_children(sbox):
-  "relocate a directory with switched children"
-  sbox.build()
-  wc_dir = sbox.wc_dir
-
-  # Setup (and verify) some switched things
-  do_routine_switching(sbox.wc_dir, sbox.repo_url, False)
-
-  # Relocate
-  repo_dir = sbox.repo_dir
-  repo_url = sbox.repo_url
-  other_repo_dir, other_repo_url = sbox.add_repo_path('other')
-  svntest.main.copy_repos(repo_dir, other_repo_dir, 1, 0)
-  svntest.main.safe_rmtree(repo_dir, 1)
-
-  # Do the switch and check the results in three ways.
-  svntest.actions.run_and_verify_svn(None, None, [], 'switch', '--relocate',
-                                     repo_url, other_repo_url, wc_dir)
-
-  # Attempt to commit changes and examine results
-  expected_output = svntest.wc.State(wc_dir, { })
-  expected_status = svntest.actions.get_virginal_state(wc_dir, 1)
-  expected_status.tweak('A/B', 'iota',
-                        switched='S')
-  expected_status.remove('A/B/E', 'A/B/F', 'A/B/E/alpha', 'A/B/E/beta',
-                         'A/B/lambda')
-  expected_status.add({
-    'A/B/pi'       : Item(status='  ', wc_rev='1'),
-    'A/B/rho'      : Item(status='  ', wc_rev='1'),
-    'A/B/tau'      : Item(status='  ', wc_rev='1'),
-    })
-
-  # This won't actually do a commit, because nothing should be modified.
-  svntest.actions.run_and_verify_commit(wc_dir,
-                                        expected_output, expected_status,
-                                        None, wc_dir)
-
-  # Check the URLs of various nodes.
-  info_output = {
-        wc_dir:                                '.*.other$',
-        os.path.join(wc_dir, 'iota'):          '.*.other/A/D/gamma$',
-        os.path.join(wc_dir, 'A', 'B'):        '.*.other/A/D/G$',
-        os.path.join(wc_dir, 'A', 'B', 'pi'):  '.*.other/A/D/G/pi$',
-    }
-
-  for path, pattern in info_output.items():
-    expected_info = { 'URL' : pattern }
-    svntest.actions.run_and_verify_info([expected_info], path)
-
-def copy_with_switched_subdir(sbox):
-  "copy directory with switched subdir"
-  sbox.build()
-  wc_dir = sbox.wc_dir
-  D = os.path.join(wc_dir, 'A/D')
-  G = os.path.join(D, 'G')
-
-  E_url = sbox.repo_url + '/A/B/E'
-  R = os.path.join(wc_dir, 'R')
-
-  state = svntest.actions.get_virginal_state(wc_dir, 1)
-
-  # Verify before switching
-  svntest.actions.run_and_verify_status(wc_dir, state)
-
-  # Switch D
-  svntest.actions.run_and_verify_svn(None, None, [], 'switch', E_url, G)
-
-  state.tweak('A/D/G', switched='S')
-  state.remove('A/D/G/pi', 'A/D/G/rho', 'A/D/G/tau');
-  state.add({
-    'A/D/G/alpha' : Item(status='  ', wc_rev=1),
-    'A/D/G/beta' : Item(status='  ', wc_rev=1),
-    })
-  svntest.actions.run_and_verify_status(wc_dir, state)
-
-  # And now copy A and everything below it to R
-  svntest.actions.run_and_verify_svn(None, None, [], 'cp', D, R)
-
-  state.add({
-    'R'         : Item(status='A ', copied='+', wc_rev='-'),
-    'R/gamma'   : Item(status='  ', copied='+', wc_rev='-'),
-    'R/G/alpha' : Item(status='  ', copied='+', wc_rev='-'),
-    'R/G/beta'  : Item(status='  ', copied='+', wc_rev='-'),
-    'R/H'       : Item(status='  ', copied='+', wc_rev='-'),
-    'R/H/chi'   : Item(status='  ', copied='+', wc_rev='-'),
-    'R/H/omega' : Item(status='  ', copied='+', wc_rev='-'),
-    'R/H/psi'   : Item(status='  ', copied='+', wc_rev='-'),
-
-    # This should be:
-    # 'R/G'       : Item(status='A ', copied='+', wc_rev='-'),
-    # But is:
-    'R/G'       : Item(status='  ', copied='+', wc_rev='-'),
-    })
-
-  svntest.actions.run_and_verify_status(wc_dir, state)
-
-  svntest.main.run_svn(None, 'ci', '-m', 'Commit added folder', wc_dir)
-
-  # Additional test. Enable when the invalid copy is fixed.
-  # It should either commit to R/G/alpha or to A/D/G/alpha when the copy
-  # keeps the switch.. or it must be that there is no alpha file.
-
-  # (Don't forget to bump the wc_rev below for the extra commit)
-  #svntest.main.run_svn(None, 'up', wc_dir)
-  #svntest.main.file_append(os.path.join(wc_dir, 'R/G/alpha'), "apple")
-  #svntest.main.run_svn(None, 'ci', '-m', 'Commit changed file', wc_dir)
-
-  # Checkout working copy to verify result
-  svntest.main.safe_rmtree(wc_dir, 1)
-  svntest.actions.run_and_verify_svn(None,
-                                     None, [],
-                                     'checkout',
-                                     sbox.repo_url, wc_dir)
-
-  # Switch D again to recreate state
-  svntest.actions.run_and_verify_svn(None, None, [], 'switch', E_url, G)
-
-  # Clear the statuses
-  state.tweak(status='  ', copied=None, wc_rev='2')
-  # But reset the switched state
-  state.tweak('A/D/G', switched='S')
-
-  # This fails because the original tree of D is under R, while there
-  # should either be the tree of E, or nothing at all.
-  svntest.actions.run_and_verify_status(wc_dir, state)
+                        expected_status) ] )
+
 
 
 ########################################################################
@@ -2955,12 +2556,9 @@
               tolerate_local_mods,
               tree_conflicts_on_switch_1_1,
               tree_conflicts_on_switch_1_2,
-              XFail(tree_conflicts_on_switch_2_1),
+              tree_conflicts_on_switch_2_1,
               tree_conflicts_on_switch_2_2,
               tree_conflicts_on_switch_3,
-              single_file_relocate,
-              relocate_with_switched_children,
-              XFail(copy_with_switched_subdir),
              ]
 
 if __name__ == '__main__':
