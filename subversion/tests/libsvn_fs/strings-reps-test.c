--- conflicted
+++ resolved
@@ -1,4 +1,3 @@
-<<<<<<< HEAD
 /* strings-reps-test.c --- test `strings' and `representations' interfaces
  *
  * ====================================================================
@@ -112,9 +111,6 @@
   /* Write new rep to reps table. */
   SVN_ERR (svn_fs__retry_txn (args.fs, txn_body_write_new_rep, &args, pool));
 
-  /* Close the filesystem. */
-  SVN_ERR (svn_fs_close_fs (fs));
-
   if (args.key == NULL)
     return svn_error_create (SVN_ERR_FS_GENERAL, NULL,
                              "error writing new representation");
@@ -165,9 +161,6 @@
   /* Overwrite first rep in reps table. */
   SVN_ERR (svn_fs__retry_txn (new_args.fs, 
                               txn_body_write_rep, &args, pool));
-
-  /* Close the filesystem. */
-  SVN_ERR (svn_fs_close_fs (fs));
 
   return SVN_NO_ERROR;
 }
@@ -279,9 +272,6 @@
   if (memcmp (skel_data->data, rep_after, rep_after_len) != 0)
     return svn_error_createf (SVN_ERR_FS_GENERAL, NULL,
                               "representation corrupted (second check)");
-  
-  /* Close the filesystem. */
-  SVN_ERR (svn_fs_close_fs (fs));
 
   return SVN_NO_ERROR;
 }
@@ -339,9 +329,6 @@
   if ((! err) && (read_args.skel))
     return svn_error_create (SVN_ERR_FS_GENERAL, NULL,
                              "error deleting representation");
-  
-  /* Close the filesystem. */
-  SVN_ERR (svn_fs_close_fs (fs));
 
   return SVN_NO_ERROR;
 }
@@ -604,10 +591,6 @@
                                "query failed with unexpected error");
   }
 
-  /* Close the filesystem. */
-  SVN_ERR (svn_fs_close_fs (fs));
-
-
   return SVN_NO_ERROR;
 }
 
@@ -700,10 +683,6 @@
   SVN_ERR (svn_fs__retry_txn (args.fs, 
                               txn_body_verify_string, &args, pool));
 
-  /* Close the filesystem. */
-  SVN_ERR (svn_fs_close_fs (fs));
-
-
   return SVN_NO_ERROR;
 }
 
@@ -750,10 +729,6 @@
   /* Verify record's size and contents. */
   SVN_ERR (svn_fs__retry_txn (args.fs, 
                               txn_body_verify_string, &args, pool));
-
-  /* Close the filesystem. */
-  SVN_ERR (svn_fs_close_fs (fs));
-
 
   return SVN_NO_ERROR;
 }
@@ -775,759 +750,4 @@
     SVN_TEST_PASS (abort_string),
     SVN_TEST_PASS (copy_string),
     SVN_TEST_NULL
-  };
-=======
-/* strings-reps-test.c --- test `strings' and `representations' interfaces
- *
- * ====================================================================
- * Copyright (c) 2000-2003 CollabNet.  All rights reserved.
- *
- * This software is licensed as described in the file COPYING, which
- * you should have received as part of this distribution.  The terms
- * are also available at http://subversion.tigris.org/license-1.html.
- * If newer versions of this license are posted there, you may use a
- * newer version instead, at your option.
- *
- * This software consists of voluntary contributions made by many
- * individuals.  For exact contribution history, see the revision
- * history and logs, available at http://subversion.tigris.org/.
- * ====================================================================
- */
-
-#include <stdlib.h>
-#include <stdarg.h>
-#include <string.h>
-#include <stdio.h>
-
-#include <apr.h>
-
-#include "svn_error.h"
-#include "svn_test.h"
-#include "../fs-helpers.h"
-#include "../../libsvn_fs/util/skel.h"
-#include "../../libsvn_fs/util/fs_skels.h"
-#include "../../libsvn_fs/bdb/strings-table.h"
-#include "../../libsvn_fs/bdb/reps-table.h"
-
-
--
-/*-----------------------------------------------------------------*/
-/* Helper functions and batons for reps-table testing. */
-struct rep_args
-{
-  const char *key;
-  svn_fs_t *fs;
-  skel_t *skel;
-};
-
-
-static svn_error_t *
-txn_body_write_new_rep (void *baton, trail_t *trail)
-{
-  struct rep_args *b = (struct rep_args *) baton;
-  svn_fs__representation_t *rep;
-  SVN_ERR (svn_fs__parse_representation_skel (&rep, b->skel, trail->pool));
-  return svn_fs__bdb_write_new_rep (&(b->key), b->fs, rep, trail);
-}
-
-
-static svn_error_t *
-txn_body_write_rep (void *baton, trail_t *trail)
-{
-  struct rep_args *b = (struct rep_args *) baton;
-  svn_fs__representation_t *rep;
-  SVN_ERR (svn_fs__parse_representation_skel (&rep, b->skel, trail->pool));
-  return svn_fs__bdb_write_rep (b->fs, b->key, rep, trail);
-}
-
-
-static svn_error_t *
-txn_body_read_rep (void *baton, trail_t *trail)
-{
-  struct rep_args *b = (struct rep_args *) baton;
-  svn_fs__representation_t *rep;
-  SVN_ERR (svn_fs__bdb_read_rep (&rep, b->fs, b->key, trail));
-  return svn_fs__unparse_representation_skel (&(b->skel), rep, trail->pool);
-}
-
-
-static svn_error_t *
-txn_body_delete_rep (void *baton, trail_t *trail)
-{
-  struct rep_args *b = (struct rep_args *) baton;
-  return svn_fs__bdb_delete_rep (b->fs, b->key, trail);
-}
-
-
--
-/* Representation Table Test functions. */
-
-static svn_error_t *
-write_new_rep (const char **msg, 
-               svn_boolean_t msg_only,
-               apr_pool_t *pool)
-{
-  struct rep_args args;
-  const char *rep = "((fulltext 0 ) a83t2Z0q)";
-  svn_fs_t *fs;
-
-  *msg = "Write a new rep, get a new key back.";
-
-  if (msg_only)
-    return SVN_NO_ERROR;
-
-  /* Create a new fs and repos */
-  SVN_ERR (svn_test__create_fs
-           (&fs, "test-repo-write-new-rep", pool));
-
-  /* Set up transaction baton */
-  args.fs = fs;
-  args.skel = svn_fs__parse_skel ((char *)rep, strlen (rep), pool);
-  args.key = NULL;
-
-  /* Write new rep to reps table. */
-  SVN_ERR (svn_fs__retry_txn (args.fs, txn_body_write_new_rep, &args, pool));
-
-  if (args.key == NULL)
-    return svn_error_create (SVN_ERR_FS_GENERAL, NULL,
-                             "error writing new representation");
-
-  return SVN_NO_ERROR;
-}
-
-
-static svn_error_t *
-write_rep (const char **msg, 
-           svn_boolean_t msg_only,
-           apr_pool_t *pool)
-{
-  struct rep_args new_args;
-  struct rep_args args;
-  const char *new_rep = "((fulltext 0 ) a83t2Z0q)";
-  const char *rep = "((fulltext 0 ) kfogel31337)";
-  svn_fs_t *fs;
-
-  *msg = "Write a new rep, then overwrite it.";
-
-  if (msg_only)
-    return SVN_NO_ERROR;
-
-  /* Create a new fs and repos */
-  SVN_ERR (svn_test__create_fs
-           (&fs, "test-repo-write-rep", pool));
-
-  /* Set up transaction baton */
-  new_args.fs = fs;
-  new_args.skel = svn_fs__parse_skel ((char *)new_rep, strlen (new_rep), pool);
-  new_args.key = NULL;
-
-  /* Write new rep to reps table. */
-  SVN_ERR (svn_fs__retry_txn (new_args.fs, 
-                              txn_body_write_new_rep, &new_args, pool));
-
-  /* Make sure we got a valid key. */
-  if (new_args.key == NULL)
-    return svn_error_create (SVN_ERR_FS_GENERAL, NULL,
-                             "error writing new representation");
-
-  /* Set up transaction baton for re-writing reps. */
-  args.fs = new_args.fs;
-  args.skel = svn_fs__parse_skel ((char *)rep, strlen (rep), pool);
-  args.key = new_args.key;
-
-  /* Overwrite first rep in reps table. */
-  SVN_ERR (svn_fs__retry_txn (new_args.fs, 
-                              txn_body_write_rep, &args, pool));
-
-  return SVN_NO_ERROR;
-}
-
-
-static svn_error_t *
-read_rep (const char **msg, 
-          svn_boolean_t msg_only,
-          apr_pool_t *pool)
-{
-  struct rep_args new_args;
-  struct rep_args args;
-  struct rep_args read_args;
-  svn_stringbuf_t *skel_data;
-  svn_fs_t *fs;
-
-  const char *rep = "((fulltext 0 ) kfogel31337)";
-  const char *new_rep_before = "((fulltext 0 ) a83t2Z0)";
-
-  /* This test also tests the introduction of checksums into skels that
-     didn't have them. */
-
-  /* Get writeable strings. */
-  char *rep_after = apr_pstrdup
-    (pool, "((fulltext 0  (md5 16 XXXXXXXXXXXXXXXX)) kfogel31337");
-  char *new_rep_after = apr_pstrdup
-    (pool, "((fulltext 0  (md5 16 XXXXXXXXXXXXXXXX)) a83t2Z0");
-  int rep_after_len = strlen (rep_after);
-  int new_rep_after_len = strlen (new_rep_after);
-
-  /* Replace the fake fake checksums with the real fake checksums.
-     And someday, when checksums are actually calculated, we can
-     replace the real fake checksums with real real checksums. */
-  {
-    char *p;
-
-    for (p = rep_after; *p; p++)
-      if (*p == 'X')
-        *p = '\0';
-    
-    for (p = new_rep_after; *p; p++)
-      if (*p == 'X')
-        *p = '\0';
-  }
-
-  *msg = "Write and overwrite a new rep; confirm with reads.";
-
-  if (msg_only)
-    return SVN_NO_ERROR;
-
-  /* Create a new fs and repos */
-  SVN_ERR (svn_test__create_fs
-           (&fs, "test-repo-read-rep", pool));
-
-  /* Set up transaction baton */
-  new_args.fs = fs;
-  new_args.skel = svn_fs__parse_skel ((char *)new_rep_before,
-                                      strlen (new_rep_before), pool);
-  new_args.key = NULL;
-
-  /* Write new rep to reps table. */
-  SVN_ERR (svn_fs__retry_txn (new_args.fs, 
-                              txn_body_write_new_rep, &new_args, pool));
-
-  /* Make sure we got a valid key. */
-  if (new_args.key == NULL)
-    return svn_error_create (SVN_ERR_FS_GENERAL, NULL,
-                             "error writing new representation");
-
-  /* Read the new rep back from the reps table. */
-  read_args.fs = new_args.fs;
-  read_args.skel = NULL;
-  read_args.key = new_args.key;
-  SVN_ERR (svn_fs__retry_txn (new_args.fs, 
-                              txn_body_read_rep, &read_args, pool));
-
-  /* Make sure the skel matches. */
-  if (! read_args.skel)
-    return svn_error_create (SVN_ERR_FS_GENERAL, NULL,
-                             "error reading new representation");
-  
-  skel_data = svn_fs__unparse_skel (read_args.skel, pool);
-  if (memcmp (skel_data->data, new_rep_after, new_rep_after_len) != 0)
-    return svn_error_createf (SVN_ERR_FS_GENERAL, NULL,
-                              "representation corrupted (first check)");
-  
-  /* Set up transaction baton for re-writing reps. */
-  args.fs = new_args.fs;
-  args.skel = svn_fs__parse_skel ((char *)rep, strlen (rep), pool);
-  args.key = new_args.key;
-
-  /* Overwrite first rep in reps table. */
-  SVN_ERR (svn_fs__retry_txn (new_args.fs, 
-                              txn_body_write_rep, &args, pool));
-
-  /* Read the new rep back from the reps table (using the same FS and
-     key as the first read...let's make sure this thing didn't get
-     written to the wrong place). */
-  read_args.skel = NULL;
-  SVN_ERR (svn_fs__retry_txn (new_args.fs, 
-                              txn_body_read_rep, &read_args, pool));
-
-  /* Make sure the skel matches. */
-  if (! read_args.skel)
-    return svn_error_create (SVN_ERR_FS_GENERAL, NULL,
-                             "error reading new representation");
-  
-  skel_data = svn_fs__unparse_skel (read_args.skel, pool);
-  if (memcmp (skel_data->data, rep_after, rep_after_len) != 0)
-    return svn_error_createf (SVN_ERR_FS_GENERAL, NULL,
-                              "representation corrupted (second check)");
-
-  return SVN_NO_ERROR;
-}
-
-
-static svn_error_t *
-delete_rep (const char **msg, 
-            svn_boolean_t msg_only,
-            apr_pool_t *pool)
-{
-  struct rep_args new_args;
-  struct rep_args delete_args;
-  struct rep_args read_args;
-  const char *new_rep = "((fulltext 0 ) a83t2Z0q)";
-  svn_fs_t *fs;
-  svn_error_t *err;
-
-  *msg = "Write, then delete, a new rep; confirm deletion.";
-
-  if (msg_only)
-    return SVN_NO_ERROR;
-
-  /* Create a new fs and repos */
-  SVN_ERR (svn_test__create_fs
-           (&fs, "test-repo-delete-rep", pool));
-
-  /* Set up transaction baton */
-  new_args.fs = fs;
-  new_args.skel = svn_fs__parse_skel ((char *)new_rep, strlen (new_rep), pool);
-  new_args.key = NULL;
-
-  /* Write new rep to reps table. */
-  SVN_ERR (svn_fs__retry_txn (new_args.fs, 
-                              txn_body_write_new_rep, &new_args, pool));
-
-  /* Make sure we got a valid key. */
-  if (new_args.key == NULL)
-    return svn_error_create (SVN_ERR_FS_GENERAL, NULL,
-                             "error writing new representation");
-
-  /* Delete the rep we just wrote. */
-  delete_args.fs = new_args.fs;
-  delete_args.key = new_args.key;
-  SVN_ERR (svn_fs__retry_txn (new_args.fs, 
-                              txn_body_delete_rep, &delete_args, pool));
-
-  /* Try to read the new rep back from the reps table. */
-  read_args.fs = new_args.fs;
-  read_args.skel = NULL;
-  read_args.key = new_args.key;
-  err = svn_fs__retry_txn (new_args.fs, 
-                           txn_body_read_rep, &read_args, pool);
-
-  /* We better have an error... */
-  if ((! err) && (read_args.skel))
-    return svn_error_create (SVN_ERR_FS_GENERAL, NULL,
-                             "error deleting representation");
-
-  return SVN_NO_ERROR;
-}
-
--
-/* ------------------------------------------------------------------- */
-/* Helper functions and batons for strings-table testing. */
-
-static svn_error_t *
-verify_expected_record (svn_fs_t *fs, 
-                        const char *key, 
-                        const char *expected_text,
-                        apr_size_t expected_len,
-                        trail_t *trail)
-{
-  apr_size_t size;
-  char buf[100];
-  svn_stringbuf_t *text;
-  apr_off_t offset = 0;
-
-  /* Check the string size. */
-  SVN_ERR (svn_fs__bdb_string_size (&size, fs, key, trail));
-  if (size != expected_len)
-    return svn_error_createf (SVN_ERR_FS_GENERAL, NULL,
-                              "record has unexpected size "
-                              "(got %" APR_SIZE_T_FMT ", "
-                              "expected %" APR_SIZE_T_FMT ")",
-                              size, expected_len);
-
-  /* Read the string back in 100-byte chunks. */
-  text = svn_stringbuf_create ("", trail->pool);
-  while (1)
-    {
-      size = sizeof (buf);
-      SVN_ERR (svn_fs__bdb_string_read (fs, key, buf, offset, &size, trail));
-      if (size == 0)
-        break;
-      svn_stringbuf_appendbytes (text, buf, size);
-      offset += size;
-    }
-
-  /* Check the size and contents of the read data. */
-  if (text->len != expected_len)
-    return svn_error_createf (SVN_ERR_FS_GENERAL, NULL,
-                              "record read returned unexpected size "
-                              "(got %" APR_SIZE_T_FMT ", "
-                              "expected %" APR_SIZE_T_FMT ")",
-                              size, expected_len);
-  if (memcmp (expected_text, text->data, expected_len))
-    return svn_error_create (SVN_ERR_FS_GENERAL, NULL,
-                             "record read returned unexpected data");
-
-  return SVN_NO_ERROR;
-}
-
-
-struct string_args
-{
-  svn_fs_t *fs;
-  const char *key;
-  const char *text;
-  apr_size_t len;
-};
-
-
-static svn_error_t *
-txn_body_verify_string (void *baton, trail_t *trail)
-{
-  struct string_args *b = (struct string_args *) baton;
-  return verify_expected_record (b->fs, b->key, b->text, b->len, trail);
-}
-
-
-static svn_error_t *
-txn_body_string_append (void *baton, trail_t *trail)
-{
-  struct string_args *b = (struct string_args *) baton;
-  return svn_fs__bdb_string_append (b->fs, &(b->key), b->len, 
-                                    b->text, trail);
-}
-
-
-static svn_error_t *
-txn_body_string_clear (void *baton, trail_t *trail)
-{
-  struct string_args *b = (struct string_args *) baton;
-  return svn_fs__bdb_string_clear (b->fs, b->key, trail);
-}
-
-
-static svn_error_t *
-txn_body_string_delete (void *baton, trail_t *trail)
-{
-  struct string_args *b = (struct string_args *) baton;
-  return svn_fs__bdb_string_delete (b->fs, b->key, trail);
-}
-
-
-static svn_error_t *
-txn_body_string_size (void *baton, trail_t *trail)
-{
-  struct string_args *b = (struct string_args *) baton;
-  return svn_fs__bdb_string_size (&(b->len), b->fs, b->key, trail);
-}
-
-
-static svn_error_t *
-txn_body_string_append_fail (void *baton, trail_t *trail)
-{
-  struct string_args *b = (struct string_args *) baton;
-  SVN_ERR (svn_fs__bdb_string_append (b->fs, &(b->key), b->len, 
-                                      b->text, trail));
-  return svn_error_create (SVN_ERR_TEST_FAILED, NULL,
-                           "la dee dah, la dee day...");
-}
-
-static svn_error_t *
-txn_body_string_copy (void *baton, trail_t *trail)
-{
-  struct string_args *b = (struct string_args *) baton;
-  return svn_fs__bdb_string_copy (b->fs, &(b->key), b->key, trail);
-}
-
-
-static const char *bigstring1 =
-"    Alice opened the door and found that it led into a small\n"
-"passage, not much larger than a rat-hole:  she knelt down and\n"
-"looked along the passage into the loveliest garden you ever saw.\n"
-"How she longed to get out of that dark hall, and wander about\n"
-"among those beds of bright flowers and those cool fountains, but\n"
-"she could not even get her head though the doorway; `and even if\n"
-"my head would go through,' thought poor Alice, `it would be of\n"
-"very little use without my shoulders.  Oh, how I wish\n"
-"I could shut up like a telescope!  I think I could, if I only\n"
-"know how to begin.'  For, you see, so many out-of-the-way things\n"
-"had happened lately, that Alice had begun to think that very few\n"
-"things indeed were really impossible.";
-
-static const char *bigstring2 =
-"    There seemed to be no use in waiting by the little door, so she\n"
-"went back to the table, half hoping she might find another key on\n"
-"it, or at any rate a book of rules for shutting people up like\n"
-"telescopes:  this time she found a little bottle on it, (`which\n"
-"certainly was not here before,' said Alice,) and round the neck\n"
-"of the bottle was a paper label, with the words `DRINK ME'\n"
-"beautifully printed on it in large letters.";
-
-static const char *bigstring3 =
-"    It was all very well to say `Drink me,' but the wise little\n"
-"Alice was not going to do THAT in a hurry.  `No, I'll look\n"
-"first,' she said, `and see whether it's marked \"poison\" or not';\n"
-"for she had read several nice little histories about children who\n"
-"had got burnt, and eaten up by wild beasts and other unpleasant\n"
-"things, all because they WOULD not remember the simple rules\n"
-"their friends had taught them:  such as, that a red-hot poker\n"
-"will burn you if you hold it too long; and that if you cut your\n"
-"finger VERY deeply with a knife, it usually bleeds; and she had\n"
-"never forgotten that, if you drink much from a bottle marked\n"
-"`poison,' it is almost certain to disagree with you, sooner or\n"
-"later.";
-
-
-static svn_error_t *
-test_strings (const char **msg, 
-              svn_boolean_t msg_only,
-              apr_pool_t *pool)
-{
-  struct string_args args;
-  svn_fs_t *fs;
-  svn_stringbuf_t *string;
-
-  *msg = "Test many strings table functions together.";
-
-  if (msg_only)
-    return SVN_NO_ERROR;
-
-  /* Create a new fs and repos */
-  SVN_ERR (svn_test__create_fs
-           (&fs, "test-repo-test-strings", pool));
-
-  /* The plan (after each step below, verify the size and contents of
-     the string):
-
-     1.  Write a new string (string1).
-     2.  Append string2 to string.
-     3.  Clear string.
-     4.  Append string3 to string.
-     5.  Delete string (verify by size requested failure).
-     6.  Write a new string (string1), appending string2, string3, and 
-         string4.
-  */
-
-  /* 1. Write a new string (string1). */
-  args.fs = fs;
-  args.key = NULL;
-  args.text = bigstring1;
-  args.len = strlen (bigstring1);
-  SVN_ERR (svn_fs__retry_txn (args.fs, 
-                              txn_body_string_append, &args, pool));
-
-  /* Make sure a key was returned. */
-  if (! args.key)
-    return svn_error_create (SVN_ERR_FS_GENERAL, NULL,
-                             "write of new string failed to return new key");
-
-  /* Verify record's size and contents. */
-  SVN_ERR (svn_fs__retry_txn (args.fs, 
-                              txn_body_verify_string, &args, pool));
-
-  /* Append a second string to our first one. */
-  args.text = bigstring2;
-  args.len = strlen (bigstring2);
-  SVN_ERR (svn_fs__retry_txn (args.fs, 
-                              txn_body_string_append, &args, pool));
-  
-  /* Verify record's size and contents. */
-  string = svn_stringbuf_create (bigstring1, pool);
-  svn_stringbuf_appendcstr (string, bigstring2);
-  args.text = string->data;
-  args.len = string->len;
-  SVN_ERR (svn_fs__retry_txn (args.fs, 
-                              txn_body_verify_string, &args, pool));
-
-  /* Clear the record */
-  SVN_ERR (svn_fs__retry_txn (args.fs, 
-                              txn_body_string_clear, &args, pool));
-
-  /* Verify record's size and contents. */
-  args.text = "";
-  args.len = 0;
-  SVN_ERR (svn_fs__retry_txn (args.fs, 
-                              txn_body_verify_string, &args, pool));
-
-  /* Append a third string to our first one. */
-  args.text = bigstring3;
-  args.len = strlen (bigstring3);
-  SVN_ERR (svn_fs__retry_txn (args.fs, 
-                              txn_body_string_append, &args, pool));
-
-  /* Verify record's size and contents. */
-  SVN_ERR (svn_fs__retry_txn (args.fs, 
-                              txn_body_verify_string, &args, pool));
-
-  /* Delete our record...she's served us well. */
-  SVN_ERR (svn_fs__retry_txn (args.fs, 
-                              txn_body_string_delete, &args, pool));
-
-  /* Now, we expect a size request on this record to fail with
-     SVN_ERR_FS_NO_SUCH_STRING. */
-  {
-    svn_error_t *err = svn_fs__retry_txn (args.fs,
-                                          txn_body_string_size, &args, pool);
-
-    if (! err)
-      return svn_error_create (SVN_ERR_FS_GENERAL, NULL,
-                               "query unexpectedly successful");
-    if (err->apr_err != SVN_ERR_FS_NO_SUCH_STRING)
-      return svn_error_create (SVN_ERR_FS_GENERAL, NULL,
-                               "query failed with unexpected error");
-  }
-
-  return SVN_NO_ERROR;
-}
-
-
-static svn_error_t *
-write_null_string (const char **msg, 
-                   svn_boolean_t msg_only,
-                   apr_pool_t *pool)
-{
-  struct string_args args;
-  svn_fs_t *fs;
-
-  *msg = "Write a null string.";
-
-  if (msg_only)
-    return SVN_NO_ERROR;
-
-  /* Create a new fs and repos */
-  SVN_ERR (svn_test__create_fs
-           (&fs, "test-repo-test-strings", pool));
-
-  args.fs = fs;
-  args.key = NULL;
-  args.text = NULL;
-  args.len = 0;
-  SVN_ERR (svn_fs__retry_txn (args.fs, txn_body_string_append, &args, pool));
-
-  return SVN_NO_ERROR;
-}
-
-
-static svn_error_t *
-abort_string (const char **msg, 
-              svn_boolean_t msg_only,
-              apr_pool_t *pool)
-{
-  struct string_args args, args2;
-  svn_fs_t *fs;
-
-  *msg = "Write a string, then abort during an overwrite.";
-
-  if (msg_only)
-    return SVN_NO_ERROR;
-
-  /* Create a new fs and repos */
-  SVN_ERR (svn_test__create_fs
-           (&fs, "test-repo-abort-string", pool));
-
-  /* The plan:
-
-     1.  Write a new string (string1).
-     2.  Overwrite string1 with string2, but then ABORT the transaction.
-     3.  Read string to make sure it is still string1.
-  */
-
-  /* 1. Write a new string (string1). */
-  args.fs = fs;
-  args.key = NULL;
-  args.text = bigstring1;
-  args.len = strlen (bigstring1);
-  SVN_ERR (svn_fs__retry_txn (args.fs, 
-                              txn_body_string_append, &args, pool));
-
-  /* Make sure a key was returned. */
-  if (! args.key)
-    return svn_error_create (SVN_ERR_FS_GENERAL, NULL,
-                             "write of new string failed to return new key");
-
-  /* Verify record's size and contents. */
-  SVN_ERR (svn_fs__retry_txn (args.fs, 
-                              txn_body_verify_string, &args, pool));
-
-  /* Append a second string to our first one. */
-  args2.fs = fs;
-  args2.key = args.key;
-  args2.text = bigstring2;
-  args2.len = strlen (bigstring2);
-  {
-    svn_error_t *err;
-
-    /* This function is *supposed* to fail with SVN_ERR_TEST_FAILED */
-    err = svn_fs__retry_txn (args.fs, txn_body_string_append_fail, 
-                             &args2, pool);
-    if ((! err) || (err->apr_err != SVN_ERR_TEST_FAILED))
-      return svn_error_create (SVN_ERR_TEST_FAILED, NULL,
-                               "failed to intentionally abort a trail.");
-  }
-  
-  /* Verify that record's size and contents are still that of string1 */
-  SVN_ERR (svn_fs__retry_txn (args.fs, 
-                              txn_body_verify_string, &args, pool));
-
-  return SVN_NO_ERROR;
-}
-
-static svn_error_t *
-copy_string (const char **msg, 
-             svn_boolean_t msg_only,
-             apr_pool_t *pool)
-{
-  struct string_args args;
-  svn_fs_t *fs;
-  const char *old_key;
-
-  *msg = "Create and copy a string";
-
-  if (msg_only)
-    return SVN_NO_ERROR;
-
-  /* Create a new fs and repos */
-  SVN_ERR (svn_test__create_fs
-           (&fs, "test-repo-copy-string", pool));
-
-  /*  Write a new string (string1). */
-  args.fs = fs;
-  args.key = NULL;
-  args.text = bigstring1;
-  args.len = strlen (bigstring1);
-  SVN_ERR (svn_fs__retry_txn (args.fs, 
-                              txn_body_string_append, &args, pool));
-
-  /* Make sure a key was returned. */
-  if (! (old_key = args.key))
-    return svn_error_create (SVN_ERR_FS_GENERAL, NULL,
-                             "write of new string failed to return new key");
-
-  /* Now copy that string into a new location. */
-  SVN_ERR (svn_fs__retry_txn (args.fs, 
-                              txn_body_string_copy, &args, pool));
-
-  /* Make sure a different key was returned. */
-  if ((! args.key) || (! strcmp (old_key, args.key)))
-    return svn_error_create (SVN_ERR_FS_GENERAL, NULL,
-                             "copy of string failed to return new key");
-
-  /* Verify record's size and contents. */
-  SVN_ERR (svn_fs__retry_txn (args.fs, 
-                              txn_body_verify_string, &args, pool));
-
-  return SVN_NO_ERROR;
-}
-
-
--
-/* The test table.  */
-
-struct svn_test_descriptor_t test_funcs[] =
-  {
-    SVN_TEST_NULL,
-    SVN_TEST_PASS (write_new_rep),
-    SVN_TEST_PASS (write_rep),
-    SVN_TEST_PASS (read_rep),
-    SVN_TEST_PASS (delete_rep),
-    SVN_TEST_PASS (test_strings),
-    SVN_TEST_PASS (write_null_string),
-    SVN_TEST_PASS (abort_string),
-    SVN_TEST_PASS (copy_string),
-    SVN_TEST_NULL
-  };
->>>>>>> 568fa1e5
+  };