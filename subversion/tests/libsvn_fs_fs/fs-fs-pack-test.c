/* fs-pack-test.c --- tests for the filesystem
 *
 * ====================================================================
 *    Licensed to the Apache Software Foundation (ASF) under one
 *    or more contributor license agreements.  See the NOTICE file
 *    distributed with this work for additional information
 *    regarding copyright ownership.  The ASF licenses this file
 *    to you under the Apache License, Version 2.0 (the
 *    "License"); you may not use this file except in compliance
 *    with the License.  You may obtain a copy of the License at
 *
 *      http://www.apache.org/licenses/LICENSE-2.0
 *
 *    Unless required by applicable law or agreed to in writing,
 *    software distributed under the License is distributed on an
 *    "AS IS" BASIS, WITHOUT WARRANTIES OR CONDITIONS OF ANY
 *    KIND, either express or implied.  See the License for the
 *    specific language governing permissions and limitations
 *    under the License.
 * ====================================================================
 */

#include <stdlib.h>
#include <string.h>
#include <apr_pools.h>

#include "../svn_test.h"
#include "../../libsvn_fs_fs/fs.h"

#include "svn_pools.h"
#include "svn_props.h"
#include "svn_fs.h"
#include "private/svn_string_private.h"

#include "../svn_test_fs.h"



/*** Helper Functions ***/

/* Write the format number and maximum number of files per directory
   to a new format file in PATH, overwriting a previously existing
   file.  Use POOL for temporary allocation.

   (This implementation is largely stolen from libsvn_fs_fs/fs_fs.c.) */
static svn_error_t *
write_format(const char *path,
             int format,
             int max_files_per_dir,
             apr_pool_t *pool)
{
  const char *contents;

  path = svn_dirent_join(path, "format", pool);

  if (format >= SVN_FS_FS__MIN_LAYOUT_FORMAT_OPTION_FORMAT)
    {
      if (format >= SVN_FS_FS__MIN_LOG_ADDRESSING_FORMAT)
        {
          if (max_files_per_dir)
            contents = apr_psprintf(pool,
                                    "%d\n"
                                    "layout sharded %d\n"
                                    "addressing logical 0\n",
                                    format, max_files_per_dir);
          else
            /* linear layouts never use logical addressing */
            contents = apr_psprintf(pool,
                                    "%d\n"
                                    "layout linear\n"
                                    "addressing physical\n",
                                    format);
        }
      else
        {
          if (max_files_per_dir)
            contents = apr_psprintf(pool,
                                    "%d\n"
                                    "layout sharded %d\n",
                                    format, max_files_per_dir);
          else
            contents = apr_psprintf(pool,
                                    "%d\n"
                                    "layout linear\n",
                                    format);
        }
    }
  else
    {
      contents = apr_psprintf(pool, "%d\n", format);
    }

  SVN_ERR(svn_io_write_atomic(path, contents, strlen(contents),
                              NULL /* copy perms */, pool));

  /* And set the perms to make it read only */
  return svn_io_set_file_read_only(path, FALSE, pool);
}

/* Return the expected contents of "iota" in revision REV. */
static const char *
get_rev_contents(svn_revnum_t rev, apr_pool_t *pool)
{
  /* Toss in a bunch of magic numbers for spice. */
  apr_int64_t num = ((rev * 1234353 + 4358) * 4583 + ((rev % 4) << 1)) / 42;
  return apr_psprintf(pool, "%" APR_INT64_T_FMT "\n", num);
}

struct pack_notify_baton
{
  apr_int64_t expected_shard;
  svn_fs_pack_notify_action_t expected_action;
};

static svn_error_t *
pack_notify(void *baton,
            apr_int64_t shard,
            svn_fs_pack_notify_action_t action,
            apr_pool_t *pool)
{
  struct pack_notify_baton *pnb = baton;

  SVN_TEST_ASSERT(shard == pnb->expected_shard);
  SVN_TEST_ASSERT(action == pnb->expected_action);

  /* Update expectations. */
  switch (action)
    {
      case svn_fs_pack_notify_start:
        pnb->expected_action = svn_fs_pack_notify_end;
        break;

      case svn_fs_pack_notify_end:
        pnb->expected_action = svn_fs_pack_notify_start;
        pnb->expected_shard++;
        break;

      default:
        return svn_error_create(SVN_ERR_TEST_FAILED, NULL,
                                "Unknown notification action when packing");
    }

  return SVN_NO_ERROR;
}

#define R1_LOG_MSG "Let's serf"

/* Create a packed filesystem in DIR.  Set the shard size to
   SHARD_SIZE and create NUM_REVS number of revisions (in addition to
   r0).  Use POOL for allocations.  After this function successfully
   completes, the filesystem's youngest revision number will be the
   same as NUM_REVS.  */
static svn_error_t *
create_packed_filesystem(const char *dir,
                         const svn_test_opts_t *opts,
                         int num_revs,
                         int shard_size,
                         apr_pool_t *pool)
{
  svn_fs_t *fs;
  svn_fs_txn_t *txn;
  svn_fs_root_t *txn_root;
  const char *conflict;
  svn_revnum_t after_rev;
  apr_pool_t *subpool = svn_pool_create(pool);
  struct pack_notify_baton pnb;
  apr_pool_t *iterpool;
  int version;

  /* Create a filesystem, then close it */
  SVN_ERR(svn_test__create_fs(&fs, dir, opts, subpool));
  svn_pool_destroy(subpool);

  subpool = svn_pool_create(pool);

  /* Rewrite the format file.  (The rest of this function is backend-agnostic,
     so we just avoid adding the FSFS-specific format information if we run on
     some other backend.) */
  if ((strcmp(opts->fs_type, "fsfs") == 0))
    {
      SVN_ERR(svn_io_read_version_file(&version,
                                       svn_dirent_join(dir, "format", subpool),
                                       subpool));
      SVN_ERR(write_format(dir, version, shard_size, subpool));
    }

  /* Reopen the filesystem */
  SVN_ERR(svn_fs_open(&fs, dir, NULL, subpool));

  /* Revision 1: the Greek tree */
  SVN_ERR(svn_fs_begin_txn(&txn, fs, 0, subpool));
  SVN_ERR(svn_fs_txn_root(&txn_root, txn, subpool));
  SVN_ERR(svn_test__create_greek_tree(txn_root, subpool));
  SVN_ERR(svn_fs_change_txn_prop(txn, SVN_PROP_REVISION_LOG,
                                 svn_string_create(R1_LOG_MSG, pool), 
                                 pool));
  SVN_ERR(svn_fs_commit_txn(&conflict, &after_rev, txn, subpool));
  SVN_TEST_ASSERT(SVN_IS_VALID_REVNUM(after_rev));

  /* Revisions 2 thru NUM_REVS-1: content tweaks to "iota". */
  iterpool = svn_pool_create(subpool);
  while (after_rev < num_revs)
    {
      svn_pool_clear(iterpool);
      SVN_ERR(svn_fs_begin_txn(&txn, fs, after_rev, iterpool));
      SVN_ERR(svn_fs_txn_root(&txn_root, txn, iterpool));
      SVN_ERR(svn_test__set_file_contents(txn_root, "iota",
                                          get_rev_contents(after_rev + 1,
                                                           iterpool),
                                          iterpool));
      SVN_ERR(svn_fs_commit_txn(&conflict, &after_rev, txn, iterpool));
      SVN_TEST_ASSERT(SVN_IS_VALID_REVNUM(after_rev));
    }
  svn_pool_destroy(iterpool);
  svn_pool_destroy(subpool);

  /* Now pack the FS */
  pnb.expected_shard = 0;
  pnb.expected_action = svn_fs_pack_notify_start;
  return svn_fs_pack(dir, pack_notify, &pnb, NULL, NULL, pool);
}

/* Create a packed FSFS filesystem for revprop tests at REPO_NAME with
 * MAX_REV revisions and the given SHARD_SIZE and OPTS.  Return it in *FS.
 * Use POOL for allocations.
 */
static svn_error_t *
prepare_revprop_repo(svn_fs_t **fs,
                     const char *repo_name,
                     int max_rev,
                     int shard_size,
                     const svn_test_opts_t *opts,
                     apr_pool_t *pool)
{
  svn_fs_txn_t *txn;
  svn_fs_root_t *txn_root;
  const char *conflict;
  svn_revnum_t after_rev;
  apr_pool_t *subpool;

  /* Create the packed FS and open it. */
  SVN_ERR(create_packed_filesystem(repo_name, opts, max_rev, shard_size, pool));
  SVN_ERR(svn_fs_open(fs, repo_name, NULL, pool));

  subpool = svn_pool_create(pool);
  /* Do a commit to trigger packing. */
  SVN_ERR(svn_fs_begin_txn(&txn, *fs, max_rev, subpool));
  SVN_ERR(svn_fs_txn_root(&txn_root, txn, subpool));
  SVN_ERR(svn_test__set_file_contents(txn_root, "iota", "new-iota",  subpool));
  SVN_ERR(svn_fs_commit_txn(&conflict, &after_rev, txn, subpool));
  SVN_TEST_ASSERT(SVN_IS_VALID_REVNUM(after_rev));
  svn_pool_destroy(subpool);

  /* Pack the repository. */
  SVN_ERR(svn_fs_pack(repo_name, NULL, NULL, NULL, NULL, pool));

  return SVN_NO_ERROR;
}

/* For revision REV, return a short log message allocated in POOL.
 */
static svn_string_t *
default_log(svn_revnum_t rev, apr_pool_t *pool)
{
  return svn_string_createf(pool, "Default message for rev %ld", rev);
}

/* For revision REV, return a long log message allocated in POOL.
 */
static svn_string_t *
large_log(svn_revnum_t rev, apr_size_t length, apr_pool_t *pool)
{
  svn_stringbuf_t *temp = svn_stringbuf_create_ensure(100000, pool);
  int i, count = (int)(length - 50) / 6;

  svn_stringbuf_appendcstr(temp, "A ");
  for (i = 0; i < count; ++i)
    svn_stringbuf_appendcstr(temp, "very, ");

  svn_stringbuf_appendcstr(temp,
    apr_psprintf(pool, "very long message for rev %ld, indeed", rev));

  return svn_stringbuf__morph_into_string(temp);
}

/* For revision REV, return a long log message allocated in POOL.
 */
static svn_string_t *
huge_log(svn_revnum_t rev, apr_pool_t *pool)
{
  return large_log(rev, 90000, pool);
}


/*** Tests ***/

/* ------------------------------------------------------------------------ */
#define REPO_NAME "test-repo-fsfs-pack"
#define SHARD_SIZE 7
#define MAX_REV 53
static svn_error_t *
pack_filesystem(const svn_test_opts_t *opts,
                apr_pool_t *pool)
{
  int i;
  svn_node_kind_t kind;
  const char *path;
  char buf[80];
  apr_file_t *file;
  apr_size_t len;

  /* Bail (with success) on known-untestable scenarios */
  if ((strcmp(opts->fs_type, "fsfs") != 0)
      || (opts->server_minor_version && (opts->server_minor_version < 6)))
    return SVN_NO_ERROR;

  SVN_ERR(create_packed_filesystem(REPO_NAME, opts, MAX_REV, SHARD_SIZE,
                                   pool));

  /* Check to see that the pack files exist, and that the rev directories
     don't. */
  for (i = 0; i < (MAX_REV + 1) / SHARD_SIZE; i++)
    {
      path = svn_dirent_join_many(pool, REPO_NAME, "revs",
                                  apr_psprintf(pool, "%d.pack", i / SHARD_SIZE),
                                  "pack", SVN_VA_NULL);

      /* These files should exist. */
      SVN_ERR(svn_io_check_path(path, &kind, pool));
      if (kind != svn_node_file)
        return svn_error_createf(SVN_ERR_FS_GENERAL, NULL,
                                 "Expected pack file '%s' not found", path);

<<<<<<< HEAD
      if (opts->server_minor_version && (opts->server_minor_version < 9))
        {
          path = svn_dirent_join_many(pool, REPO_NAME, "revs",
                                      apr_psprintf(pool, "%d.pack", i / SHARD_SIZE),
                                      "manifest", NULL);
          SVN_ERR(svn_io_check_path(path, &kind, pool));
          if (kind != svn_node_file)
            return svn_error_createf(SVN_ERR_FS_GENERAL, NULL,
                                     "Expected manifest file '%s' not found",
                                     path);
        }
      else
        {
          path = svn_dirent_join_many(pool, REPO_NAME, "revs",
                                      apr_psprintf(pool, "%d.pack", i / SHARD_SIZE),
                                      "pack.l2p", NULL);
          SVN_ERR(svn_io_check_path(path, &kind, pool));
          if (kind != svn_node_file)
            return svn_error_createf(SVN_ERR_FS_GENERAL, NULL,
                                     "Expected log-to-phys index file '%s' not found",
                                     path);

          path = svn_dirent_join_many(pool, REPO_NAME, "revs",
                                      apr_psprintf(pool, "%d.pack", i / SHARD_SIZE),
                                      "pack.p2l", NULL);
          SVN_ERR(svn_io_check_path(path, &kind, pool));
          if (kind != svn_node_file)
            return svn_error_createf(SVN_ERR_FS_GENERAL, NULL,
                                     "Expected phys-to-log index file '%s' not found",
                                     path);
        }
=======
      path = svn_dirent_join_many(pool, REPO_NAME, "revs",
                                  apr_psprintf(pool, "%d.pack", i / SHARD_SIZE),
                                  "manifest", SVN_VA_NULL);
      SVN_ERR(svn_io_check_path(path, &kind, pool));
      if (kind != svn_node_file)
        return svn_error_createf(SVN_ERR_FS_GENERAL, NULL,
                                 "Expected manifest file '%s' not found",
                                 path);
>>>>>>> c6215e15

      /* This directory should not exist. */
      path = svn_dirent_join_many(pool, REPO_NAME, "revs",
                                  apr_psprintf(pool, "%d", i / SHARD_SIZE),
                                  SVN_VA_NULL);
      SVN_ERR(svn_io_check_path(path, &kind, pool));
      if (kind != svn_node_none)
        return svn_error_createf(SVN_ERR_FS_GENERAL, NULL,
                                 "Unexpected directory '%s' found", path);
    }

  /* Ensure the min-unpacked-rev jives with the above operations. */
  SVN_ERR(svn_io_file_open(&file,
                           svn_dirent_join(REPO_NAME, PATH_MIN_UNPACKED_REV,
                                           pool),
                           APR_READ | APR_BUFFERED, APR_OS_DEFAULT, pool));
  len = sizeof(buf);
  SVN_ERR(svn_io_read_length_line(file, buf, &len, pool));
  SVN_ERR(svn_io_file_close(file, pool));
  if (SVN_STR_TO_REV(buf) != (MAX_REV / SHARD_SIZE) * SHARD_SIZE)
    return svn_error_createf(SVN_ERR_FS_GENERAL, NULL,
                             "Bad '%s' contents", PATH_MIN_UNPACKED_REV);

  /* Finally, make sure the final revision directory does exist. */
  path = svn_dirent_join_many(pool, REPO_NAME, "revs",
                              apr_psprintf(pool, "%d", (i / SHARD_SIZE) + 1),
                              SVN_VA_NULL);
  SVN_ERR(svn_io_check_path(path, &kind, pool));
  if (kind != svn_node_none)
    return svn_error_createf(SVN_ERR_FS_GENERAL, NULL,
                             "Expected directory '%s' not found", path);


  return SVN_NO_ERROR;
}
#undef REPO_NAME
#undef SHARD_SIZE
#undef MAX_REV

/* ------------------------------------------------------------------------ */
#define REPO_NAME "test-repo-fsfs-pack-even"
#define SHARD_SIZE 4
#define MAX_REV 11
static svn_error_t *
pack_even_filesystem(const svn_test_opts_t *opts,
                     apr_pool_t *pool)
{
  svn_node_kind_t kind;
  const char *path;

  /* Bail (with success) on known-untestable scenarios */
  if ((strcmp(opts->fs_type, "fsfs") != 0)
      || (opts->server_minor_version && (opts->server_minor_version < 6)))
    return SVN_NO_ERROR;

  SVN_ERR(create_packed_filesystem(REPO_NAME, opts, MAX_REV, SHARD_SIZE,
                                   pool));

  path = svn_dirent_join_many(pool, REPO_NAME, "revs", "2.pack", SVN_VA_NULL);
  SVN_ERR(svn_io_check_path(path, &kind, pool));
  if (kind != svn_node_dir)
    return svn_error_createf(SVN_ERR_FS_GENERAL, NULL,
                             "Packing did not complete as expected");

  return SVN_NO_ERROR;
}
#undef REPO_NAME
#undef SHARD_SIZE
#undef MAX_REV

/* ------------------------------------------------------------------------ */
#define REPO_NAME "test-repo-read-packed-fs"
#define SHARD_SIZE 5
#define MAX_REV 11
static svn_error_t *
read_packed_fs(const svn_test_opts_t *opts,
               apr_pool_t *pool)
{
  svn_fs_t *fs;
  svn_stream_t *rstream;
  svn_stringbuf_t *rstring;
  svn_revnum_t i;

  SVN_ERR(create_packed_filesystem(REPO_NAME, opts, MAX_REV, SHARD_SIZE, pool));
  SVN_ERR(svn_fs_open(&fs, REPO_NAME, NULL, pool));

  for (i = 1; i < (MAX_REV + 1); i++)
    {
      svn_fs_root_t *rev_root;
      svn_stringbuf_t *sb;

      SVN_ERR(svn_fs_revision_root(&rev_root, fs, i, pool));
      SVN_ERR(svn_fs_file_contents(&rstream, rev_root, "iota", pool));
      SVN_ERR(svn_test__stream_to_string(&rstring, rstream, pool));

      if (i == 1)
        sb = svn_stringbuf_create("This is the file 'iota'.\n", pool);
      else
        sb = svn_stringbuf_create(get_rev_contents(i, pool), pool);

      if (! svn_stringbuf_compare(rstring, sb))
        return svn_error_createf(SVN_ERR_FS_GENERAL, NULL,
                                 "Bad data in revision %ld.", i);
    }

  return SVN_NO_ERROR;
}
#undef REPO_NAME
#undef SHARD_SIZE
#undef MAX_REV

/* ------------------------------------------------------------------------ */
#define REPO_NAME "test-repo-commit-packed-fs"
#define SHARD_SIZE 5
#define MAX_REV 10
static svn_error_t *
commit_packed_fs(const svn_test_opts_t *opts,
                 apr_pool_t *pool)
{
  svn_fs_t *fs;
  svn_fs_txn_t *txn;
  svn_fs_root_t *txn_root;
  const char *conflict;
  svn_revnum_t after_rev;

  /* Create the packed FS and open it. */
  SVN_ERR(create_packed_filesystem(REPO_NAME, opts, MAX_REV, 5, pool));
  SVN_ERR(svn_fs_open(&fs, REPO_NAME, NULL, pool));

  /* Now do a commit. */
  SVN_ERR(svn_fs_begin_txn(&txn, fs, MAX_REV, pool));
  SVN_ERR(svn_fs_txn_root(&txn_root, txn, pool));
  SVN_ERR(svn_test__set_file_contents(txn_root, "iota",
          "How much better is it to get wisdom than gold! and to get "
          "understanding rather to be chosen than silver!", pool));
  SVN_ERR(svn_fs_commit_txn(&conflict, &after_rev, txn, pool));
  SVN_TEST_ASSERT(SVN_IS_VALID_REVNUM(after_rev));

  return SVN_NO_ERROR;
}
#undef REPO_NAME
#undef MAX_REV
#undef SHARD_SIZE

/* ------------------------------------------------------------------------ */
#define REPO_NAME "test-repo-get-set-revprop-packed-fs"
#define SHARD_SIZE 4
#define MAX_REV 10
static svn_error_t *
get_set_revprop_packed_fs(const svn_test_opts_t *opts,
                          apr_pool_t *pool)
{
  svn_fs_t *fs;
  svn_string_t *prop_value;

  /* Create the packed FS and open it. */
  SVN_ERR(prepare_revprop_repo(&fs, REPO_NAME, MAX_REV, SHARD_SIZE, opts,
                               pool));

  /* Try to get revprop for revision 0
   * (non-packed due to special handling). */
  SVN_ERR(svn_fs_revision_prop(&prop_value, fs, 0, SVN_PROP_REVISION_AUTHOR,
                               pool));

  /* Try to change revprop for revision 0
   * (non-packed due to special handling). */
  SVN_ERR(svn_fs_change_rev_prop(fs, 0, SVN_PROP_REVISION_AUTHOR,
                                 svn_string_create("tweaked-author", pool),
                                 pool));

  /* verify */
  SVN_ERR(svn_fs_revision_prop(&prop_value, fs, 0, SVN_PROP_REVISION_AUTHOR,
                               pool));
  SVN_TEST_STRING_ASSERT(prop_value->data, "tweaked-author");

  /* Try to get packed revprop for revision 5. */
  SVN_ERR(svn_fs_revision_prop(&prop_value, fs, 5, SVN_PROP_REVISION_AUTHOR,
                               pool));

  /* Try to change packed revprop for revision 5. */
  SVN_ERR(svn_fs_change_rev_prop(fs, 5, SVN_PROP_REVISION_AUTHOR,
                                 svn_string_create("tweaked-author2", pool),
                                 pool));

  /* verify */
  SVN_ERR(svn_fs_revision_prop(&prop_value, fs, 5, SVN_PROP_REVISION_AUTHOR,
                               pool));
  SVN_TEST_STRING_ASSERT(prop_value->data, "tweaked-author2");

  return SVN_NO_ERROR;
}
#undef REPO_NAME
#undef MAX_REV
#undef SHARD_SIZE

/* ------------------------------------------------------------------------ */
#define REPO_NAME "test-repo-get-set-large-revprop-packed-fs"
#define SHARD_SIZE 4
#define MAX_REV 11
static svn_error_t *
get_set_large_revprop_packed_fs(const svn_test_opts_t *opts,
                                apr_pool_t *pool)
{
  svn_fs_t *fs;
  svn_string_t *prop_value;
  svn_revnum_t rev;

  /* Create the packed FS and open it. */
  SVN_ERR(prepare_revprop_repo(&fs, REPO_NAME, MAX_REV, SHARD_SIZE, opts,
                               pool));

  /* Set commit messages to different, large values that fill the pack
   * files but do not exceed the pack size limit. */
  for (rev = 0; rev <= MAX_REV; ++rev)
    SVN_ERR(svn_fs_change_rev_prop(fs, rev, SVN_PROP_REVISION_LOG,
                                   large_log(rev, 15000, pool),
                                   pool));

  /* verify */
  for (rev = 0; rev <= MAX_REV; ++rev)
    {
      SVN_ERR(svn_fs_revision_prop(&prop_value, fs, rev,
                                   SVN_PROP_REVISION_LOG, pool));
      SVN_TEST_STRING_ASSERT(prop_value->data,
                             large_log(rev, 15000, pool)->data);
    }

  /* Put a larger revprop into the last, some middle and the first revision
   * of a pack.  This should cause the packs to split in the middle. */
  SVN_ERR(svn_fs_change_rev_prop(fs, 3, SVN_PROP_REVISION_LOG,
                                 /* rev 0 is not packed */
                                 large_log(3, 37000, pool),
                                 pool));
  SVN_ERR(svn_fs_change_rev_prop(fs, 5, SVN_PROP_REVISION_LOG,
                                 large_log(5, 25000, pool),
                                 pool));
  SVN_ERR(svn_fs_change_rev_prop(fs, 8, SVN_PROP_REVISION_LOG,
                                 large_log(8, 25000, pool),
                                 pool));

  /* verify */
  for (rev = 0; rev <= MAX_REV; ++rev)
    {
      SVN_ERR(svn_fs_revision_prop(&prop_value, fs, rev,
                                   SVN_PROP_REVISION_LOG, pool));

      if (rev == 3)
        SVN_TEST_STRING_ASSERT(prop_value->data,
                               large_log(rev, 37000, pool)->data);
      else if (rev == 5 || rev == 8)
        SVN_TEST_STRING_ASSERT(prop_value->data,
                               large_log(rev, 25000, pool)->data);
      else
        SVN_TEST_STRING_ASSERT(prop_value->data,
                               large_log(rev, 15000, pool)->data);
    }

  return SVN_NO_ERROR;
}
#undef REPO_NAME
#undef MAX_REV
#undef SHARD_SIZE

/* ------------------------------------------------------------------------ */
#define REPO_NAME "test-repo-get-set-huge-revprop-packed-fs"
#define SHARD_SIZE 4
#define MAX_REV 10
static svn_error_t *
get_set_huge_revprop_packed_fs(const svn_test_opts_t *opts,
                               apr_pool_t *pool)
{
  svn_fs_t *fs;
  svn_string_t *prop_value;
  svn_revnum_t rev;

  /* Create the packed FS and open it. */
  SVN_ERR(prepare_revprop_repo(&fs, REPO_NAME, MAX_REV, SHARD_SIZE, opts,
                               pool));

  /* Set commit messages to different values */
  for (rev = 0; rev <= MAX_REV; ++rev)
    SVN_ERR(svn_fs_change_rev_prop(fs, rev, SVN_PROP_REVISION_LOG,
                                   default_log(rev, pool),
                                   pool));

  /* verify */
  for (rev = 0; rev <= MAX_REV; ++rev)
    {
      SVN_ERR(svn_fs_revision_prop(&prop_value, fs, rev,
                                   SVN_PROP_REVISION_LOG, pool));
      SVN_TEST_STRING_ASSERT(prop_value->data, default_log(rev, pool)->data);
    }

  /* Put a huge revprop into the last, some middle and the first revision
   * of a pack.  They will cause the pack files to split accordingly. */
  SVN_ERR(svn_fs_change_rev_prop(fs, 3, SVN_PROP_REVISION_LOG,
                                 huge_log(3, pool),
                                 pool));
  SVN_ERR(svn_fs_change_rev_prop(fs, 5, SVN_PROP_REVISION_LOG,
                                 huge_log(5, pool),
                                 pool));
  SVN_ERR(svn_fs_change_rev_prop(fs, 8, SVN_PROP_REVISION_LOG,
                                 huge_log(8, pool),
                                 pool));

  /* verify */
  for (rev = 0; rev <= MAX_REV; ++rev)
    {
      SVN_ERR(svn_fs_revision_prop(&prop_value, fs, rev,
                                   SVN_PROP_REVISION_LOG, pool));

      if (rev == 3 || rev == 5 || rev == 8)
        SVN_TEST_STRING_ASSERT(prop_value->data,
                               huge_log(rev, pool)->data);
      else
        SVN_TEST_STRING_ASSERT(prop_value->data,
                               default_log(rev, pool)->data);
    }

  return SVN_NO_ERROR;
}
#undef REPO_NAME
#undef MAX_REV
#undef SHARD_SIZE

/* ------------------------------------------------------------------------ */
/* Regression test for issue #3571 (fsfs 'svnadmin recover' expects
   youngest revprop to be outside revprops.db). */
#define REPO_NAME "test-repo-recover-fully-packed"
#define SHARD_SIZE 4
#define MAX_REV 7
static svn_error_t *
recover_fully_packed(const svn_test_opts_t *opts,
                     apr_pool_t *pool)
{
  apr_pool_t *subpool;
  svn_fs_t *fs;
  svn_fs_txn_t *txn;
  svn_fs_root_t *txn_root;
  const char *conflict;
  svn_revnum_t after_rev;
  svn_error_t *err;

  /* Bail (with success) on known-untestable scenarios */
  if ((strcmp(opts->fs_type, "fsfs") != 0)
      || (opts->server_minor_version && (opts->server_minor_version < 6)))
    return SVN_NO_ERROR;

  /* Create a packed FS for which every revision will live in a pack
     digest file, and then recover it. */
  SVN_ERR(create_packed_filesystem(REPO_NAME, opts, MAX_REV, SHARD_SIZE, pool));
  SVN_ERR(svn_fs_recover(REPO_NAME, NULL, NULL, pool));

  /* Add another revision, re-pack, re-recover. */
  subpool = svn_pool_create(pool);
  SVN_ERR(svn_fs_open(&fs, REPO_NAME, NULL, subpool));
  SVN_ERR(svn_fs_begin_txn(&txn, fs, MAX_REV, subpool));
  SVN_ERR(svn_fs_txn_root(&txn_root, txn, subpool));
  SVN_ERR(svn_test__set_file_contents(txn_root, "A/mu", "new-mu", subpool));
  SVN_ERR(svn_fs_commit_txn(&conflict, &after_rev, txn, subpool));
  SVN_TEST_ASSERT(SVN_IS_VALID_REVNUM(after_rev));
  svn_pool_destroy(subpool);
  SVN_ERR(svn_fs_pack(REPO_NAME, NULL, NULL, NULL, NULL, pool));
  SVN_ERR(svn_fs_recover(REPO_NAME, NULL, NULL, pool));

  /* Now, delete the youngest revprop file, and recover again.  This
     time we want to see an error! */
  SVN_ERR(svn_io_remove_file2(
              svn_dirent_join_many(pool, REPO_NAME, PATH_REVPROPS_DIR,
                                   apr_psprintf(pool, "%ld/%ld",
                                                after_rev / SHARD_SIZE,
                                                after_rev),
                                   SVN_VA_NULL),
              FALSE, pool));
  err = svn_fs_recover(REPO_NAME, NULL, NULL, pool);
  if (! err)
    return svn_error_create(SVN_ERR_TEST_FAILED, NULL,
                            "Expected SVN_ERR_FS_CORRUPT error; got none");
  if (err->apr_err != SVN_ERR_FS_CORRUPT)
    return svn_error_create(SVN_ERR_TEST_FAILED, err,
                            "Expected SVN_ERR_FS_CORRUPT error; got:");
  svn_error_clear(err);
  return SVN_NO_ERROR;
}
#undef REPO_NAME
#undef MAX_REV
#undef SHARD_SIZE

/* ------------------------------------------------------------------------ */
/* Regression test for issue #4320 (fsfs file-hinting fails when reading a rep
   from the transaction that is commiting rev = SHARD_SIZE). */
#define REPO_NAME "test-repo-file-hint-at-shard-boundary"
#define SHARD_SIZE 4
#define MAX_REV (SHARD_SIZE - 1)
static svn_error_t *
file_hint_at_shard_boundary(const svn_test_opts_t *opts,
                            apr_pool_t *pool)
{
  apr_pool_t *subpool;
  svn_fs_t *fs;
  svn_fs_txn_t *txn;
  svn_fs_root_t *txn_root;
  const char *file_contents;
  svn_stringbuf_t *retrieved_contents;
  svn_error_t *err = SVN_NO_ERROR;

  /* Create a packed FS and MAX_REV revisions */
  SVN_ERR(create_packed_filesystem(REPO_NAME, opts, MAX_REV, SHARD_SIZE, pool));

  /* Reopen the filesystem */
  subpool = svn_pool_create(pool);
  SVN_ERR(svn_fs_open(&fs, REPO_NAME, NULL, subpool));

  /* Revision = SHARD_SIZE */
  file_contents = get_rev_contents(SHARD_SIZE, subpool);
  SVN_ERR(svn_fs_begin_txn(&txn, fs, MAX_REV, subpool));
  SVN_ERR(svn_fs_txn_root(&txn_root, txn, subpool));
  SVN_ERR(svn_test__set_file_contents(txn_root, "iota", file_contents,
                                      subpool));

  /* Retrieve the file. */
  SVN_ERR(svn_test__get_file_contents(txn_root, "iota", &retrieved_contents,
                                      subpool));
  if (strcmp(retrieved_contents->data, file_contents))
    {
      err = svn_error_create(SVN_ERR_TEST_FAILED, err,
                              "Retrieved incorrect contents from iota.");
    }

  /* Close the repo. */
  svn_pool_destroy(subpool);

  return err;
}
#undef REPO_NAME
#undef MAX_REV
#undef SHARD_SIZE

/* ------------------------------------------------------------------------ */
#define REPO_NAME "test-repo-fsfs-info"
#define SHARD_SIZE 3
#define MAX_REV 5
static svn_error_t *
test_info(const svn_test_opts_t *opts,
          apr_pool_t *pool)
{
  svn_fs_t *fs;
  const svn_fs_fsfs_info_t *fsfs_info;
  const svn_fs_info_placeholder_t *info;

  SVN_ERR(create_packed_filesystem(REPO_NAME, opts, MAX_REV, SHARD_SIZE,
                                   pool));

  SVN_ERR(svn_fs_open(&fs, REPO_NAME, NULL, pool));
  SVN_ERR(svn_fs_info(&info, fs, pool, pool));
  info = svn_fs_info_dup(info, pool, pool);

  SVN_TEST_STRING_ASSERT(opts->fs_type, info->fs_type);

  /* Bail (with success) on known-untestable scenarios */
  if (strcmp(opts->fs_type, "fsfs") != 0)
    return SVN_NO_ERROR;

  fsfs_info = (const void *)info;
  if (opts->server_minor_version && (opts->server_minor_version < 6))
    {
      SVN_TEST_ASSERT(fsfs_info->shard_size == 0);
      SVN_TEST_ASSERT(fsfs_info->min_unpacked_rev == 0);
    }
  else
    {
      SVN_TEST_ASSERT(fsfs_info->shard_size == SHARD_SIZE);
      SVN_TEST_ASSERT(fsfs_info->min_unpacked_rev
                      == (MAX_REV + 1) / SHARD_SIZE * SHARD_SIZE);
    }

  return SVN_NO_ERROR;
}
#undef REPO_NAME
#undef SHARD_SIZE
#undef MAX_REV

/* ------------------------------------------------------------------------ */
#define REPO_NAME "test-repo-fsfs-pack-shard-size-one"
#define SHARD_SIZE 1
#define MAX_REV 4
static svn_error_t *
pack_shard_size_one(const svn_test_opts_t *opts,
                     apr_pool_t *pool)
{
  svn_string_t *propval;
  svn_fs_t *fs;

  SVN_ERR(create_packed_filesystem(REPO_NAME, opts, MAX_REV, SHARD_SIZE,
                                   pool));
  SVN_ERR(svn_fs_open(&fs, REPO_NAME, NULL, pool));
  /* whitebox: revprop packing special-cases r0, which causes
     (start_rev==1, end_rev==0) in pack_revprops_shard().  So test that. */
  SVN_ERR(svn_fs_revision_prop(&propval, fs, 1, SVN_PROP_REVISION_LOG, pool));
  SVN_TEST_STRING_ASSERT(propval->data, R1_LOG_MSG);

  return SVN_NO_ERROR;
}
#undef REPO_NAME
#undef SHARD_SIZE
#undef MAX_REV
/* ------------------------------------------------------------------------ */
#define REPO_NAME "get_set_multiple_huge_revprops_packed_fs"
#define SHARD_SIZE 4
#define MAX_REV 9
static svn_error_t *
get_set_multiple_huge_revprops_packed_fs(const svn_test_opts_t *opts,
                                         apr_pool_t *pool)
{
  svn_fs_t *fs;
  svn_string_t *prop_value;
  svn_revnum_t rev;

  /* Create the packed FS and open it. */
  SVN_ERR(prepare_revprop_repo(&fs, REPO_NAME, MAX_REV, SHARD_SIZE, opts,
                               pool));

  /* Set commit messages to different values */
  for (rev = 0; rev <= MAX_REV; ++rev)
    SVN_ERR(svn_fs_change_rev_prop(fs, rev, SVN_PROP_REVISION_LOG,
                                   default_log(rev, pool),
                                   pool));

  /* verify */
  for (rev = 0; rev <= MAX_REV; ++rev)
    {
      SVN_ERR(svn_fs_revision_prop(&prop_value, fs, rev,
                                   SVN_PROP_REVISION_LOG, pool));
      SVN_TEST_STRING_ASSERT(prop_value->data, default_log(rev, pool)->data);
    }

  /* Put a huge revprop into revision 1 and 2. */
  SVN_ERR(svn_fs_change_rev_prop(fs, 1, SVN_PROP_REVISION_LOG,
                                 huge_log(1, pool),
                                 pool));
  SVN_ERR(svn_fs_change_rev_prop(fs, 2, SVN_PROP_REVISION_LOG,
                                 huge_log(2, pool),
                                 pool));
  SVN_ERR(svn_fs_change_rev_prop(fs, 5, SVN_PROP_REVISION_LOG,
                                 huge_log(5, pool),
                                 pool));
  SVN_ERR(svn_fs_change_rev_prop(fs, 6, SVN_PROP_REVISION_LOG,
                                 huge_log(6, pool),
                                 pool));

  /* verify */
  for (rev = 0; rev <= MAX_REV; ++rev)
    {
      SVN_ERR(svn_fs_revision_prop(&prop_value, fs, rev,
                                   SVN_PROP_REVISION_LOG, pool));

      if (rev == 1 || rev == 2 || rev == 5 || rev == 6)
        SVN_TEST_STRING_ASSERT(prop_value->data,
                               huge_log(rev, pool)->data);
      else
        SVN_TEST_STRING_ASSERT(prop_value->data,
                               default_log(rev, pool)->data);
    }

  return SVN_NO_ERROR;
}
#undef REPO_NAME
#undef MAX_REV
#undef SHARD_SIZE

/* ------------------------------------------------------------------------ */
#define SHARD_SIZE 4
static svn_error_t *
upgrade_txns_to_log_addressing(const svn_test_opts_t *opts,
                               const char *repo_name,
                               svn_revnum_t max_rev,
                               svn_boolean_t upgrade_before_txns,
                               apr_pool_t *pool)
{
  svn_fs_t *fs;
  svn_revnum_t rev;
  apr_array_header_t *txns;
  apr_array_header_t *txn_names;
  int i, k;
  svn_test_opts_t temp_opts;
  svn_fs_root_t *root;
  static const char * const paths[SHARD_SIZE][2]
    = {
        { "A/mu",        "A/B/lambda" },
        { "A/B/E/alpha", "A/D/H/psi"  },
        { "A/D/gamma",   "A/B/E/beta" },
        { "A/D/G/pi",    "A/D/G/rho"  }
      };

  /* Bail (with success) on known-untestable scenarios */
  if ((strcmp(opts->fs_type, "fsfs") != 0)
      || (opts->server_minor_version && (opts->server_minor_version < 9)))
    return SVN_NO_ERROR;

  /* Create the packed FS in phys addressing format and open it. */
  temp_opts = *opts;
  temp_opts.server_minor_version = 8;
  SVN_ERR(prepare_revprop_repo(&fs, repo_name, max_rev, SHARD_SIZE,
                               &temp_opts, pool));

  if (upgrade_before_txns)
    {
      /* upgrade to final repo format (using log addressing) and re-open */
      SVN_ERR(svn_fs_upgrade2(repo_name, NULL, NULL, NULL, NULL, pool));
      SVN_ERR(svn_fs_open(&fs, repo_name, svn_fs_config(fs, pool), pool));
    }

  /* Create 4 concurrent transactions */
  txns = apr_array_make(pool, SHARD_SIZE, sizeof(svn_fs_txn_t *));
  txn_names = apr_array_make(pool, SHARD_SIZE, sizeof(const char *));
  for (i = 0; i < SHARD_SIZE; ++i)
    {
      svn_fs_txn_t *txn;
      const char *txn_name;

      SVN_ERR(svn_fs_begin_txn(&txn, fs, max_rev, pool));
      APR_ARRAY_PUSH(txns, svn_fs_txn_t *) = txn;

      SVN_ERR(svn_fs_txn_name(&txn_name, txn, pool));
      APR_ARRAY_PUSH(txn_names, const char *) = txn_name;
    }

  /* Let all txns touch at least 2 files.
   * Thus, the addressing data of at least one representation in the txn
   * will differ between addressing modes. */
  for (i = 0; i < SHARD_SIZE; ++i)
    {
      svn_fs_txn_t *txn = APR_ARRAY_IDX(txns, i, svn_fs_txn_t *);
      SVN_ERR(svn_fs_txn_root(&root, txn, pool));

      for (k = 0; k < 2; ++k)
        {
          svn_stream_t *stream;
          const char *file_path = paths[i][k];

          SVN_ERR(svn_fs_apply_text(&stream, root, file_path, NULL, pool));
          SVN_ERR(svn_stream_printf(stream, pool,
                                    "This is file %s in txn %d",
                                    file_path, i));
          SVN_ERR(svn_stream_close(stream));
        }
    }

  if (!upgrade_before_txns)
    {
      /* upgrade to final repo format (using log addressing) and re-open */
      SVN_ERR(svn_fs_upgrade2(repo_name, NULL, NULL, NULL, NULL, pool));
      SVN_ERR(svn_fs_open(&fs, repo_name, svn_fs_config(fs, pool), pool));
    }

  /* Commit all transactions
   * (in reverse order to make things more interesting) */
  for (i = SHARD_SIZE - 1; i >= 0; --i)
    {
      svn_fs_txn_t *txn;
      const char *txn_name = APR_ARRAY_IDX(txn_names, i, const char *);
      SVN_ERR(svn_fs_open_txn(&txn, fs, txn_name, pool));
      SVN_ERR(svn_fs_commit_txn2(NULL, &rev, txn, TRUE, pool));
    }

  /* Further changes to fill the shard */

  SVN_ERR(svn_fs_youngest_rev(&rev, fs, pool));
  SVN_TEST_ASSERT(rev == SHARD_SIZE + max_rev + 1);

  while ((rev + 1) % SHARD_SIZE)
    {
      svn_fs_txn_t *txn;
      if (rev % SHARD_SIZE == 0)
        break;

      SVN_ERR(svn_fs_begin_txn(&txn, fs, rev, pool));
      SVN_ERR(svn_fs_txn_root(&root, txn, pool));
      SVN_ERR(svn_test__set_file_contents(root, "iota",
                                          get_rev_contents(rev + 1, pool),
                                          pool));
      SVN_ERR(svn_fs_commit_txn(NULL, &rev, txn, pool));
    }

  /* Pack repo to verify that old and new shard get packed according to
     their respective addressing mode */

  SVN_ERR(svn_fs_pack(repo_name, NULL, NULL, NULL, NULL, pool));

  /* verify that our changes got in */

  SVN_ERR(svn_fs_revision_root(&root, fs, rev, pool));
  for (i = 0; i < SHARD_SIZE; ++i)
    {
      for (k = 0; k < 2; ++k)
        {
          svn_stream_t *stream;
          const char *file_path = paths[i][k];
          svn_string_t *string;
          const char *expected;

          SVN_ERR(svn_fs_file_contents(&stream, root, file_path, pool));
          SVN_ERR(svn_string_from_stream(&string, stream, pool, pool));

          expected = apr_psprintf(pool,"This is file %s in txn %d",
                                  file_path, i);
          SVN_TEST_STRING_ASSERT(string->data, expected);
        }
    }

  /* verify that the indexes are consistent, we calculated the correct
     low-level checksums etc. */
  SVN_ERR(svn_fs_verify(repo_name, NULL,
                        SVN_INVALID_REVNUM, SVN_INVALID_REVNUM,
                        NULL, NULL, NULL, NULL, pool));
  for (; rev >= 0; --rev)
    {
      SVN_ERR(svn_fs_revision_root(&root, fs, rev, pool));
      SVN_ERR(svn_fs_verify_root(root, pool));
    }

  return SVN_NO_ERROR;
}
#undef SHARD_SIZE

#define REPO_NAME "upgrade_new_txns_to_log_addressing"
#define MAX_REV 8
static svn_error_t *
upgrade_new_txns_to_log_addressing(const svn_test_opts_t *opts,
                                   apr_pool_t *pool)
{
  SVN_ERR(upgrade_txns_to_log_addressing(opts, REPO_NAME, MAX_REV, TRUE,
                                         pool));

  return SVN_NO_ERROR;
}
#undef REPO_NAME
#undef MAX_REV

/* ------------------------------------------------------------------------ */
#define REPO_NAME "upgrade_old_txns_to_log_addressing"
#define MAX_REV 8
static svn_error_t *
upgrade_old_txns_to_log_addressing(const svn_test_opts_t *opts,
                                   apr_pool_t *pool)
{
  SVN_ERR(upgrade_txns_to_log_addressing(opts, REPO_NAME, MAX_REV, FALSE,
                                         pool));

  return SVN_NO_ERROR;
}

#undef REPO_NAME
#undef MAX_REV

/* ------------------------------------------------------------------------ */

/* The test table.  */

struct svn_test_descriptor_t test_funcs[] =
  {
    SVN_TEST_NULL,
    SVN_TEST_OPTS_PASS(pack_filesystem,
                       "pack a FSFS filesystem"),
    SVN_TEST_OPTS_PASS(pack_even_filesystem,
                       "pack FSFS where revs % shard = 0"),
    SVN_TEST_OPTS_PASS(read_packed_fs,
                       "read from a packed FSFS filesystem"),
    SVN_TEST_OPTS_PASS(commit_packed_fs,
                       "commit to a packed FSFS filesystem"),
    SVN_TEST_OPTS_PASS(get_set_revprop_packed_fs,
                       "get/set revprop while packing FSFS filesystem"),
    SVN_TEST_OPTS_PASS(get_set_large_revprop_packed_fs,
                       "get/set large packed revprops in FSFS"),
    SVN_TEST_OPTS_PASS(get_set_huge_revprop_packed_fs,
                       "get/set huge packed revprops in FSFS"),
    SVN_TEST_OPTS_PASS(recover_fully_packed,
                       "recover a fully packed filesystem"),
    SVN_TEST_OPTS_PASS(file_hint_at_shard_boundary,
                       "test file hint at shard boundary"),
    SVN_TEST_OPTS_PASS(test_info,
                       "test svn_fs_info"),
    SVN_TEST_OPTS_PASS(pack_shard_size_one,
                       "test packing with shard size = 1"),
    SVN_TEST_OPTS_PASS(get_set_multiple_huge_revprops_packed_fs,
                       "set multiple huge revprops in packed FSFS"),
    SVN_TEST_OPTS_PASS(upgrade_new_txns_to_log_addressing,
                       "upgrade txns to log addressing in shared FSFS"),
    SVN_TEST_OPTS_PASS(upgrade_old_txns_to_log_addressing,
                       "upgrade txns started before svnadmin upgrade"),
    SVN_TEST_NULL
  };<|MERGE_RESOLUTION|>--- conflicted
+++ resolved
@@ -333,12 +333,11 @@
         return svn_error_createf(SVN_ERR_FS_GENERAL, NULL,
                                  "Expected pack file '%s' not found", path);
 
-<<<<<<< HEAD
       if (opts->server_minor_version && (opts->server_minor_version < 9))
         {
           path = svn_dirent_join_many(pool, REPO_NAME, "revs",
                                       apr_psprintf(pool, "%d.pack", i / SHARD_SIZE),
-                                      "manifest", NULL);
+                                      "manifest", SVN_VA_NULL);
           SVN_ERR(svn_io_check_path(path, &kind, pool));
           if (kind != svn_node_file)
             return svn_error_createf(SVN_ERR_FS_GENERAL, NULL,
@@ -349,7 +348,7 @@
         {
           path = svn_dirent_join_many(pool, REPO_NAME, "revs",
                                       apr_psprintf(pool, "%d.pack", i / SHARD_SIZE),
-                                      "pack.l2p", NULL);
+                                      "pack.l2p", SVN_VA_NULL);
           SVN_ERR(svn_io_check_path(path, &kind, pool));
           if (kind != svn_node_file)
             return svn_error_createf(SVN_ERR_FS_GENERAL, NULL,
@@ -365,16 +364,6 @@
                                      "Expected phys-to-log index file '%s' not found",
                                      path);
         }
-=======
-      path = svn_dirent_join_many(pool, REPO_NAME, "revs",
-                                  apr_psprintf(pool, "%d.pack", i / SHARD_SIZE),
-                                  "manifest", SVN_VA_NULL);
-      SVN_ERR(svn_io_check_path(path, &kind, pool));
-      if (kind != svn_node_file)
-        return svn_error_createf(SVN_ERR_FS_GENERAL, NULL,
-                                 "Expected manifest file '%s' not found",
-                                 path);
->>>>>>> c6215e15
 
       /* This directory should not exist. */
       path = svn_dirent_join_many(pool, REPO_NAME, "revs",
