--- conflicted
+++ resolved
@@ -102,13 +102,10 @@
   opt_with_all_revprops,
   opt_parents,
   opt_accept,
-<<<<<<< HEAD
   opt_svnpatch_format,
   opt_patch_cmd,
   opt_from_source,
-=======
   opt_show_revs,
->>>>>>> 79dd5741
   opt_reintegrate
 } svn_cl__longopt_t;
 
@@ -480,11 +477,7 @@
      "  Use just 'svn diff' to display local modifications in a working copy.\n"),
     {'r', 'c', opt_old_cmd, opt_new_cmd, 'N', opt_depth, opt_diff_cmd, 'x',
      opt_no_diff_deleted, opt_notice_ancestry, opt_summarize, opt_changelist,
-<<<<<<< HEAD
      opt_force, opt_xml, opt_svnpatch_format} },
-=======
-     opt_force, opt_xml} },
->>>>>>> 79dd5741
 
   { "export", svn_cl__export, {0}, N_
     ("Create an unversioned copy of a tree.\n"
