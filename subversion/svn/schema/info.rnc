# XML RELAX NG schema for Subversion command-line client output
# For "svn info"

include "common.rnc"

start = info

info = element info { entry* }

entry =
  element entry {
<<<<<<< HEAD
    attlist.entry, url?, repository?, wc-info?, commit?, lock?
=======
    attlist.entry, url?, repository?, wc-info?, commit?, conflict?, lock?
>>>>>>> 6ef20668
  }
attlist.entry &=
  ## Local path.
  attribute path { string },
  ## Path type.
  attribute kind { "file" | "dir" },
  ## Revision number of path/URL.
  attribute revision { revnum.type }

## URL of this item in the repository.
url = element url { xsd:anyURI }

## Information of this item's repository.
repository = element repository { root?, uuid? }

## URL of the repository.
root = element root { xsd:anyURI }

## UUID of the repository.
uuid = element uuid { uuid.type }

## Info in the working copy entry.
wc-info =
  element wc-info {
    schedule?,
    changelist?,
    copy-from-url?,
    copy-from-rev?,
    depth?,
    text-updated?,
    prop-updated?,
    checksum?,
    conflict?
  }

schedule =
  element schedule { "normal" | "add" | "delete" | "replace" | "none" }

## The name of the changelist that the path may be a member of.
changelist = element changelist { string }

copy-from-url = element copy-from-url { xsd:anyURI }

copy-from-rev = element copy-from-rev { revnum.type }

# Date when text was last updated.
text-updated = element text-updated { xsd:dateTime }

# Date when properties were last updated.
prop-updated = element prop-updated { xsd:dateTime }

checksum = element checksum { md5sum.type }

conflict =
  element conflict {
    prev-base-file,
    prev-wc-file?,
    cur-base-file,
    prop-file?
  }

## Previous base file.
prev-base-file = element prev-base-file { string }

## Previous WC file.
prev-wc-file = element prev-wc-file { string }

## Current base file.
cur-base-file = element cur-base-file { string }

## Current properties file.
prop-file = element prop-file { string }

## Depth of this directory, always "infinity" for non-directories
depth = element depth { "infinity" | "immediates" | "files" | "empty" }<|MERGE_RESOLUTION|>--- conflicted
+++ resolved
@@ -9,11 +9,7 @@
 
 entry =
   element entry {
-<<<<<<< HEAD
-    attlist.entry, url?, repository?, wc-info?, commit?, lock?
-=======
     attlist.entry, url?, repository?, wc-info?, commit?, conflict?, lock?
->>>>>>> 6ef20668
   }
 attlist.entry &=
   ## Local path.
@@ -45,8 +41,7 @@
     depth?,
     text-updated?,
     prop-updated?,
-    checksum?,
-    conflict?
+    checksum?
   }
 
 schedule =
