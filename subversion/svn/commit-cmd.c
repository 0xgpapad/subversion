/*
 * commit-cmd.c -- Check changes into the repository.
 *
 * ====================================================================
<<<<<<< HEAD
 * Copyright (c) 2000-2007 CollabNet.  All rights reserved.
=======
 *    Licensed to the Subversion Corporation (SVN Corp.) under one
 *    or more contributor license agreements.  See the NOTICE file
 *    distributed with this work for additional information
 *    regarding copyright ownership.  The SVN Corp. licenses this file
 *    to you under the Apache License, Version 2.0 (the
 *    "License"); you may not use this file except in compliance
 *    with the License.  You may obtain a copy of the License at
>>>>>>> 79d0a718
 *
 *      http://www.apache.org/licenses/LICENSE-2.0
 *
 *    Unless required by applicable law or agreed to in writing,
 *    software distributed under the License is distributed on an
 *    "AS IS" BASIS, WITHOUT WARRANTIES OR CONDITIONS OF ANY
 *    KIND, either express or implied.  See the License for the
 *    specific language governing permissions and limitations
 *    under the License.
 * ====================================================================
 */

/* ==================================================================== */



/*** Includes. ***/

#include <apr_general.h>

#include "svn_error.h"
#include "svn_error_codes.h"
#include "svn_wc.h"
#include "svn_client.h"
#include "svn_path.h"
#include "svn_error.h"
#include "svn_config.h"
#include "cl.h"



/* This implements the `svn_opt_subcommand_t' interface. */
svn_error_t *
svn_cl__commit(apr_getopt_t *os,
               void *baton,
               apr_pool_t *pool)
{
  svn_error_t *err;
  svn_cl__opt_state_t *opt_state = ((svn_cl__cmd_baton_t *) baton)->opt_state;
  svn_client_ctx_t *ctx = ((svn_cl__cmd_baton_t *) baton)->ctx;
  apr_array_header_t *targets;
  apr_array_header_t *condensed_targets;
  const char *base_dir;
  svn_config_t *cfg;
  svn_boolean_t no_unlock = FALSE;
  svn_commit_info_t *commit_info = NULL;
  int i;

  SVN_ERR(svn_cl__args_to_target_array_print_reserved(&targets, os,
                                                      opt_state->targets,
                                                      ctx, pool));

  /* Check that no targets are URLs */
  for (i = 0; i < targets->nelts; i++)
    {
      const char *target = APR_ARRAY_IDX(targets, i, const char *);
      if (svn_path_is_url(target))
        return svn_error_create(SVN_ERR_WC_BAD_PATH, NULL,
                                "Must give local path (not URL) as the "
                                "target of a commit");
    }

  /* Add "." if user passed 0 arguments. */
  svn_opt_push_implicit_dot_target(targets, pool);

  SVN_ERR(svn_opt_eat_peg_revisions(&targets, targets, pool));

  /* Condense the targets (like commit does)... */
  SVN_ERR(svn_path_condense_targets(&base_dir,
                                    &condensed_targets,
                                    targets,
                                    TRUE,
                                    pool));

  if ((! condensed_targets) || (! condensed_targets->nelts))
    {
      const char *parent_dir, *base_name;

      SVN_ERR(svn_wc_get_actual_target2(&parent_dir, &base_name, ctx->wc_ctx,
                                        base_dir, pool, pool));
      if (*base_name)
        base_dir = apr_pstrdup(pool, parent_dir);
    }

  if (! opt_state->quiet)
    SVN_ERR(svn_cl__get_notifier(&ctx->notify_func2, &ctx->notify_baton2,
                                 FALSE, FALSE, FALSE, pool));

  if (opt_state->depth == svn_depth_unknown)
    opt_state->depth = svn_depth_infinity;

  cfg = apr_hash_get(ctx->config, SVN_CONFIG_CATEGORY_CONFIG,
                     APR_HASH_KEY_STRING);
  if (cfg)
    SVN_ERR(svn_config_get_bool(cfg, &no_unlock,
                                SVN_CONFIG_SECTION_MISCELLANY,
                                SVN_CONFIG_OPTION_NO_UNLOCK, FALSE));

  /* We're creating a new log message baton because we can use our base_dir
     to store the temp file, instead of the current working directory.  The
     client might not have write access to their working directory, but they
     better have write access to the directory they're committing.  */
  SVN_ERR(svn_cl__make_log_msg_baton(&(ctx->log_msg_baton3),
                                     opt_state, base_dir,
                                     ctx->config, pool));

  /* Commit. */
  err = svn_client_commit4(&commit_info,
                           targets,
                           opt_state->depth,
                           no_unlock,
                           opt_state->keep_changelists,
                           opt_state->changelists,
                           opt_state->revprop_table,
                           ctx,
                           pool);
  if (err)
    {
      svn_error_t *root_err = svn_error_root_cause(err);
      if (root_err->apr_err == SVN_ERR_UNKNOWN_CHANGELIST)
        {
          /* Strip any errors wrapped around this root cause.  Note
             that this handling differs from that of any other
             commands, because of the way 'commit' internally harvests
             its list of committables. */
          root_err = svn_error_dup(root_err);
          svn_error_clear(err);
          err = root_err;
        }
    }
<<<<<<< HEAD
  SVN_ERR(svn_cl__cleanup_log_msg(ctx->log_msg_baton3, err));
=======
  SVN_ERR(svn_cl__cleanup_log_msg(ctx->log_msg_baton3, err, pool));
>>>>>>> 79d0a718
  if (! err && ! opt_state->quiet)
    SVN_ERR(svn_cl__print_commit_info(commit_info, pool));

  return SVN_NO_ERROR;
}<|MERGE_RESOLUTION|>--- conflicted
+++ resolved
@@ -2,9 +2,6 @@
  * commit-cmd.c -- Check changes into the repository.
  *
  * ====================================================================
-<<<<<<< HEAD
- * Copyright (c) 2000-2007 CollabNet.  All rights reserved.
-=======
  *    Licensed to the Subversion Corporation (SVN Corp.) under one
  *    or more contributor license agreements.  See the NOTICE file
  *    distributed with this work for additional information
@@ -12,7 +9,6 @@
  *    to you under the Apache License, Version 2.0 (the
  *    "License"); you may not use this file except in compliance
  *    with the License.  You may obtain a copy of the License at
->>>>>>> 79d0a718
  *
  *      http://www.apache.org/licenses/LICENSE-2.0
  *
@@ -145,11 +141,7 @@
           err = root_err;
         }
     }
-<<<<<<< HEAD
-  SVN_ERR(svn_cl__cleanup_log_msg(ctx->log_msg_baton3, err));
-=======
   SVN_ERR(svn_cl__cleanup_log_msg(ctx->log_msg_baton3, err, pool));
->>>>>>> 79d0a718
   if (! err && ! opt_state->quiet)
     SVN_ERR(svn_cl__print_commit_info(commit_info, pool));
 
