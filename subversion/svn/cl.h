--- conflicted
+++ resolved
@@ -226,11 +226,8 @@
   svn_boolean_t trust_server_cert; /* trust server SSL certs that would
                                       otherwise be rejected as "untrusted" */
   int strip_count; /* number of leading path components to strip */
-<<<<<<< HEAD
+  svn_boolean_t ignore_keywords;  /* do not expand keywords */
   svn_boolean_t ignore_mergeinfo; /* ignore mergeinfo in reporting commands. */
-=======
-  svn_boolean_t ignore_keywords;  /* do not expand keywords */
->>>>>>> 48811521
 } svn_cl__opt_state_t;
 
 
