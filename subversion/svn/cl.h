--- conflicted
+++ resolved
@@ -161,11 +161,7 @@
   svn_boolean_t keep_local;      /* delete path only from repository */
   apr_hash_t *revprop_table;     /* table with revision properties to set */
   svn_boolean_t parents;         /* create intermediate directories */
-<<<<<<< HEAD
-  svn_boolean_t merge_sensitive; /* display extra merge information */
-=======
   svn_boolean_t merge_sensitive; /* use/display extra merge information */
->>>>>>> 3f902a8d
 
 } svn_cl__opt_state_t;
 
