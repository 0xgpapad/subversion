/*
 * cl.h:  shared stuff in the command line program
 *
 * ====================================================================
 *    Licensed to the Apache Software Foundation (ASF) under one
 *    or more contributor license agreements.  See the NOTICE file
 *    distributed with this work for additional information
 *    regarding copyright ownership.  The ASF licenses this file
 *    to you under the Apache License, Version 2.0 (the
 *    "License"); you may not use this file except in compliance
 *    with the License.  You may obtain a copy of the License at
 *
 *      http://www.apache.org/licenses/LICENSE-2.0
 *
 *    Unless required by applicable law or agreed to in writing,
 *    software distributed under the License is distributed on an
 *    "AS IS" BASIS, WITHOUT WARRANTIES OR CONDITIONS OF ANY
 *    KIND, either express or implied.  See the License for the
 *    specific language governing permissions and limitations
 *    under the License.
 * ====================================================================
 */

/* ==================================================================== */



#ifndef SVN_CL_H
#define SVN_CL_H

/*** Includes. ***/
#include <apr_tables.h>
#include <apr_getopt.h>

#include "svn_wc.h"
#include "svn_client.h"
#include "svn_string.h"
#include "svn_opt.h"
#include "svn_auth.h"
#include "svn_cmdline.h"

#ifdef __cplusplus
extern "C" {
#endif /* __cplusplus */


/*** Option processing ***/

/* --accept actions */
typedef enum
{
  /* invalid accept action */
  svn_cl__accept_invalid = -2,

  /* unspecified accept action */
  svn_cl__accept_unspecified = -1,

  /* Leave conflicts alone, for later resolution. */
  svn_cl__accept_postpone,

  /* Resolve the conflict with the pre-conflict base file. */
  svn_cl__accept_base,

  /* Resolve the conflict with the current working file. */
  svn_cl__accept_working,

  /* Resolve the conflicted hunks by choosing the corresponding text
     from the pre-conflict working copy file.

     Note: this is a placeholder, not actually implemented in 1.5. */
  svn_cl__accept_mine_conflict,

  /* Resolve the conflicted hunks by choosing the corresponding text
     from the post-conflict base copy file.

     Note: this is a placeholder, not actually implemented in 1.5. */
  svn_cl__accept_theirs_conflict,

  /* Resolve the conflict by taking the entire pre-conflict working
     copy file. */
  svn_cl__accept_mine_full,

  /* Resolve the conflict by taking the entire post-conflict base file. */
  svn_cl__accept_theirs_full,

  /* Launch user's editor and resolve conflict with edited file. */
  svn_cl__accept_edit,

  /* Launch user's resolver and resolve conflict with edited file. */
  svn_cl__accept_launch

} svn_cl__accept_t;

/* --accept action user input words */
#define SVN_CL__ACCEPT_POSTPONE "postpone"
#define SVN_CL__ACCEPT_BASE "base"
#define SVN_CL__ACCEPT_WORKING "working"
#define SVN_CL__ACCEPT_MINE_CONFLICT "mine-conflict"
#define SVN_CL__ACCEPT_THEIRS_CONFLICT "theirs-conflict"
#define SVN_CL__ACCEPT_MINE_FULL "mine-full"
#define SVN_CL__ACCEPT_THEIRS_FULL "theirs-full"
#define SVN_CL__ACCEPT_EDIT "edit"
#define SVN_CL__ACCEPT_LAUNCH "launch"

/* Return the svn_cl__accept_t value corresponding to WORD, using exact
 * case-sensitive string comparison. Return svn_cl__accept_invalid if WORD
 * is empty or is not one of the known values. */
svn_cl__accept_t
svn_cl__accept_from_word(const char *word);


/*** Mergeinfo flavors. ***/

/* --show-revs values */
typedef enum {
  svn_cl__show_revs_invalid = -1,
  svn_cl__show_revs_merged,
  svn_cl__show_revs_eligible
} svn_cl__show_revs_t;

/* --show-revs user input words */
#define SVN_CL__SHOW_REVS_MERGED   "merged"
#define SVN_CL__SHOW_REVS_ELIGIBLE "eligible"

/* Return svn_cl__show_revs_t value corresponding to word. */
svn_cl__show_revs_t
svn_cl__show_revs_from_word(const char *word);


/*** Command dispatch. ***/

/* Hold results of option processing that are shared by multiple
   commands. */
typedef struct svn_cl__opt_state_t
{
  /* An array of svn_opt_revision_range_t *'s representing revisions
     ranges indicated on the command-line via the -r and -c options.
     For each range in the list, if only one revision was provided
     (-rN), its 'end' member remains 'svn_opt_revision_unspecified'.
     This array always has at least one element, even if that is a
     null range in which both ends are 'svn_opt_revision_unspecified'. */
  apr_array_header_t *revision_ranges;

  /* These are simply a copy of the range start and end values present
     in the first item of the revision_ranges list. */
  svn_opt_revision_t start_revision;
  svn_opt_revision_t end_revision;

  /* Flag which is only set if the '-c' option was used. */
  svn_boolean_t used_change_arg;

  /* Flag which is only set if the '-r' option was used. */
  svn_boolean_t used_revision_arg;

  /* Max number of log messages to get back from svn_client_log2. */
  int limit;

  /* After option processing is done, reflects the switch actually
     given on the command line, or svn_depth_unknown if none. */
  svn_depth_t depth;

  /* Was --no-unlock specified? */
  svn_boolean_t no_unlock;

  const char *message;           /* log message */
  const char *ancestor_path;     /* ### todo: who sets this? */
  svn_boolean_t force;           /* be more forceful, as in "svn rm -f ..." */
  svn_boolean_t force_log;       /* force validity of a suspect log msg file */
  svn_boolean_t incremental;     /* yield output suitable for concatenation */
  svn_boolean_t quiet;           /* sssh...avoid unnecessary output */
  svn_boolean_t non_interactive; /* do no interactive prompting */
  svn_boolean_t version;         /* print version information */
  svn_boolean_t verbose;         /* be verbose */
  svn_boolean_t update;          /* contact the server for the full story */
  svn_boolean_t strict;          /* do strictly what was requested */
  svn_stringbuf_t *filedata;     /* contents of file used as option data */
  const char *encoding;          /* the locale/encoding of the data*/
  svn_boolean_t help;            /* print usage message */
  const char *auth_username;     /* auth username */ /* UTF-8! */
  const char *auth_password;     /* auth password */ /* UTF-8! */
  const char *extensions;        /* subprocess extension args */ /* UTF-8! */
  apr_array_header_t *targets;   /* target list from file */ /* UTF-8! */
  svn_boolean_t xml;             /* output in xml, e.g., "svn log --xml" */
  svn_boolean_t no_ignore;       /* disregard default ignores & svn:ignore's */
  svn_boolean_t no_auth_cache;   /* do not cache authentication information */
  svn_boolean_t no_diff_deleted; /* do not show diffs for deleted files */
  svn_boolean_t show_copies_as_adds; /* do not diff copies with their source */
  svn_boolean_t notice_ancestry; /* notice ancestry for diff-y operations */
  svn_boolean_t ignore_ancestry; /* ignore ancestry for merge-y operations */
  svn_boolean_t ignore_externals;/* ignore externals definitions */
  svn_boolean_t stop_on_copy;    /* don't cross copies during processing */
  svn_boolean_t dry_run;         /* try operation but make no changes */
  svn_boolean_t revprop;         /* operate on a revision property */
  const char *diff_cmd;          /* the external diff command to use */
  const char *merge_cmd;         /* the external merge command to use */
  const char *editor_cmd;        /* the external editor command to use */
  svn_boolean_t record_only;     /* whether to record mergeinfo */
  const char *old_target;        /* diff target */
  const char *new_target;        /* diff target */
  svn_boolean_t relocate;        /* rewrite urls (svn switch) */
  const char *config_dir;        /* over-riding configuration directory */
  apr_array_header_t *config_options; /* over-riding configuration options */
  svn_boolean_t autoprops;       /* enable automatic properties */
  svn_boolean_t no_autoprops;    /* disable automatic properties */
  const char *native_eol;        /* override system standard eol marker */
  svn_boolean_t summarize;       /* create a summary of a diff */
  svn_boolean_t remove;          /* deassociate a changelist */
  apr_array_header_t *changelists; /* changelist filters */
  const char *changelist;        /* operate on this changelist
                                    THIS IS TEMPORARY (LAST OF CHANGELISTS) */
  svn_boolean_t keep_changelists;/* don't remove changelists after commit */
  svn_boolean_t keep_local;      /* delete path only from repository */
  svn_boolean_t all_revprops;    /* retrieve all revprops */
  svn_boolean_t no_revprops;     /* retrieve no revprops */
  apr_hash_t *revprop_table;     /* table of revision properties to get/set */
  svn_boolean_t parents;         /* create intermediate directories */
  svn_boolean_t use_merge_history; /* use/display extra merge information */
  svn_cl__accept_t accept_which; /* how to handle conflicts */
  svn_cl__show_revs_t show_revs; /* mergeinfo flavor */
  svn_depth_t set_depth;         /* new sticky ambient depth value */
  svn_boolean_t reintegrate;     /* use "reintegrate" merge-source heuristic */
  svn_boolean_t trust_server_cert; /* trust server SSL certs that would
                                      otherwise be rejected as "untrusted" */
  int strip_count; /* number of leading path components to strip */
  svn_boolean_t ignore_keywords;  /* do not expand keywords */
  svn_boolean_t reverse_diff;     /* reverse a diff (e.g. when patching) */
<<<<<<< HEAD
  apr_array_header_t *include_patterns; /* targets to include in operation */
  apr_array_header_t *exclude_patterns; /* targets to exclude from operation */
  svn_boolean_t ignore_mergeinfo; /* ignore mergeinfo in reporting commands. */
=======
  svn_boolean_t ignore_whitespace; /* don't account for whitespace when
                                      patching */
  svn_boolean_t show_diff;        /* produce diff output */
  svn_boolean_t internal_diff;    /* override diff_cmd in config file */
>>>>>>> d3c12d41
} svn_cl__opt_state_t;


typedef struct
{
  svn_cl__opt_state_t *opt_state;
  svn_client_ctx_t *ctx;
} svn_cl__cmd_baton_t;


/* Declare all the command procedures */
svn_opt_subcommand_t
  svn_cl__add,
  svn_cl__blame,
  svn_cl__cat,
  svn_cl__changelist,
  svn_cl__checkout,
  svn_cl__cleanup,
  svn_cl__commit,
  svn_cl__copy,
  svn_cl__delete,
  svn_cl__diff,
  svn_cl__export,
  svn_cl__help,
  svn_cl__import,
  svn_cl__info,
  svn_cl__lock,
  svn_cl__log,
  svn_cl__list,
  svn_cl__merge,
  svn_cl__mergeinfo,
  svn_cl__mkdir,
  svn_cl__move,
  svn_cl__obliterate,
  svn_cl__patch,
  svn_cl__propdel,
  svn_cl__propedit,
  svn_cl__propget,
  svn_cl__proplist,
  svn_cl__propset,
  svn_cl__revert,
  svn_cl__resolve,
  svn_cl__resolved,
  svn_cl__status,
  svn_cl__switch,
  svn_cl__unlock,
  svn_cl__update,
  svn_cl__upgrade;


/* See definition in main.c for documentation. */
extern const svn_opt_subcommand_desc2_t svn_cl__cmd_table[];

/* See definition in main.c for documentation. */
extern const int svn_cl__global_options[];

/* See definition in main.c for documentation. */
extern const apr_getopt_option_t svn_cl__options[];


/* A helper for the many subcommands that wish to merely warn when
 * invoked on an unversioned, nonexistent, or otherwise innocuously
 * errorful resource.  Meant to be wrapped with SVN_ERR().
 *
 * If ERR is null, return SVN_NO_ERROR, setting *SUCCESS to TRUE
 * if SUCCESS is not NULL.
 *
 * Else if ERR->apr_err is one of the error codes supplied in varargs,
 * then handle ERR as a warning (unless QUIET is true), clear ERR, and
 * return SVN_NO_ERROR, setting *SUCCESS to FALSE if SUCCESS is not
 * NULL.
 *
 * Else return ERR, setting *SUCCESS to FALSE if SUCCESS is not NULL.
 *
 * Typically, error codes like SVN_ERR_UNVERSIONED_RESOURCE,
 * SVN_ERR_ENTRY_NOT_FOUND, etc, are supplied in varargs.  Don't
 * forget to terminate the argument list with SVN_NO_ERROR.
 */
svn_error_t *
svn_cl__try(svn_error_t *err,
            svn_boolean_t *success,
            svn_boolean_t quiet,
            ...);


/* Our cancellation callback. */
svn_error_t *
svn_cl__check_cancel(void *baton);



/* Various conflict-resolution callbacks. */

typedef struct {
  svn_cl__accept_t accept_which;
  apr_hash_t *config;
  const char *editor_cmd;
  svn_boolean_t external_failed;
  svn_cmdline_prompt_baton_t *pb;
} svn_cl__conflict_baton_t;

/* Create and return a conflict baton, allocated from POOL, with the values
   ACCEPT_WHICH, CONFIG, EDITOR_CMD and PB placed in the same-named fields
   of the baton, and its 'external_failed' field initialised to FALSE. */
svn_cl__conflict_baton_t *
svn_cl__conflict_baton_make(svn_cl__accept_t accept_which,
                            apr_hash_t *config,
                            const char *editor_cmd,
                            svn_cmdline_prompt_baton_t *pb,
                            apr_pool_t *pool);

/* A conflict-resolution callback which prompts the user to choose
   one of the 3 fulltexts, edit the merged file on the spot, or just
   skip the conflict (to be resolved later).
   Implements @c svn_wc_conflict_resolver_func_t. */
svn_error_t *
svn_cl__conflict_handler(svn_wc_conflict_result_t **result,
                         const svn_wc_conflict_description_t *desc,
                         void *baton,
                         apr_pool_t *pool);



/*** Command-line output functions -- printing to the user. ***/

/* Print out commit information found in COMMIT_INFO to the console.
 * POOL is used for temporay allocations.
 * COMMIT_INFO should not be NULL.
 */
svn_error_t *
svn_cl__print_commit_info(svn_commit_info_t *commit_info, apr_pool_t *pool);


/* Convert the date in DATA to a human-readable UTF-8-encoded string
 * *HUMAN_CSTRING, or set the latter to "(invalid date)" if DATA is not
 * a valid date.  DATA should be as expected by svn_time_from_cstring().
 *
 * Do all allocations in POOL.
 */
svn_error_t *
svn_cl__time_cstring_to_human_cstring(const char **human_cstring,
                                      const char *data,
                                      apr_pool_t *pool);


/* Print STATUS for PATH to stdout for human consumption.  Prints in
   abbreviated format by default, or DETAILED format if flag is set.

   When DETAILED is set, use SHOW_LAST_COMMITTED to toggle display of
   the last-committed-revision and last-committed-author.

   If SKIP_UNRECOGNIZED is TRUE, this function will not print out
   unversioned items found in the working copy.

   When DETAILED is set, and REPOS_LOCKS is set, treat missing repository locks
   as broken WC locks.

   Increment *TEXT_CONFLICTS, *PROP_CONFLICTS, or *TREE_CONFLICTS if
   a conflict was encountered.
   */
svn_error_t *
svn_cl__print_status(const char *path,
                     const svn_wc_status3_t *status,
                     svn_boolean_t detailed,
                     svn_boolean_t show_last_committed,
                     svn_boolean_t skip_unrecognized,
                     svn_boolean_t repos_locks,
                     unsigned int *text_conflicts,
                     unsigned int *prop_conflicts,
                     unsigned int *tree_conflicts,
                     svn_client_ctx_t *ctx,
                     apr_pool_t *pool);


/* Print STATUS for PATH in XML to stdout.  Use POOL for temporary
   allocations. */
svn_error_t *
svn_cl__print_status_xml(const char *path,
                         const svn_wc_status3_t *status,
                         svn_client_ctx_t *ctx,
                         apr_pool_t *pool);


/* Print a hash that maps property names (char *) to property values
   (svn_string_t *).  The names are assumed to be in UTF-8 format;
   the values are either in UTF-8 (the special Subversion props) or
   plain binary values.

   If NAMES_ONLY is true, print just names, else print names and
   values. */
svn_error_t *
svn_cl__print_prop_hash(apr_hash_t *prop_hash,
                        svn_boolean_t names_only,
                        apr_pool_t *pool);

/* Same as svn_cl__print_prop_hash(), only output xml to OUTSTR.  If OUTSTR is
   NULL, allocate it first from pool, otherwise append the xml to it. */
svn_error_t *
svn_cl__print_xml_prop_hash(svn_stringbuf_t **outstr,
                            apr_hash_t *prop_hash,
                            svn_boolean_t names_only,
                            apr_pool_t *pool);

/* Output a commit xml element to OUTSTR.  IF OUTSTR is NULL, allocate it
   first from pool, otherwise appen the xml to it.  If AUTHOR or DATE is
   NULL, it will be omitted. */
void
svn_cl__print_xml_commit(svn_stringbuf_t **outstr,
                         svn_revnum_t revision,
                         const char *author,
                         const char *date,
                         apr_pool_t *pool);

/* Do the following things that are commonly required before accessing revision
   properties.  Ensure that REVISION is specified explicitly and is not
   relative to a working-copy item.  Ensure that exactly one target is
   specified in TARGETS.  Set *URL to the URL of the target.  Return an
   appropriate error if any of those checks or operations fail. Use CTX for
   accessing the working copy
 */
svn_error_t *
svn_cl__revprop_prepare(const svn_opt_revision_t *revision,
                        const apr_array_header_t *targets,
                        const char **URL,
                        svn_client_ctx_t *ctx,
                        apr_pool_t *pool);

/* Search for a text editor command in standard environment variables,
   and invoke it to edit CONTENTS (using a temporary file created in
   directory BASE_DIR).  Return the new contents in *EDITED_CONTENTS,
   or set *EDITED_CONTENTS to NULL if no edit was performed.

   If EDITOR_CMD is not NULL, it is the name of the external editor
   command to use, overriding anything else that might determine the
   editor.

   If TMPFILE_LEFT is NULL, the temporary file will be destroyed.
   Else, the file will be left on disk, and its path returned in
   *TMPFILE_LEFT.

   CONFIG is a hash of svn_config_t * items keyed on a configuration
   category (SVN_CONFIG_CATEGORY_CONFIG et al), and may be NULL.

   If AS_TEXT is TRUE, recode CONTENTS and convert to native eol-style before
   editing and back again afterwards.  In this case, ENCODING determines the
   encoding used during editing.  If non-NULL, use the named encoding, else
   use the system encoding.  If AS_TEXT is FALSE, don't do any translation.
   In that case, ENCODING is ignored.

   Use POOL for all allocations.  Use PREFIX as the prefix for the
   temporary file used by the editor.

   If return error, *EDITED_CONTENTS is not touched. */
svn_error_t *
svn_cl__edit_string_externally(svn_string_t **edited_contents,
                               const char **tmpfile_left,
                               const char *editor_cmd,
                               const char *base_dir,
                               const svn_string_t *contents,
                               const char *prefix,
                               apr_hash_t *config,
                               svn_boolean_t as_text,
                               const char *encoding,
                               apr_pool_t *pool);


/* Search for a text editor command in standard environment variables,
   and invoke it to edit PATH.  Use POOL for all allocations.

   If EDITOR_CMD is not NULL, it is the name of the external editor
   command to use, overriding anything else that might determine the
   editor.

   CONFIG is a hash of svn_config_t * items keyed on a configuration
   category (SVN_CONFIG_CATEGORY_CONFIG et al), and may be NULL.  */
svn_error_t *
svn_cl__edit_file_externally(const char *path,
                             const char *editor_cmd,
                             apr_hash_t *config,
                             apr_pool_t *pool);

/* Search for a merge tool command in environment variables,
   and use it to perform the merge of the four given files.
   WC_PATH is the path of the file that is in conflict, relative
   to the merge target.
   Use POOL for all allocations.

   CONFIG is a hash of svn_config_t * items keyed on a configuration
   category (SVN_CONFIG_CATEGORY_CONFIG et al), and may be NULL.

   Upon success, set *REMAINS_IN_CONFLICT to indicate whether the
   merge result contains conflict markers.
   */
svn_error_t *
svn_cl__merge_file_externally(const char *base_path,
                              const char *their_path,
                              const char *my_path,
                              const char *merged_path,
                              const char *wc_path,
                              apr_hash_t *config,
                              svn_boolean_t *remains_in_conflict,
                              apr_pool_t *pool);



/*** Notification functions to display results on the terminal. */

/* Set *NOTIFY_FUNC_P and *NOTIFY_BATON_P to a notifier/baton for all
 * operations, allocated in POOL.
 *
 * If this is a checkout, set IS_CHECKOUT to true, so that the
 * notifier will print the appropriate summary line at the end of the
 * output.
 *
 * If this is an export, set IS_EXPORT to true, so that the
 * notifier will print the appropriate summary line at the end of the
 * output.
 *
 * If don't want a summary line at the end of notifications, set
 * SUPPRESS_FINAL_LINE.
 */
svn_error_t *
svn_cl__get_notifier(svn_wc_notify_func2_t *notify_func_p,
                     void **notify_baton_p,
                     svn_boolean_t is_checkout,
                     svn_boolean_t is_export,
                     svn_boolean_t suppress_final_line,
                     apr_pool_t *pool);

/* Print conflict stats accumulated in NOTIFY_BATON.
 * Return any error encountered during printing.
 * Do all allocations in POOL.*/
svn_error_t *
svn_cl__print_conflict_stats(void *notify_baton, apr_pool_t *pool);


/*** Log message callback stuffs. ***/

/* Allocate in POOL a baton for use with svn_cl__get_log_message().

   OPT_STATE is the set of command-line options given.

   BASE_DIR is a directory in which to create temporary files if an
   external editor is used to edit the log message.  If BASE_DIR is
   NULL, the current working directory (`.') will be used, and
   therefore the user must have the proper permissions on that
   directory.  ### todo: What *should* happen in the NULL case is that
   we ask APR to tell us where a suitable tmp directory is (like, /tmp
   on Unix and C:\Windows\Temp on Win32 or something), and use it.
   But APR doesn't yet have that capability.

   CONFIG is a client configuration hash of svn_config_t * items keyed
   on config categories, and may be NULL.

   NOTE: While the baton itself will be allocated from POOL, the items
   add to it are added by reference, not duped into POOL!*/
svn_error_t *
svn_cl__make_log_msg_baton(void **baton,
                           svn_cl__opt_state_t *opt_state,
                           const char *base_dir,
                           apr_hash_t *config,
                           apr_pool_t *pool);

/* A function of type svn_client_get_commit_log3_t. */
svn_error_t *
svn_cl__get_log_message(const char **log_msg,
                        const char **tmp_file,
                        const apr_array_header_t *commit_items,
                        void *baton,
                        apr_pool_t *pool);

/* Handle the cleanup of a log message, using the data in the
   LOG_MSG_BATON, in the face of COMMIT_ERR.  This may mean removing a
   temporary file left by an external editor, or it may be a complete
   no-op.  COMMIT_ERR may be NULL to indicate to indicate that the
   function should act as though no commit error occurred. Use POOL
   for temporary allocations.

   All error returns from this function are guaranteed to at least
   include COMMIT_ERR, and perhaps additional errors attached to the
   end of COMMIT_ERR's chain.  */
svn_error_t *
svn_cl__cleanup_log_msg(void *log_msg_baton,
                        svn_error_t *commit_err,
                        apr_pool_t *pool);

/* Add a message about --force if appropriate */
svn_error_t *
svn_cl__may_need_force(svn_error_t *err);

/* Write the STRING to the stdio STREAM, returning an error if it fails. */
svn_error_t *
svn_cl__error_checked_fputs(const char *string, FILE* stream);

/* If STRING is non-null, append it, wrapped in a simple XML CDATA element
   named TAGNAME, to the string SB.  Use POOL for temporary allocations. */
void
svn_cl__xml_tagged_cdata(svn_stringbuf_t **sb,
                         apr_pool_t *pool,
                         const char *tagname,
                         const char *string);

/* Print the XML prolog and document root element start-tag to stdout, using
   TAGNAME as the root element name.  Use pool for temporary allocations. */
svn_error_t *
svn_cl__xml_print_header(const char *tagname, apr_pool_t *pool);

/* Print the XML document root element end-tag to stdout, using TAGNAME as the
   root element name.  Use pool for temporary allocations. */
svn_error_t *
svn_cl__xml_print_footer(const char *tagname, apr_pool_t *pool);


/* For use in XML output, return a non-localised string representation
 * of KIND, being "none" or "dir" or "file" or, in any other case,
 * the empty string. */
const char *
svn_cl__node_kind_str_xml(svn_node_kind_t kind);

/* Return a (possibly localised) string representation of KIND, being "none" or
   "dir" or "file" or, in any other case, the empty string. */
const char *
svn_cl__node_kind_str_human_readable(svn_node_kind_t kind);


/** Provides an XML name for a given OPERATION.
 * Note: POOL is currently not used.
 */
const char *
svn_cl__operation_str_xml(svn_wc_operation_t operation, apr_pool_t *pool);

/** Return a possibly localized human readable string for
 * a given OPERATION.
 * Note: POOL is currently not used.
 */
const char *
svn_cl__operation_str_human_readable(svn_wc_operation_t operation,
                                     apr_pool_t *pool);


/* If PROPNAME is one of the svn: properties with a boolean value, and
 * PROPVAL looks like an attempt to turn the property off (i.e., it's
 * "off", "no", "false", or ""), then print a warning to the user that
 * setting the property to this value might not do what they expect.
 * Perform temporary allocations in POOL.
 */
void
svn_cl__check_boolean_prop_val(const char *propname,
                               const char *propval,
                               apr_pool_t *pool);

/* De-streamifying wrapper around svn_client_get_changelists(), which
   is called for each target in TARGETS to populate *PATHS (a list of
   paths assigned to one of the CHANGELISTS.
   If all targets are to be included, may set *PATHS to TARGETS without
   reallocating. */
svn_error_t *
svn_cl__changelist_paths(apr_array_header_t **paths,
                         const apr_array_header_t *changelists,
                         const apr_array_header_t *targets,
                         svn_depth_t depth,
                         svn_client_ctx_t *ctx,
                         apr_pool_t *result_pool,
                         apr_pool_t *scratch_pool);

/* Like svn_client_args_to_target_array() but, if the only error is that some
 * arguments are reserved file names, then print warning messages for those
 * targets, store the rest of the targets in TARGETS_P and return success. */
svn_error_t *
svn_cl__args_to_target_array_print_reserved(apr_array_header_t **targets_p,
                                            apr_getopt_t *os,
                                            const apr_array_header_t *known_targets,
                                            svn_client_ctx_t *ctx,
                                            apr_pool_t *pool);

/* Return a string allocated in POOL that is a copy of STR but with each
 * line prefixed with INDENT. A line is all characters up to the first
 * CR-LF, LF-CR, CR or LF, or the end of STR if sooner. */
const char *
svn_cl__indent_string(const char *str,
                      const char *indent,
                      apr_pool_t *pool);


/* Return a string showing NODE's kind, URL and revision, to the extent that
 * that information is available in NODE. If NODE itself is NULL, this prints
 * just a 'none' node kind.
 * WC_REPOS_ROOT_URL should reflect the target working copy's repository
 * root URL. If NODE is from that same URL, the printed URL is abbreviated
 * to caret notation (^/). WC_REPOS_ROOT_URL may be NULL, in which case
 * this function tries to print the conflicted node's complete URL. */
const char *
svn_cl__node_description(const svn_wc_conflict_version_t *node,
                         const char *wc_repos_root_URL,
                         apr_pool_t *pool);

/* Join a BASE path with a COMPONENT, allocating the result in POOL.
 * COMPONENT need not be a single single component: it can be any path,
 * absolute or relative to BASE.
 *
 * This function exists to gather the cases when it could not be determined
 * if BASE is an uri, dirent or relative.
 */
const char *
svn_cl__path_join(const char *base,
                  const char *component,
                  apr_pool_t *pool);

#ifdef __cplusplus
}
#endif /* __cplusplus */

#endif /* SVN_CL_H */<|MERGE_RESOLUTION|>--- conflicted
+++ resolved
@@ -228,16 +228,11 @@
   int strip_count; /* number of leading path components to strip */
   svn_boolean_t ignore_keywords;  /* do not expand keywords */
   svn_boolean_t reverse_diff;     /* reverse a diff (e.g. when patching) */
-<<<<<<< HEAD
-  apr_array_header_t *include_patterns; /* targets to include in operation */
-  apr_array_header_t *exclude_patterns; /* targets to exclude from operation */
-  svn_boolean_t ignore_mergeinfo; /* ignore mergeinfo in reporting commands. */
-=======
   svn_boolean_t ignore_whitespace; /* don't account for whitespace when
                                       patching */
   svn_boolean_t show_diff;        /* produce diff output */
   svn_boolean_t internal_diff;    /* override diff_cmd in config file */
->>>>>>> d3c12d41
+  svn_boolean_t ignore_mergeinfo; /* ignore mergeinfo in reporting commands. */
 } svn_cl__opt_state_t;
 
 
