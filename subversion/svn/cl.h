/*
 * cl.h:  shared stuff in the command line program
 *
 * ====================================================================
 *    Licensed to the Apache Software Foundation (ASF) under one
 *    or more contributor license agreements.  See the NOTICE file
 *    distributed with this work for additional information
 *    regarding copyright ownership.  The ASF licenses this file
 *    to you under the Apache License, Version 2.0 (the
 *    "License"); you may not use this file except in compliance
 *    with the License.  You may obtain a copy of the License at
 *
 *      http://www.apache.org/licenses/LICENSE-2.0
 *
 *    Unless required by applicable law or agreed to in writing,
 *    software distributed under the License is distributed on an
 *    "AS IS" BASIS, WITHOUT WARRANTIES OR CONDITIONS OF ANY
 *    KIND, either express or implied.  See the License for the
 *    specific language governing permissions and limitations
 *    under the License.
 * ====================================================================
 */

/* ==================================================================== */



#ifndef SVN_CL_H
#define SVN_CL_H

/*** Includes. ***/
#include <apr_tables.h>
#include <apr_getopt.h>

#include "svn_wc.h"
#include "svn_client.h"
#include "svn_string.h"
#include "svn_opt.h"
#include "svn_auth.h"
#include "svn_cmdline.h"

#ifdef __cplusplus
extern "C" {
#endif /* __cplusplus */


/*** Option processing ***/

/* --accept actions */
typedef enum svn_cl__accept_t
{
  /* invalid accept action */
  svn_cl__accept_invalid = -2,

  /* unspecified accept action */
  svn_cl__accept_unspecified = -1,

  /* Leave conflicts alone, for later resolution. */
  svn_cl__accept_postpone,

  /* Resolve the conflict with the pre-conflict base file. */
  svn_cl__accept_base,

  /* Resolve the conflict with the current working file. */
  svn_cl__accept_working,

  /* Resolve the conflicted hunks by choosing the corresponding text
     from the pre-conflict working copy file. */
  svn_cl__accept_mine_conflict,

  /* Resolve the conflicted hunks by choosing the corresponding text
     from the post-conflict base copy file. */
  svn_cl__accept_theirs_conflict,

  /* Resolve the conflict by taking the entire pre-conflict working
     copy file. */
  svn_cl__accept_mine_full,

  /* Resolve the conflict by taking the entire post-conflict base file. */
  svn_cl__accept_theirs_full,

  /* Launch user's editor and resolve conflict with edited file. */
  svn_cl__accept_edit,

  /* Launch user's resolver and resolve conflict with edited file. */
  svn_cl__accept_launch,

  /* Use recommended resolution if available, else leave the conflict alone. */
  svn_cl__accept_recommended

} svn_cl__accept_t;

/* --accept action user input words */
#define SVN_CL__ACCEPT_POSTPONE "postpone"
#define SVN_CL__ACCEPT_BASE "base"
#define SVN_CL__ACCEPT_WORKING "working"
#define SVN_CL__ACCEPT_MINE_CONFLICT "mine-conflict"
#define SVN_CL__ACCEPT_THEIRS_CONFLICT "theirs-conflict"
#define SVN_CL__ACCEPT_MINE_FULL "mine-full"
#define SVN_CL__ACCEPT_THEIRS_FULL "theirs-full"
#define SVN_CL__ACCEPT_EDIT "edit"
#define SVN_CL__ACCEPT_LAUNCH "launch"
#define SVN_CL__ACCEPT_RECOMMENDED "recommended"

/* Return the svn_cl__accept_t value corresponding to WORD, using exact
 * case-sensitive string comparison. Return svn_cl__accept_invalid if WORD
 * is empty or is not one of the known values. */
svn_cl__accept_t
svn_cl__accept_from_word(const char *word);


/*** Mergeinfo flavors. ***/

/* --show-revs values */
typedef enum svn_cl__show_revs_t {
  svn_cl__show_revs_invalid = -1,
  svn_cl__show_revs_merged,
  svn_cl__show_revs_eligible
} svn_cl__show_revs_t;

/* --show-revs user input words */
#define SVN_CL__SHOW_REVS_MERGED   "merged"
#define SVN_CL__SHOW_REVS_ELIGIBLE "eligible"

/* Return svn_cl__show_revs_t value corresponding to word. */
svn_cl__show_revs_t
svn_cl__show_revs_from_word(const char *word);


/*** Command dispatch. ***/

/* Hold results of option processing that are shared by multiple
   commands. */
typedef struct svn_cl__opt_state_t
{
  /* An array of svn_opt_revision_range_t *'s representing revisions
     ranges indicated on the command-line via the -r and -c options.
     For each range in the list, if only one revision was provided
     (-rN), its 'end' member remains 'svn_opt_revision_unspecified'.
     This array always has at least one element, even if that is a
     null range in which both ends are 'svn_opt_revision_unspecified'. */
  apr_array_header_t *revision_ranges;

  /* These are simply a copy of the range start and end values present
     in the first item of the revision_ranges list. */
  svn_opt_revision_t start_revision;
  svn_opt_revision_t end_revision;

  /* Flag which is only set if the '-c' option was used. */
  svn_boolean_t used_change_arg;

  /* Flag which is only set if the '-r' option was used. */
  svn_boolean_t used_revision_arg;

  /* Max number of log messages to get back from svn_client_log2. */
  int limit;

  /* After option processing is done, reflects the switch actually
     given on the command line, or svn_depth_unknown if none. */
  svn_depth_t depth;

  /* Was --no-unlock specified? */
  svn_boolean_t no_unlock;

  const char *message;           /* log message (not converted to UTF-8) */
  svn_boolean_t force;           /* be more forceful, as in "svn rm -f ..." */
  svn_boolean_t force_log;       /* force validity of a suspect log msg file */
  svn_boolean_t incremental;     /* yield output suitable for concatenation */
  svn_boolean_t quiet;           /* sssh...avoid unnecessary output */
  svn_boolean_t non_interactive; /* do no interactive prompting */
  svn_boolean_t version;         /* print version information */
  svn_boolean_t verbose;         /* be verbose */
  svn_boolean_t update;          /* contact the server for the full story */
  svn_stringbuf_t *filedata;     /* contents of file used as option data
                                    (not converted to UTF-8) */
  const char *encoding;          /* the locale/encoding of 'message' and of
                                    'filedata' (not converted to UTF-8) */
  svn_boolean_t help;            /* print usage message */
  const char *auth_username;     /* auth username */
  const char *auth_password;     /* auth password */
  svn_boolean_t auth_password_from_stdin; /* read password from stdin */
  const char *extensions;        /* subprocess extension args */
  apr_array_header_t *targets;   /* target list from file */
  svn_boolean_t xml;             /* output in xml, e.g., "svn log --xml" */
  svn_boolean_t no_ignore;       /* disregard default ignores & svn:ignore's */
  svn_boolean_t no_auth_cache;   /* do not cache authentication information */
  struct
    {
  const char *diff_cmd;              /* the external diff command to use
                                        (not converted to UTF-8) */
  svn_boolean_t internal_diff;       /* override diff_cmd in config file */
  svn_boolean_t no_diff_added;       /* do not show diffs for deleted files */
  svn_boolean_t no_diff_deleted;     /* do not show diffs for deleted files */
  svn_boolean_t show_copies_as_adds; /* do not diff copies with their source */
  svn_boolean_t notice_ancestry;     /* notice ancestry for diff-y operations */
  svn_boolean_t summarize;           /* create a summary of a diff */
  svn_boolean_t use_git_diff_format; /* Use git's extended diff format */
  svn_boolean_t ignore_properties;   /* ignore properties */
  svn_boolean_t properties_only;     /* Show properties only */
  svn_boolean_t patch_compatible;    /* Output compatible with GNU patch */
    } diff;
  svn_boolean_t ignore_ancestry; /* ignore ancestry for merge-y operations */
  svn_boolean_t ignore_externals;/* ignore externals definitions */
  svn_boolean_t stop_on_copy;    /* don't cross copies during processing */
  svn_boolean_t dry_run;         /* try operation but make no changes */
  svn_boolean_t revprop;         /* operate on a revision property */
  const char *merge_cmd;         /* the external merge command to use
                                    (not converted to UTF-8) */
  const char *editor_cmd;        /* the external editor command to use
                                    (not converted to UTF-8) */
  svn_boolean_t record_only;     /* whether to record mergeinfo */
  const char *old_target;        /* diff target */
  const char *new_target;        /* diff target */
  svn_boolean_t relocate;        /* rewrite urls (svn switch) */
  const char *config_dir;        /* over-riding configuration directory */
  apr_array_header_t *config_options; /* over-riding configuration options */
  svn_boolean_t autoprops;       /* enable automatic properties */
  svn_boolean_t no_autoprops;    /* disable automatic properties */
  const char *native_eol;        /* override system standard eol marker */
  svn_boolean_t remove;          /* deassociate a changelist */
  apr_array_header_t *changelists; /* changelist filters */
  svn_boolean_t keep_changelists;/* don't remove changelists after commit */
  svn_boolean_t keep_local;      /* delete path only from repository */
  svn_boolean_t all_revprops;    /* retrieve all revprops */
  svn_boolean_t no_revprops;     /* retrieve no revprops */
  apr_hash_t *revprop_table;     /* table of revision properties to get/set
                                    (not converted to UTF-8) */
  svn_boolean_t parents;         /* create intermediate directories */
  svn_boolean_t use_merge_history; /* use/display extra merge information */
  svn_cl__accept_t accept_which;   /* how to handle conflicts */
  svn_cl__show_revs_t show_revs;   /* mergeinfo flavor */
  svn_depth_t set_depth;           /* new sticky ambient depth value */
  svn_boolean_t reintegrate;      /* use "reintegrate" merge-source heuristic */
  /* trust server SSL certs that would otherwise be rejected as "untrusted" */
  svn_boolean_t trust_server_cert_unknown_ca;
  svn_boolean_t trust_server_cert_cn_mismatch;
  svn_boolean_t trust_server_cert_expired;
  svn_boolean_t trust_server_cert_not_yet_valid;
  svn_boolean_t trust_server_cert_other_failure;
  int strip; /* number of leading path components to strip */
  svn_boolean_t ignore_keywords;   /* do not expand keywords */
  svn_boolean_t reverse_diff;      /* reverse a diff (e.g. when patching) */
  svn_boolean_t ignore_whitespace; /* don't account for whitespace when
                                      patching */
  svn_boolean_t show_diff;         /* produce diff output (maps to --diff) */
  svn_boolean_t allow_mixed_rev;   /* Allow operation on mixed-revision WC */
  svn_boolean_t include_externals; /* Recurses (in)to file & dir externals */
  svn_boolean_t show_inherited_props;  /* get inherited properties */
  apr_array_header_t* search_patterns; /* pattern arguments for --search */
  svn_boolean_t mergeinfo_log;     /* show log message in mergeinfo command */
  svn_boolean_t remove_unversioned;/* remove unversioned items */
  svn_boolean_t remove_ignored;    /* remove ignored items */
  svn_boolean_t no_newline;        /* do not output the trailing newline */
  svn_boolean_t show_passwords;    /* show cached passwords */
  svn_boolean_t pin_externals;     /* pin externals to last-changed revisions */
  const char *show_item;           /* print only the given item */
  svn_boolean_t adds_as_modification; /* update 'add vs add' no tree conflict */
  svn_boolean_t vacuum_pristines; /* remove unreferenced pristines */
  svn_boolean_t drop;             /* drop shelf after successful unshelve */
<<<<<<< HEAD
  svn_version_t *compatible_version; /* working copy compatibility version */
=======
  svn_boolean_t viewspec;
>>>>>>> 5b470d98
} svn_cl__opt_state_t;

/* Conflict stats for operations such as update and merge. */
typedef struct svn_cl__conflict_stats_t svn_cl__conflict_stats_t;

typedef struct svn_cl__cmd_baton_t
{
  svn_cl__opt_state_t *opt_state;
  svn_cl__conflict_stats_t *conflict_stats;
  svn_client_ctx_t *ctx;
} svn_cl__cmd_baton_t;


/* Declare all the command procedures */
svn_opt_subcommand_t
  svn_cl__add,
  svn_cl__auth,
  svn_cl__blame,
  svn_cl__cat,
  svn_cl__changelist,
  svn_cl__checkout,
  svn_cl__cleanup,
  svn_cl__commit,
  svn_cl__copy,
  svn_cl__delete,
  svn_cl__diff,
  svn_cl__export,
  svn_cl__help,
  svn_cl__import,
  svn_cl__info,
  svn_cl__lock,
  svn_cl__log,
  svn_cl__list,
  svn_cl__merge,
  svn_cl__mergeinfo,
  svn_cl__mkdir,
  svn_cl__move,
  svn_cl__patch,
  svn_cl__propdel,
  svn_cl__propedit,
  svn_cl__propget,
  svn_cl__proplist,
  svn_cl__propset,
  svn_cl__relocate,
  svn_cl__revert,
  svn_cl__resolve,
  svn_cl__resolved,
  svn_cl__shelf_diff,
  svn_cl__shelf_drop,
  svn_cl__shelf_list,
  svn_cl__shelf_list_by_paths,
  svn_cl__shelf_log,
  svn_cl__shelf_save,
  svn_cl__shelf_shelve,
  svn_cl__shelf_unshelve,
  svn_cl__status,
  svn_cl__switch,
  svn_cl__unlock,
  svn_cl__update,
  svn_cl__upgrade;


/* See definition in svn.c for documentation. */
extern const svn_opt_subcommand_desc3_t svn_cl__cmd_table[];

/* See definition in svn.c for documentation. */
extern const int svn_cl__global_options[];

/* See definition in svn.c for documentation. */
extern const apr_getopt_option_t svn_cl__options[];


/* A helper for the many subcommands that wish to merely warn when
 * invoked on an unversioned, nonexistent, or otherwise innocuously
 * errorful resource.  Meant to be wrapped with SVN_ERR().
 *
 * If ERR is null, return SVN_NO_ERROR.
 *
 * Else if ERR->apr_err is one of the error codes supplied in varargs,
 * then handle ERR as a warning (unless QUIET is true), clear ERR, and
 * return SVN_NO_ERROR, and push the value of ERR->apr_err into the
 * ERRORS_SEEN array, if ERRORS_SEEN is not NULL.
 *
 * Else return ERR.
 *
 * Typically, error codes like SVN_ERR_UNVERSIONED_RESOURCE,
 * SVN_ERR_ENTRY_NOT_FOUND, etc, are supplied in varargs.  Don't
 * forget to terminate the argument list with 0 (or APR_SUCCESS).
 */
svn_error_t *
svn_cl__try(svn_error_t *err,
            apr_array_header_t *errors_seen,
            svn_boolean_t quiet,
            ...);


/* Our cancellation callback. */
extern svn_cancel_func_t svn_cl__check_cancel;



/* Various conflict-resolution callbacks. */

/* Opaque baton type for svn_cl__conflict_func_interactive(). */
typedef struct svn_cl__interactive_conflict_baton_t
  svn_cl__interactive_conflict_baton_t;

/* Return a new, initialized, conflict stats structure, allocated in
 * POOL. */
svn_cl__conflict_stats_t *
svn_cl__conflict_stats_create(apr_pool_t *pool);

/* Update CONFLICT_STATS to reflect that a conflict on PATH_LOCAL of kind
 * CONFLICT_KIND is resolved.  (There is no support for updating the
 * 'skipped paths' stats, since skips cannot be 'resolved'.) */
void
svn_cl__conflict_stats_resolved(svn_cl__conflict_stats_t *conflict_stats,
                                const char *path_local,
                                svn_wc_conflict_kind_t conflict_kind);

/* Set *CONFLICTED_PATHS to the conflicted paths contained in CONFLICT_STATS.
 * If no conflicted path exists, set *CONFLICTED_PATHS to NULL. */
svn_error_t *
svn_cl__conflict_stats_get_paths(apr_array_header_t **conflicted_paths,
                                 svn_cl__conflict_stats_t *conflict_stats,
                                 apr_pool_t *result_pool,
                                 apr_pool_t *scratch_pool);

/* Print the conflict stats accumulated in CONFLICT_STATS.
 *
 * Return any error encountered during printing.
 * See also svn_cl__notifier_print_conflict_stats().
 */
svn_error_t *
svn_cl__print_conflict_stats(svn_cl__conflict_stats_t *conflict_stats,
                             apr_pool_t *scratch_pool);

/* 
 * Interactively resolve the conflict a @a CONFLICT.
 * TODO: more docs
 */
svn_error_t *
svn_cl__resolve_conflict(svn_boolean_t *quit,
                         svn_boolean_t *external_failed,
                         svn_boolean_t *printed_summary,
                         svn_client_conflict_t *conflict,
                         svn_cl__accept_t accept_which,
                         const char *editor_cmd,
                         const char *path_prefix,
                         svn_cmdline_prompt_baton_t *pb,
                         svn_cl__conflict_stats_t *conflict_stats,
                         svn_client_ctx_t *ctx,
                         apr_pool_t *scratch_pool);

/* 
 * Interactively resolve conflicts for all TARGETS.
 * TODO: more docs
 */
svn_error_t *
svn_cl__walk_conflicts(apr_array_header_t *targets,
                       svn_cl__conflict_stats_t *conflict_stats,
                       svn_cl__opt_state_t *opt_state,
                       svn_client_ctx_t *ctx,
                       apr_pool_t *scratch_pool);


/*** Command-line output functions -- printing to the user. ***/

/* Print out commit information found in COMMIT_INFO to the console.
 * POOL is used for temporay allocations.
 * COMMIT_INFO should not be NULL.
 *
 * This function implements svn_commit_callback2_t.
 */
svn_error_t *
svn_cl__print_commit_info(const svn_commit_info_t *commit_info,
                          void *baton,
                          apr_pool_t *pool);


/* Convert the date in DATA to a human-readable UTF-8-encoded string
 * *HUMAN_CSTRING, or set the latter to "(invalid date)" if DATA is not
 * a valid date.  DATA should be as expected by svn_time_from_cstring().
 *
 * Do all allocations in POOL.
 */
svn_error_t *
svn_cl__time_cstring_to_human_cstring(const char **human_cstring,
                                      const char *data,
                                      apr_pool_t *pool);


/* Print STATUS for PATH to stdout for human consumption.  Prints in
   abbreviated format by default, or DETAILED format if flag is set.

   When SUPPRESS_EXTERNALS_PLACEHOLDERS is set, avoid printing
   externals placeholder lines ("X lines").

   When DETAILED is set, use SHOW_LAST_COMMITTED to toggle display of
   the last-committed-revision and last-committed-author.

   If SKIP_UNRECOGNIZED is TRUE, this function will not print out
   unversioned items found in the working copy.

   When DETAILED is set, and REPOS_LOCKS is set, treat missing repository locks
   as broken WC locks.

   Increment *TEXT_CONFLICTS, *PROP_CONFLICTS, or *TREE_CONFLICTS if
   a conflict was encountered.

   Use TARGET_ABSPATH and TARGET_PATH to shorten PATH into something
   relative to the target as necessary.
*/
svn_error_t *
svn_cl__print_status(const char *target_abspath,
                     const char *target_path,
                     const char *path,
                     const svn_client_status_t *status,
                     svn_boolean_t suppress_externals_placeholders,
                     svn_boolean_t detailed,
                     svn_boolean_t show_last_committed,
                     svn_boolean_t skip_unrecognized,
                     svn_boolean_t repos_locks,
                     unsigned int *text_conflicts,
                     unsigned int *prop_conflicts,
                     unsigned int *tree_conflicts,
                     svn_client_ctx_t *ctx,
                     apr_pool_t *pool);


/* Print STATUS for PATH in XML to stdout.  Use POOL for temporary
   allocations.

   Use TARGET_ABSPATH and TARGET_PATH to shorten PATH into something
   relative to the target as necessary.
 */
svn_error_t *
svn_cl__print_status_xml(const char *target_abspath,
                         const char *target_path,
                         const char *path,
                         const svn_client_status_t *status,
                         svn_client_ctx_t *ctx,
                         apr_pool_t *pool);

/* Output a commit xml element to *OUTSTR.  If *OUTSTR is NULL, allocate it
   first from POOL, otherwise append to it.  If AUTHOR or DATE is
   NULL, it will be omitted. */
void
svn_cl__print_xml_commit(svn_stringbuf_t **outstr,
                         svn_revnum_t revision,
                         const char *author,
                         const char *date,
                         apr_pool_t *pool);

/* Output an XML "<lock>" element describing LOCK to *OUTSTR.  If *OUTSTR is
   NULL, allocate it first from POOL, otherwise append to it. */
void
svn_cl__print_xml_lock(svn_stringbuf_t **outstr,
                       const svn_lock_t *lock,
                       apr_pool_t *pool);

/* Do the following things that are commonly required before accessing revision
   properties.  Ensure that REVISION is specified explicitly and is not
   relative to a working-copy item.  Ensure that exactly one target is
   specified in TARGETS.  Set *URL to the URL of the target.  Return an
   appropriate error if any of those checks or operations fail. Use CTX for
   accessing the working copy
 */
svn_error_t *
svn_cl__revprop_prepare(const svn_opt_revision_t *revision,
                        const apr_array_header_t *targets,
                        const char **URL,
                        svn_client_ctx_t *ctx,
                        apr_pool_t *pool);

/* Search for a merge tool command in environment variables,
   and use it to perform the merge of the four given files.
   WC_PATH is the path of the file that is in conflict, relative
   to the merge target.
   Use POOL for all allocations.

   CONFIG is a hash of svn_config_t * items keyed on a configuration
   category (SVN_CONFIG_CATEGORY_CONFIG et al), and may be NULL.

   Upon success, set *REMAINS_IN_CONFLICT to indicate whether the
   merge result contains conflict markers.
   */
svn_error_t *
svn_cl__merge_file_externally(const char *base_path,
                              const char *their_path,
                              const char *my_path,
                              const char *merged_path,
                              const char *wc_path,
                              apr_hash_t *config,
                              svn_boolean_t *remains_in_conflict,
                              apr_pool_t *pool);

/* Like svn_cl__merge_file_externally, but using a built-in merge tool
 * with help from an external editor specified by EDITOR_CMD. */
svn_error_t *
svn_cl__merge_file(svn_boolean_t *remains_in_conflict,
                   const char *base_path,
                   const char *their_path,
                   const char *my_path,
                   const char *merged_path,
                   const char *wc_path,
                   const char *path_prefix,
                   const char *editor_cmd,
                   apr_hash_t *config,
                   svn_cancel_func_t cancel_func,
                   void *cancel_baton,
                   apr_pool_t *scratch_pool);


/*** Notification functions to display results on the terminal. */

/* Set *NOTIFY_FUNC_P and *NOTIFY_BATON_P to a notifier/baton for all
 * operations, allocated in POOL.
 */
svn_error_t *
svn_cl__get_notifier(svn_wc_notify_func2_t *notify_func_p,
                     void **notify_baton_p,
                     svn_cl__conflict_stats_t *conflict_stats,
                     apr_pool_t *pool);

/* Make the notifier for use with BATON print the appropriate summary
 * line at the end of the output.
 */
svn_error_t *
svn_cl__notifier_mark_checkout(void *baton);

/* Make the notifier for use with BATON print the appropriate summary
 * line at the end of the output.
 */
svn_error_t *
svn_cl__notifier_mark_export(void *baton);

/* Make the notifier for use with BATON print the appropriate notifications
 * for a wc to repository copy
 */
svn_error_t *
svn_cl__notifier_mark_wc_to_repos_copy(void *baton);

/* Baton for use with svn_cl__check_externals_failed_notify_wrapper(). */
struct svn_cl__check_externals_failed_notify_baton
{
  svn_wc_notify_func2_t wrapped_func; /* The "real" notify_func2. */
  void *wrapped_baton;                /* The "real" notify_func2 baton. */
  svn_boolean_t had_externals_error;  /* Did something fail in an external? */
};

/* Notification function wrapper (implements `svn_wc_notify_func2_t').
   Use with an svn_cl__check_externals_failed_notify_baton BATON. */
void
svn_cl__check_externals_failed_notify_wrapper(void *baton,
                                              const svn_wc_notify_t *n,
                                              apr_pool_t *pool);

/* Print the conflict stats accumulated in BATON, which is the
 * notifier baton from svn_cl__get_notifier().  This is just like
 * calling svn_cl__print_conflict_stats().
 *
 * Return any error encountered during printing.
 */
svn_error_t *
svn_cl__notifier_print_conflict_stats(void *baton, apr_pool_t *scratch_pool);


/*** Log message callback stuffs. ***/

/* Allocate in POOL a baton for use with svn_cl__get_log_message().

   OPT_STATE is the set of command-line options given.

   BASE_DIR is a directory in which to create temporary files if an
   external editor is used to edit the log message.  If BASE_DIR is
   NULL, the current working directory (`.') will be used, and
   therefore the user must have the proper permissions on that
   directory.  ### todo: What *should* happen in the NULL case is that
   we ask APR to tell us where a suitable tmp directory is (like, /tmp
   on Unix and C:\Windows\Temp on Win32 or something), and use it.
   But APR doesn't yet have that capability.

   CONFIG is a client configuration hash of svn_config_t * items keyed
   on config categories, and may be NULL.

   NOTE: While the baton itself will be allocated from POOL, the items
   add to it are added by reference, not duped into POOL!*/
svn_error_t *
svn_cl__make_log_msg_baton(void **baton,
                           svn_cl__opt_state_t *opt_state,
                           const char *base_dir,
                           apr_hash_t *config,
                           apr_pool_t *pool);

/* A function of type svn_client_get_commit_log3_t. */
svn_error_t *
svn_cl__get_log_message(const char **log_msg,
                        const char **tmp_file,
                        const apr_array_header_t *commit_items,
                        void *baton,
                        apr_pool_t *pool);

/* Handle the cleanup of a log message, using the data in the
   LOG_MSG_BATON, in the face of COMMIT_ERR.  This may mean removing a
   temporary file left by an external editor, or it may be a complete
   no-op.  COMMIT_ERR may be NULL to indicate to indicate that the
   function should act as though no commit error occurred. Use POOL
   for temporary allocations.

   All error returns from this function are guaranteed to at least
   include COMMIT_ERR, and perhaps additional errors attached to the
   end of COMMIT_ERR's chain.  */
svn_error_t *
svn_cl__cleanup_log_msg(void *log_msg_baton,
                        svn_error_t *commit_err,
                        apr_pool_t *pool);

/* Add a message about --force if appropriate */
svn_error_t *
svn_cl__may_need_force(svn_error_t *err);

/* Write the STRING to the stdio STREAM, returning an error if it fails.

   This function is equal to svn_cmdline_fputs() minus the utf8->local
   encoding translation.  */
svn_error_t *
svn_cl__error_checked_fputs(const char *string, FILE* stream);

/* If STRING is non-null, append it, wrapped in a simple XML CDATA element
   named TAGNAME, to the string SB.  Use POOL for temporary allocations. */
void
svn_cl__xml_tagged_cdata(svn_stringbuf_t **sb,
                         apr_pool_t *pool,
                         const char *tagname,
                         const char *string);

/* Print the XML prolog and document root element start-tag to stdout, using
   TAGNAME as the root element name.  Use POOL for temporary allocations. */
svn_error_t *
svn_cl__xml_print_header(const char *tagname, apr_pool_t *pool);

/* Print the XML document root element end-tag to stdout, using TAGNAME as the
   root element name.  Use POOL for temporary allocations. */
svn_error_t *
svn_cl__xml_print_footer(const char *tagname, apr_pool_t *pool);


/* For use in XML output, return a non-localised string representation
 * of KIND, being "none" or "dir" or "file" or, in any other case,
 * the empty string. */
const char *
svn_cl__node_kind_str_xml(svn_node_kind_t kind);

/* Return a (possibly localised) string representation of KIND, being "none" or
   "dir" or "file" or, in any other case, the empty string. */
const char *
svn_cl__node_kind_str_human_readable(svn_node_kind_t kind);


/** Provides an XML name for a given OPERATION.
 * Note: POOL is currently not used.
 */
const char *
svn_cl__operation_str_xml(svn_wc_operation_t operation, apr_pool_t *pool);

/** Return a possibly localized human readable string for
 * a given OPERATION.
 * Note: POOL is currently not used.
 */
const char *
svn_cl__operation_str_human_readable(svn_wc_operation_t operation,
                                     apr_pool_t *pool);


/* What use is a property name intended for.
   Used by svn_cl__check_svn_prop_name to customize error messages. */
typedef enum svn_cl__prop_use_e
  {
    svn_cl__prop_use_set,       /* setting the property */
    svn_cl__prop_use_edit,      /* editing the property */
    svn_cl__prop_use_use        /* using the property name */
  }
svn_cl__prop_use_t;

/* If PROPNAME looks like but is not identical to one of the svn:
 * poperties, raise an error and suggest a better spelling. Names that
 * raise errors look like this:
 *
 *   - start with svn: but do not exactly match a known property; or,
 *   - start with a 3-letter prefix that differs in only one letter
 *     from "svn:", and the rest exactly matches a known propery.
 *
 * If REVPROP is TRUE, only check revision property names; otherwise
 * only check node property names.
 *
 * Use SCRATCH_POOL for temporary allocations.
 */
svn_error_t *
svn_cl__check_svn_prop_name(const char *propname,
                            svn_boolean_t revprop,
                            svn_cl__prop_use_t prop_use,
                            apr_pool_t *scratch_pool);

/* If PROPNAME is one of the svn: properties with a boolean value, and
 * PROPVAL looks like an attempt to turn the property off (i.e., it's
 * "off", "no", "false", or ""), then print a warning to the user that
 * setting the property to this value might not do what they expect.
 * Perform temporary allocations in POOL.
 */
void
svn_cl__check_boolean_prop_val(const char *propname,
                               const char *propval,
                               apr_pool_t *pool);

/* De-streamifying wrapper around svn_client_get_changelists(), which
   is called for each target in TARGETS to populate *PATHS (a list of
   paths assigned to one of the CHANGELISTS.
   If all targets are to be included, may set *PATHS to TARGETS without
   reallocating. */
svn_error_t *
svn_cl__changelist_paths(apr_array_header_t **paths,
                         const apr_array_header_t *changelists,
                         const apr_array_header_t *targets,
                         svn_depth_t depth,
                         svn_client_ctx_t *ctx,
                         apr_pool_t *result_pool,
                         apr_pool_t *scratch_pool);

/* Like svn_client_args_to_target_array() but, if the only error is that some
 * arguments are reserved file names, then print warning messages for those
 * targets, store the rest of the targets in TARGETS_P and return success. */
svn_error_t *
svn_cl__args_to_target_array_print_reserved(apr_array_header_t **targets_p,
                                            apr_getopt_t *os,
                                            const apr_array_header_t *known_targets,
                                            svn_client_ctx_t *ctx,
                                            svn_boolean_t keep_dest_origpath_on_truepath_collision,
                                            apr_pool_t *pool);

/* Return a string showing a conflicted node's kind, URL and revision,
 * to the extent that that information is available. If REPOS_ROOT_URL or
 * REPOS_RELPATH are NULL, this prints just a 'none' node kind.
 * WC_REPOS_ROOT_URL should reflect the target working copy's repository
 * root URL. If the node is from that same URL, the printed URL is abbreviated
 * to caret notation (^/). WC_REPOS_ROOT_URL may be NULL, in which case
 * this function tries to print the conflicted node's complete URL. */
const char *
svn_cl__node_description(const char *repos_root_url,
                         const char *repos_relpath,
                         svn_revnum_t peg_rev,
                         svn_node_kind_t node_kind,
                         const char *wc_repos_root_URL,
                         apr_pool_t *pool);

/* Return, in @a *true_targets_p, a shallow copy of @a targets with any
 * empty peg revision specifier snipped off the end of each element.  If any
 * target has a non-empty peg revision specifier, throw an error.  The user
 * may have specified a peg revision where it doesn't make sense to do so,
 * or may have forgotten to escape an '@' character in a filename.
 *
 * This function is useful for subcommands for which peg revisions
 * do not make any sense. Such subcommands still need to allow an empty
 * peg revision to be specified on the command line so that users of
 * the command line client can consistently escape '@' characters
 * in filenames by appending an '@' character, regardless of the
 * subcommand being used.
 *
 * It is safe to pass the address of @a targets as @a true_targets_p.
 *
 * Do all allocations in @a pool. */
svn_error_t *
svn_cl__eat_peg_revisions(apr_array_header_t **true_targets_p,
                          const apr_array_header_t *targets,
                          apr_pool_t *pool);

/* Return an error if TARGETS contains a mixture of URLs and paths; otherwise
 * return SVN_NO_ERROR. */
svn_error_t *
svn_cl__assert_homogeneous_target_type(const apr_array_header_t *targets);

/* Return an error if TARGETS contains a URL; otherwise return SVN_NO_ERROR. */
svn_error_t *
svn_cl__check_targets_are_local_paths(const apr_array_header_t *targets);

/* Return an error if TARGET is a URL; otherwise return SVN_NO_ERROR. */
svn_error_t *
svn_cl__check_target_is_local_path(const char *target);

/* Return a copy of PATH, converted to the local path style, skipping
 * PARENT_PATH if it is non-null and is a parent of or equal to PATH.
 *
 * This function assumes PARENT_PATH and PATH are both absolute "dirents"
 * or both relative "dirents". */
const char *
svn_cl__local_style_skip_ancestor(const char *parent_path,
                                  const char *path,
                                  apr_pool_t *pool);

/* If the user is setting a mime-type to mark one of the TARGETS as binary,
 * as determined by property name PROPNAME and value PROPVAL, then check
 * whether Subversion's own binary-file detection recognizes the target as
 * a binary file. If Subversion doesn't consider the target to be a binary
 * file, assume the user is making an error and print a warning to inform
 * the user that some operations might fail on the file in the future. */
svn_error_t *
svn_cl__propset_print_binary_mime_type_warning(apr_array_header_t *targets,
                                               const char *propname,
                                               const svn_string_t *propval,
                                               apr_pool_t *scratch_pool);

/* A wrapper around the deprecated svn_client_merge_reintegrate. */
svn_error_t *
svn_cl__deprecated_merge_reintegrate(const char *source_path_or_url,
                                     const svn_opt_revision_t *src_peg_revision,
                                     const char *target_wcpath,
                                     svn_boolean_t dry_run,
                                     const apr_array_header_t *merge_options,
                                     svn_client_ctx_t *ctx,
                                     apr_pool_t *pool);


/* Forward declaration of the similarity check context. */
typedef struct svn_cl__simcheck_context_t svn_cl__simcheck_context_t;

/* Token definition for the similarity check. */
typedef struct svn_cl__simcheck_t
{
  /* The token we're checking for similarity. */
  svn_string_t token;

  /* User data associated with this token. */
  const void *data;

  /*
   * The following fields are populated by svn_cl__similarity_check.
   */

  /* Similarity score [0..SVN_STRING__SIM_RANGE_MAX] */
  apr_size_t score;

  /* Number of characters of difference from the key. */
  apr_size_t diff;

  /* Similarity check context (private) */
  svn_cl__simcheck_context_t *context;
} svn_cl__simcheck_t;

/* Find the entries in TOKENS that are most similar to KEY.
 * TOKEN_COUNT is the number of entries in the (mutable) TOKENS array.
 * Use SCRATCH_POOL for temporary allocations.
 *
 * On return, the TOKENS array will be sorted according to similarity
 * to KEY, in descending order. The return value will be zero if the
 * first token is an exact match; otherwise, it will be one more than
 * the number of tokens that are at least two-thirds similar to KEY.
 */
apr_size_t
svn_cl__similarity_check(const char *key,
                         svn_cl__simcheck_t **tokens,
                         apr_size_t token_count,
                         apr_pool_t *scratch_pool);

#ifdef __cplusplus
}
#endif /* __cplusplus */

#endif /* SVN_CL_H */<|MERGE_RESOLUTION|>--- conflicted
+++ resolved
@@ -261,11 +261,8 @@
   svn_boolean_t adds_as_modification; /* update 'add vs add' no tree conflict */
   svn_boolean_t vacuum_pristines; /* remove unreferenced pristines */
   svn_boolean_t drop;             /* drop shelf after successful unshelve */
-<<<<<<< HEAD
+  svn_boolean_t viewspec;
   svn_version_t *compatible_version; /* working copy compatibility version */
-=======
-  svn_boolean_t viewspec;
->>>>>>> 5b470d98
 } svn_cl__opt_state_t;
 
 /* Conflict stats for operations such as update and merge. */
