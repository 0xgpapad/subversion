/*
 * cl.h:  shared stuff in the command line program
 *
 * ====================================================================
 *    Licensed to the Subversion Corporation (SVN Corp.) under one
 *    or more contributor license agreements.  See the NOTICE file
 *    distributed with this work for additional information
 *    regarding copyright ownership.  The SVN Corp. licenses this file
 *    to you under the Apache License, Version 2.0 (the
 *    "License"); you may not use this file except in compliance
 *    with the License.  You may obtain a copy of the License at
 *
 *      http://www.apache.org/licenses/LICENSE-2.0
 *
 *    Unless required by applicable law or agreed to in writing,
 *    software distributed under the License is distributed on an
 *    "AS IS" BASIS, WITHOUT WARRANTIES OR CONDITIONS OF ANY
 *    KIND, either express or implied.  See the License for the
 *    specific language governing permissions and limitations
 *    under the License.
 * ====================================================================
 */

/* ==================================================================== */



#ifndef SVN_CL_H
#define SVN_CL_H

/*** Includes. ***/
#include <apr_tables.h>
#include <apr_getopt.h>

#include "svn_wc.h"
#include "svn_client.h"
#include "svn_string.h"
#include "svn_opt.h"
#include "svn_auth.h"
#include "svn_cmdline.h"

#ifdef __cplusplus
extern "C" {
#endif /* __cplusplus */


/*** Option processing ***/

/* --accept actions */
typedef enum
{
<<<<<<< HEAD
  /* invalid or unspecified accept action */
  svn_cl__accept_invalid = -1,
=======
  /* invalid accept action */
  svn_cl__accept_invalid = -2,

  /* unspecified accept action */
  svn_cl__accept_unspecified = -1,
>>>>>>> 79d0a718

  /* Leave conflicts alone, for later resolution. */
  svn_cl__accept_postpone,

  /* Resolve the conflict with the pre-conflict base file. */
  svn_cl__accept_base,

<<<<<<< HEAD
  /* Resolve the conflict with the pre-conflict working copy file. */
  svn_cl__accept_mine,

  /* Resolve the conflict with the post-conflict base file. */
  svn_cl__accept_theirs,
=======
  /* Resolve the conflict with the current working file. */
  svn_cl__accept_working,

  /* Resolve the conflicted hunks by choosing the corresponding text
     from the pre-conflict working copy file.

     Note: this is a placeholder, not actually implemented in 1.5. */
  svn_cl__accept_mine_conflict,

  /* Resolve the conflicted hunks by choosing the corresponding text
     from the post-conflict base copy file.

     Note: this is a placeholder, not actually implemented in 1.5. */
  svn_cl__accept_theirs_conflict,

  /* Resolve the conflict by taking the entire pre-conflict working
     copy file. */
  svn_cl__accept_mine_full,

  /* Resolve the conflict by taking the entire post-conflict base file. */
  svn_cl__accept_theirs_full,
>>>>>>> 79d0a718

  /* Launch user's editor and resolve conflict with edited file. */
  svn_cl__accept_edit,

  /* Launch user's resolver and resolve conflict with edited file. */
<<<<<<< HEAD
  svn_cl__accept_launch,
=======
  svn_cl__accept_launch

>>>>>>> 79d0a718
} svn_cl__accept_t;

/* --accept action user input words */
#define SVN_CL__ACCEPT_POSTPONE "postpone"
#define SVN_CL__ACCEPT_BASE "base"
<<<<<<< HEAD
#define SVN_CL__ACCEPT_MINE "mine"
#define SVN_CL__ACCEPT_THEIRS "theirs"
#define SVN_CL__ACCEPT_EDIT "edit"
#define SVN_CL__ACCEPT_LAUNCH "launch"

/* Return svn_cl__accept_t value corresponding to word. */
svn_cl__accept_t
svn_cl__accept_from_word(const char *word);
=======
#define SVN_CL__ACCEPT_WORKING "working"
#define SVN_CL__ACCEPT_MINE_CONFLICT "mine-conflict"
#define SVN_CL__ACCEPT_THEIRS_CONFLICT "theirs-conflict"
#define SVN_CL__ACCEPT_MINE_FULL "mine-full"
#define SVN_CL__ACCEPT_THEIRS_FULL "theirs-full"
#define SVN_CL__ACCEPT_EDIT "edit"
#define SVN_CL__ACCEPT_LAUNCH "launch"

/* Return the svn_cl__accept_t value corresponding to WORD, using exact
 * case-sensitive string comparison. Return svn_cl__accept_invalid if WORD
 * is empty or is not one of the known values. */
svn_cl__accept_t
svn_cl__accept_from_word(const char *word);


/*** Mergeinfo flavors. ***/

/* --show-revs values */
typedef enum {
  svn_cl__show_revs_invalid = -1,
  svn_cl__show_revs_merged,
  svn_cl__show_revs_eligible
} svn_cl__show_revs_t;

/* --show-revs user input words */
#define SVN_CL__SHOW_REVS_MERGED   "merged"
#define SVN_CL__SHOW_REVS_ELIGIBLE "eligible"
>>>>>>> 79d0a718

/* Return svn_cl__show_revs_t value corresponding to word. */
svn_cl__show_revs_t
svn_cl__show_revs_from_word(const char *word);


/*** Command dispatch. ***/

/* Hold results of option processing that are shared by multiple
   commands. */
typedef struct svn_cl__opt_state_t
{
  /* An array of svn_opt_revision_range_t *'s representing revisions
     ranges indicated on the command-line via the -r and -c options.
     For each range in the list, if only one revision was provided
     (-rN), its 'end' member remains `svn_opt_revision_unspecified'.

     NOTE: This is currently used only by merge subcommand. */
  apr_array_header_t *revision_ranges;

  /* These are simply a copy of the range start and end values present
     in the first item of the revision_ranges list. */
  svn_opt_revision_t start_revision;
  svn_opt_revision_t end_revision;

  /* Flag which is only set if the '-c' option was used. */
  svn_boolean_t used_change_arg;
<<<<<<< HEAD
=======

  /* Flag which is only set if the '-r' option was used. */
  svn_boolean_t used_revision_arg;
>>>>>>> 79d0a718

  /* Max number of log messages to get back from svn_client_log2. */
  int limit;

  /* After option processing is done, reflects the switch actually
     given on the command line, or svn_depth_unknown if none. */
  svn_depth_t depth;

  /* Was --no-unlock specified? */
  svn_boolean_t no_unlock;

  const char *message;           /* log message */
  const char *ancestor_path;     /* ### todo: who sets this? */
  svn_boolean_t force;           /* be more forceful, as in "svn rm -f ..." */
  svn_boolean_t force_log;       /* force validity of a suspect log msg file */
  svn_boolean_t incremental;     /* yield output suitable for concatenation */
  svn_boolean_t quiet;           /* sssh...avoid unnecessary output */
  svn_boolean_t non_interactive; /* do no interactive prompting */
  svn_boolean_t version;         /* print version information */
  svn_boolean_t verbose;         /* be verbose */
  svn_boolean_t update;          /* contact the server for the full story */
  svn_boolean_t strict;          /* do strictly what was requested */
  svn_stringbuf_t *filedata;     /* contents of file used as option data */
  const char *encoding;          /* the locale/encoding of the data*/
  svn_boolean_t help;            /* print usage message */
  const char *auth_username;     /* auth username */ /* UTF-8! */
  const char *auth_password;     /* auth password */ /* UTF-8! */
  const char *extensions;        /* subprocess extension args */ /* UTF-8! */
  apr_array_header_t *targets;   /* target list from file */ /* UTF-8! */
  svn_boolean_t xml;             /* output in xml, e.g., "svn log --xml" */
  svn_boolean_t no_ignore;       /* disregard default ignores & svn:ignore's */
  svn_boolean_t no_auth_cache;   /* do not cache authentication information */
  svn_boolean_t no_diff_deleted; /* do not show diffs for deleted files */
  svn_boolean_t show_copies_as_adds; /* do not diff copies with their source */
  svn_boolean_t notice_ancestry; /* notice ancestry for diff-y operations */
  svn_boolean_t ignore_ancestry; /* ignore ancestry for merge-y operations */
  svn_boolean_t ignore_externals;/* ignore externals definitions */
  svn_boolean_t stop_on_copy;    /* don't cross copies during processing */
  svn_boolean_t dry_run;         /* try operation but make no changes */
  svn_boolean_t revprop;         /* operate on a revision property */
  const char *diff_cmd;          /* the external diff command to use */
  const char *merge_cmd;         /* the external merge command to use */
  const char *editor_cmd;        /* the external editor command to use */
  svn_boolean_t record_only;     /* whether to record mergeinfo */
  const char *old_target;        /* diff target */
  const char *new_target;        /* diff target */
  svn_boolean_t relocate;        /* rewrite urls (svn switch) */
  const char *config_dir;        /* over-riding configuration directory */
  apr_array_header_t *config_options; /* over-riding configuration options */
  svn_boolean_t autoprops;       /* enable automatic properties */
  svn_boolean_t no_autoprops;    /* disable automatic properties */
  const char *native_eol;        /* override system standard eol marker */
  svn_boolean_t summarize;       /* create a summary of a diff */
  svn_boolean_t remove;          /* deassociate a changelist */
  apr_array_header_t *changelists; /* changelist filters */
  const char *changelist;        /* operate on this changelist
                                    THIS IS TEMPORARY (LAST OF CHANGELISTS) */
  svn_boolean_t keep_changelists;/* don't remove changelists after commit */
  svn_boolean_t keep_local;      /* delete path only from repository */
  svn_boolean_t all_revprops;    /* retrieve all revprops */
  svn_boolean_t no_revprops;     /* retrieve no revprops */
  apr_hash_t *revprop_table;     /* table of revision properties to get/set */
  svn_boolean_t parents;         /* create intermediate directories */
  svn_boolean_t use_merge_history; /* use/display extra merge information */
  svn_cl__accept_t accept_which; /* how to handle conflicts */
<<<<<<< HEAD
  const char *from_source;       /* merge source to query (svn mergeinfo) */
=======
  svn_cl__show_revs_t show_revs; /* mergeinfo flavor */
  svn_depth_t set_depth;         /* new sticky ambient depth value */
  svn_boolean_t reintegrate;     /* use "reintegrate" merge-source heuristic */
  svn_boolean_t trust_server_cert; /* trust server SSL certs that would
                                      otherwise be rejected as "untrusted" */
  int strip_count; /* number of leading path components to strip */
>>>>>>> 79d0a718
} svn_cl__opt_state_t;


typedef struct
{
  svn_cl__opt_state_t *opt_state;
  svn_client_ctx_t *ctx;
} svn_cl__cmd_baton_t;


/* Declare all the command procedures */
svn_opt_subcommand_t
  svn_cl__add,
  svn_cl__blame,
  svn_cl__cat,
  svn_cl__changelist,
  svn_cl__checkout,
  svn_cl__cleanup,
  svn_cl__commit,
  svn_cl__copy,
  svn_cl__delete,
  svn_cl__diff,
  svn_cl__export,
  svn_cl__help,
  svn_cl__import,
  svn_cl__info,
  svn_cl__lock,
  svn_cl__log,
  svn_cl__list,
  svn_cl__merge,
  svn_cl__mergeinfo,
  svn_cl__mkdir,
  svn_cl__move,
  svn_cl__obliterate,
  svn_cl__patch,
  svn_cl__propdel,
  svn_cl__propedit,
  svn_cl__propget,
  svn_cl__proplist,
  svn_cl__propset,
  svn_cl__revert,
  svn_cl__resolve,
  svn_cl__resolved,
  svn_cl__status,
  svn_cl__switch,
  svn_cl__unlock,
  svn_cl__update,
  svn_cl__upgrade;


/* See definition in main.c for documentation. */
extern const svn_opt_subcommand_desc2_t svn_cl__cmd_table[];

/* See definition in main.c for documentation. */
extern const int svn_cl__global_options[];

/* See definition in main.c for documentation. */
extern const apr_getopt_option_t svn_cl__options[];


/* A helper for the many subcommands that wish to merely warn when
 * invoked on an unversioned, nonexistent, or otherwise innocuously
 * errorful resource.  Meant to be wrapped with SVN_ERR().
 *
 * If ERR is null, return SVN_NO_ERROR, setting *SUCCESS to TRUE
 * if SUCCESS is not NULL.
 *
 * Else if ERR->apr_err is one of the error codes supplied in varargs,
 * then handle ERR as a warning (unless QUIET is true), clear ERR, and
 * return SVN_NO_ERROR, setting *SUCCESS to FALSE if SUCCESS is not
 * NULL.
 *
 * Else return ERR, setting *SUCCESS to FALSE if SUCCESS is not NULL.
 *
 * Typically, error codes like SVN_ERR_UNVERSIONED_RESOURCE,
 * SVN_ERR_ENTRY_NOT_FOUND, etc, are supplied in varargs.  Don't
 * forget to terminate the argument list with SVN_NO_ERROR.
 */
svn_error_t *
svn_cl__try(svn_error_t *err,
            svn_boolean_t *success,
            svn_boolean_t quiet,
            ...);


/* Our cancellation callback. */
svn_error_t *
svn_cl__check_cancel(void *baton);



/* Various conflict-resolution callbacks. */

typedef struct {
  svn_cl__accept_t accept_which;
  apr_hash_t *config;
  const char *editor_cmd;
  svn_boolean_t external_failed;
  svn_cmdline_prompt_baton_t *pb;
} svn_cl__conflict_baton_t;

<<<<<<< HEAD
/* Return address of newly allocated and initialized
   svn_cl__conflict_baton_t. */
=======
/* Create and return a conflict baton, allocated from POOL, with the values
   ACCEPT_WHICH, CONFIG, EDITOR_CMD and PB placed in the same-named fields
   of the baton, and its 'external_failed' field initialised to FALSE. */
>>>>>>> 79d0a718
svn_cl__conflict_baton_t *
svn_cl__conflict_baton_make(svn_cl__accept_t accept_which,
                            apr_hash_t *config,
                            const char *editor_cmd,
                            svn_cmdline_prompt_baton_t *pb,
                            apr_pool_t *pool);

/* A conflict-resolution callback which prompts the user to choose
   one of the 3 fulltexts, edit the merged file on the spot, or just
   skip the conflict (to be resolved later).
   Implements @c svn_wc_conflict_resolver_func_t. */
svn_error_t *
svn_cl__conflict_handler(svn_wc_conflict_result_t **result,
                         const svn_wc_conflict_description_t *desc,
                         void *baton,
                         apr_pool_t *pool);



/*** Command-line output functions -- printing to the user. ***/

/* Print out commit information found in COMMIT_INFO to the console.
<<<<<<< HEAD
 * POOL is used for temporay allocations. 
 * COMMIT_INFO should not be NULL. 
 */
svn_error_t *svn_cl__print_commit_info(svn_commit_info_t *commit_info,
                                       apr_pool_t *pool);
=======
 * POOL is used for temporay allocations.
 * COMMIT_INFO should not be NULL.
 */
svn_error_t *
svn_cl__print_commit_info(svn_commit_info_t *commit_info, apr_pool_t *pool);


/* Convert the date in DATA to a human-readable UTF-8-encoded string
 * *HUMAN_CSTRING, or set the latter to "(invalid date)" if DATA is not
 * a valid date.  DATA should be as expected by svn_time_from_cstring().
 *
 * Do all allocations in POOL.
 */
svn_error_t *
svn_cl__time_cstring_to_human_cstring(const char **human_cstring,
                                      const char *data,
                                      apr_pool_t *pool);
>>>>>>> 79d0a718


/* Print STATUS for PATH to stdout for human consumption.  Prints in
   abbreviated format by default, or DETAILED format if flag is set.

   When DETAILED is set, use SHOW_LAST_COMMITTED to toggle display of
   the last-committed-revision and last-committed-author.

   If SKIP_UNRECOGNIZED is TRUE, this function will not print out
   unversioned items found in the working copy.

   When DETAILED is set, and REPOS_LOCKS is set, treat missing repository locks
   as broken WC locks. */
svn_error_t *
svn_cl__print_status(const char *path,
                     const svn_wc_status2_t *status,
                     svn_boolean_t detailed,
                     svn_boolean_t show_last_committed,
                     svn_boolean_t skip_unrecognized,
                     svn_boolean_t repos_locks,
                     apr_pool_t *pool);


/* Print STATUS for PATH in XML to stdout.  Use POOL for temporary
   allocations. */
svn_error_t *
svn_cl__print_status_xml(const char *path,
                         const svn_wc_status2_t *status,
                         apr_pool_t *pool);


/* Print a hash that maps property names (char *) to property values
   (svn_string_t *).  The names are assumed to be in UTF-8 format;
   the values are either in UTF-8 (the special Subversion props) or
   plain binary values.

   If NAMES_ONLY is true, print just names, else print names and
   values. */
svn_error_t *
svn_cl__print_prop_hash(apr_hash_t *prop_hash,
                        svn_boolean_t names_only,
                        apr_pool_t *pool);

/* Same as svn_cl__print_prop_hash(), only output xml to OUTSTR.  If OUTSTR is
   NULL, allocate it first from pool, otherwise append the xml to it. */
svn_error_t *
svn_cl__print_xml_prop_hash(svn_stringbuf_t **outstr,
                            apr_hash_t *prop_hash,
                            svn_boolean_t names_only,
                            apr_pool_t *pool);

/* Output a commit xml element to OUTSTR.  IF OUTSTR is NULL, allocate it
   first from pool, otherwise appen the xml to it.  If AUTHOR or DATE is
   NULL, it will be omitted. */
void
svn_cl__print_xml_commit(svn_stringbuf_t **outstr,
                         svn_revnum_t revision,
                         const char *author,
                         const char *date,
                         apr_pool_t *pool);

/* Do the following things that are commonly required before accessing revision
   properties.  Ensure that REVISION is specified explicitly and is not
   relative to a working-copy item.  Ensure that exactly one target is
   specified in TARGETS.  Set *URL to the URL of the target.  Return an
   appropriate error if any of those checks or operations fail. Use CTX for
   accessing the working copy
 */
svn_error_t *
svn_cl__revprop_prepare(const svn_opt_revision_t *revision,
                        apr_array_header_t *targets,
                        const char **URL,
                        svn_client_ctx_t *ctx,
                        apr_pool_t *pool);

/* Search for a text editor command in standard environment variables,
   and invoke it to edit CONTENTS (using a temporary file created in
   directory BASE_DIR).  Return the new contents in *EDITED_CONTENTS,
   or set *EDITED_CONTENTS to NULL if no edit was performed.

   If EDITOR_CMD is not NULL, it is the name of the external editor
   command to use, overriding anything else that might determine the
   editor.

   If TMPFILE_LEFT is NULL, the temporary file will be destroyed.
   Else, the file will be left on disk, and its path returned in
   *TMPFILE_LEFT.

   CONFIG is a hash of svn_config_t * items keyed on a configuration
   category (SVN_CONFIG_CATEGORY_CONFIG et al), and may be NULL.

   If AS_TEXT is TRUE, recode CONTENTS and convert to native eol-style before
   editing and back again afterwards.  In this case, ENCODING determines the
   encoding used during editing.  If non-NULL, use the named encoding, else
   use the system encoding.  If AS_TEXT is FALSE, don't do any translation.
   In that case, ENCODING is ignored.

   Use POOL for all allocations.  Use PREFIX as the prefix for the
   temporary file used by the editor.

   If return error, *EDITED_CONTENTS is not touched. */
svn_error_t *
svn_cl__edit_string_externally(svn_string_t **edited_contents,
                               const char **tmpfile_left,
                               const char *editor_cmd,
                               const char *base_dir,
                               const svn_string_t *contents,
                               const char *prefix,
                               apr_hash_t *config,
                               svn_boolean_t as_text,
                               const char *encoding,
                               apr_pool_t *pool);


/* Search for a text editor command in standard environment variables,
   and invoke it to edit PATH.  Use POOL for all allocations.

   If EDITOR_CMD is not NULL, it is the name of the external editor
   command to use, overriding anything else that might determine the
   editor.

   CONFIG is a hash of svn_config_t * items keyed on a configuration
   category (SVN_CONFIG_CATEGORY_CONFIG et al), and may be NULL.  */
svn_error_t *
svn_cl__edit_file_externally(const char *path,
                             const char *editor_cmd,
                             apr_hash_t *config,
                             apr_pool_t *pool);

/* Search for a merge tool command in environment variables,
   and use it to perform the merge of the four given files.
<<<<<<< HEAD
=======
   WC_PATH is the path of the file that is in conflict, relative
   to the merge target.
>>>>>>> 79d0a718
   Use POOL for all allocations.

   CONFIG is a hash of svn_config_t * items keyed on a configuration
   category (SVN_CONFIG_CATEGORY_CONFIG et al), and may be NULL.
<<<<<<< HEAD
=======

   Upon success, set *REMAINS_IN_CONFLICT to indicate whether the
   merge result contains conflict markers.
>>>>>>> 79d0a718
   */
svn_error_t *
svn_cl__merge_file_externally(const char *base_path,
                              const char *their_path,
                              const char *my_path,
                              const char *merged_path,
<<<<<<< HEAD
                              apr_hash_t *config,
=======
                              const char *wc_path,
                              apr_hash_t *config,
                              svn_boolean_t *remains_in_conflict,
>>>>>>> 79d0a718
                              apr_pool_t *pool);



/*** Notification functions to display results on the terminal. */

/* Set *NOTIFY_FUNC_P and *NOTIFY_BATON_P to a notifier/baton for all
 * operations, allocated in POOL.
 *
 * If this is a checkout, set IS_CHECKOUT to true, so that the
 * notifier will print the appropriate summary line at the end of the
 * output.
 *
 * If this is an export, set IS_EXPORT to true, so that the
 * notifier will print the appropriate summary line at the end of the
 * output.
 *
 * If don't want a summary line at the end of notifications, set
 * SUPPRESS_FINAL_LINE.
 */
svn_error_t *
svn_cl__get_notifier(svn_wc_notify_func2_t *notify_func_p,
                     void **notify_baton_p,
                     svn_boolean_t is_checkout,
                     svn_boolean_t is_export,
                     svn_boolean_t suppress_final_line,
                     apr_pool_t *pool);

/* Print conflict stats accumulated in NOTIFY_BATON.
 * Return any error encountered during printing.
 * Do all allocations in POOL.*/
svn_error_t *
svn_cl__print_conflict_stats(void *notify_baton, apr_pool_t *pool);


/*** Log message callback stuffs. ***/

/* Allocate in POOL a baton for use with svn_cl__get_log_message().

   OPT_STATE is the set of command-line options given.

   BASE_DIR is a directory in which to create temporary files if an
   external editor is used to edit the log message.  If BASE_DIR is
   NULL, the current working directory (`.') will be used, and
   therefore the user must have the proper permissions on that
   directory.  ### todo: What *should* happen in the NULL case is that
   we ask APR to tell us where a suitable tmp directory is (like, /tmp
   on Unix and C:\Windows\Temp on Win32 or something), and use it.
   But APR doesn't yet have that capability.

   CONFIG is a client configuration hash of svn_config_t * items keyed
   on config categories, and may be NULL.

   NOTE: While the baton itself will be allocated from POOL, the items
   add to it are added by reference, not duped into POOL!*/
svn_error_t *
svn_cl__make_log_msg_baton(void **baton,
                           svn_cl__opt_state_t *opt_state,
                           const char *base_dir,
                           apr_hash_t *config,
                           apr_pool_t *pool);

/* A function of type svn_client_get_commit_log3_t. */
svn_error_t *
svn_cl__get_log_message(const char **log_msg,
                        const char **tmp_file,
                        const apr_array_header_t *commit_items,
                        void *baton,
                        apr_pool_t *pool);

/* Handle the cleanup of a log message, using the data in the
   LOG_MSG_BATON, in the face of COMMIT_ERR.  This may mean removing a
   temporary file left by an external editor, or it may be a complete
   no-op.  COMMIT_ERR may be NULL to indicate to indicate that the
   function should act as though no commit error occurred. Use POOL
   for temporary allocations.

   All error returns from this function are guaranteed to at least
   include COMMIT_ERR, and perhaps additional errors attached to the
   end of COMMIT_ERR's chain.  */
svn_error_t *
svn_cl__cleanup_log_msg(void *log_msg_baton,
                        svn_error_t *commit_err,
                        apr_pool_t *pool);

/* Add a message about --force if appropriate */
svn_error_t *
svn_cl__may_need_force(svn_error_t *err);

/* Write the STRING to the stdio STREAM, returning an error if it fails. */
svn_error_t *
svn_cl__error_checked_fputs(const char *string, FILE* stream);

/* If STRING is non-null, append it, wrapped in a simple XML CDATA element
   named TAGNAME, to the string SB.  Use POOL for temporary allocations. */
void
svn_cl__xml_tagged_cdata(svn_stringbuf_t **sb,
                         apr_pool_t *pool,
                         const char *tagname,
                         const char *string);

/* Print the XML prolog and document root element start-tag to stdout, using
   TAGNAME as the root element name.  Use pool for temporary allocations. */
svn_error_t *
svn_cl__xml_print_header(const char *tagname, apr_pool_t *pool);

/* Print the XML document root element end-tag to stdout, using TAGNAME as the
   root element name.  Use pool for temporary allocations. */
svn_error_t *
svn_cl__xml_print_footer(const char *tagname, apr_pool_t *pool);


/* For use in XML output, return a non-localised string representation
 * of KIND, being "none" or "dir" or "file" or, in any other case,
 * the empty string. */
const char *
svn_cl__node_kind_str_xml(svn_node_kind_t kind);

/* Return a (possibly localised) string representation of KIND, being "none" or
   "dir" or "file" or, in any other case, the empty string. */
const char *
svn_cl__node_kind_str_human_readable(svn_node_kind_t kind);


/** Provides an XML name for a given OPERATION.
 * Note: POOL is currently not used.
 */
const char *
svn_cl__operation_str_xml(svn_wc_operation_t operation, apr_pool_t *pool);

/** Return a possibly localized human readable string for
 * a given OPERATION.
 * Note: POOL is currently not used.
 */
const char *
svn_cl__operation_str_human_readable(svn_wc_operation_t operation,
                                     apr_pool_t *pool);


/* If PROPNAME is one of the svn: properties with a boolean value, and
 * PROPVAL looks like an attempt to turn the property off (i.e., it's
 * "off", "no", "false", or ""), then print a warning to the user that
 * setting the property to this value might not do what they expect.
 * Perform temporary allocations in POOL.
 */
void
svn_cl__check_boolean_prop_val(const char *propname,
                               const char *propval,
                               apr_pool_t *pool);

/* De-streamifying wrapper around svn_client_get_changelists(), which
   is called for each target in TARGETS to populate *PATHS (a list of
   paths assigned to one of the CHANGELISTS. */
svn_error_t *
svn_cl__changelist_paths(apr_array_header_t **paths,
                         const apr_array_header_t *changelists,
                         const apr_array_header_t *targets,
                         svn_depth_t depth,
                         svn_client_ctx_t *ctx,
                         apr_pool_t *result_pool,
                         apr_pool_t *scratch_pool);

/* Like svn_client_args_to_target_array() but, if the only error is that some
 * arguments are reserved file names, then print warning messages for those
 * targets, store the rest of the targets in TARGETS_P and return success. */
svn_error_t *
svn_cl__args_to_target_array_print_reserved(apr_array_header_t **targets_p,
                                            apr_getopt_t *os,
                                            apr_array_header_t *known_targets,
                                            svn_client_ctx_t *ctx,
                                            apr_pool_t *pool);

/* Return a string allocated in POOL that is a copy of STR but with each
 * line prefixed with INDENT. A line is all characters up to the first
 * CR-LF, LF-CR, CR or LF, or the end of STR if sooner. */
const char *
svn_cl__indent_string(const char *str,
                      const char *indent,
                      apr_pool_t *pool);


/* Return a string showing NODE's kind, URL and revision, to the extent that
 * that information is available in NODE.
 * WC_REPOS_ROOT_URL should reflect the target working copy's repository
 * root URL. If NODE is from that same URL, the printed URL is abbreviated
 * to caret notation (^/). WC_REPOS_ROOT_URL may be NULL, in which case
 * this function tries to print the conflicted node's complete URL. */
const char *
svn_cl__node_description(const svn_wc_conflict_version_t *node,
                         const char *wc_repos_root_URL,
                         apr_pool_t *pool);

#ifdef __cplusplus
}
#endif /* __cplusplus */

#endif /* SVN_CL_H */<|MERGE_RESOLUTION|>--- conflicted
+++ resolved
@@ -51,16 +51,11 @@
 /* --accept actions */
 typedef enum
 {
-<<<<<<< HEAD
-  /* invalid or unspecified accept action */
-  svn_cl__accept_invalid = -1,
-=======
   /* invalid accept action */
   svn_cl__accept_invalid = -2,
 
   /* unspecified accept action */
   svn_cl__accept_unspecified = -1,
->>>>>>> 79d0a718
 
   /* Leave conflicts alone, for later resolution. */
   svn_cl__accept_postpone,
@@ -68,13 +63,6 @@
   /* Resolve the conflict with the pre-conflict base file. */
   svn_cl__accept_base,
 
-<<<<<<< HEAD
-  /* Resolve the conflict with the pre-conflict working copy file. */
-  svn_cl__accept_mine,
-
-  /* Resolve the conflict with the post-conflict base file. */
-  svn_cl__accept_theirs,
-=======
   /* Resolve the conflict with the current working file. */
   svn_cl__accept_working,
 
@@ -96,33 +84,18 @@
 
   /* Resolve the conflict by taking the entire post-conflict base file. */
   svn_cl__accept_theirs_full,
->>>>>>> 79d0a718
 
   /* Launch user's editor and resolve conflict with edited file. */
   svn_cl__accept_edit,
 
   /* Launch user's resolver and resolve conflict with edited file. */
-<<<<<<< HEAD
-  svn_cl__accept_launch,
-=======
   svn_cl__accept_launch
 
->>>>>>> 79d0a718
 } svn_cl__accept_t;
 
 /* --accept action user input words */
 #define SVN_CL__ACCEPT_POSTPONE "postpone"
 #define SVN_CL__ACCEPT_BASE "base"
-<<<<<<< HEAD
-#define SVN_CL__ACCEPT_MINE "mine"
-#define SVN_CL__ACCEPT_THEIRS "theirs"
-#define SVN_CL__ACCEPT_EDIT "edit"
-#define SVN_CL__ACCEPT_LAUNCH "launch"
-
-/* Return svn_cl__accept_t value corresponding to word. */
-svn_cl__accept_t
-svn_cl__accept_from_word(const char *word);
-=======
 #define SVN_CL__ACCEPT_WORKING "working"
 #define SVN_CL__ACCEPT_MINE_CONFLICT "mine-conflict"
 #define SVN_CL__ACCEPT_THEIRS_CONFLICT "theirs-conflict"
@@ -151,7 +124,6 @@
 /* --show-revs user input words */
 #define SVN_CL__SHOW_REVS_MERGED   "merged"
 #define SVN_CL__SHOW_REVS_ELIGIBLE "eligible"
->>>>>>> 79d0a718
 
 /* Return svn_cl__show_revs_t value corresponding to word. */
 svn_cl__show_revs_t
@@ -180,12 +152,9 @@
 
   /* Flag which is only set if the '-c' option was used. */
   svn_boolean_t used_change_arg;
-<<<<<<< HEAD
-=======
 
   /* Flag which is only set if the '-r' option was used. */
   svn_boolean_t used_revision_arg;
->>>>>>> 79d0a718
 
   /* Max number of log messages to get back from svn_client_log2. */
   int limit;
@@ -251,16 +220,12 @@
   svn_boolean_t parents;         /* create intermediate directories */
   svn_boolean_t use_merge_history; /* use/display extra merge information */
   svn_cl__accept_t accept_which; /* how to handle conflicts */
-<<<<<<< HEAD
-  const char *from_source;       /* merge source to query (svn mergeinfo) */
-=======
   svn_cl__show_revs_t show_revs; /* mergeinfo flavor */
   svn_depth_t set_depth;         /* new sticky ambient depth value */
   svn_boolean_t reintegrate;     /* use "reintegrate" merge-source heuristic */
   svn_boolean_t trust_server_cert; /* trust server SSL certs that would
                                       otherwise be rejected as "untrusted" */
   int strip_count; /* number of leading path components to strip */
->>>>>>> 79d0a718
 } svn_cl__opt_state_t;
 
 
@@ -365,14 +330,9 @@
   svn_cmdline_prompt_baton_t *pb;
 } svn_cl__conflict_baton_t;
 
-<<<<<<< HEAD
-/* Return address of newly allocated and initialized
-   svn_cl__conflict_baton_t. */
-=======
 /* Create and return a conflict baton, allocated from POOL, with the values
    ACCEPT_WHICH, CONFIG, EDITOR_CMD and PB placed in the same-named fields
    of the baton, and its 'external_failed' field initialised to FALSE. */
->>>>>>> 79d0a718
 svn_cl__conflict_baton_t *
 svn_cl__conflict_baton_make(svn_cl__accept_t accept_which,
                             apr_hash_t *config,
@@ -396,13 +356,6 @@
 /*** Command-line output functions -- printing to the user. ***/
 
 /* Print out commit information found in COMMIT_INFO to the console.
-<<<<<<< HEAD
- * POOL is used for temporay allocations. 
- * COMMIT_INFO should not be NULL. 
- */
-svn_error_t *svn_cl__print_commit_info(svn_commit_info_t *commit_info,
-                                       apr_pool_t *pool);
-=======
  * POOL is used for temporay allocations.
  * COMMIT_INFO should not be NULL.
  */
@@ -420,7 +373,6 @@
 svn_cl__time_cstring_to_human_cstring(const char **human_cstring,
                                       const char *data,
                                       apr_pool_t *pool);
->>>>>>> 79d0a718
 
 
 /* Print STATUS for PATH to stdout for human consumption.  Prints in
@@ -552,34 +504,24 @@
 
 /* Search for a merge tool command in environment variables,
    and use it to perform the merge of the four given files.
-<<<<<<< HEAD
-=======
    WC_PATH is the path of the file that is in conflict, relative
    to the merge target.
->>>>>>> 79d0a718
    Use POOL for all allocations.
 
    CONFIG is a hash of svn_config_t * items keyed on a configuration
    category (SVN_CONFIG_CATEGORY_CONFIG et al), and may be NULL.
-<<<<<<< HEAD
-=======
 
    Upon success, set *REMAINS_IN_CONFLICT to indicate whether the
    merge result contains conflict markers.
->>>>>>> 79d0a718
    */
 svn_error_t *
 svn_cl__merge_file_externally(const char *base_path,
                               const char *their_path,
                               const char *my_path,
                               const char *merged_path,
-<<<<<<< HEAD
-                              apr_hash_t *config,
-=======
                               const char *wc_path,
                               apr_hash_t *config,
                               svn_boolean_t *remains_in_conflict,
->>>>>>> 79d0a718
                               apr_pool_t *pool);
 
 
