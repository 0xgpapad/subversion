/*
 * notify.c:  feedback handlers for cmdline client.
 *
 * ====================================================================
 * Copyright (c) 2000-2007 CollabNet.  All rights reserved.
 *
 * This software is licensed as described in the file COPYING, which
 * you should have received as part of this distribution.  The terms
 * are also available at http://subversion.tigris.org/license-1.html.
 * If newer versions of this license are posted there, you may use a
 * newer version instead, at your option.
 *
 * This software consists of voluntary contributions made by many
 * individuals.  For exact contribution history, see the revision
 * history and logs, available at http://subversion.tigris.org/.
 * ====================================================================
 */

/* ==================================================================== */



/*** Includes. ***/

#define APR_WANT_STDIO
#define APR_WANT_STRFUNC
#include <apr_want.h>

#include "svn_cmdline.h"
#include "svn_pools.h"
#include "svn_path.h"
#include "cl.h"

#include "svn_private_config.h"


/* Baton for notify and friends. */
struct notify_baton
{
  svn_boolean_t received_some_change;
  svn_boolean_t is_checkout;
  svn_boolean_t is_export;
  svn_boolean_t suppress_final_line;
  svn_boolean_t sent_first_txdelta;
  svn_boolean_t in_external;
  svn_boolean_t had_print_error; /* Used to not keep printing error messages
                                    when we've already had one print error. */
};


/* This implements `svn_wc_notify_func2_t'.
 * NOTE: This function can't fail, so we just ignore any print errors. */
static void
notify(void *baton, const svn_wc_notify_t *n, apr_pool_t *pool)
{
  struct notify_baton *nb = baton;
  char statchar_buf[5] = "    ";
  const char *path_local;
  svn_error_t *err;

  if (svn_path_is_url(n->path))
    path_local = n->path;
  else
    path_local = svn_path_local_style(n->path, pool);

  switch (n->action)
    {
    case svn_wc_notify_skip:
      if (n->content_state == svn_wc_notify_state_missing)
        {
          if ((err = svn_cmdline_printf
               (pool, _("Skipped missing target: '%s'\n"),
                path_local)))
            goto print_error;
        }
      else
        {
          if ((err = svn_cmdline_printf
               (pool, _("Skipped '%s'\n"), path_local)))
            goto print_error;
        }
      break;

    case svn_wc_notify_update_delete:
      nb->received_some_change = TRUE;
      if ((err = svn_cmdline_printf(pool, "D    %s\n", path_local)))
        goto print_error;
      break;

    case svn_wc_notify_update_add:
      nb->received_some_change = TRUE;
      if (n->content_state == svn_wc_notify_state_conflicted)
        {
          if ((err = svn_cmdline_printf(pool, "C    %s\n", path_local)))
            goto print_error;
        }
      else
        {
          if ((err = svn_cmdline_printf(pool, "A    %s\n", path_local)))
            goto print_error;
        }
      break;

    case svn_wc_notify_exists:
      nb->received_some_change = TRUE;
      if (n->content_state == svn_wc_notify_state_conflicted)
        statchar_buf[0] = 'C';
      else
        statchar_buf[0] = 'E';

      if (n->prop_state == svn_wc_notify_state_conflicted)
        statchar_buf[1] = 'C';
      else if (n->prop_state == svn_wc_notify_state_merged)
        statchar_buf[1] = 'G';
      
      if ((err = svn_cmdline_printf(pool, "%s %s\n", statchar_buf, path_local)))
        goto print_error;
      break;

    case svn_wc_notify_restore:
      if ((err = svn_cmdline_printf(pool, _("Restored '%s'\n"),
                                    path_local)))
        goto print_error;
      break;

    case svn_wc_notify_revert:
      if ((err = svn_cmdline_printf(pool, _("Reverted '%s'\n"),
                                    path_local)))
        goto print_error;
      break;

    case svn_wc_notify_failed_revert:
      if (( err = svn_cmdline_printf(pool, _("Failed to revert '%s' -- "
                                             "try updating instead.\n"), 
                                     path_local)))
        goto print_error;
      break;

    case svn_wc_notify_resolved:
      if ((err = svn_cmdline_printf(pool,
                                    _("Resolved conflicted state of '%s'\n"),
                                    path_local)))
        goto print_error;
      break;

    case svn_wc_notify_add:
      /* We *should* only get the MIME_TYPE if PATH is a file.  If we
         do get it, and the mime-type is not textual, note that this
         is a binary addition. */
      if (n->mime_type && (svn_mime_type_is_binary(n->mime_type)))
        {
          if ((err = svn_cmdline_printf(pool, "A  (bin)  %s\n",
                                        path_local)))
            goto print_error;
        }
      else
        {
          if ((err = svn_cmdline_printf(pool, "A         %s\n",
                                        path_local)))
            goto print_error;
        }
      break;

    case svn_wc_notify_delete:
      nb->received_some_change = TRUE;
      if ((err = svn_cmdline_printf(pool, "D         %s\n",
                                    path_local)))
        goto print_error;
      break;

    case svn_wc_notify_update_update:
      {
        /* If this is an inoperative dir change, do no notification.
           An inoperative dir change is when a directory gets closed
           without any props having been changed. */
        if (! ((n->kind == svn_node_dir)
               && ((n->prop_state == svn_wc_notify_state_inapplicable)
                   || (n->prop_state == svn_wc_notify_state_unknown)
                   || (n->prop_state == svn_wc_notify_state_unchanged))))
          {
            if (n->kind == svn_node_file)
              {
                if (n->content_state == svn_wc_notify_state_conflicted)
                  statchar_buf[0] = 'C';
                else if (n->content_state == svn_wc_notify_state_merged)
                  statchar_buf[0] = 'G';
                else if (n->content_state == svn_wc_notify_state_changed)
                  statchar_buf[0] = 'U';
              }
            
            if (n->prop_state == svn_wc_notify_state_conflicted)
              statchar_buf[1] = 'C';
            else if (n->prop_state == svn_wc_notify_state_merged)
              statchar_buf[1] = 'G';
            else if (n->prop_state == svn_wc_notify_state_changed)
              statchar_buf[1] = 'U';

            if (n->lock_state == svn_wc_notify_lock_state_unlocked)
              statchar_buf[2] = 'B';

            if (statchar_buf[0] != ' ' || statchar_buf[1] != ' ')
              nb->received_some_change = TRUE;

            if (statchar_buf[0] != ' ' || statchar_buf[1] != ' '
                || statchar_buf[2] != ' ')
              {
                if ((err = svn_cmdline_printf(pool, "%s %s\n",
                                              statchar_buf, path_local)))
                  goto print_error;
              }
          }
      }
      break;

    case svn_wc_notify_update_external:
      /* Remember that we're now "inside" an externals definition. */
      nb->in_external = TRUE;

      /* Currently this is used for checkouts and switches too.  If we
         want different output, we'll have to add new actions. */
      if ((err = svn_cmdline_printf(pool,
                                    _("\nFetching external item into '%s'\n"),
                                    path_local)))
        goto print_error;
      break;

    case svn_wc_notify_update_completed:
      {
        if (! nb->suppress_final_line)
          {
            if (SVN_IS_VALID_REVNUM(n->revision))
              {
                if (nb->is_export)
                  {
                    if ((err = svn_cmdline_printf
                         (pool, nb->in_external
                          ? _("Exported external at revision %ld.\n")
                          : _("Exported revision %ld.\n"),
                          n->revision)))
                      goto print_error;
                  }
                else if (nb->is_checkout)
                  {
                    if ((err = svn_cmdline_printf
                         (pool, nb->in_external
                          ? _("Checked out external at revision %ld.\n")
                          : _("Checked out revision %ld.\n"),
                          n->revision)))
                      goto print_error;
                  }
                else
                  {
                    if (nb->received_some_change)
                      {
                        if ((err = svn_cmdline_printf
                             (pool, nb->in_external
                              ? _("Updated external to revision %ld.\n")
                              : _("Updated to revision %ld.\n"),
                              n->revision)))
                          goto print_error;
                      }
                    else
                      {
                        if ((err = svn_cmdline_printf
                             (pool, nb->in_external
                              ? _("External at revision %ld.\n")
                              : _("At revision %ld.\n"),
                              n->revision)))
                          goto print_error;
                      }
                  }
              }
            else  /* no revision */
              {
                if (nb->is_export)
                  {
                    if ((err = svn_cmdline_printf
                         (pool, nb->in_external
                          ? _("External export complete.\n")
                          : _("Export complete.\n"))))
                      goto print_error;
                  }
                else if (nb->is_checkout)
                  {
                    if ((err = svn_cmdline_printf
                         (pool, nb->in_external
                          ? _("External checkout complete.\n")
                          : _("Checkout complete.\n"))))
                      goto print_error;
                  }
                else
                  {
                    if ((err = svn_cmdline_printf
                         (pool, nb->in_external
                          ? _("External update complete.\n")
                          : _("Update complete.\n"))))
                      goto print_error;
                  }
              }
          }
      }
      if (nb->in_external)
        {
          nb->in_external = FALSE;
          if ((err = svn_cmdline_printf(pool, "\n")))
            goto print_error;
        }
      break;

    case svn_wc_notify_status_external:
      if ((err = svn_cmdline_printf
           (pool, _("\nPerforming status on external item at '%s'\n"), 
            path_local)))
        goto print_error;
      break;

    case svn_wc_notify_status_completed:
      if (SVN_IS_VALID_REVNUM(n->revision))
        if ((err = svn_cmdline_printf(pool,
                                      _("Status against revision: %6ld\n"),
                                      n->revision)))
          goto print_error;
      break;

    case svn_wc_notify_commit_modified:
      /* xgettext: Align the %s's on this and the following 4 messages */
      if ((err = svn_cmdline_printf(pool,
                                    _("Sending        %s\n"),
                                    path_local)))
        goto print_error;
      break;

    case svn_wc_notify_commit_added:
      if (n->mime_type && svn_mime_type_is_binary(n->mime_type))
        {
          if ((err = svn_cmdline_printf(pool,
                                        _("Adding  (bin)  %s\n"),
                                        path_local)))
          goto print_error;
        }
      else
        {
          if ((err = svn_cmdline_printf(pool,
                                        _("Adding         %s\n"),
                                        path_local)))
            goto print_error;
        }
      break;

    case svn_wc_notify_commit_deleted:
      if ((err = svn_cmdline_printf(pool, _("Deleting       %s\n"),
                                    path_local)))
        goto print_error;
      break;

    case svn_wc_notify_commit_replaced:
      if ((err = svn_cmdline_printf(pool,
                                    _("Replacing      %s\n"),
                                    path_local)))
        goto print_error;
      break;

    case svn_wc_notify_commit_postfix_txdelta:
      if (! nb->sent_first_txdelta)
        {
          nb->sent_first_txdelta = TRUE;
          if ((err = svn_cmdline_printf(pool,
                                        _("Transmitting file data "))))
            goto print_error;
        }

      if ((err = svn_cmdline_printf(pool, ".")))
        goto print_error;
      break;

    case svn_wc_notify_locked:
      if ((err = svn_cmdline_printf(pool, _("'%s' locked by user '%s'.\n"),
                                    path_local, n->lock->owner)))
        goto print_error;
      break;

    case svn_wc_notify_unlocked:
      if ((err = svn_cmdline_printf(pool, _("'%s' unlocked.\n"),
                                    path_local)))
        goto print_error;
      break;

    case svn_wc_notify_failed_lock:
    case svn_wc_notify_failed_unlock:
      svn_handle_warning(stderr, n->err);
      break;

    case svn_wc_notify_changelist_set:
      if ((err = svn_cmdline_printf(pool, _("Path '%s' is now a member of "
                                            "changelist '%s'.\n"),
                                    path_local, n->changelist_name)))
        goto print_error;
      break;

    case svn_wc_notify_changelist_clear:
      if ((err = svn_cmdline_printf(pool,
                                    _("Path '%s' is no longer a member of "
                                      "a changelist.\n"),
                                    path_local)))
        goto print_error;
      break;

    case svn_wc_notify_changelist_failed:
      svn_handle_warning(stderr, n->err);
      svn_error_clear(n->err);
      break;

    case svn_wc_notify_merge_begin:
<<<<<<< HEAD
      if (n->merge_range->start == n->merge_range->end)
        err = svn_cmdline_printf(pool, _("--- Merging r%ld:\n"),
                                 n->merge_range->start);
      else
        err = svn_cmdline_printf(pool, _("--- Merging r%ld through r%ld:\n"),
                                 n->merge_range->start, n->merge_range->end);
=======
      if (n->merge_range->start == n->merge_range->end
          || n->merge_range->start == n->merge_range->end - 1)
        err = svn_cmdline_printf(pool, _("--- Merging r%ld:\n"),
                                 n->merge_range->end);
      else if (n->merge_range->start - 1 == n->merge_range->end)
        err = svn_cmdline_printf(pool, _("--- Undoing r%ld:\n"),
                                 n->merge_range->start);
      else if (n->merge_range->start < n->merge_range->end)
        err = svn_cmdline_printf(pool, _("--- Merging r%ld through r%ld:\n"),
                                 n->merge_range->start + 1,
                                 n->merge_range->end);
      else /* n->merge_range->start > n->merge_range->end - 1 */
        err = svn_cmdline_printf(pool, _("--- Undoing r%ld through r%ld:\n"),
                                 n->merge_range->start,
                                 n->merge_range->end + 1);
>>>>>>> 4eaf3f05
      if (err)
        goto print_error;
      break;

    default:
      break;
    }

  if ((err = svn_cmdline_fflush(stdout)))
    goto print_error;

  return;

 print_error:
  /* If we had no errors before, print this error to stderr. Else, don't print
     anything.  The user already knows there were some output errors,
     so there is no point in flooding her with an error per notification. */
  if (!nb->had_print_error)
    {
      nb->had_print_error = TRUE;
      svn_handle_error2(err, stderr, FALSE, "svn: ");
    }
  svn_error_clear(err);
}


void
svn_cl__get_notifier(svn_wc_notify_func2_t *notify_func_p,
                     void **notify_baton_p,
                     svn_boolean_t is_checkout,
                     svn_boolean_t is_export,
                     svn_boolean_t suppress_final_line,
                     apr_pool_t *pool)
{
  struct notify_baton *nb = apr_palloc(pool, sizeof(*nb));

  nb->received_some_change = FALSE;
  nb->sent_first_txdelta = FALSE;
  nb->is_checkout = is_checkout;
  nb->is_export = is_export;
  nb->suppress_final_line = suppress_final_line;
  nb->in_external = FALSE;
  nb->had_print_error = FALSE;

  *notify_func_p = notify;
  *notify_baton_p = nb;
}<|MERGE_RESOLUTION|>--- conflicted
+++ resolved
@@ -413,14 +413,6 @@
       break;
 
     case svn_wc_notify_merge_begin:
-<<<<<<< HEAD
-      if (n->merge_range->start == n->merge_range->end)
-        err = svn_cmdline_printf(pool, _("--- Merging r%ld:\n"),
-                                 n->merge_range->start);
-      else
-        err = svn_cmdline_printf(pool, _("--- Merging r%ld through r%ld:\n"),
-                                 n->merge_range->start, n->merge_range->end);
-=======
       if (n->merge_range->start == n->merge_range->end
           || n->merge_range->start == n->merge_range->end - 1)
         err = svn_cmdline_printf(pool, _("--- Merging r%ld:\n"),
@@ -436,7 +428,6 @@
         err = svn_cmdline_printf(pool, _("--- Undoing r%ld through r%ld:\n"),
                                  n->merge_range->start,
                                  n->merge_range->end + 1);
->>>>>>> 4eaf3f05
       if (err)
         goto print_error;
       break;
