/*
 * notify.c:  feedback handlers for cmdline client.
 *
 * ====================================================================
 * Copyright (c) 2000-2006 CollabNet.  All rights reserved.
 *
 * This software is licensed as described in the file COPYING, which
 * you should have received as part of this distribution.  The terms
 * are also available at http://subversion.tigris.org/license-1.html.
 * If newer versions of this license are posted there, you may use a
 * newer version instead, at your option.
 *
 * This software consists of voluntary contributions made by many
 * individuals.  For exact contribution history, see the revision
 * history and logs, available at http://subversion.tigris.org/.
 * ====================================================================
 */

/* ==================================================================== */



/*** Includes. ***/

#define APR_WANT_STDIO
#define APR_WANT_STRFUNC
#include <apr_want.h>

#include "svn_cmdline.h"
#include "svn_pools.h"
#include "svn_path.h"
#include "cl.h"

#include "svn_private_config.h"


/* Baton for notify and friends. */
struct notify_baton
{
  svn_boolean_t received_some_change;
  svn_boolean_t is_checkout;
  svn_boolean_t is_export;
  svn_boolean_t suppress_final_line;
  svn_boolean_t sent_first_txdelta;
  svn_boolean_t in_external;
  svn_boolean_t had_print_error; /* Used to not keep printing error messages
                                    when we've already had one print error. */
};


/* This implements `svn_wc_notify_func2_t'.
 * NOTE: This function can't fail, so we just ignore any print errors. */
static void
notify(void *baton, const svn_wc_notify_t *n, apr_pool_t *pool)
{
  struct notify_baton *nb = baton;
  char statchar_buf[5] = "    ";
  const char *path_local;
  svn_error_t *err;

  path_local = svn_path_local_style(n->path, pool);

  switch (n->action)
    {
    case svn_wc_notify_skip:
      if (n->content_state == svn_wc_notify_state_missing)
        {
          if ((err = svn_cmdline_printf
               (pool, _("Skipped missing target: '%s'\n"),
                path_local)))
            goto print_error;
        }
      else
        {
          if ((err = svn_cmdline_printf
               (pool, _("Skipped '%s'\n"), path_local)))
            goto print_error;
        }
      break;

    case svn_wc_notify_update_delete:
      nb->received_some_change = TRUE;
      if ((err = svn_cmdline_printf(pool, "D    %s\n", path_local)))
        goto print_error;
      break;

    case svn_wc_notify_update_add:
      nb->received_some_change = TRUE;
      if (n->content_state == svn_wc_notify_state_conflicted)
        {
          if ((err = svn_cmdline_printf(pool, "C    %s\n", path_local)))
            goto print_error;
        }
      else
        {
          if ((err = svn_cmdline_printf(pool, "A    %s\n", path_local)))
            goto print_error;
        }
<<<<<<< HEAD
      break;

    case svn_wc_notify_exists:
      nb->received_some_change = TRUE;
      if ((err = svn_cmdline_printf(pool, "E    %s\n", path_local)))
        goto print_error;
=======
>>>>>>> 37c4630a
      break;

    case svn_wc_notify_restore:
      if ((err = svn_cmdline_printf(pool, _("Restored '%s'\n"),
                                    path_local)))
        goto print_error;
      break;

    case svn_wc_notify_revert:
      if ((err = svn_cmdline_printf(pool, _("Reverted '%s'\n"),
                                    path_local)))
        goto print_error;
      break;

    case svn_wc_notify_failed_revert:
      if (( err = svn_cmdline_printf(pool, _("Failed to revert '%s' -- "
                                             "try updating instead.\n"), 
                                     path_local)))
        goto print_error;
      break;

    case svn_wc_notify_resolved:
      if ((err = svn_cmdline_printf(pool,
                                    _("Resolved conflicted state of '%s'\n"),
                                    path_local)))
        goto print_error;
      break;

    case svn_wc_notify_add:
      /* We *should* only get the MIME_TYPE if PATH is a file.  If we
         do get it, and the mime-type is not textual, note that this
         is a binary addition. */
      if (n->mime_type && (svn_mime_type_is_binary(n->mime_type)))
        {
          if ((err = svn_cmdline_printf(pool, "A  (bin)  %s\n",
                                        path_local)))
            goto print_error;
        }
      else
        {
          if ((err = svn_cmdline_printf(pool, "A         %s\n",
                                        path_local)))
            goto print_error;
        }
      break;

    case svn_wc_notify_delete:
      nb->received_some_change = TRUE;
      if ((err = svn_cmdline_printf(pool, "D         %s\n",
                                    path_local)))
        goto print_error;
      break;

    case svn_wc_notify_update_update:
      {
        /* If this is an inoperative dir change, do no notification.
           An inoperative dir change is when a directory gets closed
           without any props having been changed. */
        if (! ((n->kind == svn_node_dir)
               && ((n->prop_state == svn_wc_notify_state_inapplicable)
                   || (n->prop_state == svn_wc_notify_state_unknown)
                   || (n->prop_state == svn_wc_notify_state_unchanged))))
          {
            if (n->kind == svn_node_file)
              {
                if (n->content_state == svn_wc_notify_state_conflicted)
                  statchar_buf[0] = 'C';
                else if (n->content_state == svn_wc_notify_state_merged)
                  statchar_buf[0] = 'G';
                else if (n->content_state == svn_wc_notify_state_changed)
                  statchar_buf[0] = 'U';
              }
            
            if (n->prop_state == svn_wc_notify_state_conflicted)
              statchar_buf[1] = 'C';
            else if (n->prop_state == svn_wc_notify_state_merged)
              statchar_buf[1] = 'G';
            else if (n->prop_state == svn_wc_notify_state_changed)
              statchar_buf[1] = 'U';

            if (n->lock_state == svn_wc_notify_lock_state_unlocked)
              statchar_buf[2] = 'B';

            if (statchar_buf[0] != ' ' || statchar_buf[1] != ' ')
              nb->received_some_change = TRUE;

            if (statchar_buf[0] != ' ' || statchar_buf[1] != ' '
                || statchar_buf[2] != ' ')
              {
                if ((err = svn_cmdline_printf(pool, "%s %s\n",
                                              statchar_buf, path_local)))
                  goto print_error;
              }
          }
      }
      break;

    case svn_wc_notify_update_external:
      /* Remember that we're now "inside" an externals definition. */
      nb->in_external = TRUE;

      /* Currently this is used for checkouts and switches too.  If we
         want different output, we'll have to add new actions. */
      if ((err = svn_cmdline_printf(pool,
                                    _("\nFetching external item into '%s'\n"),
                                    path_local)))
        goto print_error;
      break;

    case svn_wc_notify_update_completed:
      {
        if (! nb->suppress_final_line)
          {
            if (SVN_IS_VALID_REVNUM(n->revision))
              {
                if (nb->is_export)
                  {
                    if ((err = svn_cmdline_printf
                         (pool, nb->in_external
                          ? _("Exported external at revision %ld.\n")
                          : _("Exported revision %ld.\n"),
                          n->revision)))
                      goto print_error;
                  }
                else if (nb->is_checkout)
                  {
                    if ((err = svn_cmdline_printf
                         (pool, nb->in_external
                          ? _("Checked out external at revision %ld.\n")
                          : _("Checked out revision %ld.\n"),
                          n->revision)))
                      goto print_error;
                  }
                else
                  {
                    if (nb->received_some_change)
                      {
                        if ((err = svn_cmdline_printf
                             (pool, nb->in_external
                              ? _("Updated external to revision %ld.\n")
                              : _("Updated to revision %ld.\n"),
                              n->revision)))
                          goto print_error;
                      }
                    else
                      {
                        if ((err = svn_cmdline_printf
                             (pool, nb->in_external
                              ? _("External at revision %ld.\n")
                              : _("At revision %ld.\n"),
                              n->revision)))
                          goto print_error;
                      }
                  }
              }
            else  /* no revision */
              {
                if (nb->is_export)
                  {
                    if ((err = svn_cmdline_printf
                         (pool, nb->in_external
                          ? _("External export complete.\n")
                          : _("Export complete.\n"))))
                      goto print_error;
                  }
                else if (nb->is_checkout)
                  {
                    if ((err = svn_cmdline_printf
                         (pool, nb->in_external
                          ? _("External checkout complete.\n")
                          : _("Checkout complete.\n"))))
                      goto print_error;
                  }
                else
                  {
                    if ((err = svn_cmdline_printf
                         (pool, nb->in_external
                          ? _("External update complete.\n")
                          : _("Update complete.\n"))))
                      goto print_error;
                  }
              }
          }
      }
      if (nb->in_external)
        {
          nb->in_external = FALSE;
          if ((err = svn_cmdline_printf(pool, "\n")))
            goto print_error;
        }
      break;

    case svn_wc_notify_status_external:
      if ((err = svn_cmdline_printf
           (pool, _("\nPerforming status on external item at '%s'\n"), 
            path_local)))
        goto print_error;
      break;

    case svn_wc_notify_status_completed:
      if (SVN_IS_VALID_REVNUM(n->revision))
        if ((err = svn_cmdline_printf(pool,
                                      _("Status against revision: %6ld\n"),
                                      n->revision)))
          goto print_error;
      break;

    case svn_wc_notify_commit_modified:
      /* xgettext: Align the %s's on this and the following 4 messages */
      if ((err = svn_cmdline_printf(pool,
                                    _("Sending        %s\n"),
                                    path_local)))
        goto print_error;
      break;

    case svn_wc_notify_commit_added:
      if (n->mime_type && svn_mime_type_is_binary(n->mime_type))
        {
          if ((err = svn_cmdline_printf(pool,
                                        _("Adding  (bin)  %s\n"),
                                        path_local)))
          goto print_error;
        }
      else
        {
          if ((err = svn_cmdline_printf(pool,
                                        _("Adding         %s\n"),
                                        path_local)))
            goto print_error;
        }
      break;

    case svn_wc_notify_commit_deleted:
      if ((err = svn_cmdline_printf(pool, _("Deleting       %s\n"),
                                    path_local)))
        goto print_error;
      break;

    case svn_wc_notify_commit_replaced:
      if ((err = svn_cmdline_printf(pool,
                                    _("Replacing      %s\n"),
                                    path_local)))
        goto print_error;
      break;

    case svn_wc_notify_commit_postfix_txdelta:
      if (! nb->sent_first_txdelta)
        {
          nb->sent_first_txdelta = TRUE;
          if ((err = svn_cmdline_printf(pool,
                                        _("Transmitting file data "))))
            goto print_error;
        }

      if ((err = svn_cmdline_printf(pool, ".")))
        goto print_error;
      break;

    case svn_wc_notify_locked:
      if ((err = svn_cmdline_printf(pool, _("'%s' locked by user '%s'.\n"),
                                    path_local, n->lock->owner)))
        goto print_error;
      break;

    case svn_wc_notify_unlocked:
      if ((err = svn_cmdline_printf(pool, _("'%s' unlocked.\n"),
                                    path_local)))
        goto print_error;
      break;

    case svn_wc_notify_failed_lock:
    case svn_wc_notify_failed_unlock:
      svn_handle_warning(stderr, n->err);
      break;

    default:
      break;
    }

  if ((err = svn_cmdline_fflush(stdout)))
    goto print_error;

  return;

 print_error:
  /* If we had no errors before, print this error to stderr. Else, don't print
     anything.  The user already knows there were some output errors,
     so there is no point in flooding her with an error per notification. */
  if (!nb->had_print_error)
    {
      nb->had_print_error = TRUE;
      svn_handle_error2(err, stderr, FALSE, "svn: ");
    }
  svn_error_clear(err);
}


void
svn_cl__get_notifier(svn_wc_notify_func2_t *notify_func_p,
                     void **notify_baton_p,
                     svn_boolean_t is_checkout,
                     svn_boolean_t is_export,
                     svn_boolean_t suppress_final_line,
                     apr_pool_t *pool)
{
  struct notify_baton *nb = apr_palloc(pool, sizeof(*nb));

  nb->received_some_change = FALSE;
  nb->sent_first_txdelta = FALSE;
  nb->is_checkout = is_checkout;
  nb->is_export = is_export;
  nb->suppress_final_line = suppress_final_line;
  nb->in_external = FALSE;
  nb->had_print_error = FALSE;

  *notify_func_p = notify;
  *notify_baton_p = nb;
}<|MERGE_RESOLUTION|>--- conflicted
+++ resolved
@@ -98,15 +98,6 @@
           if ((err = svn_cmdline_printf(pool, "A    %s\n", path_local)))
             goto print_error;
         }
-<<<<<<< HEAD
-      break;
-
-    case svn_wc_notify_exists:
-      nb->received_some_change = TRUE;
-      if ((err = svn_cmdline_printf(pool, "E    %s\n", path_local)))
-        goto print_error;
-=======
->>>>>>> 37c4630a
       break;
 
     case svn_wc_notify_restore:
