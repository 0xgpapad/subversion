--- conflicted
+++ resolved
@@ -160,21 +160,13 @@
   svn_cl__opt_state_t *opt_state = ((svn_cl__cmd_baton_t *) baton)->opt_state;
   svn_client_ctx_t *ctx = ((svn_cl__cmd_baton_t *) baton)->ctx;
   apr_array_header_t *targets;
-<<<<<<< HEAD
   svn_client_target_t *source;
   svn_client_target_t *target;
   const char *marker;
   /* Default to depth infinity. */
-  svn_depth_t depth = opt_state->depth == svn_depth_unknown
-    ? svn_depth_infinity : opt_state->depth;
+  svn_depth_t depth = (opt_state->depth == svn_depth_unknown)
+                      ? svn_depth_infinity : opt_state->depth;
   struct print_log_rev_baton_t log_rev_baton;
-=======
-  const char *source, *target;
-  svn_opt_revision_t src_peg_revision, tgt_peg_revision;
-  /* Default to depth empty. */
-  svn_depth_t depth = (opt_state->depth == svn_depth_unknown)
-                      ? svn_depth_empty : opt_state->depth;
->>>>>>> c04f461f
 
   SVN_ERR(svn_cl__args_to_target_array_print_reserved(&targets, os,
                                                       opt_state->targets,
