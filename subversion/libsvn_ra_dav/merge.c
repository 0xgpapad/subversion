--- conflicted
+++ resolved
@@ -1,4 +1,3 @@
-<<<<<<< HEAD
 /*
  * merge.c :  routines for performing a MERGE server requests
  *
@@ -590,598 +589,4 @@
                         : NULL;
 
   return NULL;
-}
-=======
-/*
- * merge.c :  routines for performing a MERGE server requests
- *
- * ====================================================================
- * Copyright (c) 2000-2003 CollabNet.  All rights reserved.
- *
- * This software is licensed as described in the file COPYING, which
- * you should have received as part of this distribution.  The terms
- * are also available at http://subversion.tigris.org/license-1.html.
- * If newer versions of this license are posted there, you may use a
- * newer version instead, at your option.
- *
- * This software consists of voluntary contributions made by many
- * individuals.  For exact contribution history, see the revision
- * history and logs, available at http://subversion.tigris.org/.
- * ====================================================================
- */
-
-
--
-#include <apr_pools.h>
-#include <apr_hash.h>
-#define APR_WANT_STRFUNC
-#include <apr_want.h>
-
-#include <ne_xml.h>
-#include <ne_request.h>
-
-
-#include "svn_string.h"
-#include "svn_error.h"
-#include "svn_path.h"
-#include "svn_ra.h"
-
-#include "ra_dav.h"
-
-
-static const struct ne_xml_elm merge_elements[] =
-{
-  { "DAV:", "updated-set", ELEM_updated_set, 0 },
-  { "DAV:", "merged-set", ELEM_merged_set, 0 },
-  { "DAV:", "ignored-set", ELEM_ignored_set, 0 },
-  { "DAV:", "href", NE_ELM_href, NE_XML_CDATA },
-  { "DAV:", "merge-response", ELEM_merge_response, 0 },
-  { "DAV:", "checked-in", ELEM_checked_in, 0 },
-  { "DAV:", "response", NE_ELM_response, 0 },
-  { "DAV:", "propstat", NE_ELM_propstat, 0 },
-  { "DAV:", "status", NE_ELM_status, NE_XML_CDATA },
-  { "DAV:", "responsedescription", NE_ELM_responsedescription, NE_XML_CDATA },
-  { "DAV:", "prop", NE_ELM_prop, 0 },
-  { "DAV:", "resourcetype", ELEM_resourcetype, 0 },
-  { "DAV:", "collection", ELEM_collection, 0 },
-  { "DAV:", "baseline", ELEM_baseline, 0 },
-  { "DAV:", "version-name", ELEM_version_name, NE_XML_CDATA },
-  { "DAV:", "creationdate", ELEM_creationdate, NE_XML_CDATA },
-  { "DAV:", "creator-displayname", ELEM_creator_displayname, NE_XML_CDATA },
-
-  { NULL }
-};
-
-enum merge_rtype {
-  RTYPE_UNKNOWN,	/* unknown (haven't seen it in the response yet) */
-  RTYPE_REGULAR,        /* a regular (member) resource */
-  RTYPE_COLLECTION,     /* a collection resource */
-  RTYPE_BASELINE        /* a baseline resource */
-};
-
-typedef struct {
-  apr_pool_t *pool;
-
-  /* any error that may have occurred during the MERGE response handling */
-  svn_error_t *err;
-
-  /* the BASE_HREF contains the merge target. as resources are specified in
-     the merge response, we make their URLs relative to this URL, thus giving
-     us a path for use in the commit callbacks. */
-  const char *base_href;
-  apr_size_t base_len;
-
-  svn_revnum_t rev;	/* the new/target revision number for this commit */
-
-  svn_boolean_t response_has_error;
-  int response_parent;  /* what element did DAV:response appear within? */
-
-  int href_parent;      /* what element is the DAV:href appearing within? */
-  svn_stringbuf_t *href;   /* current response */
-
-  int status;           /* HTTP status for this DAV:propstat */
-  enum merge_rtype rtype;       /* DAV:resourcetype of this resource */
-
-  svn_stringbuf_t *vsn_name;	/* DAV:version-name for this resource */
-  svn_stringbuf_t *vsn_url;	/* DAV:checked-in for this resource */
-  svn_stringbuf_t *committed_date; /* DAV:creationdate for this resource */
-  svn_stringbuf_t *last_author; /* DAV:creator-displayname for this resource */
-
-  /* We only invoke set_prop() on targets listed in valid_targets.
-     Some entities (such as directories that have had changes
-     committed underneath but are not themselves targets) will be
-     mentioned in the merge response but not appear in
-     valid_targets. */
-  apr_hash_t *valid_targets;
-
-  /* Client callbacks */
-  svn_ra_push_wc_prop_func_t push_prop;
-  void *cb_baton;  /* baton for above */
-
-} merge_ctx_t;
-
-
-static void add_ignored(merge_ctx_t *mc, const char *cdata)
-{
-  /* ### the server didn't check in the file(!) */
-  /* ### remember the file and issue a report/warning later */
-}
-
-
-static svn_boolean_t okay_to_bump_path (const char *path,
-                                        apr_hash_t *valid_targets,
-                                        apr_pool_t *pool)
-{
-  svn_stringbuf_t *parent_path;
-  enum svn_recurse_kind r;
-
-  /* Easy check:  if path itself is in the hash, then it's legit. */
-  if (apr_hash_get (valid_targets, path, APR_HASH_KEY_STRING))
-    return TRUE;
-
-  /* Otherwise, this path is bumpable IFF one of its parents is in the
-     hash and marked with a 'recursion' flag. */
-  parent_path = svn_stringbuf_create (path, pool);
-  
-  do {
-    apr_size_t len = parent_path->len;
-    svn_path_remove_component (parent_path);
-    if (len == parent_path->len)
-      break;
-    r = (enum svn_recurse_kind) apr_hash_get (valid_targets,
-                                              parent_path->data,
-                                              APR_HASH_KEY_STRING);
-    if (r == svn_recursive)
-      return TRUE;
-
-  } while (! svn_path_is_empty (parent_path->data));
-
-  /* Default answer: if we get here, don't allow the bumping. */
-  return FALSE;
-}
-
-
-/* If committed PATH appears in MC->valid_targets, and an MC->push_prop
- * function exists, then store VSN_URL as the SVN_RA_DAV__LP_VSN_URL
- * property on PATH.
- *
- * Otherwise, just return SVN_NO_ERROR.
- */
-static svn_error_t *bump_resource(merge_ctx_t *mc,
-                                  const char *path,
-                                  char *vsn_url)
-{
-  /* no sense in doing any more work if there's no property setting
-     function at our disposal. */
-  if (mc->push_prop == NULL)
-    return SVN_NO_ERROR;
-
-  /* Only invoke a client callback on PATH if PATH counts as a
-     committed target.  The commit-tracking editor built this list for
-     us, and took care not to include directories unless they were
-     directly committed (i.e., received a property change). */
-  if (! okay_to_bump_path (path, mc->valid_targets, mc->pool))
-    return SVN_NO_ERROR;
-
-  /* Okay, NOW set the new version url. */
-  {
-    svn_string_t vsn_url_str;  /* prop setter wants an svn_string_t */
-
-    vsn_url_str.data = vsn_url;
-    vsn_url_str.len = strlen(vsn_url);
-
-    SVN_ERR( (*mc->push_prop)(mc->cb_baton, path,
-                              SVN_RA_DAV__LP_VSN_URL, &vsn_url_str,
-                              mc->pool) );
-  }
-
-  return SVN_NO_ERROR;
-}
-
-static svn_error_t * handle_resource(merge_ctx_t *mc)
-{
-  const char *relative;
-
-  if (mc->response_has_error)
-    {
-      /* ### what to do? */
-      /* ### return "no error", presuming whatever set response_has_error
-         ### has already handled the problem. */
-      return SVN_NO_ERROR;
-    }
-  if (mc->response_parent == ELEM_merged_set)
-    {
-      /* ### shouldn't have happened. we told the server "don't merge" */
-      /* ### need something better than APR_EGENERAL */
-      return svn_error_createf(APR_EGENERAL, NULL,
-                               "Protocol error: we told the server to not "
-                               "auto-merge any resources, but it said that "
-                               "\"%s\" was merged.", mc->href->data);
-    }
-  if (mc->response_parent != ELEM_updated_set)
-    {
-      /* ### unknown parent for this response(!) */
-      /* ### need something better than APR_EGENERAL */
-      return svn_error_createf(APR_EGENERAL, NULL,
-                               "Internal error: there is an unknown parent "
-                               "(%d) for the DAV:response element within the "
-                               "MERGE response", mc->response_parent);
-    }
-#if 0
-  /* ### right now, the server isn't sending everything for all resources.
-     ### just skip this requirement. */
-  if (mc->href->len == 0
-      || mc->vsn_name->len == 0
-      || mc->vsn_url->len == 0
-      || mc->rtype == RTYPE_UNKNOWN)
-    {
-      /* one or more properties were missing in the DAV:response for the
-         resource. */
-      return svn_error_createf(APR_EGENERAL, NULL,
-                               "Protocol error: the MERGE response for the "
-                               "\"%s\" resource did not return all of the "
-                               "properties that we asked for (and need to "
-                               "complete the commit).", mc->href->data);
-    }
-#endif
-
-  if (mc->rtype == RTYPE_BASELINE)
-    {
-      /* cool. the DAV:version-name tells us the new revision */
-      mc->rev = SVN_STR_TO_REV(mc->vsn_name->data);
-      return SVN_NO_ERROR;
-    }
-
-  /* a collection or regular resource */
-  if (mc->href->len < mc->base_len)
-    {
-      /* ### need something better than APR_EGENERAL */
-      return svn_error_createf(APR_EGENERAL, NULL,
-                               "A MERGE response for \"%s\" is not a child "
-                               "of the destination (\"%s\")",
-                               mc->href->data, mc->base_href);
-    }
-
-  /* given HREF of the form: BASE "/" RELATIVE, extract the relative portion */
-  if (mc->base_len == mc->href->len)
-    relative = "";
-  else
-    relative = mc->href->data + mc->base_len + 1;
-
-  /* bump the resource */
-  relative = svn_path_uri_decode (relative, mc->pool);
-  return bump_resource(mc, relative, mc->vsn_url->data);
-}
-
-static int validate_element(void *userdata, ne_xml_elmid parent,
-                            ne_xml_elmid child)
-{
-  if ((child == ELEM_collection || child == ELEM_baseline)
-      && parent != ELEM_resourcetype) {
-    /* ### technically, they could occur elsewhere, but screw it */
-    return NE_XML_INVALID;
-  }
-
-  switch (parent)
-    {
-    case NE_ELM_root:
-      if (child == ELEM_merge_response)
-        return NE_XML_VALID;
-      else
-        return NE_XML_INVALID;
-
-    case ELEM_merge_response:
-      if (child == ELEM_updated_set
-          || child == ELEM_merged_set
-          || child == ELEM_ignored_set)
-        return NE_XML_VALID;
-      else
-        return NE_XML_DECLINE; /* any child is allowed */
-
-    case ELEM_updated_set:
-    case ELEM_merged_set:
-      if (child == NE_ELM_response)
-        return NE_XML_VALID;
-      else
-        return NE_XML_DECLINE; /* ignore if something else was in there */
-
-    case ELEM_ignored_set:
-      if (child == NE_ELM_href)
-        return NE_XML_VALID;
-      else
-        return NE_XML_DECLINE; /* ignore if something else was in there */
-
-    case NE_ELM_response:
-      if (child == NE_ELM_href
-          || child == NE_ELM_status
-          || child == NE_ELM_propstat)
-        return NE_XML_VALID;
-      else if (child == NE_ELM_responsedescription)
-        /* ### I think we want this... to save a message for the user */
-        return NE_XML_DECLINE; /* valid, but we don't need to see it */
-      else
-        return NE_XML_DECLINE; /* ignore if something else was in there */
-
-    case NE_ELM_propstat:
-      if (child == NE_ELM_prop || child == NE_ELM_status)
-        return NE_XML_VALID;
-      else if (child == NE_ELM_responsedescription)
-        /* ### I think we want this... to save a message for the user */
-        return NE_XML_DECLINE; /* valid, but we don't need to see it */
-      else
-        return NE_XML_DECLINE; /* ignore if something else was in there */
-
-    case NE_ELM_prop:
-      if (child == ELEM_checked_in
-          || child == ELEM_resourcetype
-          || child == ELEM_version_name
-          || child == ELEM_creationdate
-          || child == ELEM_creator_displayname
-          /* other props */)
-        return NE_XML_VALID;
-      else
-        return NE_XML_DECLINE; /* ignore other props */
-
-    case ELEM_checked_in:
-      if (child == NE_ELM_href)
-        return NE_XML_VALID;
-      else
-        return NE_XML_DECLINE; /* ignore if something else was in there */
-
-    case ELEM_resourcetype:
-      if (child == ELEM_collection || child == ELEM_baseline)
-        return NE_XML_VALID;
-      else
-        return NE_XML_DECLINE; /* ignore if something else was in there */
-
-    default:
-      return NE_XML_DECLINE;
-    }
-
-  /* NOTREACHED */
-}
-
-static int start_element(void *userdata, const struct ne_xml_elm *elm,
-                         const char **atts)
-{
-  merge_ctx_t *mc = userdata;
-
-  switch (elm->id)
-    {
-    case NE_ELM_response:
-      mc->response_has_error = FALSE;
-
-      /* for each response (which corresponds to one resource), note that we
-         haven't seen its resource type yet */
-      mc->rtype = RTYPE_UNKNOWN;
-
-      /* and we haven't seen these elements yet */
-      mc->href->len = 0;
-      mc->vsn_name->len = 0;
-      mc->vsn_url->len = 0;
-
-      /* FALLTHROUGH */
-
-    case ELEM_ignored_set:
-    case ELEM_checked_in:
-      /* if we see an href "soon", then its parent is ELM */
-      mc->href_parent = elm->id;
-      break;
-
-    case ELEM_updated_set:
-    case ELEM_merged_set:
-      mc->response_parent = elm->id;
-      break;
-
-    case NE_ELM_propstat:
-      /* initialize the status so we can figure out if we ever saw a
-         status element in the propstat */
-      mc->status = 0;
-      break;
-
-    case ELEM_resourcetype:
-      /* we've seen a DAV:resourcetype, so it will be "regular" unless we
-         see something within this element */
-      mc->rtype = RTYPE_REGULAR;
-      break;
-
-    case ELEM_collection:
-      mc->rtype = RTYPE_COLLECTION;
-      break;
-
-    case ELEM_baseline:
-      mc->rtype = RTYPE_BASELINE;
-      break;
-
-    default:
-      /* one of: NE_ELM_href, NE_ELM_status, NE_ELM_prop,
-         ELEM_version_name */
-      break;
-    }
-
-  return 0;
-}
-
-static int end_element(void *userdata, const struct ne_xml_elm *elm,
-                       const char *cdata)
-{
-  merge_ctx_t *mc = userdata;
-
-  switch (elm->id)
-    {
-    case NE_ELM_href:
-      switch (mc->href_parent)
-        {
-        case ELEM_ignored_set:
-          add_ignored(mc, cdata);
-          break;
-
-        case NE_ELM_response:
-          /* we're now working on this href... */
-          svn_ra_dav__copy_href(mc->href, cdata);
-          break;
-
-        case ELEM_checked_in:
-          svn_ra_dav__copy_href(mc->vsn_url, cdata);
-          break;
-        }
-      break;
-
-    case NE_ELM_responsedescription:
-      /* ### I don't think we'll see this right now, due to validate_element */
-      /* ### remember this for error messages? */
-      break;
-
-    case NE_ELM_status:
-      {
-        ne_status hs;
-
-        if (ne_parse_statusline(cdata, &hs) != 0)
-          mc->response_has_error = TRUE;
-        else
-          {
-            mc->status = hs.code;
-            if (hs.code != 200)
-              {
-                /* ### create an error structure? */
-                mc->response_has_error = TRUE;
-              }
-            free(hs.reason_phrase);
-          }
-        if (mc->response_has_error && mc->err == NULL)
-          {
-            /* ### fix this error value */
-            mc->err = svn_error_create(APR_EGENERAL, NULL,
-                                       "The MERGE property response had an "
-                                       "error status.");
-          }
-      }
-      break;
-
-    case NE_ELM_propstat:
-      /* ### does Neon have a symbol for 200? */
-      if (mc->status == 200 /* OK */)
-        {
-          /* ### what to do? reset all the data? */
-        }
-      /* ### else issue an error? status==0 means we never saw one */
-      break;
-
-    case NE_ELM_response:
-      {
-        svn_error_t *err;
-
-        /* the end of a DAV:response means that we've seen all the information
-           related to this resource. process it. */
-        err = handle_resource(mc);
-        if (err != NULL)
-          {
-            /* ### how best to handle this error? for now, just remember the
-               ### first one found */
-            if (mc->err == NULL)
-              mc->err = err;
-          }
-      }
-      break;
-
-    case ELEM_checked_in:
-      /* When we leave a DAV:checked-in element, the parents are DAV:prop,
-         DAV:propstat, then DAV:response. If we see a DAV:href "on the way
-         out", then it is going to belong to the DAV:response. */
-      mc->href_parent = NE_ELM_response;
-      break;
-
-    case ELEM_version_name:
-      svn_stringbuf_set(mc->vsn_name, cdata);
-      break;
-
-    case ELEM_creationdate:
-      svn_stringbuf_set(mc->committed_date, cdata);
-      break;
-
-    case ELEM_creator_displayname:
-      svn_stringbuf_set(mc->last_author, cdata);
-      break;
-
-    default:
-      /* one of: ELEM_updated_set, ELEM_merged_set, ELEM_ignored_set,
-         NE_ELM_prop, ELEM_resourcetype, ELEM_collection, ELEM_baseline */
-      break;
-    }
-
-  return 0;
-}
-
-svn_error_t * svn_ra_dav__merge_activity(
-    svn_revnum_t *new_rev,
-    const char **committed_date,
-    const char **committed_author,
-    svn_ra_session_t *ras,
-    const char *repos_url,
-    const char *activity_url,
-    apr_hash_t *valid_targets,
-    svn_boolean_t disable_merge_response,
-    apr_pool_t *pool)
-{
-  merge_ctx_t mc = { 0 };
-  const char *body;
-  apr_hash_t *extra_headers = NULL;
-
-  mc.pool = pool;
-  mc.base_href = repos_url;
-  mc.base_len = strlen(repos_url);
-  mc.rev = SVN_INVALID_REVNUM;
-
-  mc.valid_targets = valid_targets;
-  mc.push_prop = ras->callbacks->push_wc_prop;
-  mc.cb_baton = ras->callback_baton;
-
-  mc.href = MAKE_BUFFER(pool);
-  mc.vsn_name = MAKE_BUFFER(pool);
-  mc.vsn_url = MAKE_BUFFER(pool);
-  mc.committed_date = MAKE_BUFFER(pool);
-  mc.last_author = MAKE_BUFFER(pool);
-
-  if (disable_merge_response)
-    {
-      extra_headers = apr_hash_make(pool);
-      apr_hash_set (extra_headers, SVN_DAV_OPTIONS_HEADER, APR_HASH_KEY_STRING,
-                    SVN_DAV_OPTION_NO_MERGE_RESPONSE);
-    }
-
-  body = apr_psprintf(pool,
-                      "<?xml version=\"1.0\" encoding=\"utf-8\"?>"
-                      "<D:merge xmlns:D=\"DAV:\">"
-                      "<D:source><D:href>%s</D:href></D:source>"
-                      "<D:no-auto-merge/><D:no-checkout/>"
-                      "<D:prop>"
-                      "<D:checked-in/><D:version-name/><D:resourcetype/>"
-                      "<D:creationdate/><D:creator-displayname/>"
-                      "</D:prop>"
-                      "</D:merge>", activity_url);
-
-  SVN_ERR( svn_ra_dav__parsed_request(ras, "MERGE", repos_url, body, 0,
-                                      merge_elements, validate_element,
-                                      start_element, end_element, &mc,
-                                      extra_headers, pool) );
-
-  /* is there an error stashed away in our context? */
-  if (mc.err != NULL)
-    return mc.err;
-
-  /* return some commit properties to the caller. */
-  if (new_rev)
-    *new_rev = mc.rev;
-  if (committed_date)
-    *committed_date = mc.committed_date->len
-                      ? apr_pstrdup(ras->pool, mc.committed_date->data)
-                      : NULL;
-  if (committed_author)
-    *committed_author = mc.last_author->len 
-                        ? apr_pstrdup(ras->pool, mc.last_author->data)
-                        : NULL;
-
-  return NULL;
-}
->>>>>>> 568fa1e5
+}