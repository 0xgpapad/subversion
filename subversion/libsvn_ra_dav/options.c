<<<<<<< HEAD
/*
 * options.c :  routines for performing OPTIONS server requests
 *
 * ====================================================================
 * Copyright (c) 2000-2003 CollabNet.  All rights reserved.
 *
 * This software is licensed as described in the file COPYING, which
 * you should have received as part of this distribution.  The terms
 * are also available at http://subversion.tigris.org/license-1.html.
 * If newer versions of this license are posted there, you may use a
 * newer version instead, at your option.
 *
 * This software consists of voluntary contributions made by many
 * individuals.  For exact contribution history, see the revision
 * history and logs, available at http://subversion.tigris.org/.
 * ====================================================================
 */



#include <apr_pools.h>

#include <ne_request.h>
#include <ne_xml.h>

#include "svn_error.h"
#include "svn_ra.h"

#include "ra_dav.h"


static const struct ne_xml_elm options_elements[] =
{
  { "DAV:", "activity-collection-set", ELEM_activity_coll_set, 0 },
  { "DAV:", "href", NE_ELM_href, NE_XML_CDATA },
  { "DAV:", "options-response", ELEM_options_response, 0 },

  { NULL }
};

typedef struct {
  const svn_string_t *activity_coll;
  apr_pool_t *pool;

} options_ctx_t;



static int validate_element(void *userdata, ne_xml_elmid parent, ne_xml_elmid child)
{
  switch (parent)
    {
    case NE_ELM_root:
      if (child == ELEM_options_response)
        return NE_XML_VALID;
      else
        return NE_XML_INVALID;

    case ELEM_options_response:
      if (child == ELEM_activity_coll_set)
        return NE_XML_VALID;
      else
        return NE_XML_DECLINE; /* not concerned with other response */

    case ELEM_activity_coll_set:
      if (child == NE_ELM_href)
        return NE_XML_VALID;
      else
        return NE_XML_DECLINE; /* not concerned with unknown crud */

    default:
      return NE_XML_DECLINE;
    }

  /* NOTREACHED */
}

static int start_element(void *userdata, const struct ne_xml_elm *elm,
                         const char **atts)
{
  /* nothing to do here */
  return 0;
}

static int end_element(void *userdata, const struct ne_xml_elm *elm,
                       const char *cdata)
{
  options_ctx_t *oc = userdata;

  if (elm->id == NE_ELM_href)
    {
      oc->activity_coll = svn_string_create(cdata, oc->pool);
    }

  return 0;
}

svn_error_t * svn_ra_dav__get_activity_collection(
  const svn_string_t **activity_coll,
  svn_ra_session_t *ras,
  const char *url,
  apr_pool_t *pool)
{
  options_ctx_t oc = { 0 };

#if 0
  ne_add_response_header_handler(req, "dav",
                                 ne_duplicate_header, &dav_header);
#endif

  oc.pool = pool;

  SVN_ERR( svn_ra_dav__parsed_request(ras, "OPTIONS", url,
                                      "<?xml version=\"1.0\" "
                                      "encoding=\"utf-8\"?>"
                                      "<D:options xmlns:D=\"DAV:\">"
                                      "<D:activity-collection-set/>"
                                      "</D:options>", 0,
                                      options_elements, validate_element,
                                      start_element, end_element, &oc,
                                      NULL, pool) );

  if (oc.activity_coll == NULL)
    {
      /* ### error */
      return svn_error_create(SVN_ERR_RA_DAV_OPTIONS_REQ_FAILED, NULL,
                              "The OPTIONS response did not include the "
                              "requested activity-collection-set.\n"
                              "(Check the URL again;  this often means that "
                              "the URL is not WebDAV-enabled.)");
    }

  *activity_coll = oc.activity_coll;

  return SVN_NO_ERROR;
}
=======
/*
 * options.c :  routines for performing OPTIONS server requests
 *
 * ====================================================================
 * Copyright (c) 2000-2003 CollabNet.  All rights reserved.
 *
 * This software is licensed as described in the file COPYING, which
 * you should have received as part of this distribution.  The terms
 * are also available at http://subversion.tigris.org/license-1.html.
 * If newer versions of this license are posted there, you may use a
 * newer version instead, at your option.
 *
 * This software consists of voluntary contributions made by many
 * individuals.  For exact contribution history, see the revision
 * history and logs, available at http://subversion.tigris.org/.
 * ====================================================================
 */



#include <apr_pools.h>

#include <ne_request.h>
#include <ne_xml.h>

#include "svn_error.h"
#include "svn_ra.h"

#include "ra_dav.h"


static const struct ne_xml_elm options_elements[] =
{
  { "DAV:", "activity-collection-set", ELEM_activity_coll_set, 0 },
  { "DAV:", "href", NE_ELM_href, NE_XML_CDATA },
  { "DAV:", "options-response", ELEM_options_response, 0 },

  { NULL }
};

typedef struct {
  const svn_string_t *activity_coll;
  apr_pool_t *pool;

} options_ctx_t;



static int validate_element(void *userdata, ne_xml_elmid parent, ne_xml_elmid child)
{
  switch (parent)
    {
    case NE_ELM_root:
      if (child == ELEM_options_response)
        return NE_XML_VALID;
      else
        return NE_XML_INVALID;

    case ELEM_options_response:
      if (child == ELEM_activity_coll_set)
        return NE_XML_VALID;
      else
        return NE_XML_DECLINE; /* not concerned with other response */

    case ELEM_activity_coll_set:
      if (child == NE_ELM_href)
        return NE_XML_VALID;
      else
        return NE_XML_DECLINE; /* not concerned with unknown crud */

    default:
      return NE_XML_DECLINE;
    }

  /* NOTREACHED */
}

static int start_element(void *userdata, const struct ne_xml_elm *elm,
                         const char **atts)
{
  /* nothing to do here */
  return 0;
}

static int end_element(void *userdata, const struct ne_xml_elm *elm,
                       const char *cdata)
{
  options_ctx_t *oc = userdata;

  if (elm->id == NE_ELM_href)
    {
      oc->activity_coll = svn_string_create(cdata, oc->pool);
    }

  return 0;
}

svn_error_t * svn_ra_dav__get_activity_collection(
  const svn_string_t **activity_coll,
  svn_ra_session_t *ras,
  const char *url,
  apr_pool_t *pool)
{
  options_ctx_t oc = { 0 };

#if 0
  ne_add_response_header_handler(req, "dav",
                                 ne_duplicate_header, &dav_header);
#endif

  oc.pool = pool;

  SVN_ERR( svn_ra_dav__parsed_request(ras, "OPTIONS", url,
                                      "<?xml version=\"1.0\" "
                                      "encoding=\"utf-8\"?>"
                                      "<D:options xmlns:D=\"DAV:\">"
                                      "<D:activity-collection-set/>"
                                      "</D:options>", 0,
                                      options_elements, validate_element,
                                      start_element, end_element, &oc,
                                      NULL, pool) );

  if (oc.activity_coll == NULL)
    {
      /* ### error */
      return svn_error_create(SVN_ERR_RA_DAV_OPTIONS_REQ_FAILED, NULL,
                              "The OPTIONS response did not include the "
                              "requested activity-collection-set.\n"
                              "(Check the URL again;  this often means that "
                              "the URL is not WebDAV-enabled.)");
    }

  *activity_coll = oc.activity_coll;

  return SVN_NO_ERROR;
}
>>>>>>> 568fa1e5
<|MERGE_RESOLUTION|>--- conflicted
+++ resolved
@@ -1,4 +1,3 @@
-<<<<<<< HEAD
 /*
  * options.c :  routines for performing OPTIONS server requests
  *
@@ -135,143 +134,4 @@
   *activity_coll = oc.activity_coll;
 
   return SVN_NO_ERROR;
-}
-=======
-/*
- * options.c :  routines for performing OPTIONS server requests
- *
- * ====================================================================
- * Copyright (c) 2000-2003 CollabNet.  All rights reserved.
- *
- * This software is licensed as described in the file COPYING, which
- * you should have received as part of this distribution.  The terms
- * are also available at http://subversion.tigris.org/license-1.html.
- * If newer versions of this license are posted there, you may use a
- * newer version instead, at your option.
- *
- * This software consists of voluntary contributions made by many
- * individuals.  For exact contribution history, see the revision
- * history and logs, available at http://subversion.tigris.org/.
- * ====================================================================
- */
-
-
--
-#include <apr_pools.h>
-
-#include <ne_request.h>
-#include <ne_xml.h>
-
-#include "svn_error.h"
-#include "svn_ra.h"
-
-#include "ra_dav.h"
-
-
-static const struct ne_xml_elm options_elements[] =
-{
-  { "DAV:", "activity-collection-set", ELEM_activity_coll_set, 0 },
-  { "DAV:", "href", NE_ELM_href, NE_XML_CDATA },
-  { "DAV:", "options-response", ELEM_options_response, 0 },
-
-  { NULL }
-};
-
-typedef struct {
-  const svn_string_t *activity_coll;
-  apr_pool_t *pool;
-
-} options_ctx_t;
-
-
-
-static int validate_element(void *userdata, ne_xml_elmid parent, ne_xml_elmid child)
-{
-  switch (parent)
-    {
-    case NE_ELM_root:
-      if (child == ELEM_options_response)
-        return NE_XML_VALID;
-      else
-        return NE_XML_INVALID;
-
-    case ELEM_options_response:
-      if (child == ELEM_activity_coll_set)
-        return NE_XML_VALID;
-      else
-        return NE_XML_DECLINE; /* not concerned with other response */
-
-    case ELEM_activity_coll_set:
-      if (child == NE_ELM_href)
-        return NE_XML_VALID;
-      else
-        return NE_XML_DECLINE; /* not concerned with unknown crud */
-
-    default:
-      return NE_XML_DECLINE;
-    }
-
-  /* NOTREACHED */
-}
-
-static int start_element(void *userdata, const struct ne_xml_elm *elm,
-                         const char **atts)
-{
-  /* nothing to do here */
-  return 0;
-}
-
-static int end_element(void *userdata, const struct ne_xml_elm *elm,
-                       const char *cdata)
-{
-  options_ctx_t *oc = userdata;
-
-  if (elm->id == NE_ELM_href)
-    {
-      oc->activity_coll = svn_string_create(cdata, oc->pool);
-    }
-
-  return 0;
-}
-
-svn_error_t * svn_ra_dav__get_activity_collection(
-  const svn_string_t **activity_coll,
-  svn_ra_session_t *ras,
-  const char *url,
-  apr_pool_t *pool)
-{
-  options_ctx_t oc = { 0 };
-
-#if 0
-  ne_add_response_header_handler(req, "dav",
-                                 ne_duplicate_header, &dav_header);
-#endif
-
-  oc.pool = pool;
-
-  SVN_ERR( svn_ra_dav__parsed_request(ras, "OPTIONS", url,
-                                      "<?xml version=\"1.0\" "
-                                      "encoding=\"utf-8\"?>"
-                                      "<D:options xmlns:D=\"DAV:\">"
-                                      "<D:activity-collection-set/>"
-                                      "</D:options>", 0,
-                                      options_elements, validate_element,
-                                      start_element, end_element, &oc,
-                                      NULL, pool) );
-
-  if (oc.activity_coll == NULL)
-    {
-      /* ### error */
-      return svn_error_create(SVN_ERR_RA_DAV_OPTIONS_REQ_FAILED, NULL,
-                              "The OPTIONS response did not include the "
-                              "requested activity-collection-set.\n"
-                              "(Check the URL again;  this often means that "
-                              "the URL is not WebDAV-enabled.)");
-    }
-
-  *activity_coll = oc.activity_coll;
-
-  return SVN_NO_ERROR;
-}
->>>>>>> 568fa1e5
+}