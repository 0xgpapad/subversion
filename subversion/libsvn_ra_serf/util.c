--- conflicted
+++ resolved
@@ -2,29 +2,22 @@
  * util.c : serf utility routines for ra_serf
  *
  * ====================================================================
- *    Licensed to the Apache Software Foundation (ASF) under one
- *    or more contributor license agreements.  See the NOTICE file
- *    distributed with this work for additional information
- *    regarding copyright ownership.  The ASF licenses this file
- *    to you under the Apache License, Version 2.0 (the
- *    "License"); you may not use this file except in compliance
- *    with the License.  You may obtain a copy of the License at
+ * Copyright (c) 2006-2007 CollabNet.  All rights reserved.
  *
- *      http://www.apache.org/licenses/LICENSE-2.0
+ * This software is licensed as described in the file COPYING, which
+ * you should have received as part of this distribution.  The terms
+ * are also available at http://subversion.tigris.org/license-1.html.
+ * If newer versions of this license are posted there, you may use a
+ * newer version instead, at your option.
  *
- *    Unless required by applicable law or agreed to in writing,
- *    software distributed under the License is distributed on an
- *    "AS IS" BASIS, WITHOUT WARRANTIES OR CONDITIONS OF ANY
- *    KIND, either express or implied.  See the License for the
- *    specific language governing permissions and limitations
- *    under the License.
+ * This software consists of voluntary contributions made by many
+ * individuals.  For exact contribution history, see the revision
+ * history and logs, available at http://subversion.tigris.org/.
  * ====================================================================
  */
 
 
 -
-#include <assert.h>
 
 #define APR_WANT_STRFUNC
 #include <apr.h>
@@ -34,7 +27,6 @@
 #include <serf.h>
 #include <serf_bucket_types.h>
 
-#include "svn_dirent_uri.h"
 #include "svn_path.h"
 #include "svn_private_config.h"
 #include "svn_xml.h"
@@ -87,31 +79,6 @@
     }
 
   return svn_failures;
-}
-
-/* Construct the realmstring, e.g. https://svn.collab.net:443. */
-static const char *
-construct_realm(svn_ra_serf__session_t *session,
-                apr_pool_t *pool)
-{
-  const char *realm;
-  apr_port_t port;
-
-  if (session->repos_url.port_str)
-    {
-      port = session->repos_url.port;
-    }
-  else
-    {
-      port = apr_uri_port_of_scheme(session->repos_url.scheme);
-    }
-
-  realm = apr_psprintf(pool, "%s://%s:%d",
-                       session->repos_url.scheme,
-                       session->repos_url.hostname,
-                       port);
-
-  return realm;
 }
 
 /* Convert a hash table containing the fields (as documented in X.509) of an
@@ -157,7 +124,7 @@
       return APR_SUCCESS;
     }
 
-  subpool = svn_pool_create(conn->session->pool);
+  apr_pool_create(&subpool, conn->session->pool);
 
   /* Extract the info from the certificate */
   subject = serf_ssl_cert_subject(cert, subpool);
@@ -199,7 +166,9 @@
                          SVN_AUTH_PARAM_SSL_SERVER_CERT_INFO,
                          &cert_info);
 
-  realmstring = construct_realm(conn->session, conn->session->pool);
+  /* Construct the realmstring, e.g. https://svn.collab.net:443 */
+  realmstring = apr_uri_unparse(subpool, &conn->session->repos_url,
+                                APR_URI_UNP_OMITPATHINFO);
 
   err = svn_auth_first_credentials(&creds, &state,
                                    SVN_AUTH_CRED_SSL_SERVER_TRUST,
@@ -248,7 +217,7 @@
           return svn_error_createf
             (SVN_ERR_BAD_CONFIG_VALUE, NULL,
              _("Invalid config: unable to load certificate file '%s'"),
-             svn_dirent_local_style(file, pool));
+             svn_path_local_style(file, pool));
         }
       files = NULL;
     }
@@ -256,43 +225,24 @@
   return SVN_NO_ERROR;
 }
 
-#if SERF_VERSION_AT_LEAST(0, 4, 0)
-/* This ugly ifdef construction can be cleaned up as soon as serf >= 0.4
-   gets the minimum supported serf version! */
-
-/* svn_ra_serf__conn_setup is a callback for serf. This function
-   creates a read bucket and will wrap the write bucket if SSL
-   is needed. */
-apr_status_t
-svn_ra_serf__conn_setup(apr_socket_t *sock,
-                        serf_bucket_t **read_bkt,
-                        serf_bucket_t **write_bkt,
-                        void *baton,
-                        apr_pool_t *pool)
-{
-#else
-/* This is the old API, for compatibility with serf
-   versions <= 0.3. */
 serf_bucket_t *
 svn_ra_serf__conn_setup(apr_socket_t *sock,
                         void *baton,
                         apr_pool_t *pool)
 {
-#endif
-  serf_bucket_t *rb = NULL;
+  serf_bucket_t *bucket;
   svn_ra_serf__connection_t *conn = baton;
 
-  rb = serf_context_bucket_socket_create(conn->session->context,
-                                         sock, conn->bkt_alloc);
+  bucket = serf_context_bucket_socket_create(conn->session->context,
+                                             sock, conn->bkt_alloc);
 
   if (conn->using_ssl)
     {
-      /* input stream */
-      rb = serf_bucket_ssl_decrypt_create(rb, conn->ssl_context,
-                                          conn->bkt_alloc);
+      bucket = serf_bucket_ssl_decrypt_create(bucket, conn->ssl_context,
+                                              conn->bkt_alloc);
       if (!conn->ssl_context)
         {
-          conn->ssl_context = serf_bucket_ssl_encrypt_context_get(rb);
+          conn->ssl_context = serf_bucket_ssl_decrypt_context_get(bucket);
 
           serf_ssl_client_cert_provider_set(conn->ssl_context,
                                             svn_ra_serf__handle_client_cert,
@@ -300,10 +250,10 @@
           serf_ssl_client_cert_password_set(conn->ssl_context,
                                             svn_ra_serf__handle_client_cert_pw,
                                             conn, conn->session->pool);
+
           serf_ssl_server_cert_callback_set(conn->ssl_context,
                                             ssl_server_cert,
                                             conn);
-
           /* See if the user wants us to trust "default" openssl CAs. */
           if (conn->session->trust_default_ca)
             {
@@ -323,23 +273,10 @@
                 }
             }
         }
-#if SERF_VERSION_AT_LEAST(0, 4, 0)
-      /* output stream */
-      *write_bkt = serf_bucket_ssl_encrypt_create(*write_bkt, conn->ssl_context,
-                                                  conn->bkt_alloc);
-#endif
-
-    }
-
-#if SERF_VERSION_AT_LEAST(0, 4, 0)
-  *read_bkt = rb;
-
-  return APR_SUCCESS;
-}
-#else
-  return rb;
-}
-#endif
+    }
+
+  return bucket;
+}
 
 serf_bucket_t*
 svn_ra_serf__accept_response(serf_request_t *request,
@@ -415,12 +352,25 @@
     svn_ra_serf__connection_t *conn = data;
     svn_ra_serf__session_t *session = conn->session;
     const char *realm;
+    apr_port_t port;
     svn_error_t *err;
     void *creds;
 
     *cert_path = NULL;
 
-    realm = construct_realm(session, session->pool);
+    if (session->repos_url.port_str)
+      {
+        port = session->repos_url.port;
+      }
+    else
+      {
+        port = apr_uri_port_of_scheme(session->repos_url.scheme);
+      }
+
+    realm = apr_psprintf(session->pool, "%s://%s:%d",
+                         session->repos_url.scheme,
+                         session->repos_url.hostname,
+                         port);
 
     if (!conn->ssl_client_auth_state)
       {
@@ -507,13 +457,11 @@
 {
   serf_bucket_t *hdrs_bkt;
 
-  /* Create a request bucket.  Note that this sucker is kind enough to
-     add a "Host" header for us.  */
-  *req_bkt =
-    serf_request_bucket_request_create(request, method, url, body_bkt,
-                                       serf_request_get_alloc(request));
+  *req_bkt = serf_bucket_request_create(method, url, body_bkt,
+                                        serf_request_get_alloc(request));
 
   hdrs_bkt = serf_bucket_request_get_headers(*req_bkt);
+  serf_bucket_headers_setn(hdrs_bkt, "Host", conn->hostinfo);
   serf_bucket_headers_setn(hdrs_bkt, "User-Agent", conn->useragent);
 
   if (content_type)
@@ -530,15 +478,12 @@
 
   /* Setup server authorization headers */
   if (conn->session->auth_protocol)
-    conn->session->auth_protocol->setup_request_func(conn, method, url,
-                                                     hdrs_bkt);
+    conn->session->auth_protocol->setup_request_func(conn, hdrs_bkt);
 
   /* Setup proxy authorization headers */
   if (conn->session->proxy_auth_protocol)
-    conn->session->proxy_auth_protocol->setup_request_func(conn, method,
-                                                           url, hdrs_bkt);
-
-#if ! SERF_VERSION_AT_LEAST(0, 4, 0)
+    conn->session->proxy_auth_protocol->setup_request_func(conn, hdrs_bkt);
+
   /* Set up SSL if we need to */
   if (conn->using_ssl)
     {
@@ -556,7 +501,15 @@
                                             conn, conn->session->pool);
         }
     }
-#endif
+
+  /* Set up Proxy settings */
+  if (conn->session->using_proxy)
+    {
+      char *root = apr_uri_unparse(conn->session->pool,
+                                   &conn->session->repos_url,
+                                   APR_URI_UNP_OMITPATHINFO);
+      serf_bucket_request_set_root(*req_bkt, root);
+    }
 
   if (ret_hdrs_bkt)
     {
@@ -571,41 +524,28 @@
 {
   apr_status_t status;
 
-  assert(sess->pending_error == SVN_NO_ERROR);
+  sess->pending_error = SVN_NO_ERROR;
 
   while (!*done)
     {
-      svn_error_t *err;
       int i;
 
       if (sess->wc_callbacks &&
           sess->wc_callbacks->cancel_func)
         SVN_ERR((sess->wc_callbacks->cancel_func)(sess->wc_callback_baton));
 
-      status = serf_context_run(sess->context, sess->timeout, pool);
-
-      err = sess->pending_error;
-      sess->pending_error = SVN_NO_ERROR;
-
+      status = serf_context_run(sess->context, SERF_DURATION_FOREVER, pool);
       if (APR_STATUS_IS_TIMEUP(status))
         {
-          svn_error_clear(err);
-          return svn_error_create(SVN_ERR_RA_DAV_CONN_TIMEOUT,
-                                  NULL,
-                                  _("Connection timed out"));
-        }
-
-      SVN_ERR(err);
+          continue;
+        }
+      if (sess->pending_error)
+        {
+          return sess->pending_error;
+        }
       if (status)
         {
-          if (status >= SVN_ERR_BAD_CATEGORY_START && status < SVN_ERR_LAST)
-            {
-              /* apr can't translate subversion errors to text */
-              SVN_ERR_W(svn_error_create(status, NULL, NULL),
-                        _("Error running context"));
-            }
-
-          return svn_error_wrap_apr(status, _("Error running context"));
+          return svn_error_wrap_apr(status, "Error running context");
         }
       /* Debugging purposes only! */
       serf_debug__closed_conn(sess->bkt_alloc);
@@ -715,8 +655,7 @@
   return SVN_NO_ERROR;
 }
 
-/* Implements svn_ra_serf__response_handler_t */
-svn_error_t *
+apr_status_t
 svn_ra_serf__handle_discard_body(serf_request_t *request,
                                  serf_bucket_t *response,
                                  void *baton,
@@ -757,11 +696,8 @@
 
       if (server_err->has_xml_response)
         {
-          svn_error_t *err = svn_ra_serf__handle_xml_parser(
-                                                        request,
-                                                        response,
-                                                        &server_err->parser,
-                                                        pool);
+          status = svn_ra_serf__handle_xml_parser(request, response,
+                                                  &server_err->parser, pool);
 
           if (server_err->done && server_err->error->apr_err == APR_SUCCESS)
             {
@@ -769,30 +705,14 @@
               server_err->error = SVN_NO_ERROR;
             }
 
-          return svn_error_return(err);
-        }
-
-    }
-
-  status = svn_ra_serf__response_discard_handler(request, response,
-                                                 NULL, pool);
-
-  if (status)
-    return svn_error_wrap_apr(status, NULL);
-
-  return SVN_NO_ERROR;
-}
-
-apr_status_t
-svn_ra_serf__response_discard_handler(serf_request_t *request,
-                                      serf_bucket_t *response,
-                                      void *baton,
-                                      apr_pool_t *pool)
-{
+          return status;
+        }
+
+    }
+
   /* Just loop through and discard the body. */
   while (1)
     {
-      apr_status_t status;
       const char *data;
       apr_size_t len;
 
@@ -807,20 +727,19 @@
     }
 }
 
-/* Implements svn_ra_serf__response_handler_t */
-svn_error_t *
+apr_status_t
 svn_ra_serf__handle_status_only(serf_request_t *request,
                                 serf_bucket_t *response,
                                 void *baton,
                                 apr_pool_t *pool)
 {
-  svn_error_t *err;
+  apr_status_t status;
   svn_ra_serf__simple_request_context_t *ctx = baton;
 
-  err = svn_ra_serf__handle_discard_body(request, response,
-                                         &ctx->server_error, pool);
-
-  if (err && APR_STATUS_IS_EOF(err->apr_err))
+  status = svn_ra_serf__handle_discard_body(request, response,
+                                            &ctx->server_error, pool);
+
+  if (APR_STATUS_IS_EOF(status))
     {
       serf_status_line sl;
       apr_status_t rv;
@@ -833,7 +752,7 @@
       ctx->done = TRUE;
     }
 
-  return svn_error_return(err);
+  return status;
 }
 
 /*
@@ -911,14 +830,13 @@
   return SVN_NO_ERROR;
 }
 
-/* Implements svn_ra_serf__response_handler_t */
-svn_error_t *
+apr_status_t
 svn_ra_serf__handle_multistatus_only(serf_request_t *request,
                                      serf_bucket_t *response,
                                      void *baton,
                                      apr_pool_t *pool)
 {
-  svn_error_t *err;
+  apr_status_t status;
   svn_ra_serf__simple_request_context_t *ctx = baton;
   svn_ra_serf__server_error_t *server_err = &ctx->server_error;
 
@@ -944,11 +862,7 @@
           server_err->parser.cdata = cdata_207;
           server_err->parser.done = &ctx->done;
           server_err->parser.ignore_errors = TRUE;
-<<<<<<< HEAD
-    }
-=======
 	}
->>>>>>> 3392406b
       else
         {
           ctx->done = TRUE;
@@ -961,30 +875,6 @@
   if (server_err && server_err->error
       && server_err->error->apr_err == APR_SUCCESS)
     {
-<<<<<<< HEAD
-      err = svn_ra_serf__handle_xml_parser(request, response,
-                                           &server_err->parser, pool);
-
-      /* APR_EOF will be returned when parsing is complete.  If we see
-         any other error, return it immediately.  In practice the only
-         other error we expect to see is APR_EAGAIN, which indicates that
-         we could not parse the XML because the contents are not yet
-         available to be read. */
-      if (!err || !APR_STATUS_IS_EOF(err->apr_err))
-        {
-          return svn_error_return(err);
-        }
-      else if (ctx->done && server_err->error->apr_err == APR_SUCCESS)
-        {
-          svn_error_clear(server_err->error);
-          server_err->error = SVN_NO_ERROR;
-        }
-
-      svn_error_clear(err);
-    }
-
-  err = svn_ra_serf__handle_discard_body(request, response, NULL, pool);
-=======
       status = svn_ra_serf__handle_xml_parser(request, response,
 					      &server_err->parser, pool);
 
@@ -1006,9 +896,8 @@
 
   status = svn_ra_serf__handle_discard_body(request, response,
                                             NULL, pool);
->>>>>>> 3392406b
-
-  if (err && APR_STATUS_IS_EOF(err->apr_err))
+
+  if (APR_STATUS_IS_EOF(status))
     {
       serf_status_line sl;
       apr_status_t rv;
@@ -1019,7 +908,7 @@
       ctx->reason = sl.reason;
     }
 
-  return svn_error_return(err);
+  return status;
 }
 
 static void
@@ -1069,8 +958,7 @@
   parser->error = parser->cdata(parser, parser->user_data, data, len);
 }
 
-/* Implements svn_ra_serf__response_handler_t */
-svn_error_t *
+apr_status_t
 svn_ra_serf__handle_xml_parser(serf_request_t *request,
                                serf_bucket_t *response,
                                void *baton,
@@ -1082,7 +970,6 @@
   apr_status_t status;
   int xml_status;
   svn_ra_serf__xml_parser_t *ctx = baton;
-  svn_error_t *err;
 
   serf_bucket_response_status(response, &sl);
 
@@ -1095,7 +982,7 @@
   if (sl.code == 404 && ctx->ignore_errors == FALSE)
     {
       /* If our caller won't know about the 404, abort() for now. */
-      SVN_ERR_ASSERT(ctx->status_code);
+      SVN_ERR_ASSERT_NO_RETURN(ctx->status_code);
 
       if (*ctx->done == FALSE)
         {
@@ -1107,13 +994,8 @@
               *ctx->done_list = ctx->done_item;
             }
         }
-
-      err = svn_ra_serf__handle_server_error(request, response, pool);
-
-      SVN_ERR(svn_error_compose_create(
-        svn_ra_serf__handle_discard_body(request, response, NULL, pool),
-        err));
-      return SVN_NO_ERROR;
+      ctx->error = svn_ra_serf__handle_server_error(request, response, pool);
+      return svn_ra_serf__handle_discard_body(request, response, NULL, pool);
     }
 
   if (!ctx->xmlp)
@@ -1133,7 +1015,7 @@
 
       if (SERF_BUCKET_READ_ERROR(status))
         {
-          return svn_error_wrap_apr(status, NULL);
+          return status;
         }
 
       xml_status = XML_Parse(ctx->xmlp, data, len, 0);
@@ -1141,7 +1023,7 @@
         {
           XML_ParserFree(ctx->xmlp);
 
-          SVN_ERR_ASSERT(ctx->status_code);
+          SVN_ERR_ASSERT_NO_RETURN(ctx->status_code);
 
           if (*ctx->done == FALSE)
             {
@@ -1153,26 +1035,31 @@
                   *ctx->done_list = ctx->done_item;
                 }
             }
-          SVN_ERR(svn_error_createf(SVN_ERR_RA_DAV_MALFORMED_DATA, NULL,
+          ctx->error = svn_error_createf(SVN_ERR_RA_DAV_MALFORMED_DATA, NULL,
                                          "XML parsing failed: (%d %s)",
-                                         sl.code, sl.reason));
+                                         sl.code, sl.reason);
+          return ctx->error->apr_err;
         }
 
       if (ctx->error && ctx->ignore_errors == FALSE)
         {
           XML_ParserFree(ctx->xmlp);
-          SVN_ERR(ctx->error);
+          return ctx->error->apr_err;
         }
 
       if (APR_STATUS_IS_EAGAIN(status))
         {
-          return svn_error_wrap_apr(status, NULL);
+          return status;
         }
 
       if (APR_STATUS_IS_EOF(status))
         {
           xml_status = XML_Parse(ctx->xmlp, NULL, 0, 1);
           XML_ParserFree(ctx->xmlp);
+          if (xml_status == XML_STATUS_ERROR && ctx->ignore_errors == FALSE)
+            {
+              svn_error_clear(ctx->error);
+            }
 
           *ctx->done = TRUE;
           if (ctx->done_list)
@@ -1181,7 +1068,7 @@
               ctx->done_item->next = *ctx->done_list;
               *ctx->done_list = ctx->done_item;
             }
-          return svn_error_wrap_apr(status, NULL);
+          return status;
         }
 
       /* feed me! */
@@ -1189,97 +1076,18 @@
   /* not reached */
 }
 
-/* Implements svn_ra_serf__response_handler_t */
 svn_error_t *
 svn_ra_serf__handle_server_error(serf_request_t *request,
                                  serf_bucket_t *response,
                                  apr_pool_t *pool)
 {
   svn_ra_serf__server_error_t server_err = { 0 };
-
-  svn_error_clear(svn_ra_serf__handle_discard_body(request, response,
-                                                   &server_err, pool));
+  apr_status_t status;
+
+  status = svn_ra_serf__handle_discard_body(request, response,
+                                            &server_err, pool);
 
   return server_err.error;
-}
-
-apr_status_t
-svn_ra_serf__credentials_callback(char **username, char **password,
-                                  serf_request_t *request, void *baton,
-                                  int code, const char *authn_type,
-                                  const char *realm,
-                                  apr_pool_t *pool)
-{
-  svn_ra_serf__handler_t *ctx = baton;
-  svn_ra_serf__session_t *session = ctx->session;
-  void *creds;
-  svn_auth_cred_simple_t *simple_creds;
-  svn_error_t *err;
-
-  if (code == 401)
-    {
-      /* Use svn_auth_first_credentials if this is the first time we ask for
-         credentials during this session OR if the last time we asked
-         session->auth_state wasn't set (eg. if the credentials provider was
-         cancelled by the user). */
-      if (!session->auth_state)
-        {
-          err = svn_auth_first_credentials(&creds,
-                                           &session->auth_state,
-                                           SVN_AUTH_CRED_SIMPLE,
-                                           realm,
-                                           session->wc_callbacks->auth_baton,
-                                           session->pool);
-        }
-      else
-        {
-          err = svn_auth_next_credentials(&creds,
-                                          session->auth_state,
-                                          session->pool);
-        }
-
-      if (err)
-        {
-          ctx->session->pending_error = err;
-          return err->apr_err;
-        }
-
-      session->auth_attempts++;
-
-      if (!creds || session->auth_attempts > 4)
-        {
-          /* No more credentials. */
-          ctx->session->pending_error =
-            svn_error_create(SVN_ERR_AUTHN_FAILED, NULL,
-                             "No more credentials or we tried too many times.\n"
-                             "Authentication failed");
-          return SVN_ERR_AUTHN_FAILED;
-        }
-
-      simple_creds = creds;
-      *username = apr_pstrdup(pool, simple_creds->username);
-      *password = apr_pstrdup(pool, simple_creds->password);
-    }
-  else
-    {
-      *username = apr_pstrdup(pool, session->proxy_username);
-      *password = apr_pstrdup(pool, session->proxy_password);
-
-      session->proxy_auth_attempts++;
-
-      if (!session->proxy_username || session->proxy_auth_attempts > 4)
-        {
-          /* No more credentials. */
-          ctx->session->pending_error =
-            svn_error_create(SVN_ERR_AUTHN_FAILED, NULL,
-                             "Proxy authentication failed");
-          return SVN_ERR_AUTHN_FAILED;
-        }
-    }
-
-  ctx->conn->last_status_code = code;
-
-  return APR_SUCCESS;
 }
 
 /* Implements the serf_response_handler_t interface.  Wait for HTTP
@@ -1349,25 +1157,15 @@
       if (strcmp(ctx->method, "HEAD") != 0 && sl.code != 204 && sl.code != 304)
         {
           ctx->session->pending_error =
-              svn_error_createf(SVN_ERR_RA_DAV_MALFORMED_DATA,
-                                svn_error_compose_create(
-                                           ctx->session->pending_error,
-                                           svn_error_wrap_apr(status, NULL)),
-                                _("Premature EOF seen from server "
-                                  "(http status=%d)"), sl.code);
-          /* This discard may be no-op, but let's preserve the algorithm
-             used elsewhere in this function for clarity's sake. */
-          svn_ra_serf__response_discard_handler(request, response, NULL, pool);
-          status = ctx->session->pending_error->apr_err;
+              svn_error_create(SVN_ERR_RA_DAV_MALFORMED_DATA, NULL,
+                               _("Premature EOF seen from server"));
           goto cleanup;
         }
     }
 
   if (ctx->conn->last_status_code == 401 && sl.code < 400)
     {
-      svn_error_clear(
-           svn_auth_save_credentials(ctx->session->auth_state,
-                                     ctx->session->pool));
+      svn_auth_save_credentials(ctx->session->auth_state, ctx->session->pool);
       ctx->session->auth_attempts = 0;
       ctx->session->auth_state = NULL;
       ctx->session->realm = NULL;
@@ -1379,94 +1177,49 @@
     {
       /* 401 Authorization or 407 Proxy-Authentication required */
       svn_error_t *err;
-      status = svn_ra_serf__response_discard_handler(request, response, NULL, pool);
-
-      /* Don't bother handling the authentication request if the response
-         wasn't received completely yet. Serf will call handle_response
-         again when more data is received. */
-      if (! APR_STATUS_IS_EAGAIN(status))
-        {
-          err = svn_ra_serf__handle_auth(sl.code, ctx,
-                                         request, response, pool);
-          if (err)
+
+      err = svn_ra_serf__handle_auth(sl.code, ctx->session, ctx->conn,
+                                     request, response, pool);
+      if (err)
+        {
+          ctx->session->pending_error = err;
+          svn_ra_serf__handle_discard_body(request, response, NULL, pool);
+          status = ctx->session->pending_error->apr_err;
+          goto cleanup;
+        }
+      else
+        {
+          status = svn_ra_serf__handle_discard_body(request, response, NULL,
+                                                    pool);
+          /* At this time we might not have received the whole response from
+             the server. If that's the case, don't setup a new request now
+             but wait till we retry the request later. */
+          if (! APR_STATUS_IS_EAGAIN(status))
             {
-              ctx->session->pending_error = svn_error_compose_create(
-                                                  err,
-                                                  ctx->session->pending_error);
-              status = ctx->session->pending_error->apr_err;
-              goto cleanup;
+              svn_ra_serf__priority_request_create(ctx);
+              return status;
             }
-
-          svn_ra_serf__priority_request_create(ctx);
-          return status;
-        }
-      else
-        {
-          return status;
         }
     }
   else if (sl.code == 409 || sl.code >= 500)
     {
       /* 409 Conflict: can indicate a hook error.
          5xx (Internal) Server error. */
-      ctx->session->pending_error = svn_error_compose_create(
-                 svn_ra_serf__handle_server_error(request, response, pool),
-                 ctx->session->pending_error);
-
+      ctx->session->pending_error =
+          svn_ra_serf__handle_server_error(request, response, pool);
       if (!ctx->session->pending_error)
         {
           ctx->session->pending_error =
-              svn_error_createf(APR_EGENERAL, NULL,
-              _("Unspecified error message: %d %s"), sl.code, sl.reason);
-        }
-      status = ctx->session->pending_error->apr_err;
+              svn_error_create(APR_EGENERAL, NULL,
+                               _("Unspecified error message"));
+        }
+      status = APR_EGENERAL;
       goto cleanup;
     }
   else
     {
-      svn_error_t *err;
-
-      /* Validate this response message. */
-      if (ctx->session->auth_protocol ||
-          ctx->session->proxy_auth_protocol)
-        {
-          const svn_ra_serf__auth_protocol_t *prot;
-
-          if (ctx->session->auth_protocol)
-            prot = ctx->session->auth_protocol;
-          else
-            prot = ctx->session->proxy_auth_protocol;
-
-          err = prot->validate_response_func(ctx, request, response, pool);
-          if (err)
-            {
-              svn_ra_serf__response_discard_handler(request, response, NULL,
-                                                    pool);
-              ctx->session->pending_error = err;
-              status = ctx->session->pending_error->apr_err;
-              goto cleanup;
-            }
-        }
-
-      err = ctx->response_handler(request,response, ctx->response_baton, pool);
-
-      if (err)
-        {
-          status = err->apr_err;
-          if (!SERF_BUCKET_READ_ERROR(err->apr_err))
-            {
-              /* These errors are special cased in serf
-                 ### We hope no handler returns these by accident. */
-              svn_error_clear(err);
-            }
-          else
-            {
-              ctx->session->pending_error =
-                       svn_error_return(svn_error_compose_create(
-                                                       err,
-                                                       ctx->session->pending_error));
-            }
-        }
+      status = ctx->response_handler(request, response, ctx->response_baton,
+                                     pool);
     }
 
 cleanup:
@@ -1484,7 +1237,7 @@
 }
 
 /* Implements the serf_request_setup_t interface (which sets up both a
-   request and its response handler callback).  If the CTX->setup()
+   request and its response handler callback).  If the CTX->delegate()
    callback is non-NULL, invoke it to carry out the majority of the
    serf_request_setup_t implementation.  Otherwise, perform default
    setup, with special handling for HEAD requests, and finer-grained
@@ -1506,24 +1259,20 @@
   *acceptor = svn_ra_serf__accept_response;
   *acceptor_baton = ctx->session;
 
-  if (ctx->setup)
-    {
-      svn_ra_serf__response_handler_t response_handler;
-      void *response_baton;
-      svn_error_t *error;
-
-      error = ctx->setup(request, ctx->setup_baton, req_bkt,
-                          acceptor, acceptor_baton,
-                          &response_handler, &response_baton,
-                          pool);
-      if (error)
-        {
-          ctx->session->pending_error = error;
-          return error->apr_err;
-        }
-
-      ctx->response_handler = response_handler;
-      ctx->response_baton = response_baton;
+  if (ctx->delegate)
+    {
+      apr_status_t status;
+
+      status = ctx->delegate(request, ctx->delegate_baton, req_bkt,
+                             acceptor, acceptor_baton, handler, handler_baton,
+                             pool);
+      if (status)
+        {
+          return status;
+        }
+
+      ctx->response_handler = *handler;
+      ctx->response_baton = *handler_baton;
     }
   else
     {
@@ -1611,29 +1360,25 @@
 }
 
 svn_error_t *
-svn_ra_serf__discover_vcc(const char **vcc_url,
-                          svn_ra_serf__session_t *session,
-                          svn_ra_serf__connection_t *conn,
-                          apr_pool_t *pool)
+svn_ra_serf__discover_root(const char **vcc_url,
+                           const char **rel_path,
+                           svn_ra_serf__session_t *session,
+                           svn_ra_serf__connection_t *conn,
+                           const char *orig_path,
+                           apr_pool_t *pool)
 {
   apr_hash_t *props;
   const char *path, *relative_path, *present_path = "", *uuid;
 
-  /* If we've already got the information our caller seeks, just return it.  */
-  if (session->vcc_url && session->repos_root_str)
+  /* If we're only interested in our VCC, just return it. */
+  if (session->vcc_url && !rel_path)
     {
       *vcc_url = session->vcc_url;
       return SVN_NO_ERROR;
     }
 
-  /* If no connection is provided, use the default one. */
-  if (! conn)
-    {
-      conn = session->conns[0];
-    }
-
   props = apr_hash_make(pool);
-  path = session->repos_url.path;
+  path = orig_path;
   *vcc_url = NULL;
   uuid = NULL;
 
@@ -1673,9 +1418,9 @@
               svn_error_clear(err);
 
               /* Okay, strip off. */
-              present_path = svn_uri_join(svn_uri_basename(path, pool),
-                                          present_path, pool);
-              path = svn_uri_dirname(path, pool);
+              present_path = svn_path_join(svn_path_basename(path, pool),
+                                           present_path, pool);
+              path = svn_path_dirname(path, pool);
             }
         }
     }
@@ -1709,9 +1454,9 @@
       session->repos_root = session->repos_url;
       session->repos_root.path = apr_pstrdup(session->pool, url_buf->data);
       session->repos_root_str =
-        svn_uri_canonicalize(apr_uri_unparse(session->pool,
-                                             &session->repos_root, 0),
-                             session->pool);
+        svn_path_canonicalize(apr_uri_unparse(session->pool,
+                                              &session->repos_root, 0),
+                              session->pool);
     }
 
   /* Store the repository UUID in the cache. */
@@ -1720,62 +1465,21 @@
       session->uuid = apr_pstrdup(session->pool, uuid);
     }
 
-  return SVN_NO_ERROR;
-}
-
-svn_error_t *
-svn_ra_serf__get_relative_path(const char **rel_path,
-                               const char *orig_path,
-                               svn_ra_serf__session_t *session,
-                               svn_ra_serf__connection_t *conn,
-                               apr_pool_t *pool)
-{
-  const char *decoded_root, *decoded_orig;
-
-  if (! session->repos_root.path)
-    {
-      const char *vcc_url;
-
-      /* This should only happen if we haven't detected HTTP v2
-         support from the server.  */
-      assert(! SVN_RA_SERF__HAVE_HTTPV2_SUPPORT(session));
-
-      /* We don't actually care about the VCC_URL, but this API
-         promises to populate the session's root-url cache, and that's
-         what we really want. */
-      SVN_ERR(svn_ra_serf__discover_vcc(&vcc_url, session,
-                                        conn ? conn : session->conns[0],
-                                        pool));
-    }
-
-  decoded_root = svn_path_uri_decode(session->repos_root.path, pool);
-  decoded_orig = svn_path_uri_decode(orig_path, pool);
-  if (strcmp(decoded_root, decoded_orig) == 0)
-    {
-      *rel_path = "";
-    }
-  else
-    {
-      *rel_path = svn_uri_is_child(decoded_root, decoded_orig, pool);
-      SVN_ERR_ASSERT(*rel_path != NULL);
-    }
-  return SVN_NO_ERROR;
-}
-
-svn_error_t *
-svn_ra_serf__report_resource(const char **report_target,
-                             svn_ra_serf__session_t *session,
-                             svn_ra_serf__connection_t *conn,
-                             apr_pool_t *pool)
-{
-  /* If we have HTTP v2 support, we want to report against the 'me'
-     resource. */
-  if (SVN_RA_SERF__HAVE_HTTPV2_SUPPORT(session))
-    *report_target = apr_pstrdup(pool, session->me_resource);
-
-  /* Otherwise, we'll use the default VCC. */
-  else
-    SVN_ERR(svn_ra_serf__discover_vcc(report_target, session, conn, pool));
+  if (rel_path)
+    {
+      if (present_path[0] != '\0')
+        {
+          /* The relative path is supposed to be URI decoded, so decode
+             present_path before joining both together. */
+          *rel_path = svn_path_join(relative_path,
+                                    svn_path_uri_decode(present_path, pool),
+                                    pool);
+        }
+      else
+        {
+          *rel_path = relative_path;
+        }
+    }
 
   return SVN_NO_ERROR;
 }
@@ -1796,9 +1500,6 @@
       case 404:
         return svn_error_createf(SVN_ERR_FS_NOT_FOUND, NULL,
                                  _("'%s' path not found"), path);
-      case 423:
-        return svn_error_createf(SVN_ERR_FS_NO_LOCK_TOKEN, NULL,
-                                 _("'%s': no lock token available"), path);
     }
 
   return SVN_NO_ERROR;
