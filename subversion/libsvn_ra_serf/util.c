--- conflicted
+++ resolved
@@ -642,9 +642,11 @@
                apr_pool_t *scratch_pool)
 {
   serf_bucket_alloc_t *allocator = serf_request_get_alloc(request);
+
   svn_spillbuf_t *buf;
-
-  if (session->set_CL && body_bkt != NULL)
+  svn_boolean_t set_CL = session->http10 || !session->using_chunked_requests;
+
+  if (set_CL && body_bkt != NULL)
     {
       /* Ugh. Use HTTP/1.0 to talk to the server because we don't know if
          it speaks HTTP/1.1 (and thus, chunked requests), or because the
@@ -672,7 +674,7 @@
 
   /* Set the Content-Length value. This will also trigger an HTTP/1.0
      request (rather than the default chunked request).  */
-  if (session->set_CL)
+  if (set_CL)
     {
       if (body_bkt == NULL)
         serf_bucket_request_set_CL(*req_bkt, 0);
@@ -2445,13 +2447,8 @@
                     _("DAV request failed: 411 Content length required. The "
                       "server or an intermediate proxy does not accept "
                       "chunked encoding. Try setting "
-<<<<<<< HEAD
-                      "http-chunked-encoding=auto or no in your client "
-                      "configuration."));
-=======
                       "'http-detect-chunking=yes' "
                       "in your client configuration."));
->>>>>>> 2ffd9613
     }
 
   if (sline.code >= 300)
