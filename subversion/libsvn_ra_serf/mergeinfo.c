--- conflicted
+++ resolved
@@ -114,12 +114,6 @@
       if (mergeinfo_ctx->curr_info->len && mergeinfo_ctx->curr_path->len)
         {
           apr_hash_t *path_mergeinfo;
-<<<<<<< HEAD
-          SVN_ERR(svn_mergeinfo_parse(&path_mergeinfo, 
-                                      mergeinfo_ctx->curr_info->data, 
-                                      mergeinfo_ctx->pool));
-          apr_hash_set(mergeinfo_ctx->result, mergeinfo_ctx->curr_path,
-=======
           SVN_ERR(svn_mergeinfo_parse(&path_mergeinfo,
                                       mergeinfo_ctx->curr_info->data,
                                       mergeinfo_ctx->pool));
@@ -127,7 +121,6 @@
                        apr_pstrmemdup(mergeinfo_ctx->pool,
                                       mergeinfo_ctx->curr_path->data,
                                       mergeinfo_ctx->curr_path->len),
->>>>>>> 4eaf3f05
                        APR_HASH_KEY_STRING, path_mergeinfo);
         }
       svn_ra_serf__xml_pop_state(parser);
@@ -173,8 +166,6 @@
   return SVN_NO_ERROR;
 }
 
-<<<<<<< HEAD
-=======
 #define MINFO_REQ_HEAD "<S:" SVN_DAV__MERGEINFO_REPORT " xmlns:S=\"" SVN_XML_NAMESPACE "\">"
 #define MINFO_REQ_TAIL "</S:" SVN_DAV__MERGEINFO_REPORT ">"
 
@@ -223,7 +214,6 @@
   return body_bkt;
 }
 
->>>>>>> 4eaf3f05
 /* Request a mergeinfo-report from the URL attached to SESSION,
    and fill in the MERGEINFO hash with the results.  */
 svn_error_t *
@@ -235,15 +225,6 @@
                            apr_pool_t *pool)
 {
   svn_error_t *err;
-<<<<<<< HEAD
-  static const char minfo_request_head[] =
-    "<S:" SVN_DAV__MERGEINFO_REPORT " xmlns:S=\"" SVN_XML_NAMESPACE "\">";
-
-  static const char minfo_request_tail[] =
-    "</S:" SVN_DAV__MERGEINFO_REPORT ">";
-  int i;
-=======
->>>>>>> 4eaf3f05
 
   mergeinfo_context_t *mergeinfo_ctx;
   svn_ra_serf__session_t *session = ra_session->priv;
@@ -256,44 +237,9 @@
   mergeinfo_ctx->curr_info = svn_stringbuf_create("", pool);
   mergeinfo_ctx->done = FALSE;
   mergeinfo_ctx->result = apr_hash_make(pool);
-<<<<<<< HEAD
-
-  buckets = serf_bucket_aggregate_create(session->bkt_alloc);
-
-  tmp = SERF_BUCKET_SIMPLE_STRING_LEN(minfo_request_head,
-                                      sizeof(minfo_request_head)-1,
-                                      session->bkt_alloc);
-  serf_bucket_aggregate_append(buckets, tmp);
-
-  svn_ra_serf__add_tag_buckets(buckets,
-                               "S:" SVN_DAV__REVISION,
-                               apr_ltoa(pool, revision),
-                               session->bkt_alloc);
-  svn_ra_serf__add_tag_buckets(buckets, "S:" SVN_DAV__INHERIT,
-                               svn_inheritance_to_word(inherit),
-                               session->bkt_alloc);
-  if (paths)
-    {
-      for (i = 0; i < paths->nelts; i++)
-        {
-          const char *this_path =
-            apr_xml_quote_string(pool, APR_ARRAY_IDX(paths, i, const char *),
-                                 0);
-          svn_ra_serf__add_tag_buckets(buckets, "S:" SVN_DAV__PATH, 
-                                       this_path, session->bkt_alloc);
-        }
-    }
-
-  tmp = SERF_BUCKET_SIMPLE_STRING_LEN(minfo_request_tail,
-                                      sizeof(minfo_request_tail) - 1,
-                                      session->bkt_alloc);
-
-  serf_bucket_aggregate_append(buckets, tmp);
-=======
   mergeinfo_ctx->paths = paths;
   mergeinfo_ctx->revision = revision;
   mergeinfo_ctx->inherit = inherit;
->>>>>>> 4eaf3f05
 
   handler = apr_pcalloc(pool, sizeof(*handler));
 
