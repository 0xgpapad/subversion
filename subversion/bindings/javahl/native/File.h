/**
 * @copyright
 * ====================================================================
 *    Licensed to the Apache Software Foundation (ASF) under one
 *    or more contributor license agreements.  See the NOTICE file
 *    distributed with this work for additional information
 *    regarding copyright ownership.  The ASF licenses this file
 *    to you under the Apache License, Version 2.0 (the
 *    "License"); you may not use this file except in compliance
 *    with the License.  You may obtain a copy of the License at
 *
 *      http://www.apache.org/licenses/LICENSE-2.0
 *
 *    Unless required by applicable law or agreed to in writing,
 *    software distributed under the License is distributed on an
 *    "AS IS" BASIS, WITHOUT WARRANTIES OR CONDITIONS OF ANY
 *    KIND, either express or implied.  See the License for the
 *    specific language governing permissions and limitations
 *    under the License.
 * ====================================================================
 * @endcopyright
 *
 * @file File.h
 * @brief Interface of the class File
 */

#ifndef FILE_H
#define FILE_H

#include <jni.h>
#include "svn_io.h"
#include "JNIPool.h"
#include "JNIStringHolder.h"

/**
 * This class contains a Java objects implementing the interface File and
 * implements the functions read & close of svn_stream_t.
 */
class File
{
 private:
  /**
   * A local reference to the Java object.
   */
  jobject m_jthis;
  JNIStringHolder *stringHolder;
 public:
  File(jobject jthis);
  ~File();
  const char *getAbsPath();
<<<<<<< HEAD
  const char *getInternalStyle(const JNI::Pool &pool);
  bool isNull();
=======
  const char *getInternalStyle(const SVN::Pool &pool);
  bool isNull() const;
>>>>>>> 359e2520
};

#endif // FILE_H<|MERGE_RESOLUTION|>--- conflicted
+++ resolved
@@ -48,13 +48,8 @@
   File(jobject jthis);
   ~File();
   const char *getAbsPath();
-<<<<<<< HEAD
   const char *getInternalStyle(const JNI::Pool &pool);
-  bool isNull();
-=======
-  const char *getInternalStyle(const SVN::Pool &pool);
   bool isNull() const;
->>>>>>> 359e2520
 };
 
 #endif // FILE_H