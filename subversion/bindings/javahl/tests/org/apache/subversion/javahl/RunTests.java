--- conflicted
+++ resolved
@@ -91,12 +91,8 @@
             if (testCases == null || testCases.length == 0)
             {
                 // Add default test suites.
-<<<<<<< HEAD
-                suite.addTestSuite(SVNAdminTests.class);
+                suite.addTestSuite(SVNReposTests.class);
                 suite.addTestSuite(SVNRATests.class);
-=======
-                suite.addTestSuite(SVNReposTests.class);
->>>>>>> 6f957e0a
                 suite.addTestSuite(BasicTests.class);
             }
             else
