--- conflicted
+++ resolved
@@ -1,6 +1,8 @@
 /*
+ * core.i :  SWIG interface file for various core SVN and APR components
+ *
  * ====================================================================
- * Copyright (c) 2000-2006 CollabNet.  All rights reserved.
+ * Copyright (c) 2000-2003 CollabNet.  All rights reserved.
  *
  * This software is licensed as described in the file COPYING, which
  * you should have received as part of this distribution.  The terms
@@ -12,21 +14,18 @@
  * individuals.  For exact contribution history, see the revision
  * history and logs, available at http://subversion.tigris.org/.
  * ====================================================================
- *
- * core.i: SWIG module interface file for libsvn_subr, a few pieces of
- *   APR functionality, and anything else that does not fit into any
- *   of the more specific module files.
  */
 
-#if defined(SWIGPYTHON)
-%module(package="libsvn") core
-#elif defined(SWIGPERL)
+#if defined(SWIGPERL)
 %module "SVN::_Core"
 #elif defined(SWIGRUBY)
 %module "svn::ext::core"
+#else
+%module core
 #endif
 
 %include svn_global.swg
+%include typemaps.i
 
 %{
 #include <apr.h>
@@ -34,22 +33,28 @@
 
 #include "svn_md5.h"
 #include "svn_diff.h"
-%}
+
+#ifdef SWIGPYTHON
+#include "swigutil_py.h"
+#endif
+
+#ifdef SWIGPERL
+#include "swigutil_pl.h"
+#endif
 
 #ifdef SWIGRUBY
-%{
 #include <apu.h>
 #include <apr_xlate.h>
-%}
-#endif
+#include "swigutil_rb.h"
+#endif
+%}
+
+/* We don't want to hear about supposedly bad constant values */
+#pragma SWIG nowarn=305
 
 /* ### for now, let's ignore this thing. */
 #ifndef SWIGRUBY
 %ignore svn_prop_t;
-#endif
-#ifdef SWIGRUBY
-%immutable svn_prop_t::name;
-%immutable svn_prop_t::value;
 #endif
 
 /* -----------------------------------------------------------------------
@@ -63,7 +68,31 @@
 %immutable svn_error_t::message;
 %immutable svn_error_t::file;
 
-/* -----------------------------------------------------------------------
+/* ----------------------------------------------------------------------- 
+   We want the error code enums wrapped so we must include svn_error_codes.h
+   before anything else does. 
+*/
+
+%include svn_error_codes_h.swg
+
+/* ----------------------------------------------------------------------- 
+   Include svn_types.swg early. Other .i files will import svn_types.swg which
+   then includes svn_types.h, making further includes get skipped. We want
+   to actually generate wrappers for svn_types.h, so do an _include_ right
+   now, before any _import_ has happened.
+*/
+
+%include svn_types.swg
+
+
+/* ----------------------------------------------------------------------- 
+   moving along...
+*/
+%import apr.swg
+%import svn_types.swg
+%import svn_string.swg
+
+/* ----------------------------------------------------------------------- 
    completely ignore a number of functions. the presumption is that the
    scripting language already has facilities for these things (or they
    are relatively trivial).
@@ -77,11 +106,7 @@
 %ignore svn_io_check_path;
 %ignore svn_io_check_special_path;
 %ignore svn_io_check_resolved_path;
-<<<<<<< HEAD
-/* This is useful for implementing svn_ra_callbacks_t->open_tmp_file */
-=======
 /* This is useful for implementing svn_ra_callbacks_t->open_tmp_file */ 
->>>>>>> 37c4630a
 // svn_io_open_unique_file2
 // svn_io_open_unique_file
 %ignore svn_io_create_unique_link;
@@ -223,6 +248,8 @@
 %ignore svn_path_cstring_to_utf8;
 
 /* Other files */
+%ignore apr_check_dir_empty;
+
 /* bad pool convention */
 %ignore svn_opt_print_generic_help;
 
@@ -230,6 +257,27 @@
    as a result. */
 %constant svn_revnum_t SWIG_SVN_INVALID_REVNUM = -1;
 %constant svn_revnum_t SWIG_SVN_IGNORED_REVNUM = -1;
+
+/* -----------------------------------------------------------------------
+   these types (as 'type **') will always be an OUT param
+*/
+%apply SWIGTYPE **OUTPARAM {
+  svn_auth_baton_t **, svn_diff_t **, svn_config_t **,
+  svn_auth_provider_object_t **
+}
+
+/* -----------------------------------------------------------------------
+   Diff options are strings in array.
+*/
+
+%apply const apr_array_header_t *STRINGLIST {
+  const apr_array_header_t *args
+}
+
+/* -----------------------------------------------------------------------
+   handle the MIME type return value of svn_io_detect_mimetype()
+*/
+%apply const char **OUTPUT { const char ** };
 
 /* -----------------------------------------------------------------------
    handle the default value of svn_config_get().and the
@@ -248,8 +296,7 @@
 /* -----------------------------------------------------------------------
    fix up the svn_stream_read() ptr/len arguments
 */
-#ifdef SWIGPYTHON
-%typemap(in) (char *buffer, apr_size_t *len) ($*2_type temp) {
+%typemap(python, in) (char *buffer, apr_size_t *len) ($*2_type temp) {
     if (!PyInt_Check($input)) {
         PyErr_SetString(PyExc_TypeError,
                         "expecting an integer for the buffer size");
@@ -264,49 +311,40 @@
     $1 = malloc(temp);
     $2 = ($2_ltype)&temp;
 }
-#endif
-#ifdef SWIGPERL
-%typemap(in) (char *buffer, apr_size_t *len) ($*2_type temp) {
+%typemap(perl5, in) (char *buffer, apr_size_t *len) ($*2_type temp) {
     temp = SvIV($input);
     $1 = malloc(temp);
     $2 = ($2_ltype)&temp;
 }
-#endif
-#ifdef SWIGRUBY
-%typemap(in) (char *buffer, apr_size_t *len) ($*2_type temp) {
+%typemap(ruby, in) (char *buffer, apr_size_t *len) ($*2_type temp) {
     temp = NUM2LONG($input);
     $1 = malloc(temp);
     $2 = ($2_ltype)&temp;
 }
-#endif
 
 /* ### need to use freearg or somesuch to ensure the string is freed.
    ### watch out for 'return' anywhere in the binding code. */
 
-#ifdef SWIGPYTHON
-%typemap(argout) (char *buffer, apr_size_t *len) {
-  %append_output(PyString_FromStringAndSize($1, *$2));
+%typemap(python, argout, fragment="t_output_helper") (char *buffer, apr_size_t *len) {
+    $result = t_output_helper($result, PyString_FromStringAndSize($1, *$2));
+    free($1);
+}
+%typemap(perl5, argout) (char *buffer, apr_size_t *len) {
+    $result = sv_newmortal();
+    sv_setpvn ($result, $1, *$2);
+    free($1);
+    argvi++;
+}
+%typemap(ruby, argout, fragment="output_helper") (char *buffer, apr_size_t *len)
+{
+  $result = output_helper($result, *$2 == 0 ? Qnil : rb_str_new($1, *$2));
   free($1);
 }
-#endif
-#ifdef SWIGPERL
-%typemap(argout) (char *buffer, apr_size_t *len) {
-  %append_output(sv_2mortal(newSVpvn($1, *$2)));
-  free($1);
-}
-#endif
-#ifdef SWIGRUBY
-%typemap(argout) (char *buffer, apr_size_t *len) {
-  %append_output(*$2 == 0 ? Qnil : rb_str_new($1, *$2));
-  free($1);
-}
-#endif
 
 /* -----------------------------------------------------------------------
    fix up the svn_stream_write() ptr/len arguments
 */
-#ifdef SWIGPYTHON
-%typemap(in) (const char *data, apr_size_t *len) ($*2_type temp) {
+%typemap(python, in) (const char *data, apr_size_t *len) ($*2_type temp) {
     if (!PyString_Check($input)) {
         PyErr_SetString(PyExc_TypeError,
                         "expecting a string for the buffer");
@@ -316,47 +354,69 @@
     temp = PyString_GET_SIZE($input);
     $2 = ($2_ltype)&temp;
 }
-#endif
-#ifdef SWIGPERL
-%typemap(in) (const char *data, apr_size_t *len) ($*2_type temp) {
+%typemap(perl5, in) (const char *data, apr_size_t *len) ($*2_type temp) {
     $1 = SvPV($input, temp);
     $2 = ($2_ltype)&temp;
 }
-#endif
-#ifdef SWIGRUBY
-%typemap(in) (const char *data, apr_size_t *len) ($*2_type temp)
+%typemap(ruby, in) (const char *data, apr_size_t *len) ($*2_type temp)
 {
   $1 = StringValuePtr($input);
   temp = RSTRING($input)->len;
   $2 = ($2_ltype)&temp;
 }
-#endif
-
-#ifdef SWIGPYTHON
-%typemap(argout) (const char *data, apr_size_t *len) {
-  %append_output(PyInt_FromLong(*$2));
-}
-#endif
-
-#ifdef SWIGPERL
-%typemap(argout) (const char *data, apr_size_t *len) {
-  %append_output(sv_2mortal(newSViv(*$2)));
-}
-#endif
-
-#ifdef SWIGRUBY
-%typemap(argout) (const char *data, apr_size_t *len) {
-  %append_output(LONG2NUM(*$2));
-}
-#endif
+
+%typemap(python, argout, fragment="t_output_helper") (const char *data, apr_size_t *len) {
+    $result = t_output_helper($result, PyInt_FromLong(*$2));
+}
+
+%typemap(perl5, argout, fragment="t_output_helper") (const char *data, apr_size_t *len) {
+    $result = sv_2mortal (newSViv(*$2));
+}
+
+%typemap(ruby, argout, fragment="output_helper") (const char *data, apr_size_t *len)
+{
+    $result = output_helper($result, LONG2NUM(*$2));
+}
+
+/* -----------------------------------------------------------------------
+   auth provider convertors 
+*/
+%typemap(perl5, in) apr_array_header_t *providers {
+    $1 = (apr_array_header_t *) svn_swig_pl_objs_to_array($input,
+      $descriptor(svn_auth_provider_object_t *), _global_pool);
+}
+
+%typemap(python, in) apr_array_header_t *providers {
+    svn_auth_provider_object_t *provider;
+    int targlen;
+    if (!PySequence_Check($input)) {
+        PyErr_SetString(PyExc_TypeError, "not a sequence");
+        SWIG_fail;
+    }
+    targlen = PySequence_Length($input);
+    $1 = apr_array_make(_global_pool, targlen, sizeof(provider));
+    ($1)->nelts = targlen;
+    while (targlen--) {
+        provider = svn_swig_MustGetPtr(PySequence_GetItem($input, targlen),
+          $descriptor(svn_auth_provider_object_t *), $svn_argnum, NULL);
+        if (PyErr_Occurred()) {
+          SWIG_fail;
+        }
+        APR_ARRAY_IDX($1, targlen, svn_auth_provider_object_t *) = provider;
+    }
+}
+
+%typemap(ruby, in) apr_array_header_t *providers
+{
+  $1 = svn_swig_rb_array_to_auth_provider_object_apr_array($input, _global_pool);
+}
 
 /* -----------------------------------------------------------------------
    auth parameter set/get
 */
 
 /* set */
-#ifdef SWIGPYTHON
-%typemap(in) const void *value {
+%typemap(python, in) const void *value {
     if (PyString_Check($input)) {
         $1 = (void *)PyString_AS_STRING($input);
     }
@@ -371,14 +431,12 @@
         SWIG_fail;
     }
 }
-#endif
 
 /*
   - all values are converted to char*
   - assume the first argument is Ruby object for svn_auth_baton_t*
 */
-#ifdef SWIGRUBY
-%typemap(in) const void *value
+%typemap(ruby, in) const void *value
 {
   if (NIL_P($input)) {
     $1 = (void *)NULL;
@@ -391,12 +449,10 @@
     $1 = (void *)apr_pstrdup(_global_pool, value);
   }
 }
-#endif
 
 /* get */
 /* assume the value is char* */
-#ifdef SWIGRUBY
-%typemap(out) const void *
+%typemap(ruby, out) const void *
 {
   char *value = $1;
   if (value) {
@@ -405,29 +461,45 @@
     $result = Qnil;
   }
 }
-#endif
 
 #ifndef SWIGRUBY
 %ignore svn_auth_get_parameter;
 #endif
 
 /* -----------------------------------------------------------------------
+   svn_config_read_auth_data()
+*/
+%typemap(ruby, in, numinputs=0) apr_hash_t **hash = apr_hash_t **OUTPUT;
+%typemap(ruby, argout) apr_hash_t **hash
+{
+  if (*$1) {
+    $result = svn_swig_rb_apr_hash_to_hash_svn_string(*$1);
+  } else {
+    $result = Qnil;
+  }
+}
+
+/* -----------------------------------------------------------------------
+   svn_config_write_auth_data()
+*/
+%typemap(ruby, in) apr_hash_t *hash
+{
+  $1 = svn_swig_rb_hash_to_apr_hash_svn_string($input, _global_pool);
+}
+
+/* -----------------------------------------------------------------------
    describe how to pass a FILE* as a parameter (svn_stream_from_stdio)
 */
-#ifdef SWIGPYTHON
-%typemap(in) FILE * {
+%typemap(python, in) FILE * {
     $1 = PyFile_AsFile($input);
     if ($1 == NULL) {
         PyErr_SetString(PyExc_ValueError, "Must pass in a valid file object");
         SWIG_fail;
     }
 }
-#endif
-#ifdef SWIGPERL
-%typemap(in) FILE * {
+%typemap(perl5, in) FILE * {
     $1 = PerlIO_exportFILE (IoIFP (sv_2io ($input)), NULL);
 }
-#endif
 
 /* -----------------------------------------------------------------------
    wrap some specific APR functionality
@@ -443,13 +515,6 @@
 
 apr_status_t apr_file_open_stdout (apr_file_t **out, apr_pool_t *pool);
 apr_status_t apr_file_open_stderr (apr_file_t **out, apr_pool_t *pool);
-
-/* Allow parsing of apr_errno.h without parsing apr.h. */
-#define APR_DECLARE(x) x
-/* Not wrapped, use svn_strerror instead. */
-%ignore apr_strerror;
-/* Wrap the APR status and error codes. */
-%include apr_errno.h
 
 /* -----------------------------------------------------------------------
    pool functions renaming since swig doesn't take care of the #define's
@@ -464,6 +529,18 @@
    Default pool handling for perl.
 */
 #ifdef SWIGPERL
+
+/* Fix for SWIG 1.3.24 */
+#if SWIG_VERSION == 0x010324
+%typemap(varin) apr_pool_t * {
+  void *temp;
+  if (SWIG_ConvertPtr($input, (void **) &temp, $1_descriptor,0) < 0) {
+    croak("Type error in argument $argnum of $symname. Expected $1_mangle");
+  }
+  $1 = ($1_ltype) temp;
+}
+#endif
+
 apr_pool_t *current_pool;
 
 #if SWIG_VERSION <= 0x010324
@@ -500,118 +577,148 @@
    wrap config functions
 */
 
-#ifdef SWIGPERL
-%callback_typemap(svn_config_enumerator_t callback, void *baton,
-                  ,
-                  svn_swig_pl_thunk_config_enumerator,
-                  )
-#endif
-
-#ifdef SWIGRUBY
-%callback_typemap(svn_config_enumerator2_t callback, void *baton,
-                  ,
-                  ,
-                  svn_swig_rb_config_enumerator)
-
-%callback_typemap(svn_config_section_enumerator2_t callback, void *baton,
-                  ,
-                  ,
-                  svn_swig_rb_config_section_enumerator)
-#endif
+%typemap(perl5,in,numinputs=0) apr_hash_t **cfg_hash = apr_hash_t **OUTPUT;
+%typemap(perl5,argout) apr_hash_t **cfg_hash {
+    ST(argvi++) = svn_swig_pl_convert_hash(*$1, $descriptor(svn_config_t *));
+}
+
+%typemap(perl5, in) (svn_config_enumerator_t callback, void *baton) {
+    $1 = svn_swig_pl_thunk_config_enumerator,
+    $2 = (void *)$input;
+};
+
+%typemap(ruby, in, numinputs=0) apr_hash_t **cfg_hash = apr_hash_t **OUTPUT;
+%typemap(ruby, argout) apr_hash_t **cfg_hash {
+  $result = svn_swig_rb_apr_hash_to_hash_swig_type(*$1, "svn_config_t *");
+}
+
+%typemap(ruby, in) (svn_config_enumerator2_t callback, void *baton)
+{
+  $1 = svn_swig_rb_config_enumerator;
+  $2 = (void *)svn_swig_rb_make_baton($input, _global_svn_swig_rb_pool);
+};
+
+%typemap(ruby, in) (svn_config_section_enumerator2_t callback, void *baton)
+{
+  $1 = svn_swig_rb_config_section_enumerator;
+  $2 = (void *)svn_swig_rb_make_baton($input, _global_svn_swig_rb_pool);
+};
+
+%typemap(python,in,numinputs=0) apr_hash_t **cfg_hash = apr_hash_t **OUTPUT;
+%typemap(python,argout,fragment="t_output_helper") apr_hash_t **cfg_hash {
+    $result = t_output_helper(
+        $result,
+        svn_swig_NewPointerObj(*$1, $descriptor(apr_hash_t *),
+                               _global_svn_swig_py_pool));
+}
 
 /* Allow None to be passed as config_dir argument */
-#ifdef SWIGPYTHON
-%typemap(in,parse="z") const char *config_dir "";
-#endif
-#ifdef SWIGRUBY
-%typemap(in) const char *config_dir {
+%typemap(python,in,parse="z") const char *config_dir "";
+%typemap(ruby, in) const char *config_dir {
   if (NIL_P($input)) {
     $1 = "";
   } else {
     $1 = StringValuePtr($input);
   }
 }
-#endif
 
 #ifdef SWIGPYTHON
 PyObject *svn_swig_py_exception_type(void);
 #endif
 
+/* svn_prop_diffs */
+%typemap(ruby, in, numinputs=0)
+     apr_array_header_t **propdiffs (apr_array_header_t *temp)
+{
+  $1 = &temp;
+}
+
+%typemap(ruby, argout, fragment="output_helper") apr_array_header_t **propdiffs
+{
+  $result = output_helper($result, svn_swig_rb_apr_array_to_array_prop(*$1));
+}
+
+%apply apr_hash_t *PROPHASH {
+  apr_hash_t *target_props,
+  apr_hash_t *source_props
+};
+
+%typemap(ruby, in) apr_array_header_t *proplist
+{
+  $1 = svn_swig_rb_array_to_apr_array_prop($input, _global_pool);
+}
+
+%apply apr_array_header_t **OUTPUT_OF_PROP {
+  apr_array_header_t **entry_props,
+  apr_array_header_t **wc_props,
+  apr_array_header_t **regular_props
+};
+
 /* -----------------------------------------------------------------------
   thunk the various authentication prompt functions.
-  PERL NOTE: store the inputed SV in _global_callback for use in the
-             later argout typemap
-*/
-#ifdef SWIGPERL
-%define %authprompt_callback_typemap(AuthType)
-%typemap(in) (svn_auth_ ## AuthType ## _prompt_func_t prompt_func,
-              void *prompt_baton) {
-  $1 = svn_swig_pl_thunk_ ## AuthType ## _prompt;
-  $2 = $input;
-  _global_callback = $input;
-}
-%enddef
-#else
-%define %authprompt_callback_typemap(AuthType)
-%callback_typemap(svn_auth_ ## AuthType ## _prompt_func_t prompt_func,
-                  void *prompt_baton,
-                  svn_swig_py_auth_ ## AuthType ## _prompt_func,,
-                  svn_swig_rb_auth_ ## AuthType ## _prompt_func)
-%enddef
-#endif
-
-%authprompt_callback_typemap(simple)
-%authprompt_callback_typemap(username)
-%authprompt_callback_typemap(ssl_server_trust)
-%authprompt_callback_typemap(ssl_client_cert)
-%authprompt_callback_typemap(ssl_client_cert_pw)
-
-/* -----------------------------------------------------------------------
- * For all the various functions that set a callback baton create a reference
- * for the baton (which in this case is an SV pointing to the callback)
- * and make that a return from the function.  The perl side should
- * then store the return in the object the baton is attached to.
- * If the function already returns a value then this value is follows that
- * function.  In the case of the prompt functions auth_open_helper in Core.pm
- * is used to split up these values.
-*/
-#ifdef SWIGPERL
-%typemap(argout) void *CALLBACK_BATON (SV * _global_callback) {
-  /* callback baton */
-  %append_output(sv_2mortal(newRV_inc(_global_callback)));
-}
-
-%typemap(in) void *CALLBACK_BATON (SV * _global_callback) {
-  _global_callback = $input;
-  $1 = (void *) _global_callback;
-}
-
-%apply void *CALLBACK_BATON {
-  void *prompt_baton
-};
-#endif
+*/
+%typemap(ruby, in) (svn_auth_simple_prompt_func_t prompt_func,
+                    void *prompt_baton)
+{
+  $1 = svn_swig_rb_auth_simple_prompt_func;
+  $2 = (void *)svn_swig_rb_make_baton($input, _global_svn_swig_rb_pool);
+}
+
+%typemap(ruby, in) (svn_auth_username_prompt_func_t prompt_func,
+                    void *prompt_baton)
+{
+  $1 = svn_swig_rb_auth_username_prompt_func;
+  $2 = (void *)svn_swig_rb_make_baton($input, _global_svn_swig_rb_pool);
+}
+
+%typemap(ruby, in) (svn_auth_ssl_server_trust_prompt_func_t prompt_func,
+                    void *prompt_baton)
+{
+  $1 = svn_swig_rb_auth_ssl_server_trust_prompt_func;
+  $2 = (void *)svn_swig_rb_make_baton($input, _global_svn_swig_rb_pool);
+}
+
+%typemap(ruby, in) (svn_auth_ssl_client_cert_prompt_func_t prompt_func,
+                    void *prompt_baton)
+{
+  $1 = svn_swig_rb_auth_ssl_client_cert_prompt_func;
+  $2 = (void *)svn_swig_rb_make_baton($input, _global_svn_swig_rb_pool);
+}
+
+%typemap(ruby, in) (svn_auth_ssl_client_cert_pw_prompt_func_t prompt_func,
+                    void *prompt_baton)
+{
+  $1 = svn_swig_rb_auth_ssl_client_cert_pw_prompt_func;
+  $2 = (void *)svn_swig_rb_make_baton($input, _global_svn_swig_rb_pool);
+}
 
 /* ----------------------------------------------------------------------- */
 
-%include svn_error_codes_h.swg
-%include svn_time_h.swg
 %include svn_types_h.swg
 %include svn_pools_h.swg
 %include svn_version_h.swg
-
-/* The constant SVN_PROP_REVISION_ALL_PROPS is a C fragment, not a single
-   data value, so the SWIG parser will raise a 305 warning if we don't
-   suppress it. */
-#pragma SWIG nowarn=305
+%include svn_time_h.swg
+#ifdef SWIGRUBY
+%immutable name;
+%immutable value;
+#endif
 %include svn_props_h.swg
-#pragma SWIG nowarn=+305
-
+#ifdef SWIGRUBY
+%mutable name;
+%mutable value;
+#endif
 %include svn_opt_h.swg
 %include svn_auth_h.swg
 %include svn_config_h.swg
+%include svn_version_h.swg
 %include svn_utf_h.swg
 %include svn_nls_h.swg
 %include svn_path_h.swg
+
+/* SWIG won't follow through to APR's defining this to be empty, so we
+   need to do it manually, before SWIG sees this in svn_io.h. */
+#define __attribute__(x)
+
 %include svn_io_h.swg
 
 #ifdef SWIGPERL
@@ -642,7 +749,7 @@
 svn_swig_py_initialize();
 
 /* This is a hack.  I dunno if we can count on SWIG calling the module "m" */
-PyModule_AddObject(m, "SubversionException",
+PyModule_AddObject(m, "SubversionException", 
                    svn_swig_py_register_exception());
 %}
 
@@ -755,7 +862,7 @@
 {
   return INT2NUM((int)APR_DEFAULT_CHARSET);
 }
-
+ 
 static VALUE
 svn_locale_charset(void)
 {
