/*
 * swigutil_py.c: utility functions for the SWIG Python bindings
 *
 * ====================================================================
 *    Licensed to the Apache Software Foundation (ASF) under one
 *    or more contributor license agreements.  See the NOTICE file
 *    distributed with this work for additional information
 *    regarding copyright ownership.  The ASF licenses this file
 *    to you under the Apache License, Version 2.0 (the
 *    "License"); you may not use this file except in compliance
 *    with the License.  You may obtain a copy of the License at
 *
 *      http://www.apache.org/licenses/LICENSE-2.0
 *
 *    Unless required by applicable law or agreed to in writing,
 *    software distributed under the License is distributed on an
 *    "AS IS" BASIS, WITHOUT WARRANTIES OR CONDITIONS OF ANY
 *    KIND, either express or implied.  See the License for the
 *    specific language governing permissions and limitations
 *    under the License.
 * ====================================================================
 */

/* Tell swigutil_py.h that we're inside the implementation */
#define SVN_SWIG_SWIGUTIL_PY_C

#include <Python.h>


#include <sys/types.h>
#include <sys/stat.h>
#include <fcntl.h>

#include <apr_pools.h>
#include <apr_hash.h>
#include <apr_portable.h>
#include <apr_thread_proc.h>

#include "svn_hash.h"
#include "svn_client.h"
#include "svn_string.h"
#include "svn_opt.h"
#include "svn_delta.h"
#include "svn_auth.h"
#include "svn_props.h"
#include "svn_pools.h"
#include "svn_mergeinfo.h"
#include "svn_types.h"

#include "svn_private_config.h"

#include "swig_python_external_runtime.swg"
#include "swigutil_py.h"
#include "swigutil_py3c.h"

#if IS_PY3

/* In Python 3 use the bytes format character for raw data */
#define SVN_SWIG_BYTES_FMT "y"

#else

/* In Python 2 use the string format character for raw data */
#define SVN_SWIG_BYTES_FMT "s"

#endif

/* Py_ssize_t for old Pythons */
/* This code is as recommended by: */
/* http://www.python.org/dev/peps/pep-0353/#conversion-guidelines */
#if PY_VERSION_HEX < 0x02050000 && !defined(PY_SSIZE_T_MIN)
typedef int Py_ssize_t;
# define PY_SSIZE_T_MAX INT_MAX
# define PY_SSIZE_T_MIN INT_MIN
#endif


/*** Manage the Global Interpreter Lock ***/

/* If both Python and APR have threads available, we can optimize ourselves
 * by releasing the global interpreter lock when we drop into our SVN calls.
 *
 * In svn_types.i, svn_swig_py_release_py_lock is called before every
 * function, then svn_swig_py_acquire_py_lock is called after every
 * function.  So, if these functions become no-ops, then Python will
 * start to block...
 *
 * The Subversion libraries can be assumed to be thread-safe *only* when
 * APR_HAS_THREAD is 1.  The APR pool allocations aren't thread-safe unless
 * APR_HAS_THREAD is 1.
 */

#if defined(WITH_THREAD) && APR_HAS_THREADS
#define ACQUIRE_PYTHON_LOCK
#endif

#ifdef ACQUIRE_PYTHON_LOCK
static apr_threadkey_t *_saved_thread_key = NULL;
static apr_pool_t *_saved_thread_pool = NULL;
#endif

void svn_swig_py_release_py_lock(void)
{
#ifdef ACQUIRE_PYTHON_LOCK
  PyThreadState *thread_state;

  if (_saved_thread_key == NULL)
    {
      /* Obviously, creating a top-level pool for this is pretty stupid. */
      _saved_thread_pool = svn_pool_create(NULL);
      apr_threadkey_private_create(&_saved_thread_key, NULL,
                                   _saved_thread_pool);
    }

  thread_state = PyEval_SaveThread();
  apr_threadkey_private_set(thread_state, _saved_thread_key);
#endif
}

void svn_swig_py_acquire_py_lock(void)
{
#ifdef ACQUIRE_PYTHON_LOCK
  void *val;
  PyThreadState *thread_state;
  apr_threadkey_private_get(&val, _saved_thread_key);
  thread_state = val;
  PyEval_RestoreThread(thread_state);
#endif
}



/*** Automatic Pool Management Functions ***/

/* The application pool */
static apr_pool_t *application_pool = NULL;
static PyObject *application_py_pool = NULL;
static char assertValid[] = "assert_valid";
static char markValid[] = "_mark_valid";
static char parentPool[] = "_parent_pool";
static char wrap[] = "_wrap";
static char unwrap[] = "_unwrap";
static char setParentPool[] = "set_parent_pool";
static char emptyTuple[] = "()";
static char objectTuple[] = "(O)";


apr_status_t svn_swig_py_initialize(void)
{
  apr_status_t status;

  if ((status = apr_initialize()) != APR_SUCCESS)
    return status;
  if (atexit(apr_terminate) != 0)
    return APR_EGENERAL;
  return APR_SUCCESS;
}

FILE *svn_swig_py_as_file(PyObject *pyfile)
{
#if IS_PY3
  FILE *fp = NULL;
  int fd = PyObject_AsFileDescriptor(pyfile);
  if (fd >= 0)
    {
      PyObject *mode_obj;
      PyObject *mode_byte_obj = NULL;
      char *mode = NULL;

      /* If any Python API returns NULL, then the Python exception is set and
         this function will return NULL signifying to the caller that an error
         occurred. */
      if (   NULL != (mode_obj = PyObject_GetAttrString(pyfile, "mode"))
          && NULL != (mode_byte_obj = PyUnicode_AsUTF8String(mode_obj))
          && NULL != (mode = PyBytes_AsString(mode_byte_obj)))
        fp = fdopen(fd, mode);

      Py_XDECREF(mode_obj);
      Py_XDECREF(mode_byte_obj);
    }

  return fp;
#else
  return PyFile_AsFile(pyfile);
#endif
}

int svn_swig_py_get_pool_arg(PyObject *args, swig_type_info *type,
    PyObject **py_pool, apr_pool_t **pool)
{
  int argnum = PyTuple_GET_SIZE(args) - 1;

  if (argnum >= 0)
    {
      PyObject *input = PyTuple_GET_ITEM(args, argnum);
      if (input != Py_None)
        {
          PyObject *fn;
          if (NULL != (fn = PyObject_GetAttrString(input, markValid)))
            {
              Py_DECREF(fn);

              *pool = svn_swig_py_must_get_ptr(input, type, argnum+1);
              if (*pool == NULL)
                return 1;
              *py_pool = input;
              Py_INCREF(input);
              return 0;
            }
          else
            {
              /* Clear any getattr() error, it isn't needed. */
              PyErr_Clear();
            }
        }
    }

  /* We couldn't find a pool argument, so we'll create a subpool */
  *pool = svn_pool_create(application_pool);
  *py_pool = svn_swig_py_new_pointer_obj(*pool, type, application_py_pool,
                                    NULL);
  if (*py_pool == NULL)
    return 1;

  return 0;
}

int svn_swig_py_get_parent_pool(PyObject *args, swig_type_info *type,
    PyObject **py_pool, apr_pool_t **pool)
{
  PyObject *proxy = PyTuple_GetItem(args, 0);

  if (proxy == NULL)
    return 1;

  *py_pool = PyObject_GetAttrString(proxy, parentPool);

  if (*py_pool == NULL)
    {
      PyErr_SetString(PyExc_TypeError,
             "Unexpected NULL parent pool on proxy object");
      return 1;
    }

  Py_DECREF(*py_pool);

  *pool = svn_swig_py_must_get_ptr(*py_pool, type, 1);

  if (*pool == NULL)
    return 1;

  return 0;
}

/* Set the application pool */
void svn_swig_py_set_application_pool(PyObject *py_pool, apr_pool_t *pool)
{
  application_pool = pool;
  application_py_pool = py_pool;
}

/* Clear the application pool */
void svn_swig_py_clear_application_pool(void)
{
  application_pool = NULL;
  application_py_pool = NULL;
}

/* Set the parent pool of a proxy object */
static int proxy_set_pool(PyObject **proxy, PyObject *pool)
{
  PyObject *result;

  if (*proxy != NULL)
    {
      if (pool == NULL)
        {
          PyObject *setFn;
          if (NULL != (setFn = PyObject_GetAttrString(*proxy, setParentPool)))
            {
              result = PyObject_CallObject(setFn, NULL);
              Py_DECREF(setFn);
              if (result == NULL)
                return 1;
              Py_DECREF(result);
            }
          else
            {
              /* Clear any getattr() error, it isn't needed. */
              PyErr_Clear();
            }
        }
      else
        {
          result = PyObject_CallMethod(pool, wrap, objectTuple, *proxy);
          Py_DECREF(*proxy);
          *proxy = result;
        }
    }

  return 0;
}


/* Wrapper for SWIG_TypeQuery */
#define svn_swig_TypeQuery(x) SWIG_TypeQuery(x)

/** Wrapper for SWIG_NewPointerObj */
PyObject *svn_swig_py_new_pointer_obj(void *obj, swig_type_info *type,
                                      PyObject *pool, PyObject *args)
{
  PyObject *proxy = SWIG_NewPointerObj(obj, type, 0);

  if (proxy == NULL)
    return NULL;

  if (pool == NULL && args != NULL)
    {
      apr_pool_t *tmp;
      if (svn_swig_py_get_parent_pool(args,
            svn_swig_TypeQuery("apr_pool_t *"), &pool, &tmp))
        PyErr_Clear();
    }

  if (proxy_set_pool(&proxy, pool))
    {
      Py_DECREF(proxy);
      return NULL;
    }

  return proxy;
}

/** svn_swig_py_new_pointer_obj, except a string is used to describe the type */
static PyObject *svn_swig_NewPointerObjString(void *ptr, const char *type,
                                              PyObject *py_pool)
{
  swig_type_info *typeinfo = svn_swig_TypeQuery(type);
  if (typeinfo == NULL)
    {
      PyErr_SetString(PyExc_TypeError, "Cannot find required typeobject");
      return NULL;
    }

  /* ### cache the swig_type_info at some point? */
  return svn_swig_py_new_pointer_obj(ptr, typeinfo, py_pool, NULL);
}

static int svn_swig_ensure_valid_swig_wrapper(PyObject *input)
{
  PyObject *assertFn;
  PyObject *unwrapFn;
  if (NULL != (assertFn = PyObject_GetAttrString(input, assertValid)))
    {
      PyObject *result = PyObject_CallObject(assertFn, NULL);
      Py_DECREF(assertFn);
      if (result == NULL)
        return 1;
      Py_DECREF(result);
    }
  else
    {
      /* Clear any getattr() error, it isn't needed. */
      PyErr_Clear();
    }
  if (NULL != (unwrapFn = PyObject_GetAttrString(input, unwrap)))
    {
      input = PyObject_CallObject(unwrapFn, NULL);
      Py_DECREF(unwrapFn);
      if (input == NULL)
        return 1;
      Py_DECREF(input);
    }
  else
    {
      /* Clear any getattr() error, it isn't needed. */
      PyErr_Clear();
    }

  return 0;
}

/** Wrapper for SWIG_ConvertPtr */
int svn_swig_py_convert_ptr(PyObject *input, void **obj, swig_type_info *type)
{
  if (svn_swig_ensure_valid_swig_wrapper(input))
    return 1;

  return SWIG_ConvertPtr(input, obj, type, SWIG_POINTER_EXCEPTION | 0);
}

/** svn_swig_ConvertPtr, except a string is used to describe the type */
static int svn_swig_ConvertPtrString(PyObject *input,
    void **obj, const char *type)
{
  return svn_swig_py_convert_ptr(input, obj, svn_swig_TypeQuery(type));
}

/** Wrapper for SWIG_MustGetPtr */
void *svn_swig_py_must_get_ptr(void *input, swig_type_info *type, int argnum)
{
  if (svn_swig_ensure_valid_swig_wrapper(input))
    return NULL;

  return SWIG_MustGetPtr(input, type, argnum, SWIG_POINTER_EXCEPTION | 0);
}



/*** Custom SubversionException stuffs. ***/

void svn_swig_py_svn_exception(svn_error_t *error_chain)
{
  PyObject *args_list, *args, *apr_err_ob, *message_ob, *file_ob, *line_ob;
  PyObject *svn_module, *exc_class, *exc_ob;
  svn_error_t *err;

  if (error_chain == NULL)
    return;

  /* Start with no references. */
  args_list = args = apr_err_ob = message_ob = file_ob = line_ob = NULL;
  svn_module = exc_class = exc_ob = NULL;

  if ((args_list = PyList_New(0)) == NULL)
    goto finished;

  for (err = error_chain; err; err = err->child)
    {
      int i;

      if ((args = PyTuple_New(4)) == NULL)
        goto finished;

      /* Convert the fields of the svn_error_t to Python objects. */
      if ((apr_err_ob = PyInt_FromLong(err->apr_err)) == NULL)
        goto finished;
      if (err->message == NULL)
        {
          Py_INCREF(Py_None);
          message_ob = Py_None;
        }
      else if ((message_ob = PyStr_FromString(err->message)) == NULL)
        goto finished;
      if (err->file == NULL)
        {
          Py_INCREF(Py_None);
          file_ob = Py_None;
        }
      else if ((file_ob = PyStr_FromString(err->file)) == NULL)
        goto finished;
      if ((line_ob = PyInt_FromLong(err->line)) == NULL)
        goto finished;

      /* Store the objects in the tuple. */
      i = 0;
#define append(item)                                            \
      if (PyTuple_SetItem(args, i++, item) == 0)                \
        /* tuple stole our reference, so don't DECREF */        \
        item = NULL;                                            \
      else                                                      \
        goto finished;
      append(apr_err_ob);
      append(message_ob);
      append(file_ob);
      append(line_ob);
#undef append

      /* Append the tuple to the args list. */
      if (PyList_Append(args_list, args) == -1)
        goto finished;
      /* The list takes its own reference, so release ours. */
      Py_DECREF(args);
      /* Let's not decref in 'finished:' after the final iteration. */
      args = NULL;
    }
  svn_error_clear(error_chain);

  /* Create the exception object chain. */
  if ((svn_module = PyImport_ImportModule((char *)"svn.core")) == NULL)
    goto finished;
  if ((exc_class = PyObject_GetAttrString(svn_module,
                                       (char *)"SubversionException")) == NULL)
    goto finished;
  if ((exc_ob = PyObject_CallMethod(exc_class, (char *)"_new_from_err_list",
                                    (char *)"O", args_list)) == NULL)
    goto finished;

  /* Raise the exception. */
  PyErr_SetObject(exc_class, exc_ob);

 finished:
  /* Release any references. */
  Py_XDECREF(args_list);
  Py_XDECREF(args);
  Py_XDECREF(apr_err_ob);
  Py_XDECREF(message_ob);
  Py_XDECREF(file_ob);
  Py_XDECREF(line_ob);
  Py_XDECREF(svn_module);
  Py_XDECREF(exc_class);
  Py_XDECREF(exc_ob);
}



/*** Helper/Conversion Routines ***/

/* Function to get char * representation of bytes/str object. This is
   the replacement of typemap(in, parse="s") and typemap(in, parse="z")
   to accept both of bytes object and str object, and it assumes to be
   used from those typemaps only.
   Note: type of return value should be char const *, however, as SWIG
   produces variables for C function without 'const' modifier, to avoid
   ton of cast in SWIG produced C code we drop it from return value
   types as well  */
char *svn_swig_py_string_to_cstring(PyObject *input, int maybe_null,
                                    const char * funcsym, const char * argsym)
{
    char *retval = NULL;
    if (PyBytes_Check(input))
      {
        retval = PyBytes_AsString(input);
      }
    else if (PyUnicode_Check(input))
      {
        retval = (char *)PyStr_AsUTF8(input);
      }
    else if (input != Py_None || ! maybe_null)
      {
        PyErr_Format(PyExc_TypeError,
                     "%s() argument %s must be bytes or str%s, not %s",
                     funcsym, argsym, maybe_null?" or None":"",
                     Py_TYPE(input)->tp_name);
      }
    return retval;
}

/* Functions for making Python wrappers around Subversion structs */
static PyObject *make_ob_pool(void *pool)
{
  /* Return a brand new default pool to Python. This pool isn't
   * normally used for anything. It's just here for compatibility
   * with Subversion 1.2. */
  apr_pool_t *new_pool = svn_pool_create(application_pool);
  PyObject *new_py_pool = svn_swig_py_new_pointer_obj(new_pool,
    svn_swig_TypeQuery("apr_pool_t *"), application_py_pool, NULL);
  SVN_UNUSED(pool);
  return new_py_pool;
}
static PyObject *make_ob_fs_root(svn_fs_root_t *ptr, PyObject *py_pool)
{
  return svn_swig_NewPointerObjString(ptr, "svn_fs_root_t *", py_pool);
}
static PyObject *make_ob_wc_adm_access(void *adm_access)
{
  return svn_swig_NewPointerObjString(adm_access,
                                      "svn_wc_adm_access_t *",
                                      NULL);
}

static PyObject *make_ob_error(svn_error_t *err)
{
  if (err)
    return svn_swig_NewPointerObjString(err, "svn_error_t *", NULL);
  else
    Py_RETURN_NONE;
}


/***/

static void svn_swig_py_string_type_exception(int maybe_null)
{
  PyErr_Format(PyExc_TypeError, "not a bytes or a str%s",
               maybe_null?" or None":"");
}

/* Conversion from Python single objects (not hashes/lists/etc.) to
   Subversion types. */
static char *make_string_from_ob(PyObject *ob, apr_pool_t *pool)
{
  /* caller should not expect to raise TypeError: check return value
     whether it is NULL or not, if needed */
  if (PyBytes_Check(ob))
    {
      return apr_pstrdup(pool, PyBytes_AsString(ob));
    }
  if (PyUnicode_Check(ob))
    {
      /* PyStr_AsUTF8() may cause UnicodeEncodeError,
         but apr_pstrdup() allows NULL for s */
      return apr_pstrdup(pool, PyStr_AsUTF8(ob));
    }
  return NULL;
}

static char *make_string_from_ob_maybe_null(PyObject *ob, apr_pool_t *pool)
{
  char * retval;
  if (ob == Py_None)
    {
      return NULL;
    }
  retval = make_string_from_ob(ob, pool);
  if (!retval)
    {
      if (!PyErr_Occurred())
        {
          svn_swig_py_string_type_exception(TRUE);
        }
    }
  return retval;
}

static svn_string_t *make_svn_string_from_ob(PyObject *ob, apr_pool_t *pool)
{
  /* caller should not expect to raise TypeError: check return value
     whether it is NULL or not, if needed */
  if (PyBytes_Check(ob))
    {
      return svn_string_create(PyBytes_AsString(ob), pool);
    }
  if (PyUnicode_Check(ob))
    {
      /* PyStr_AsUTF8() may cause UnicodeEncodeError,
         and svn_string_create() does not allows NULL for cstring */
      const char *obstr = PyStr_AsUTF8(ob);
      if (obstr)
        {
          return svn_string_create(obstr, pool);
        }
    }
  return NULL;
}

static svn_string_t *make_svn_string_from_ob_maybe_null(PyObject *ob,
                                                        apr_pool_t *pool)
{
  svn_string_t * retval;
  if (ob == Py_None)
    {
      return NULL;
    }
  retval = make_svn_string_from_ob(ob, pool);
  if (!retval)
    {
      if (!PyErr_Occurred())
        {
          svn_swig_py_string_type_exception(TRUE);
        }
    }
  return retval;
}

/***/

static PyObject *convert_hash(apr_hash_t *hash,
                              PyObject * (*converter_func)(void *value,
                                                           void *ctx,
                                                           PyObject *py_pool),
                              void *ctx, PyObject *py_pool)
{
    apr_hash_index_t *hi;
    PyObject *dict;

    if (hash == NULL)
        Py_RETURN_NONE;

    if ((dict = PyDict_New()) == NULL)
        return NULL;

    for (hi = apr_hash_first(NULL, hash); hi; hi = apr_hash_next(hi))
      {
        const void *key;
        void *val;
        PyObject *value;

        apr_hash_this(hi, &key, NULL, &val);
        value = (*converter_func)(val, ctx, py_pool);
        if (value == NULL)
          {
            Py_DECREF(dict);
            return NULL;
          }
        /* ### gotta cast this thing cuz Python doesn't use "const" */
        if (PyDict_SetItem(dict, PyBytes_FromString((char *)key), value) == -1)
          {
            Py_DECREF(value);
            Py_DECREF(dict);
            return NULL;
          }
        Py_DECREF(value);
      }

    return dict;
}

static PyObject *convert_to_swigtype(void *value, void *ctx, PyObject *py_pool)
{
  /* ctx is a 'swig_type_info *' */
  return svn_swig_py_new_pointer_obj(value, ctx, py_pool, NULL);
}

static PyObject *convert_svn_string_t(void *value, void *ctx,
                                      PyObject *py_pool)
{
  /* ctx is unused */

  const svn_string_t *s = value;

  return PyBytes_FromStringAndSize(s->data, s->len);
}

/* Convert a C string into a Python Bytes object (or a reference to
   Py_None if CSTRING is NULL). */
static PyObject *cstring_to_pystring(const char *cstring)
{
  if (! cstring)
    {
      PyObject *retval = Py_None;
      Py_INCREF(Py_None);
      return retval;
    }
  return PyBytes_FromString(cstring);
}

static PyObject *convert_svn_client_commit_item3_t(void *value, void *ctx)
{
  PyObject *list;
  PyObject *path, *kind, *url, *rev, *cf_url, *cf_rev, *state,
      *incoming_prop_changes, *outgoing_prop_changes;
  svn_client_commit_item3_t *item = value;

  /* ctx is unused */

  list = PyList_New(9);

  path = cstring_to_pystring(item->path);
  url = cstring_to_pystring(item->url);
  cf_url = cstring_to_pystring(item->copyfrom_url);
  kind = PyInt_FromLong(item->kind);
  rev = PyInt_FromLong(item->revision);
  cf_rev = PyInt_FromLong(item->copyfrom_rev);
  state = PyInt_FromLong(item->state_flags);

  if (item->incoming_prop_changes)
    incoming_prop_changes =
      svn_swig_py_array_to_list(item->incoming_prop_changes);
  else
    {
      incoming_prop_changes = Py_None;
      Py_INCREF(Py_None);
    }

  if (item->outgoing_prop_changes)
    outgoing_prop_changes =
      svn_swig_py_array_to_list(item->outgoing_prop_changes);
  else
    {
      outgoing_prop_changes = Py_None;
      Py_INCREF(Py_None);
    }

  if (! (list && path && kind && url && rev && cf_url && cf_rev && state &&
         incoming_prop_changes && outgoing_prop_changes))
    {
      Py_XDECREF(list);
      Py_XDECREF(path);
      Py_XDECREF(kind);
      Py_XDECREF(url);
      Py_XDECREF(rev);
      Py_XDECREF(cf_url);
      Py_XDECREF(cf_rev);
      Py_XDECREF(state);
      Py_XDECREF(incoming_prop_changes);
      Py_XDECREF(outgoing_prop_changes);
      return NULL;
    }

  PyList_SET_ITEM(list, 0, path);
  PyList_SET_ITEM(list, 1, kind);
  PyList_SET_ITEM(list, 2, url);
  PyList_SET_ITEM(list, 3, rev);
  PyList_SET_ITEM(list, 4, cf_url);
  PyList_SET_ITEM(list, 5, cf_rev);
  PyList_SET_ITEM(list, 6, state);
  PyList_SET_ITEM(list, 7, incoming_prop_changes);
  PyList_SET_ITEM(list, 8, outgoing_prop_changes);
  return list;
}

PyObject *svn_swig_py_prophash_to_dict(apr_hash_t *hash)
{
  return convert_hash(hash, convert_svn_string_t, NULL, NULL);
}

static PyObject *convert_string(void *value, void *ctx,
                                PyObject *py_pool)
{
  return PyBytes_FromString((const char *)value);
}

PyObject *svn_swig_py_stringhash_to_dict(apr_hash_t *hash)
{
  return convert_hash(hash, convert_string, NULL, NULL);
}

static PyObject *convert_pointerlist(void *value, void *ctx, PyObject *py_pool)
{
  int i;
  PyObject *list;
  apr_array_header_t *array = value;

  list = PyList_New(0);
  if (list == NULL)
    return NULL;

  for (i = 0; i < array->nelts; i++)
    {
      void *ptr = APR_ARRAY_IDX(array, i, void *);
      PyObject *obj;
      int result;

      obj = convert_to_swigtype(ptr, ctx, py_pool);
      if (obj == NULL)
        goto error;

      result = PyList_Append(list, obj);
      Py_DECREF(obj);
      if (result == -1)
        goto error;
    }
  return list;
 error:
  Py_DECREF(list);
  return NULL;
}

PyObject *svn_swig_py_pointerlist_to_list(apr_array_header_t *list,
                                          swig_type_info *type,
                                          PyObject *py_pool)
{
  return convert_pointerlist(list, type, py_pool);
}

PyObject *svn_swig_py_mergeinfo_to_dict(apr_hash_t *hash,
                                        swig_type_info *type,
                                        PyObject *py_pool)
{
  return convert_hash(hash, convert_pointerlist, type, py_pool);
}

static PyObject *convert_mergeinfo_hash(void *value, void *ctx,
                                         PyObject *py_pool)
{
  return svn_swig_py_mergeinfo_to_dict(value, ctx, py_pool);
}

PyObject *svn_swig_py_mergeinfo_catalog_to_dict(apr_hash_t *hash,
                                                swig_type_info *type,
                                                PyObject *py_pool)
{
  return convert_hash(hash, convert_mergeinfo_hash, type, py_pool);
}

PyObject *
svn_swig_py_propinheriteditemarray_to_dict(const apr_array_header_t *array)
{
    PyObject *dict = PyDict_New();
    int i;

    if (dict == NULL)
      return NULL;

    for (i = 0; i < array->nelts; ++i)
      {
        svn_prop_inherited_item_t *prop_inherited_item
          = APR_ARRAY_IDX(array, i, svn_prop_inherited_item_t *);
        apr_hash_t *prop_hash = prop_inherited_item->prop_hash;
        PyObject *py_key, *py_value;

        py_key = PyBytes_FromString(prop_inherited_item->path_or_url);
        if (py_key == NULL)
          goto error;

        py_value = svn_swig_py_prophash_to_dict(prop_hash);
        if (py_value == NULL)
          {
            Py_DECREF(py_key);
            goto error;
          }

        if (PyDict_SetItem(dict, py_key, py_value) == -1)
          {
            Py_DECREF(py_value);
            Py_DECREF(py_key);
            goto error;
          }

        Py_DECREF(py_value);
        Py_DECREF(py_key);
      }

    return dict;

  error:
    Py_DECREF(dict);
    return NULL;
}

PyObject *svn_swig_py_proparray_to_dict(const apr_array_header_t *array)
{
    PyObject *dict = PyDict_New();
    int i;

    if (dict == NULL)
      return NULL;

    for (i = 0; i < array->nelts; ++i)
      {
        svn_prop_t prop;
        PyObject *py_key, *py_value;

        prop = APR_ARRAY_IDX(array, i, svn_prop_t);

        py_key = PyBytes_FromString(prop.name);
        if (py_key == NULL)
          goto error;

        if (prop.value == NULL)
          {
             py_value = Py_None;
             Py_INCREF(Py_None);
          }
        else
          {
             py_value = PyBytes_FromStringAndSize(prop.value->data,
                                                  prop.value->len);
             if (py_value == NULL)
               {
                 Py_DECREF(py_key);
                  goto error;
               }
          }

        if (PyDict_SetItem(dict, py_key, py_value) == -1)
          {
            Py_DECREF(py_key);
            Py_DECREF(py_value);
            goto error;
          }

        Py_DECREF(py_key);
        Py_DECREF(py_value);
    }

    return dict;

  error:
    Py_DECREF(dict);
    return NULL;

}

PyObject *svn_swig_py_locationhash_to_dict(apr_hash_t *hash)
{
    /* Need special code for this because of the darned svn_revnum_t
       keys. */
    apr_hash_index_t *hi;
    PyObject *dict = PyDict_New();

    if (dict == NULL)
        return NULL;

    for (hi = apr_hash_first(NULL, hash); hi; hi = apr_hash_next(hi))
      {
        const void *k;
        void *v;
        PyObject *key, *value;

        apr_hash_this(hi, &k, NULL, &v);
        key = PyLong_FromLong(*(svn_revnum_t *)k);
        if (key == NULL)
          {
            Py_DECREF(dict);
            return NULL;
          }
        value = PyBytes_FromString((const char *)v);
        if (value == NULL)
          {
            Py_DECREF(key);
            Py_DECREF(dict);
            return NULL;
          }
        if (PyDict_SetItem(dict, key, value) == -1)
          {
            Py_DECREF(key);
            Py_DECREF(value);
            Py_DECREF(dict);
            return NULL;
          }
        Py_DECREF(value);
        Py_DECREF(key);
      }
    return dict;
}

PyObject *svn_swig_py_convert_hash(apr_hash_t *hash, swig_type_info *type,
                                   PyObject *py_pool)
{
  return convert_hash(hash, convert_to_swigtype, type, py_pool);
}

#define DECLARE_SWIG_CONSTRUCTOR(type, dup) \
static PyObject *make_ob_##type(void *value) \
{ \
  apr_pool_t *new_pool = svn_pool_create(application_pool); \
  PyObject *new_py_pool = svn_swig_py_new_pointer_obj(new_pool, \
    svn_swig_TypeQuery("apr_pool_t *"), application_py_pool, NULL); \
  svn_##type##_t *new_value = dup(value, new_pool); \
  PyObject *obj = svn_swig_NewPointerObjString(new_value, "svn_" #type "_t *", \
                                               new_py_pool); \
  Py_XDECREF(new_py_pool); \
  return obj; \
}

DECLARE_SWIG_CONSTRUCTOR(txdelta_window, svn_txdelta_window_dup)
DECLARE_SWIG_CONSTRUCTOR(log_changed_path, svn_log_changed_path_dup)
DECLARE_SWIG_CONSTRUCTOR(log_changed_path2, svn_log_changed_path2_dup)
DECLARE_SWIG_CONSTRUCTOR(wc_status, svn_wc_dup_status)
DECLARE_SWIG_CONSTRUCTOR(lock, svn_lock_dup)
DECLARE_SWIG_CONSTRUCTOR(auth_ssl_server_cert_info,
    svn_auth_ssl_server_cert_info_dup)
DECLARE_SWIG_CONSTRUCTOR(info, svn_info_dup)
DECLARE_SWIG_CONSTRUCTOR(location_segment, svn_location_segment_dup)
DECLARE_SWIG_CONSTRUCTOR(commit_info, svn_commit_info_dup)
DECLARE_SWIG_CONSTRUCTOR(wc_notify, svn_wc_dup_notify)
DECLARE_SWIG_CONSTRUCTOR(client_status, svn_client_status_dup)

static PyObject *convert_log_changed_path(void *value, void *ctx,
                                          PyObject *py_pool)
{
  return make_ob_log_changed_path(value);
}

PyObject *svn_swig_py_c_strings_to_list(char **strings)
{
    PyObject *list = PyList_New(0);
    char *s;

    while ((s = *strings++) != NULL)
      {
        PyObject *ob = PyBytes_FromString(s);

        if (ob == NULL)
            goto error;
        if (PyList_Append(list, ob) == -1)
          {
            Py_DECREF(ob);
            goto error;
          }
        Py_DECREF(ob);
      }

    return list;

  error:
    Py_DECREF(list);
    return NULL;
}

PyObject *svn_swig_py_changed_path_hash_to_dict(apr_hash_t *hash)
{
  apr_hash_index_t *hi;
  PyObject *dict;

  if (hash == NULL)
    Py_RETURN_NONE;

  if ((dict = PyDict_New()) == NULL)
    return NULL;

  for (hi = apr_hash_first(NULL, hash); hi; hi = apr_hash_next(hi))
    {
      const void *key;
      void *val;
      PyObject *value;

      apr_hash_this(hi, &key, NULL, &val);
      value = make_ob_log_changed_path(val);
      if (value == NULL)
        {
            Py_DECREF(dict);
            return NULL;
        }
      if (PyDict_SetItem(dict, PyBytes_FromString((char *)key), value) == -1)
        {
          Py_DECREF(value);
          Py_DECREF(dict);
          return NULL;
        }
      Py_DECREF(value);
    }

  return dict;
}

PyObject *svn_swig_py_changed_path2_hash_to_dict(apr_hash_t *hash)
{
  apr_hash_index_t *hi;
  PyObject *dict;

  if (hash == NULL)
    Py_RETURN_NONE;

  if ((dict = PyDict_New()) == NULL)
    return NULL;

  for (hi = apr_hash_first(NULL, hash); hi; hi = apr_hash_next(hi))
    {
      const void *key;
      void *val;
      PyObject *value;

      apr_hash_this(hi, &key, NULL, &val);
      value = make_ob_log_changed_path2(val);
      if (value == NULL)
        {
            Py_DECREF(dict);
            return NULL;
        }
      if (PyDict_SetItem(dict, PyBytes_FromString((char *)key), value) == -1)
        {
          Py_DECREF(value);
          Py_DECREF(dict);
          return NULL;
        }
      Py_DECREF(value);
    }

  return dict;
}

#define TYPE_ERROR_DICT_STRING_KEY \
        "dictionary keys aren't bytes or str objects"

apr_hash_t *svn_swig_py_stringhash_from_dict(PyObject *dict,
                                             apr_pool_t *pool)
{
  apr_hash_t *hash;
  PyObject *keys;
  int i, num_keys;

  if (dict == Py_None)
    return NULL;

  if (!PyDict_Check(dict))
    {
      PyErr_SetString(PyExc_TypeError, "not a dictionary");
      return NULL;
    }

  hash = apr_hash_make(pool);
  keys = PyDict_Keys(dict);
  num_keys = PyList_Size(keys);
  for (i = 0; i < num_keys; i++)
    {
      PyObject *key = PyList_GetItem(keys, i);
      PyObject *value = PyDict_GetItem(dict, key);
      const char *propname = make_string_from_ob(key, pool);
      if (!propname)
        {
          if (!PyErr_Occurred())
            {
              PyErr_SetString(PyExc_TypeError, TYPE_ERROR_DICT_STRING_KEY);
            }
          Py_DECREF(keys);
          return NULL;
        }
      const char *propval = make_string_from_ob_maybe_null(value, pool);
      if (PyErr_Occurred())
        {
          Py_DECREF(keys);
          return NULL;
        }
      svn_hash_sets(hash, propname, propval);
    }
  Py_DECREF(keys);
  return hash;
}

apr_hash_t *svn_swig_py_mergeinfo_from_dict(PyObject *dict,
                                            apr_pool_t *pool)
{
  apr_hash_t *hash;
  PyObject *keys;
  int i, num_keys;

  if (dict == Py_None)
    return NULL;

  if (!PyDict_Check(dict)) {
    PyErr_SetString(PyExc_TypeError, "not a dictionary");
    return NULL;
  }

  hash = apr_hash_make(pool);
  keys = PyDict_Keys(dict);
  num_keys = PyList_Size(keys);
  for (i = 0; i < num_keys; i++)
    {
      PyObject *key = PyList_GetItem(keys, i);
      PyObject *value = PyDict_GetItem(dict, key);
      const char *pathname = make_string_from_ob(key, pool);
      if (!pathname)
        {
          if (!PyErr_Occurred())
            {
              PyErr_SetString(PyExc_TypeError, TYPE_ERROR_DICT_STRING_KEY);
            }
          Py_DECREF(keys);
          return NULL;
        }
      const svn_rangelist_t *ranges = svn_swig_py_seq_to_array(value,
        sizeof(const svn_merge_range_t *),
        svn_swig_py_unwrap_struct_ptr,
        svn_swig_TypeQuery("svn_merge_range_t *"),
        pool
      );

      if (!ranges)
        {
          PyErr_SetString(PyExc_TypeError,
                          "dictionary values aren't svn_merge_range_t *'s");
          Py_DECREF(keys);
          return NULL;
        }
      svn_hash_sets(hash, pathname, ranges);
    }
  Py_DECREF(keys);
  return hash;
}

apr_array_header_t *svn_swig_py_proparray_from_dict(PyObject *dict,
                                                    apr_pool_t *pool)
{
  apr_array_header_t *array;
  PyObject *keys;
  int i, num_keys;

  if (dict == Py_None)
    return NULL;

  if (!PyDict_Check(dict))
    {
      PyErr_SetString(PyExc_TypeError, "not a dictionary");
      return NULL;
    }

  keys = PyDict_Keys(dict);
  num_keys = PyList_Size(keys);
  array = apr_array_make(pool, num_keys, sizeof(svn_prop_t *));
  for (i = 0; i < num_keys; i++)
    {
      PyObject *key = PyList_GetItem(keys, i);
      PyObject *value = PyDict_GetItem(dict, key);
      svn_prop_t *prop = apr_palloc(pool, sizeof(*prop));
      prop->name = make_string_from_ob(key, pool);
      if (! prop->name)
        {
          if (!PyErr_Occurred())
            {
              PyErr_SetString(PyExc_TypeError, TYPE_ERROR_DICT_STRING_KEY);
            }
          Py_DECREF(keys);
          return NULL;
        }
      prop->value = make_svn_string_from_ob_maybe_null(value, pool);
      if (PyErr_Occurred())
        {
          Py_DECREF(keys);
          return NULL;
        }
      APR_ARRAY_PUSH(array, svn_prop_t *) = prop;
    }
  Py_DECREF(keys);
  return array;
}

apr_hash_t *svn_swig_py_prophash_from_dict(PyObject *dict,
                                           apr_pool_t *pool)
{
  apr_hash_t *hash;
  PyObject *keys;
  int i, num_keys;

  if (dict == Py_None)
    return NULL;

  if (!PyDict_Check(dict))
    {
      PyErr_SetString(PyExc_TypeError, "not a dictionary");
      return NULL;
    }

  hash = apr_hash_make(pool);
  keys = PyDict_Keys(dict);
  num_keys = PyList_Size(keys);
  for (i = 0; i < num_keys; i++)
    {
      PyObject *key = PyList_GetItem(keys, i);
      PyObject *value = PyDict_GetItem(dict, key);
      const char *propname = make_string_from_ob(key, pool);
      if (!propname)
        {
          if (!PyErr_Occurred())
            {
              PyErr_SetString(PyExc_TypeError, TYPE_ERROR_DICT_STRING_KEY);
            }
          Py_DECREF(keys);
          return NULL;
        }
      svn_string_t *propval = make_svn_string_from_ob_maybe_null(value, pool);
      if (PyErr_Occurred())
        {
          Py_DECREF(keys);
          return NULL;
        }
      svn_hash_sets(hash, propname, propval);
    }
  Py_DECREF(keys);
  return hash;
}

apr_hash_t *svn_swig_py_path_revs_hash_from_dict(PyObject *dict,
                                                 apr_pool_t *pool)
{
  apr_hash_t *hash;
  PyObject *keys;
  int i, num_keys;

  if (dict == Py_None)
    return NULL;

  if (!PyDict_Check(dict))
    {
      PyErr_SetString(PyExc_TypeError, "not a dictionary");
      return NULL;
    }

  hash = apr_hash_make(pool);
  keys = PyDict_Keys(dict);
  num_keys = PyList_Size(keys);
  for (i = 0; i < num_keys; i++)
    {
      PyObject *key = PyList_GetItem(keys, i);
      PyObject *value = PyDict_GetItem(dict, key);
      const char *path = make_string_from_ob(key, pool);
      svn_revnum_t *revnum;

      if (!(path))
        {
          if (!PyErr_Occurred())
            {
              PyErr_SetString(PyExc_TypeError, TYPE_ERROR_DICT_STRING_KEY);
            }
          Py_DECREF(keys);
          return NULL;
        }

      revnum = apr_palloc(pool, sizeof(svn_revnum_t));

      if (PyInt_Check(value))
        *revnum = PyInt_AsLong(value);
      else if (PyLong_Check(value))
        *revnum = PyLong_AsLong(value);
      else
        {
          PyErr_SetString(PyExc_TypeError, "dictionary values aren't revnums");
          Py_DECREF(keys);
          return NULL;
        }

      svn_hash_sets(hash, path, revnum);
    }
  Py_DECREF(keys);
  return hash;
}

apr_hash_t *svn_swig_py_struct_ptr_hash_from_dict(PyObject *dict,
                                                  swig_type_info *type,
                                                  apr_pool_t *pool)
{
  apr_hash_t *hash;
  PyObject *keys;
  int i, num_keys;

  if (dict == Py_None)
    return NULL;

  if (!PyDict_Check(dict))
    {
      PyErr_SetString(PyExc_TypeError, "not a dictionary");
      return NULL;
    }

  hash = apr_hash_make(pool);
  keys = PyDict_Keys(dict);
  num_keys = PyList_Size(keys);
  for (i = 0; i < num_keys; i++)
    {
      PyObject *key = PyList_GetItem(keys, i);
      PyObject *value = PyDict_GetItem(dict, key);
      const char *c_key = make_string_from_ob(key, pool);
      void *struct_ptr;
      int status;

      if (!c_key)
        {
          if (!PyErr_Occurred())
            {
              PyErr_SetString(PyExc_TypeError, TYPE_ERROR_DICT_STRING_KEY);
            }
          Py_DECREF(keys);
          return NULL;
        }
      status = svn_swig_py_convert_ptr(value, &struct_ptr, type);
      if (status != 0)
        {
          PyErr_SetString(PyExc_TypeError,
            "dictionary values aren't SWIG proxies of correct type");
          Py_DECREF(keys);
          return NULL;
        }
      svn_hash_sets(hash, c_key, struct_ptr);
    }
  Py_DECREF(keys);
  return hash;
}

int
svn_swig_py_unwrap_string(PyObject *source,
                          void *destination,
                          void *baton)
{
    const char **ptr_dest = destination;
    if (PyBytes_Check(source))
      {
        *ptr_dest = PyBytes_AsString(source);
      }
    else if (PyUnicode_Check(source))
      {
        *ptr_dest = PyStr_AsUTF8(source);
      }
    else
      {
        PyErr_Format(PyExc_TypeError,
                        "Expected bytes or str object, %s found",
                        Py_TYPE(source)->tp_name);
        *ptr_dest = NULL;
      }
    if (*ptr_dest != NULL)
        return 0;
    else
        return -1;
}

int
svn_swig_py_unwrap_revnum(PyObject *source,
                          void *destination,
                          void *baton)
{
    svn_revnum_t *revnum_dest = destination;

    if (PyInt_Check(source))
      {
        *revnum_dest = PyInt_AsLong(source);
        if (PyErr_Occurred()) return -1;
        return 0;
      }
    if (PyLong_Check(source))
      {
        *revnum_dest = PyLong_AsLong(source);
        if (PyErr_Occurred()) return -1;
        return 0;
      }

    PyErr_SetString(PyExc_TypeError, "not an integer type");
    return -1;
}

int
svn_swig_py_unwrap_struct_ptr(PyObject *source,
                          void *destination,
                          void *baton)
{
    void **ptr_dest = destination;
    swig_type_info *type_descriptor = baton;

    int status = svn_swig_py_convert_ptr(source, ptr_dest, type_descriptor);

    if (status != 0)
      {
        PyErr_SetString(PyExc_TypeError, "not a SWIG proxy of correct type");
        return -1;
      }

    return 0;
}


const apr_array_header_t *
svn_swig_py_seq_to_array(PyObject *seq,
                         int element_size,
                         svn_swig_py_object_unwrap_t unwrap_func,
                         void *unwrap_baton,
                         apr_pool_t *pool)
{
    Py_ssize_t inputlen;
    int targlen, i;
    apr_array_header_t *temp;

    if (seq == Py_None)
        return NULL;

    if (!PySequence_Check(seq))
      {
        PyErr_SetString(PyExc_TypeError, "not a sequence");
        return NULL;
      }

    inputlen = PySequence_Length(seq);

    if (inputlen < 0)
        return NULL;

    if (inputlen > INT_MAX)
      {
        PyErr_SetString(PyExc_ValueError, "too many elements");
        return NULL;
      }

    targlen = (int) inputlen;
    temp = apr_array_make(pool, targlen, element_size);

    for (i = 0; i < targlen; ++i)
      {
        int status;
        void * elt_ptr;
        PyObject *o = PySequence_GetItem(seq, i);

        if (o == NULL)
            return NULL;

        elt_ptr = apr_array_push(temp);
        status = unwrap_func(o, elt_ptr, unwrap_baton);
        Py_DECREF(o);

        if (status < 0)
            return NULL;
      }

    return temp;
}


/*** apr_array_header_t conversions.  To create a new type of
     converter, simply copy-n-paste one of these function and tweak
     the creation of the PyObject *ob.  ***/

PyObject *svn_swig_py_array_to_list(const apr_array_header_t *array)
{
    PyObject *list = PyList_New(array->nelts);
    int i;

    for (i = 0; i < array->nelts; ++i)
      {
        PyObject *ob =
          PyBytes_FromString(APR_ARRAY_IDX(array, i, const char *));
        if (ob == NULL)
          goto error;
        PyList_SET_ITEM(list, i, ob);
      }
    return list;

  error:
    Py_DECREF(list);
    return NULL;
}

PyObject *svn_swig_py_revarray_to_list(const apr_array_header_t *array)
{
    PyObject *list = PyList_New(array->nelts);
    int i;

    for (i = 0; i < array->nelts; ++i)
      {
        PyObject *ob
          = PyInt_FromLong(APR_ARRAY_IDX(array, i, svn_revnum_t));
        if (ob == NULL)
          goto error;
        PyList_SET_ITEM(list, i, ob);
      }
    return list;

  error:
    Py_DECREF(list);
    return NULL;
}

static PyObject *
commit_item_array_to_list(const apr_array_header_t *array)
{
    PyObject *list = PyList_New(array->nelts);
    int i;

    for (i = 0; i < array->nelts; ++i)
      {
        PyObject *ob = convert_svn_client_commit_item3_t
          (APR_ARRAY_IDX(array, i, svn_client_commit_item3_t *), NULL);
        if (ob == NULL)
          goto error;
        PyList_SET_ITEM(list, i, ob);
      }
    return list;

  error:
    Py_DECREF(list);
    return NULL;
}



/*** Errors ***/

/* Convert a given SubversionException to an svn_error_t. On failure returns
   NULL and sets a Python exception. */
static svn_error_t *exception_to_error(PyObject * exc)
{
    const char *message, *file = NULL;
    apr_status_t apr_err;
    long line = 0;
    PyObject *apr_err_ob = NULL, *child_ob = NULL, *message_ob = NULL;
    PyObject *file_ob = NULL, *line_ob = NULL;
    svn_error_t *rv = NULL, *child = NULL;

    if ((apr_err_ob = PyObject_GetAttrString(exc, "apr_err")) == NULL)
        goto finished;
    apr_err = (apr_status_t) PyInt_AsLong(apr_err_ob);
    if (PyErr_Occurred()) goto finished;

    if ((message_ob = PyObject_GetAttrString(exc, "message")) == NULL)
        goto finished;
    message = PyStr_AsString(message_ob);
    if (PyErr_Occurred()) goto finished;

    if ((file_ob = PyObject_GetAttrString(exc, "file")) == NULL)
        goto finished;
    if (file_ob != Py_None)
        file = PyStr_AsString(file_ob);
    if (PyErr_Occurred()) goto finished;

    if ((line_ob = PyObject_GetAttrString(exc, "line")) == NULL)
        goto finished;
    if (line_ob != Py_None)
        line = PyInt_AsLong(line_ob);
    if (PyErr_Occurred()) goto finished;

    if ((child_ob = PyObject_GetAttrString(exc, "child")) == NULL)
        goto finished;
    /* We could check if the child is a Subversion exception too,
       but let's just apply duck typing. */
    if (child_ob != Py_None)
        child = exception_to_error(child_ob);
    if (PyErr_Occurred()) goto finished;

    rv = svn_error_create(apr_err, child, message);
    /* Somewhat hacky, but we need to preserve original file/line info. */
    rv->file = file ? apr_pstrdup(rv->pool, file) : NULL;
    rv->line = line;

finished:
    Py_XDECREF(child_ob);
    Py_XDECREF(line_ob);
    Py_XDECREF(file_ob);
    Py_XDECREF(message_ob);
    Py_XDECREF(apr_err_ob);
    return rv;
}

/* If the currently set Python exception is a valid SubversionException,
   clear exception state and transform it into a Subversion error.
   Otherwise, return a Subversion error about an exception in a callback. */
static svn_error_t *callback_exception_error(void)
{
  PyObject *svn_module = NULL, *svn_exc = NULL;
  PyObject *exc, *exc_type, *exc_traceback;
  svn_error_t *rv = NULL;

  PyErr_Fetch(&exc_type, &exc, &exc_traceback);

  if ((svn_module = PyImport_ImportModule("svn.core")) == NULL)
      goto finished;

  svn_exc = PyObject_GetAttrString(svn_module, "SubversionException");
  Py_DECREF(svn_module);

  if (svn_exc == NULL)
      goto finished;

  if (PyErr_GivenExceptionMatches(exc_type, svn_exc))
    {
      rv = exception_to_error(exc);
    }
  else
    {
      PyErr_Restore(exc_type, exc, exc_traceback);
      exc_type = exc = exc_traceback = NULL;
    }

finished:
  Py_XDECREF(svn_exc);
  Py_XDECREF(exc_type);
  Py_XDECREF(exc);
  Py_XDECREF(exc_traceback);
  /* By now, either rv is set and the exception is cleared, or rv is NULL
     and an exception is pending (possibly a new one). */
  return rv ? rv : svn_error_create(SVN_ERR_SWIG_PY_EXCEPTION_SET, NULL,
                                    "Python callback raised an exception");
}

/* Raise a TypeError exception with MESSAGE, and return a Subversion
   error about an invalid return from a callback. */
static svn_error_t *callback_bad_return_error(const char *message)
{
  PyErr_SetString(PyExc_TypeError, message);
  return svn_error_createf(APR_EGENERAL, NULL,
                           "Python callback returned an invalid object: %s",
                           message);
}

/* Return a generic error about not being able to map types. */
static svn_error_t *type_conversion_error(const char *datatype)
{
  return svn_error_createf(APR_EGENERAL, NULL,
                           "Error converting object of type '%s'", datatype);
}



/*** Editor Wrapping ***/

/* this baton is used for the editor, directory, and file batons. */
typedef struct item_baton {
  PyObject *editor;     /* the editor handling the callbacks */
  PyObject *baton;      /* the dir/file baton (or NULL for edit baton) */
  apr_pool_t *pool;     /* top-level pool */
} item_baton;

static item_baton *make_baton(apr_pool_t *pool,
                              PyObject *editor,
                              PyObject *baton)
{
  item_baton *newb = apr_palloc(pool, sizeof(*newb));

  /* Note: We steal the caller's reference to 'baton'. */
  Py_INCREF(editor);
  newb->editor = editor;
  newb->baton = baton;
  newb->pool = pool;

  return newb;
}

static svn_error_t *close_baton(void *baton,
                                const char *method)
{
  item_baton *ib = baton;
  PyObject *result;
  svn_error_t *err;

  svn_swig_py_acquire_py_lock();

  /* If there is no baton object, then it is an edit_baton, and we should
     not bother to pass an object. Note that we still shove a NULL onto
     the stack, but the format specified just won't reference it.  */
  /* ### python doesn't have 'const' on the method name and format */
  if ((result = PyObject_CallMethod(ib->editor, (char *)method,
                                    ib->baton ? (char *)"(O)" : NULL,
                                    ib->baton)) == NULL)
    {
      err = callback_exception_error();
      goto finished;
    }

  /* there is no return value, so just toss this object (probably Py_None) */
  Py_DECREF(result);

  /* Release the editor object */
  Py_DECREF(ib->editor);

  /* We're now done with the baton. Since there isn't really a free, all
     we need to do is note that its objects are no longer referenced by
     the baton.  */
  Py_XDECREF(ib->baton);

#ifdef SVN_DEBUG
  ib->editor = ib->baton = NULL;
#endif

  err = SVN_NO_ERROR;

 finished:
  svn_swig_py_release_py_lock();
  return err;
}

static svn_error_t *set_target_revision(void *edit_baton,
                                        svn_revnum_t target_revision,
                                        apr_pool_t *pool)
{
  item_baton *ib = edit_baton;
  PyObject *result;
  svn_error_t *err;

  svn_swig_py_acquire_py_lock();

  /* ### python doesn't have 'const' on the method name and format */
  if ((result = PyObject_CallMethod(ib->editor, (char *)"set_target_revision",
                                    (char *)"l", target_revision)) == NULL)
    {
      err = callback_exception_error();
      goto finished;
    }

  /* there is no return value, so just toss this object (probably Py_None) */
  Py_DECREF(result);
  err = SVN_NO_ERROR;

 finished:
  svn_swig_py_release_py_lock();
  return err;
}

static svn_error_t *open_root(void *edit_baton,
                              svn_revnum_t base_revision,
                              apr_pool_t *dir_pool,
                              void **root_baton)
{
  item_baton *ib = edit_baton;
  PyObject *result;
  svn_error_t *err;

  svn_swig_py_acquire_py_lock();

  /* ### python doesn't have 'const' on the method name and format */
  if ((result = PyObject_CallMethod(ib->editor, (char *)"open_root",
                                    (char *)"lO&", base_revision,
                                    make_ob_pool, dir_pool)) == NULL)
    {
      err = callback_exception_error();
      goto finished;
    }

  /* make_baton takes our 'result' reference */
  *root_baton = make_baton(dir_pool, ib->editor, result);
  err = SVN_NO_ERROR;

 finished:
  svn_swig_py_release_py_lock();
  return err;
}

static svn_error_t *delete_entry(const char *path,
                                 svn_revnum_t revision,
                                 void *parent_baton,
                                 apr_pool_t *pool)
{
  item_baton *ib = parent_baton;
  PyObject *result;
  svn_error_t *err;

  svn_swig_py_acquire_py_lock();

  /* ### python doesn't have 'const' on the method name and format */
  if ((result = PyObject_CallMethod(ib->editor, (char *)"delete_entry",
                                    (char *)SVN_SWIG_BYTES_FMT "lOO&",
                                    path, revision, ib->baton,
                                    make_ob_pool, pool)) == NULL)
    {
      err = callback_exception_error();
      goto finished;
    }

  /* there is no return value, so just toss this object (probably Py_None) */
  Py_DECREF(result);
  err = SVN_NO_ERROR;

 finished:
  svn_swig_py_release_py_lock();
  return err;
}

static svn_error_t *add_directory(const char *path,
                                  void *parent_baton,
                                  const char *copyfrom_path,
                                  svn_revnum_t copyfrom_revision,
                                  apr_pool_t *dir_pool,
                                  void **child_baton)
{
  item_baton *ib = parent_baton;
  PyObject *result;
  svn_error_t *err;

  svn_swig_py_acquire_py_lock();

  /* ### python doesn't have 'const' on the method name and format */
  if ((result = PyObject_CallMethod(ib->editor, (char *)"add_directory",
#if IS_PY3
                                    (char *)"yOylO&",
#else
                                    (char *)"sOslO&",
#endif
                                    path, ib->baton,
                                    copyfrom_path, copyfrom_revision,
                                    make_ob_pool, dir_pool)) == NULL)
    {
      err = callback_exception_error();
      goto finished;
    }

  /* make_baton takes our 'result' reference */
  *child_baton = make_baton(dir_pool, ib->editor, result);
  err = SVN_NO_ERROR;

 finished:
  svn_swig_py_release_py_lock();
  return err;
}

static svn_error_t *open_directory(const char *path,
                                   void *parent_baton,
                                   svn_revnum_t base_revision,
                                   apr_pool_t *dir_pool,
                                   void **child_baton)
{
  item_baton *ib = parent_baton;
  PyObject *result;
  svn_error_t *err;

  svn_swig_py_acquire_py_lock();

  /* ### python doesn't have 'const' on the method name and format */
  if ((result = PyObject_CallMethod(ib->editor, (char *)"open_directory",
                                    (char *)SVN_SWIG_BYTES_FMT "OlO&",
                                    path, ib->baton, base_revision,
                                    make_ob_pool, dir_pool)) == NULL)
    {
      err = callback_exception_error();
      goto finished;
    }

  /* make_baton takes our 'result' reference */
  *child_baton = make_baton(dir_pool, ib->editor, result);
  err = SVN_NO_ERROR;

 finished:
  svn_swig_py_release_py_lock();
  return err;
}

static svn_error_t *change_dir_prop(void *dir_baton,
                                    const char *name,
                                    const svn_string_t *value,
                                    apr_pool_t *pool)
{
  item_baton *ib = dir_baton;
  PyObject *result;
  svn_error_t *err;

  svn_swig_py_acquire_py_lock();

  /* ### python doesn't have 'const' on the method name and format */
  if ((result = PyObject_CallMethod(ib->editor, (char *)"change_dir_prop",
#if IS_PY3
                                    (char *)"Oyy#O&",
#else
                                    (char *)"Oss#O&",
#endif
                                    ib->baton, name,
                                    value ? value->data : NULL,
                                    value ? value->len : 0,
                                    make_ob_pool, pool)) == NULL)
    {
      err = callback_exception_error();
      goto finished;
    }

  /* there is no return value, so just toss this object (probably Py_None) */
  Py_DECREF(result);
  err = SVN_NO_ERROR;

 finished:
  svn_swig_py_release_py_lock();
  return err;
}

static svn_error_t *close_directory(void *dir_baton,
                                    apr_pool_t *pool)
{
  return close_baton(dir_baton, "close_directory");
}

static svn_error_t *add_file(const char *path,
                             void *parent_baton,
                             const char *copyfrom_path,
                             svn_revnum_t copyfrom_revision,
                             apr_pool_t *file_pool,
                             void **file_baton)
{
  item_baton *ib = parent_baton;
  PyObject *result;
  svn_error_t *err;

  svn_swig_py_acquire_py_lock();

  /* ### python doesn't have 'const' on the method name and format */
  if ((result = PyObject_CallMethod(ib->editor, (char *)"add_file",
#if IS_PY3
                                    (char *)"yOylO&",
#else
                                    (char *)"sOslO&",
#endif
                                    path, ib->baton,
                                    copyfrom_path, copyfrom_revision,
                                    make_ob_pool, file_pool)) == NULL)
    {
      err = callback_exception_error();
      goto finished;
    }

  /* make_baton takes our 'result' reference */
  *file_baton = make_baton(file_pool, ib->editor, result);

  err = SVN_NO_ERROR;

 finished:
  svn_swig_py_release_py_lock();
  return err;
}

static svn_error_t *open_file(const char *path,
                              void *parent_baton,
                              svn_revnum_t base_revision,
                              apr_pool_t *file_pool,
                              void **file_baton)
{
  item_baton *ib = parent_baton;
  PyObject *result;
  svn_error_t *err;

  svn_swig_py_acquire_py_lock();

  /* ### python doesn't have 'const' on the method name and format */
  if ((result = PyObject_CallMethod(ib->editor, (char *)"open_file",
                                    (char *)SVN_SWIG_BYTES_FMT "OlO&",
                                    path, ib->baton, base_revision,
                                    make_ob_pool, file_pool)) == NULL)
    {
      err = callback_exception_error();
      goto finished;
    }

  /* make_baton takes our 'result' reference */
  *file_baton = make_baton(file_pool, ib->editor, result);
  err = SVN_NO_ERROR;

 finished:
  svn_swig_py_release_py_lock();
  return err;
}

static svn_error_t *window_handler(svn_txdelta_window_t *window,
                                   void *baton)
{
  PyObject *handler = baton;
  PyObject *result;
  svn_error_t *err;

  svn_swig_py_acquire_py_lock();

  if (window == NULL)
    {
      /* the last call; it closes the handler */

      /* invoke the handler with None for the window */
      /* ### python doesn't have 'const' on the format */
      result = PyObject_CallFunction(handler, (char *)"O", Py_None);

      /* we no longer need to refer to the handler object */
      Py_DECREF(handler);
    }
  else
    {
      /* invoke the handler with the window */
      /* ### python doesn't have 'const' on the format */
      result = PyObject_CallFunction(handler, (char *)"O&",
        make_ob_txdelta_window, window);
    }

  if (result == NULL)
    {
      err = callback_exception_error();
      goto finished;
    }

  /* there is no return value, so just toss this object (probably Py_None) */
  Py_DECREF(result);
  err = SVN_NO_ERROR;

 finished:
  svn_swig_py_release_py_lock();
  return err;
}

static svn_error_t *apply_textdelta(void *file_baton,
                                    const char *base_checksum,
                                    apr_pool_t *pool,
                                    svn_txdelta_window_handler_t *handler,
                                    void **h_baton)
{
  item_baton *ib = file_baton;
  PyObject *result;
  svn_error_t *err;

  svn_swig_py_acquire_py_lock();

  /* ### python doesn't have 'const' on the method name and format */
  if ((result = PyObject_CallMethod(ib->editor, (char *)"apply_textdelta",
#if IS_PY3
                                    (char *)"(Oy)",
#else
                                    (char *)"(Os)",
#endif
                                    ib->baton,
                                    base_checksum)) == NULL)
    {
      err = callback_exception_error();
      goto finished;
    }

  /* Interpret None to mean svn_delta_noop_window_handler. This is much
     easier/faster than making code always have to write a NOOP handler
     in Python.  */
  if (result == Py_None)
    {
      Py_DECREF(result);

      *handler = svn_delta_noop_window_handler;
      *h_baton = NULL;
    }
  else
    {
      /* return the thunk for invoking the handler. the baton takes our
         'result' reference, which is the handler. */
      *handler = window_handler;
      *h_baton = result;
    }

  err = SVN_NO_ERROR;

 finished:
  svn_swig_py_release_py_lock();
  return err;
}

static svn_error_t *change_file_prop(void *file_baton,
                                     const char *name,
                                     const svn_string_t *value,
                                     apr_pool_t *pool)
{
  item_baton *ib = file_baton;
  PyObject *result;
  svn_error_t *err;

  svn_swig_py_acquire_py_lock();

  /* ### python doesn't have 'const' on the method name and format */
  if ((result = PyObject_CallMethod(ib->editor, (char *)"change_file_prop",
#if IS_PY3
                                    (char *)"Oyy#O&",
#else
                                    (char *)"Oss#O&",
#endif
                                    ib->baton, name,
                                    value ? value->data : NULL,
                                    value ? value->len : 0,
                                    make_ob_pool, pool)) == NULL)
    {
      err = callback_exception_error();
      goto finished;
    }

  /* there is no return value, so just toss this object (probably Py_None) */
  Py_DECREF(result);
  err = SVN_NO_ERROR;

 finished:
  svn_swig_py_release_py_lock();
  return err;
}

static svn_error_t *close_file(void *file_baton,
                               const char *text_checksum,
                               apr_pool_t *pool)
{
  item_baton *ib = file_baton;
  PyObject *result;
  svn_error_t *err;

  svn_swig_py_acquire_py_lock();

  /* ### python doesn't have 'const' on the method name and format */
  if ((result = PyObject_CallMethod(ib->editor, (char *)"close_file",
#if IS_PY3
                                    (char *)"(Oy)",
#else
                                    (char *)"(Os)",
#endif
                                    ib->baton,
                                    text_checksum)) == NULL)
    {
      err = callback_exception_error();
      goto finished;
    }

  /* there is no return value, so just toss this object (probably Py_None) */
  Py_DECREF(result);

  /* We're now done with the baton. Since there isn't really a free, all
     we need to do is note that its objects are no longer referenced by
     the baton.  */
  Py_XDECREF(ib->baton);

#ifdef SVN_DEBUG
  ib->editor = ib->baton = NULL;
#endif

  err = SVN_NO_ERROR;

 finished:
  svn_swig_py_release_py_lock();
  return err;
}

static svn_error_t *close_edit(void *edit_baton,
                               apr_pool_t *pool)
{
  return close_baton(edit_baton, "close_edit");
}

static svn_error_t *abort_edit(void *edit_baton,
                               apr_pool_t *pool)
{
  return close_baton(edit_baton, "abort_edit");
}

void svn_swig_py_make_editor(const svn_delta_editor_t **editor,
                             void **edit_baton,
                             PyObject *py_editor,
                             apr_pool_t *pool)
{
  svn_delta_editor_t *thunk_editor = svn_delta_default_editor(pool);

  thunk_editor->set_target_revision = set_target_revision;
  thunk_editor->open_root = open_root;
  thunk_editor->delete_entry = delete_entry;
  thunk_editor->add_directory = add_directory;
  thunk_editor->open_directory = open_directory;
  thunk_editor->change_dir_prop = change_dir_prop;
  thunk_editor->close_directory = close_directory;
  thunk_editor->add_file = add_file;
  thunk_editor->open_file = open_file;
  thunk_editor->apply_textdelta = apply_textdelta;
  thunk_editor->change_file_prop = change_file_prop;
  thunk_editor->close_file = close_file;
  thunk_editor->close_edit = close_edit;
  thunk_editor->abort_edit = abort_edit;

  *editor = thunk_editor;
  *edit_baton = make_baton(pool, py_editor, NULL);
}


/* Wrappers for dump stream parser */

static svn_error_t *parse_fn3_magic_header_record(int version,
                                                  void *parse_baton,
                                                  apr_pool_t *pool)
{
  item_baton *ib = parse_baton;
  PyObject *result;
  svn_error_t *err;

  svn_swig_py_acquire_py_lock();

  /* ### python doesn't have 'const' on the method name and format */
  if ((result = PyObject_CallMethod(ib->editor, (char *)"magic_header_record",
                                    (char *)"lO&", version,
                                    make_ob_pool, pool)) == NULL)
    {
      err = callback_exception_error();
      goto finished;
    }

  /* there is no return value, so just toss this object (probably Py_None) */
  Py_DECREF(result);
  err = SVN_NO_ERROR;

 finished:
  svn_swig_py_release_py_lock();
  return err;
}


static svn_error_t *parse_fn3_uuid_record(const char *uuid,
                                          void *parse_baton,
                                          apr_pool_t *pool)
{
  item_baton *ib = parse_baton;
  PyObject *result;
  svn_error_t *err;

  svn_swig_py_acquire_py_lock();

  /* ### python doesn't have 'const' on the method name and format */
  if ((result = PyObject_CallMethod(ib->editor, (char *)"uuid_record",
                                    (char *)SVN_SWIG_BYTES_FMT "O&", uuid,
                                    make_ob_pool, pool)) == NULL)
    {
      err = callback_exception_error();
      goto finished;
    }

  /* there is no return value, so just toss this object (probably Py_None) */
  Py_DECREF(result);
  err = SVN_NO_ERROR;

 finished:
  svn_swig_py_release_py_lock();
  return err;
}


static svn_error_t *parse_fn3_new_revision_record(void **revision_baton,
                                                  apr_hash_t *headers,
                                                  void *parse_baton,
                                                  apr_pool_t *pool)
{
  item_baton *ib = parse_baton;
  PyObject *result;
  PyObject *tmp;
  svn_error_t *err;

  svn_swig_py_acquire_py_lock();

  if ((result = PyObject_CallMethod(ib->editor, (char *)"new_revision_record",
                                   (char *)"O&O&",
                                   svn_swig_py_stringhash_to_dict, headers,
                                   make_ob_pool, pool)) == NULL) {
      err = callback_exception_error();
      goto finished;
    }

  /* make_baton takes our 'result' reference */
  *revision_baton = make_baton(pool, ib->editor, result);
  err = SVN_NO_ERROR;

 finished:
  svn_swig_py_release_py_lock();
  return err;
}


static svn_error_t *parse_fn3_new_node_record(void **node_baton,
                                              apr_hash_t *headers,
                                              void *revision_baton,
                                              apr_pool_t *pool)
{
  item_baton *ib = revision_baton;
  PyObject *result;
  svn_error_t *err;

  svn_swig_py_acquire_py_lock();

  if ((result = PyObject_CallMethod(ib->editor, (char *)"new_node_record",
                                   (char *)"O&OO&",
                                   svn_swig_py_stringhash_to_dict, headers,
                                   ib->baton,
                                   make_ob_pool, pool)) == NULL) {
      err = callback_exception_error();
      goto finished;
    }

  /* make_baton takes our 'result' reference */
  *node_baton = make_baton(pool, ib->editor, result);
  err = SVN_NO_ERROR;

 finished:
  svn_swig_py_release_py_lock();
  return err;
}


static svn_error_t *parse_fn3_set_revision_property(void *revision_baton,
                                                    const char *name,
                                                    const svn_string_t *value)
{
  item_baton *ib = revision_baton;
  PyObject *result;
  svn_error_t *err;

  svn_swig_py_acquire_py_lock();

  /* ### python doesn't have 'const' on the method name and format */
  if ((result = PyObject_CallMethod(ib->editor, (char *)"set_revision_property",
#if IS_PY3
                                    (char *)"Oyy#",
#else
                                    (char *)"Oss#",
#endif
                                    ib->baton, name,
                                    value ? value->data : NULL,
                                    value ? value->len : 0)) == NULL)
    {
      err = callback_exception_error();
      goto finished;
    }

  /* there is no return value, so just toss this object (probably Py_None) */
  Py_DECREF(result);
  err = SVN_NO_ERROR;

 finished:
  svn_swig_py_release_py_lock();
  return err;
}


static svn_error_t *parse_fn3_set_node_property(void *node_baton,
                                                const char *name,
                                                const svn_string_t *value)
{
  item_baton *ib = node_baton;
  PyObject *result;
  svn_error_t *err;

  svn_swig_py_acquire_py_lock();

  /* ### python doesn't have 'const' on the method name and format */
  if ((result = PyObject_CallMethod(ib->editor, (char *)"set_node_property",
#if IS_PY3
                                    (char *)"Oyy#",
#else
                                    (char *)"Oss#",
#endif
                                    ib->baton, name,
                                    value ? value->data : NULL,
                                    value ? value->len : 0)) == NULL)
    {
      err = callback_exception_error();
      goto finished;
    }

  /* there is no return value, so just toss this object (probably Py_None) */
  Py_DECREF(result);
  err = SVN_NO_ERROR;

 finished:
  svn_swig_py_release_py_lock();
  return err;
}


static svn_error_t *parse_fn3_delete_node_property(void *node_baton,
                                                   const char *name)
{
  item_baton *ib = node_baton;
  PyObject *result;
  svn_error_t *err;

  svn_swig_py_acquire_py_lock();

  /* ### python doesn't have 'const' on the method name and format */
  if ((result = PyObject_CallMethod(ib->editor, (char *)"delete_node_property",
                                    (char *)"O" SVN_SWIG_BYTES_FMT,
                                    ib->baton, name)) == NULL)
    {
      err = callback_exception_error();
      goto finished;
    }

  /* there is no return value, so just toss this object (probably Py_None) */
  Py_DECREF(result);
  err = SVN_NO_ERROR;

 finished:
  svn_swig_py_release_py_lock();
  return err;
}


static svn_error_t *parse_fn3_remove_node_props(void *node_baton)
{
  item_baton *ib = node_baton;
  PyObject *result;
  svn_error_t *err;

  svn_swig_py_acquire_py_lock();

  /* ### python doesn't have 'const' on the method name and format */
  if ((result = PyObject_CallMethod(ib->editor, (char *)"remove_node_props",
                                    (char *)"(O)", ib->baton)) == NULL)
    {
      err = callback_exception_error();
      goto finished;
    }

  /* there is no return value, so just toss this object (probably Py_None) */
  Py_DECREF(result);
  err = SVN_NO_ERROR;

 finished:
  svn_swig_py_release_py_lock();
  return err;
}


static svn_error_t *parse_fn3_set_fulltext(svn_stream_t **stream,
                                           void *node_baton)
{
  item_baton *ib = node_baton;
  PyObject *result = NULL;
  svn_error_t *err = SVN_NO_ERROR;

  svn_swig_py_acquire_py_lock();

  /* ### python doesn't have 'const' on the method name and format */
  if ((result = PyObject_CallMethod(ib->editor, (char *)"set_fulltext",
                                    (char *)"(O)", ib->baton)) == NULL)
    {
      err = callback_exception_error();
      goto finished;
    }

  /* Interpret None to mean NULL - no text is desired */
  if (result == Py_None)
    {
      *stream = NULL;
    }
  else
    {
      /* create a stream from the IO object. it will increment the
         reference on the 'result'. */
      *stream = svn_swig_py_make_stream(result, ib->pool);
      if (*stream == NULL)
        {
          err = callback_exception_error();
          goto finished;
        }
    }

  /* if the handler returned an IO object, svn_swig_py_make_stream() has
     incremented its reference counter. If it was None, it is discarded. */
finished:
  Py_XDECREF(result);
  svn_swig_py_release_py_lock();
  return err;
}


static svn_error_t *parse_fn3_apply_textdelta(svn_txdelta_window_handler_t *handler,
                                              void **handler_baton,
                                              void *node_baton)
{
  item_baton *ib = node_baton;
  PyObject *result;
  svn_error_t *err;

  svn_swig_py_acquire_py_lock();

  /* ### python doesn't have 'const' on the method name and format */
  if ((result = PyObject_CallMethod(ib->editor, (char *)"apply_textdelta",
                                    (char *)"(O)", ib->baton)) == NULL)
    {
      err = callback_exception_error();
      goto finished;
    }

  /* Interpret None to mean svn_delta_noop_window_handler. This is much
     easier/faster than making code always have to write a NOOP handler
     in Python.  */
  if (result == Py_None)
    {
      Py_DECREF(result);

      *handler = svn_delta_noop_window_handler;
      *handler_baton = NULL;
    }
  else
    {
      /* return the thunk for invoking the handler. the baton takes our
         'result' reference, which is the handler. */
      *handler = window_handler;
      *handler_baton = result;
    }

  err = SVN_NO_ERROR;

 finished:
  svn_swig_py_release_py_lock();
  return err;
}


static svn_error_t *parse_fn3_close_node(void *node_baton)
{
  return close_baton(node_baton, "close_node");
}


static svn_error_t *parse_fn3_close_revision(void *revision_baton)
{
  return close_baton(revision_baton, "close_revision");
}


static const svn_repos_parse_fns3_t thunk_parse_fns3_vtable =
  {
    parse_fn3_magic_header_record,
    parse_fn3_uuid_record,
    parse_fn3_new_revision_record,
    parse_fn3_new_node_record,
    parse_fn3_set_revision_property,
    parse_fn3_set_node_property,
    parse_fn3_delete_node_property,
    parse_fn3_remove_node_props,
    parse_fn3_set_fulltext,
    parse_fn3_apply_textdelta,
    parse_fn3_close_node,
    parse_fn3_close_revision
  };

static apr_status_t
svn_swig_py_parse_fns3_destroy(void *parse_baton)
{
  close_baton(parse_baton, "_close_dumpstream");
  return APR_SUCCESS;
}

void svn_swig_py_make_parse_fns3(const svn_repos_parse_fns3_t **parse_fns3,
                                 void **parse_baton,
                                 PyObject *py_parse_fns3,
                                 apr_pool_t *pool)
{
  *parse_fns3 = &thunk_parse_fns3_vtable;
  *parse_baton = make_baton(pool, py_parse_fns3, NULL);

  /* Dump stream vtable does not provide a method which is called right before
     the end of the parsing (similar to close_edit/abort_edit in delta editor).
     Thus, register a pool clean-up routine to release this parse baton. */
  apr_pool_cleanup_register(pool, *parse_baton, svn_swig_py_parse_fns3_destroy,
                            apr_pool_cleanup_null);
}


/*** Other Wrappers for SVN Functions ***/


apr_file_t *svn_swig_py_make_file(PyObject *py_file,
                                  apr_pool_t *pool)
{
  apr_file_t *apr_file = NULL;
  apr_status_t apr_err;
  const char* fname = NULL;

  if (py_file == NULL || py_file == Py_None)
    return NULL;

  /* check if input is a path  */
  if (PyBytes_Check(py_file))
    {
      fname = PyBytes_AsString(py_file);
    }
  else if (PyUnicode_Check(py_file))
    {
      fname = PyStr_AsUTF8(py_file);
    }
  if (fname)
    {
      /* input is a path -- just open an apr_file_t */
      apr_err = apr_file_open(&apr_file, fname,
                              APR_CREATE | APR_READ | APR_WRITE,
                              APR_OS_DEFAULT, pool);
      if (apr_err)
        {
          char buf[256];
          apr_strerror(apr_err, buf, sizeof(buf));
          PyErr_Format(PyExc_IOError, "apr_file_open failed: %s: '%s'",
                       buf, fname);
          return NULL;
        }
    }
  else
    {
      FILE *file = svn_swig_py_as_file(py_file);

      /* input is a file object -- convert to apr_file_t */
      if (file != NULL)
        {
#ifdef WIN32
          apr_os_file_t osfile = (apr_os_file_t)_get_osfhandle(_fileno(file));
#else
          apr_os_file_t osfile = (apr_os_file_t)fileno(file);
#endif
          apr_err = apr_os_file_put(&apr_file, &osfile, O_CREAT | O_WRONLY, pool);
          if (apr_err)
            {
              char buf[256];
              apr_strerror(apr_err, buf, sizeof(buf));
              PyErr_Format(PyExc_IOError, "apr_os_file_put failed: %s", buf);
              return NULL;
            }
        }
    }
  return apr_file;
}


static svn_error_t *
read_handler_pyio(void *baton, char *buffer, apr_size_t *len)
{
  PyObject *result;
  PyObject *py_io = baton;
  svn_error_t *err = SVN_NO_ERROR;

  if (py_io == Py_None)
    {
      /* Return the empty string to indicate a short read */
      *buffer = '\0';
      *len = 0;
      return SVN_NO_ERROR;
    }

  svn_swig_py_acquire_py_lock();
  if ((result = PyObject_CallMethod(py_io, (char *)"read",
                                    (char *)"i", *len)) == NULL)
    {
      err = callback_exception_error();
    }
  else if (PyBytes_Check(result))
    {
      Py_ssize_t bytes;
      char *result_str;

      if (   -1 == PyBytes_AsStringAndSize(result, &result_str, &bytes)
          || result_str == NULL)
        {
          err = callback_exception_error();
        }
      else if (bytes > *len)
        {
          err = callback_bad_return_error("Too many bytes");
        }
      else
        {
          /* Writeback, in case this was a short read, indicating EOF */
          *len = bytes;
          memcpy(buffer, result_str, *len);
        }
    }
  else
    {
      err = callback_bad_return_error("Not a bytes object");
    }
  Py_XDECREF(result);
  svn_swig_py_release_py_lock();

  return err;
}

static svn_error_t *
write_handler_pyio(void *baton, const char *data, apr_size_t *len)
{
  PyObject *result;
  PyObject *py_io = baton;
  svn_error_t *err = SVN_NO_ERROR;

  if (data != NULL && py_io != Py_None)
    {
      svn_swig_py_acquire_py_lock();
      if ((result = PyObject_CallMethod(py_io, (char *)"write",
                                       (char *) SVN_SWIG_BYTES_FMT "#",
                                       data, *len)) == NULL)
        {
          err = callback_exception_error();
        }
      Py_XDECREF(result);
      svn_swig_py_release_py_lock();
    }

  return err;
}

static svn_error_t *
close_handler_pyio(void *baton)
{
  PyObject *py_io = baton;
  PyObject *result;
  svn_error_t *err = NULL;

  svn_swig_py_acquire_py_lock();
  if ((result = PyObject_CallMethod(py_io, (char *)"close", NULL)) == NULL)
    {
      err = callback_exception_error();
    }
  Py_XDECREF(result);
  svn_swig_py_release_py_lock();

  return err;
}

static apr_status_t
svn_swig_py_stream_destroy(void *py_io)
{
  svn_swig_py_acquire_py_lock();
  Py_DECREF((PyObject*)py_io);
  svn_swig_py_release_py_lock();
  return APR_SUCCESS;
}

svn_stream_t *
svn_swig_py_make_stream(PyObject *py_io, apr_pool_t *pool)
{
  PyObject *_stream = NULL;
  void *result = NULL;
  swig_type_info *typeinfo = svn_swig_TypeQuery("svn_stream_t *");

  if (svn_swig_py_convert_ptr(py_io, &result, typeinfo) != 0) {
      PyErr_Clear();
      if (PyObject_HasAttrString(py_io, "_stream")) {
        _stream = PyObject_GetAttrString(py_io, "_stream");
        if (svn_swig_py_convert_ptr(_stream, &result, typeinfo) != 0) {
          PyErr_Clear();
        }
      }
  }
  if (result == NULL) {
    if (!PyObject_HasAttrString(py_io, "read")
        && !PyObject_HasAttrString(py_io, "write")) {
      PyErr_SetString(PyExc_TypeError,
                      "expecting a svn_stream_t or file like object");
      goto finished;
    }
    result = svn_stream_create(py_io, pool);
    svn_stream_set_read2(result, read_handler_pyio, NULL);
    svn_stream_set_write(result, write_handler_pyio);
    svn_stream_set_close(result, close_handler_pyio);
    apr_pool_cleanup_register(pool, py_io, svn_swig_py_stream_destroy,
                              apr_pool_cleanup_null);
    Py_INCREF(py_io);
  }

finished:
  Py_XDECREF(_stream);

  return result;
}

PyObject *
svn_swig_py_convert_txdelta_op_c_array(int num_ops,
                                       svn_txdelta_op_t *ops,
                                       swig_type_info *op_type_info,
                                       PyObject *parent_pool)
{
  PyObject *result = PyList_New(num_ops);
  int i;

  if (!result) return NULL;

  for (i = 0; i < num_ops; ++i)
      PyList_SET_ITEM(result, i,
                      svn_swig_py_new_pointer_obj(ops + i, op_type_info,
                                             parent_pool, NULL));

  return result;
}

void svn_swig_py_notify_func(void *baton,
                             const char *path,
                             svn_wc_notify_action_t action,
                             svn_node_kind_t kind,
                             const char *mime_type,
                             svn_wc_notify_state_t content_state,
                             svn_wc_notify_state_t prop_state,
                             svn_revnum_t revision)
{
  PyObject *function = baton;
  PyObject *result;
  svn_error_t *err = SVN_NO_ERROR;
  PyObject *exc, *exc_type, *exc_traceback;

  if (function == NULL || function == Py_None)
    return;

  svn_swig_py_acquire_py_lock();

  /* As caller can't understand Python context and we can't notify if
     Python call back function raise exception to caller, we must catch it
     if it is occurred, and restore error indicator */
  PyErr_Fetch(&exc_type, &exc, &exc_traceback);

  if ((result = PyObject_CallFunction(function,
#if IS_PY3
                                      (char *)"(yiiyiii)",
#else
                                      (char *)"(siisiii)",
#endif
                                      path, action, kind,
                                      mime_type,
                                      content_state, prop_state,
                                      revision)) == NULL)
    {
      err = callback_exception_error();
    }
  else
    {
      /* The callback shouldn't be returning anything. */
      if (result != Py_None)
        err = callback_bad_return_error("Not None");
      Py_DECREF(result);
    }

  /* Our error has no place to go. :-( */
  svn_error_clear(err);

  /* Also, restore error indicator */
  PyErr_Restore(exc_type, exc, exc_traceback);

  svn_swig_py_release_py_lock();
}


void svn_swig_py_notify_func2(void *baton,
                              const svn_wc_notify_t *notify,
                              apr_pool_t *pool)
{
  PyObject *function = baton;
  PyObject *result;
  svn_error_t *err = SVN_NO_ERROR;
  PyObject *exc, *exc_type, *exc_traceback;

  if (function == NULL || function == Py_None)
    return;

  svn_swig_py_acquire_py_lock();

  /* As caller can't understand Python context and we can't notify if
     Python call back function raise exception to caller, we must catch it
     if it is occurred, and restore error indicator */
  PyErr_Fetch(&exc_type, &exc, &exc_traceback);

  if ((result = PyObject_CallFunction(function,
                                      (char *)"(O&O&)",
                                      make_ob_wc_notify, notify,
                                      make_ob_pool, pool)) == NULL)
    {
      err = callback_exception_error();
    }
  else
    {
      /* The callback shouldn't be returning anything. */
      if (result != Py_None)
        err = callback_bad_return_error("Not None");
      Py_DECREF(result);
    }

  /* Our error has no place to go. :-( */
  svn_error_clear(err);

  /* Also, restore error indicator */
  PyErr_Restore(exc_type, exc, exc_traceback);

  svn_swig_py_release_py_lock();
}

void svn_swig_py_status_func(void *baton,
                             const char *path,
                             svn_wc_status_t *status)
{
  PyObject *function = baton;
  PyObject *result;
  svn_error_t *err = SVN_NO_ERROR;
  PyObject *exc, *exc_type, *exc_traceback;

  if (function == NULL || function == Py_None)
    return;

  svn_swig_py_acquire_py_lock();

  /* As caller can't understand Python context and we can't notify if
     Python call back function raise exception to caller, we must catch it
     if it is occurred, and restore error indicator */
  PyErr_Fetch(&exc_type, &exc, &exc_traceback);

  if ((result = PyObject_CallFunction(function,
                                      (char *)SVN_SWIG_BYTES_FMT "O&", path,
                                      make_ob_wc_status, status)) == NULL)
    {
      err = callback_exception_error();
    }
  else
    {
      /* The callback shouldn't be returning anything. */
      if (result != Py_None)
        err = callback_bad_return_error("Not None");
      Py_DECREF(result);
    }

  /* Our error has no place to go. :-( */
  svn_error_clear(err);

  /* Also, restore error indicator */
  PyErr_Restore(exc_type, exc, exc_traceback);

  svn_swig_py_release_py_lock();
}

void svn_swig_py_client_status_func(void *baton,
                                    const char *path,
                                    const svn_client_status_t *status,
                                    apr_pool_t *scratch_pool)
{
  PyObject *function = baton;
  PyObject *result;
  svn_error_t *err = SVN_NO_ERROR;
  PyObject *exc, *exc_type, *exc_traceback;

  if (function == NULL || function == Py_None)
    return;

  svn_swig_py_acquire_py_lock();

  /* As caller can't understand Python context and we can't notify if
     Python call back function raise exception to caller, we must catch it
     if it is occurred, and restore error indicator */
  PyErr_Fetch(&exc_type, &exc, &exc_traceback);

  if ((result = PyObject_CallFunction(function,
#if IS_PY3
                                      (char *)"yO&O&",
#else
                                      (char *)"sO&O&",
#endif
                                      path,
                                      make_ob_client_status, status,
                                      make_ob_pool, scratch_pool)) == NULL)
    {
      err = callback_exception_error();
    }
  else
    {
      /* The callback shouldn't be returning anything. */
      if (result != Py_None)
        err = callback_bad_return_error("Not None");
      Py_DECREF(result);
    }

  /* Our error has no place to go. :-( */
  svn_error_clear(err);

  /* Also, restore error indicator */
  PyErr_Restore(exc_type, exc, exc_traceback);

  svn_swig_py_release_py_lock();
}


svn_error_t *svn_swig_py_delta_path_driver_cb_func(void **dir_baton,
                                                   void *parent_baton,
                                                   void *callback_baton,
                                                   const char *path,
                                                   apr_pool_t *pool)
{
  PyObject *function = callback_baton;
  PyObject *result, *py_parent_baton;
  svn_error_t *err = SVN_NO_ERROR;

  if (function == NULL || function == Py_None)
    return err;

  svn_swig_py_acquire_py_lock();

  py_parent_baton = svn_swig_NewPointerObjString(parent_baton,
                                                 "void *",
                                                 NULL);

  result = PyObject_CallFunction(function,
#if IS_PY3
                                 (char *)"OyO&",
#else
                                 (char *)"OsO&",
#endif
                                 py_parent_baton,
                                 path, make_ob_pool, pool);


  if (result == NULL)
    {
      err = callback_exception_error();
    }
  else if (result == Py_None)
    {
      *dir_baton = NULL;
    }
  else
    {
      if (svn_swig_ConvertPtrString(result, dir_baton, "void *") == -1)
        {
          err = type_conversion_error("void *");
        }
    }

  Py_XDECREF(result);
  Py_XDECREF(py_parent_baton);
  svn_swig_py_release_py_lock();
  return err;
}


void svn_swig_py_status_func2(void *baton,
                              const char *path,
                              svn_wc_status2_t *status)
{
  PyObject *function = baton;
  PyObject *result;
  svn_error_t *err = SVN_NO_ERROR;
  PyObject *exc, *exc_type, *exc_traceback;

  if (function == NULL || function == Py_None)
    return;

  svn_swig_py_acquire_py_lock();

  /* As caller can't understand Python context and we can't notify if
     Python call back function raise exception to caller, we must catch it
     if it is occurred, and restore error indicator */
  PyErr_Fetch(&exc_type, &exc, &exc_traceback);

  if ((result = PyObject_CallFunction(function,
                                      (char *)SVN_SWIG_BYTES_FMT "O&", path,
                                      make_ob_wc_status, status)) == NULL)
    {
      err = callback_exception_error();
    }
  else
    {
      /* The callback shouldn't be returning anything. */
      if (result != Py_None)
        err = callback_bad_return_error("Not None");
      Py_DECREF(result);
    }

  /* Our error has no place to go. :-( */
  svn_error_clear(err);

  /* Also, restore error indicator */
  PyErr_Restore(exc_type, exc, exc_traceback);

  svn_swig_py_release_py_lock();
}


svn_error_t *svn_swig_py_cancel_func(void *cancel_baton)
{
  PyObject *function = cancel_baton;
  PyObject *result;
  svn_error_t *err = SVN_NO_ERROR;

  if (function == NULL || function == Py_None)
    return SVN_NO_ERROR;

  svn_swig_py_acquire_py_lock();
  if ((result = PyObject_CallFunction(function, NULL)) == NULL)
    {
      err = callback_exception_error();
    }
  else
    {
      if (PyInt_Check(result))
        {
          if (PyInt_AsLong(result))
            err = svn_error_create(SVN_ERR_CANCELLED, 0, NULL);
        }
      else if (PyLong_Check(result))
        {
          if (PyLong_AsLong(result))
            err = svn_error_create(SVN_ERR_CANCELLED, 0, NULL);
        }
      else if (result != Py_None)
        {
          err = callback_bad_return_error("Not an integer or None");
        }
      Py_DECREF(result);
    }
  svn_swig_py_release_py_lock();
  return err;
}

svn_error_t *svn_swig_py_fs_get_locks_func(void *baton,
                                           svn_lock_t *lock,
                                           apr_pool_t *pool)
{
  PyObject *function = baton;
  PyObject *result;
  svn_error_t *err = SVN_NO_ERROR;

  if (function == NULL || function == Py_None)
    return SVN_NO_ERROR;

  svn_swig_py_acquire_py_lock();

  if ((result = PyObject_CallFunction(function, (char *)"O&O&",
                                      make_ob_lock, lock,
                                      make_ob_pool, pool)) == NULL)
    {
      err = callback_exception_error();
    }
  else
    {
      /* The callback shouldn't be returning anything. */
      if (result != Py_None)
        err = callback_bad_return_error("Not None");
      Py_DECREF(result);
    }

  svn_swig_py_release_py_lock();
  return err;
}

svn_error_t *svn_swig_py_fs_lock_callback(
                    void *baton,
                    const char *path,
                    const svn_lock_t *lock,
                    svn_error_t *fs_err,
                    apr_pool_t *pool)
{
  svn_error_t *err = SVN_NO_ERROR;
  PyObject *py_callback = baton, *result;

  if (py_callback == NULL || py_callback == Py_None)
    return SVN_NO_ERROR;

  svn_swig_py_acquire_py_lock();

  if ((result = PyObject_CallFunction(py_callback,
                                      (char *)SVN_SWIG_BYTES_FMT "O&O&O&",
                                      path,
                                      make_ob_lock, lock,
                                      make_ob_error, fs_err,
                                      make_ob_pool, pool)) == NULL)
    {
      err = callback_exception_error();
    }
  else if (result != Py_None)
    {
      err = callback_bad_return_error("Not None");
    }

  Py_XDECREF(result);

  svn_swig_py_release_py_lock();
  return err;
}


svn_error_t *svn_swig_py_get_commit_log_func(const char **log_msg,
                                             const char **tmp_file,
                                             const apr_array_header_t *
                                             commit_items,
                                             void *baton,
                                             apr_pool_t *pool)
{
  PyObject *function = baton;
  PyObject *result;
  PyObject *cmt_items;
  svn_error_t *err;

  *log_msg = NULL;
  *tmp_file = NULL;

  /* ### todo: for now, just ignore the whole tmp_file thing.  */

  if ((function == NULL) || (function == Py_None))
    return SVN_NO_ERROR;

  svn_swig_py_acquire_py_lock();

  if (commit_items)
    {
      cmt_items = commit_item_array_to_list(commit_items);
    }
  else
    {
      cmt_items = Py_None;
      Py_INCREF(Py_None);
    }

  if ((result = PyObject_CallFunction(function,
                                      (char *)"OO&",
                                      cmt_items,
                                      make_ob_pool, pool)) == NULL)
    {
      Py_DECREF(cmt_items);
      err = callback_exception_error();
      goto finished;
    }

  Py_DECREF(cmt_items);

  if (result == Py_None)
    {
      *log_msg = NULL;
      err = SVN_NO_ERROR;
    }
  else if (PyBytes_Check(result))
    {
      *log_msg = apr_pstrdup(pool, PyBytes_AsString(result));
      err = SVN_NO_ERROR;
    }
  else if (PyUnicode_Check(result))
    {
      /* PyStr_AsUTF8() may cause UnicodeEncodeError,
         but apr_pstrdup() allows NULL for s */
      if ((*log_msg = apr_pstrdup(pool, PyStr_AsUTF8(result))) == NULL)
        {
          err = callback_exception_error();
        }
      else
        {
          err = SVN_NO_ERROR;
        }
    }
  else
    {
      err = callback_bad_return_error("Not a bytes or str object");
    }
  Py_DECREF(result);

finished:
  svn_swig_py_release_py_lock();
  return err;
}


svn_error_t *svn_swig_py_repos_authz_func(svn_boolean_t *allowed,
                                          svn_fs_root_t *root,
                                          const char *path,
                                          void *baton,
                                          apr_pool_t *pool)
{
  PyObject *function = baton;
  PyObject *result;
  PyObject *py_pool, *py_root;
  svn_error_t *err = SVN_NO_ERROR;

  *allowed = TRUE;

  if (function == NULL || function == Py_None)
    return SVN_NO_ERROR;

  svn_swig_py_acquire_py_lock();

  py_pool = make_ob_pool(pool);
  if (py_pool == NULL)
    {
      err = callback_exception_error();
      goto finished;
    }
  py_root = make_ob_fs_root(root, py_pool);
  if (py_root == NULL)
    {
      Py_DECREF(py_pool);
      err = callback_exception_error();
      goto finished;
    }

  if ((result = PyObject_CallFunction(function,
#if IS_PY3
                                      (char *)"OyO",
#else
                                      (char *)"OsO",
#endif
                                      py_root, path, py_pool)) == NULL)
    {
      err = callback_exception_error();
    }
  else
    {
      if (PyInt_Check(result))
        *allowed = PyInt_AsLong(result);
      else if (PyLong_Check(result))
        *allowed = PyLong_AsLong(result);
      else
        err = callback_bad_return_error("Not an integer");
      Py_DECREF(result);
    }
  Py_DECREF(py_root);
  Py_DECREF(py_pool);
finished:
  svn_swig_py_release_py_lock();
  return err;
}


svn_error_t *svn_swig_py_repos_history_func(void *baton,
                                            const char *path,
                                            svn_revnum_t revision,
                                            apr_pool_t *pool)
{
  PyObject *function = baton;
  PyObject *result;
  svn_error_t *err = SVN_NO_ERROR;

  if (function == NULL || function == Py_None)
    return SVN_NO_ERROR;

  svn_swig_py_acquire_py_lock();
  if ((result = PyObject_CallFunction(function,
                                      (char *)SVN_SWIG_BYTES_FMT "lO&",
                                      path, revision,
                                      make_ob_pool, pool)) == NULL)
    {
      err = callback_exception_error();
    }
  else
    {
      if (result != Py_None)
        err = callback_bad_return_error("Not None");
      Py_DECREF(result);
    }
  svn_swig_py_release_py_lock();
  return err;
}

static svn_error_t *
freeze_func(void *baton,
            apr_pool_t *pool)
{
  PyObject *receiver = baton;
  PyObject *py_pool;
  PyObject *result;
  svn_error_t *err = SVN_NO_ERROR;

  if ((receiver == NULL) || (receiver == Py_None))
    return SVN_NO_ERROR;

  svn_swig_py_acquire_py_lock();

  py_pool = make_ob_pool(pool);
  if (py_pool == NULL)
    {
      err = callback_exception_error();
      goto finished;
    }

  result = PyObject_CallFunction(receiver, (char *)"O", py_pool);
  if (result == NULL)
    {
      err = callback_exception_error();
    }
  else
    {
      if (result != Py_None)
        err = callback_bad_return_error("Not None");
      Py_DECREF(result);
    }

  Py_DECREF(py_pool);

finished:
  svn_swig_py_release_py_lock();
  return err;
}

svn_error_t *svn_swig_py_repos_freeze_func(void *baton,
                                           apr_pool_t *pool)
{
  return freeze_func(baton, pool);
}

svn_error_t *svn_swig_py_fs_freeze_func(void *baton,
                                        apr_pool_t *pool)
{
  return freeze_func(baton, pool);
}

svn_error_t *svn_swig_py_proplist_receiver2(void *baton,
                                            const char *path,
                                            apr_hash_t *prop_hash,
                                            apr_array_header_t *inherited_props,
                                            apr_pool_t *pool)
{
  PyObject *receiver = baton;
  PyObject *py_pool;
  PyObject *py_props;
  PyObject *py_iprops;
  PyObject *result;
  svn_error_t *err = SVN_NO_ERROR;

  if ((receiver == NULL) || (receiver == Py_None))
    return SVN_NO_ERROR;

  svn_swig_py_acquire_py_lock();

  py_pool = make_ob_pool(pool);
  if (py_pool == NULL)
    {
      err = callback_exception_error();
      goto finished;
    }

  if (prop_hash)
    {
      py_props = svn_swig_py_prophash_to_dict(prop_hash);
      if (py_props == NULL)
        {
          err = type_conversion_error("apr_hash_t *");
          Py_DECREF(py_pool);
          goto finished;
        }
    }
  else
    {
      py_props = Py_None;
      Py_INCREF(Py_None);
    }

  if (inherited_props)
    {
      py_iprops = svn_swig_py_propinheriteditemarray_to_dict(inherited_props);
      if (py_iprops == NULL)
        {
          err = type_conversion_error("apr_array_header_t *");
          Py_DECREF(py_props);
          Py_DECREF(py_pool);
          goto finished;
        }
    }
  else
    {
      py_iprops = Py_None;
      Py_INCREF(Py_None);
    }

  result = PyObject_CallFunction(receiver,
                                 (char *)SVN_SWIG_BYTES_FMT "OOO",
                                 path, py_props, py_iprops, py_pool);
  if (result == NULL)
    {
      err = callback_exception_error();
    }
  else
    {
      if (result != Py_None)
        err = callback_bad_return_error("Not None");
      Py_DECREF(result);
    }

  Py_DECREF(py_props);
  Py_DECREF(py_iprops);
  Py_DECREF(py_pool);

finished:
  svn_swig_py_release_py_lock();
  return err;
}


svn_error_t *svn_swig_py_log_receiver(void *baton,
                                      apr_hash_t *changed_paths,
                                      svn_revnum_t rev,
                                      const char *author,
                                      const char *date,
                                      const char *msg,
                                      apr_pool_t *pool)
{
  PyObject *receiver = baton;
  PyObject *result, *py_pool;
  PyObject *chpaths;
  svn_error_t *err = SVN_NO_ERROR;

  if ((receiver == NULL) || (receiver == Py_None))
    return SVN_NO_ERROR;

  svn_swig_py_acquire_py_lock();

  py_pool = make_ob_pool(pool);
  if (py_pool == NULL)
    {
      err = callback_exception_error();
      goto finished;
    }

  if (changed_paths)
    {
      chpaths = convert_hash(changed_paths, convert_log_changed_path,
                             NULL, NULL);
    }
  else
    {
      chpaths = Py_None;
      Py_INCREF(Py_None);
    }

  if ((result = PyObject_CallFunction(receiver,
#if IS_PY3
                                      (char *)"OlyyyO",
#else
                                      (char *)"OlsssO",
#endif
                                      chpaths, rev, author, date, msg,
                                      py_pool)) == NULL)
    {
      err = callback_exception_error();
    }
  else
    {
      if (result != Py_None)
        err = callback_bad_return_error("Not None");
      Py_DECREF(result);
    }

  Py_DECREF(chpaths);
  Py_DECREF(py_pool);
finished:
  svn_swig_py_release_py_lock();
  return err;
}

svn_error_t *svn_swig_py_log_entry_receiver(void *baton,
                                            svn_log_entry_t *log_entry,
                                            apr_pool_t *pool)
{
  PyObject *receiver = baton;
  PyObject *result, *py_pool;
  svn_error_t *err = SVN_NO_ERROR;
  PyObject *py_log_entry;

  if ((receiver == NULL) || (receiver == Py_None))
    return SVN_NO_ERROR;

  svn_swig_py_acquire_py_lock();

  py_pool = make_ob_pool(pool);
  if (py_pool == NULL)
    {
      err = callback_exception_error();
      goto finished;
    }

  py_log_entry = svn_swig_NewPointerObjString(log_entry, "svn_log_entry_t *",
                                              py_pool);
  if ((result = PyObject_CallFunction(receiver,
                                      (char *)"OO", py_log_entry,
                                      py_pool)) == NULL)
    {
      err = callback_exception_error();
    }
  else
    {
      if (result != Py_None)
        err = callback_bad_return_error("Not None");
      Py_DECREF(result);
    }

  Py_DECREF(py_log_entry);
  Py_DECREF(py_pool);
finished:
  svn_swig_py_release_py_lock();
  return err;
}

svn_error_t *svn_swig_py_info_receiver_func(void *baton,
                                            const char *path,
                                            const svn_info_t *info,
                                            apr_pool_t *pool)
{
  PyObject *receiver = baton;
  PyObject *result;
  svn_error_t *err = SVN_NO_ERROR;

  if ((receiver == NULL) || (receiver == Py_None))
    return SVN_NO_ERROR;

  svn_swig_py_acquire_py_lock();

  if ((result = PyObject_CallFunction(receiver,
                                      (char *)SVN_SWIG_BYTES_FMT "O&O&",
                                      path, make_ob_info, info,
                                      make_ob_pool, pool)) == NULL)
    {
      err = callback_exception_error();
    }
  else
    {
      if (result != Py_None)
        err = callback_bad_return_error("Not None");
      Py_DECREF(result);
    }

  svn_swig_py_release_py_lock();

  return err;
}

svn_error_t *
svn_swig_py_location_segment_receiver_func(svn_location_segment_t *segment,
                                           void *baton,
                                           apr_pool_t *pool)
{
  PyObject *receiver = baton;
  PyObject *result;
  svn_error_t *err = SVN_NO_ERROR;

  if ((receiver == NULL) || (receiver == Py_None))
    return SVN_NO_ERROR;

  svn_swig_py_acquire_py_lock();

  if ((result = PyObject_CallFunction(receiver,
                                      (char *)"O&O&",
                                      make_ob_location_segment, segment,
                                      make_ob_pool, pool)) == NULL)
    {
      err = callback_exception_error();
    }
  else
    {
      if (result != Py_None)
        err = callback_bad_return_error("Not None");
      Py_DECREF(result);
    }

  svn_swig_py_release_py_lock();

  return err;
}

svn_error_t *svn_swig_py_client_blame_receiver_func(void *baton,
                                                    apr_int64_t line_no,
                                                    svn_revnum_t revision,
                                                    const char *author,
                                                    const char *date,
                                                    const char *line,
                                                    apr_pool_t *pool)
{
  PyObject *receiver = baton;
  PyObject *result;
  svn_error_t *err = SVN_NO_ERROR;

  if ((receiver == NULL) || (receiver == Py_None))
    return SVN_NO_ERROR;

  svn_swig_py_acquire_py_lock();

  if ((result = PyObject_CallFunction(receiver,
<<<<<<< HEAD
                                      (char *)
#if IS_PY3
                                      (SVN_APR_INT64_T_PYCFMT "lyyyO&"),
#else
                                      (SVN_APR_INT64_T_PYCFMT "lsssO&"),
#endif
                                      line_no, revision, author, date, line,
                                      make_ob_pool, pool)) == NULL)
=======
                                      (char *)"LlsssO&",
                                      (PY_LONG_LONG)line_no, revision, author,
                                      date, line, make_ob_pool, pool)) == NULL)
>>>>>>> 01405c60
    {
      err = callback_exception_error();
    }
  else
    {
      if (result != Py_None)
        err = callback_bad_return_error("Not None");
      Py_DECREF(result);
    }

  svn_swig_py_release_py_lock();
  return err;
}

svn_error_t *svn_swig_py_changelist_receiver_func(void *baton,
                                                  const char *path,
                                                  const char *changelist,
                                                  apr_pool_t *pool)
{
  PyObject *receiver = baton;
  PyObject *result;
  svn_error_t *err = SVN_NO_ERROR;

  if ((receiver == NULL) || (receiver == Py_None))
    return SVN_NO_ERROR;

  svn_swig_py_acquire_py_lock();

  if ((result = PyObject_CallFunction(receiver,
#if IS_PY3
                                      (char *)"yyO&",
#else
                                      (char *)"ssO&",
#endif
                                      path, changelist,
                                      make_ob_pool, pool)) == NULL)
    {
      err = callback_exception_error();
    }
  else
    {
      if (result != Py_None)
        err = callback_bad_return_error("Not None");
      Py_DECREF(result);
    }

  svn_swig_py_release_py_lock();
  return err;
}

svn_error_t *
svn_swig_py_auth_gnome_keyring_unlock_prompt_func(char **keyring_passwd,
                                                  const char *keyring_name,
                                                  void *baton,
                                                  apr_pool_t *pool)
{
  /* The baton is the actual prompt function passed from python */
  PyObject *function = baton;
  PyObject *result;
  svn_error_t *err = SVN_NO_ERROR;
  *keyring_passwd = NULL;

  if ((function == NULL) || (function == Py_None))
    return SVN_NO_ERROR;

  svn_swig_py_acquire_py_lock();

  if ((result = PyObject_CallFunction(function,
                                      (char *)SVN_SWIG_BYTES_FMT "O&",
                                      keyring_name,
                                      make_ob_pool, pool)) == NULL)
    {
      err = callback_exception_error();
    }
  else
    {
      *keyring_passwd = make_string_from_ob_maybe_null(result, pool);
      if (PyErr_Occurred())
        {
          err = callback_exception_error();
        }
      Py_DECREF(result);
    }

  svn_swig_py_release_py_lock();
  return err;
}


svn_error_t *
svn_swig_py_auth_simple_prompt_func(svn_auth_cred_simple_t **cred,
                                    void *baton,
                                    const char *realm,
                                    const char *username,
                                    svn_boolean_t may_save,
                                    apr_pool_t *pool)
{
  PyObject *function = baton;
  PyObject *result;
  svn_auth_cred_simple_t *creds = NULL;
  svn_error_t *err = SVN_NO_ERROR;

  if ((function == NULL) || (function == Py_None))
    return SVN_NO_ERROR;

  svn_swig_py_acquire_py_lock();

  if ((result = PyObject_CallFunction(function,
#if IS_PY3
                                      (char *)"yylO&",
#else
                                      (char *)"sslO&",
#endif
                                      realm, username, may_save,
                                      make_ob_pool, pool)) == NULL)
    {
      err = callback_exception_error();
    }
  else
    {
      if (result != Py_None)
        {
          svn_auth_cred_simple_t *tmp_creds = NULL;
          if (svn_swig_ConvertPtrString(result, (void **)&tmp_creds,
                "svn_auth_cred_simple_t *"))
            {
              err = type_conversion_error("svn_auth_cred_simple_t *");
            }
          else
            {
              creds = apr_pcalloc(pool, sizeof(*creds));
              creds->username = tmp_creds->username ?
                apr_pstrdup(pool, tmp_creds->username) : NULL;
              creds->password = tmp_creds->password ?
                apr_pstrdup(pool, tmp_creds->password) : NULL;
              creds->may_save = tmp_creds->may_save;
            }
        }
      Py_DECREF(result);
    }
  svn_swig_py_release_py_lock();
  *cred = creds;
  return err;
}

svn_error_t *
svn_swig_py_auth_username_prompt_func(svn_auth_cred_username_t **cred,
                                      void *baton,
                                      const char *realm,
                                      svn_boolean_t may_save,
                                      apr_pool_t *pool)
{
  PyObject *function = baton;
  PyObject *result;
  svn_auth_cred_username_t *creds = NULL;
  svn_error_t *err = SVN_NO_ERROR;

  if ((function == NULL) || (function == Py_None))
    return SVN_NO_ERROR;

  svn_swig_py_acquire_py_lock();

  if ((result = PyObject_CallFunction(function,
                                      (char *)SVN_SWIG_BYTES_FMT "lO&",
                                      realm, may_save,
                                      make_ob_pool, pool)) == NULL)
    {
      err = callback_exception_error();
    }
  else
    {
      if (result != Py_None)
        {
          svn_auth_cred_username_t *tmp_creds = NULL;
          if (svn_swig_ConvertPtrString(result, (void **)&tmp_creds,
                "svn_auth_cred_username_t *"))
            {
              err = type_conversion_error("svn_auth_cred_username_t *");
            }
          else
            {
              creds = apr_pcalloc(pool, sizeof(*creds));
              creds->username = tmp_creds->username ?
                apr_pstrdup(pool, tmp_creds->username) : NULL;
              creds->may_save = tmp_creds->may_save;
            }
        }
      Py_DECREF(result);
    }
  svn_swig_py_release_py_lock();
  *cred = creds;
  return err;
}


svn_error_t *
svn_swig_py_auth_ssl_server_trust_prompt_func(
    svn_auth_cred_ssl_server_trust_t **cred,
    void *baton,
    const char *realm,
    apr_uint32_t failures,
    const svn_auth_ssl_server_cert_info_t *cert_info,
    svn_boolean_t may_save,
    apr_pool_t *pool)
{
  PyObject *function = baton;
  PyObject *result;
  svn_auth_cred_ssl_server_trust_t *creds = NULL;
  svn_error_t *err = SVN_NO_ERROR;

  if ((function == NULL) || (function == Py_None))
    return SVN_NO_ERROR;

  svn_swig_py_acquire_py_lock();

  if ((result = PyObject_CallFunction(function,
                  (char *)SVN_SWIG_BYTES_FMT "lO&lO&",
                  realm, failures, make_ob_auth_ssl_server_cert_info,
                  cert_info, may_save, make_ob_pool, pool)) == NULL)
    {
      err = callback_exception_error();
    }
  else
    {
      if (result != Py_None)
        {
          svn_auth_cred_ssl_server_trust_t *tmp_creds = NULL;
          if (svn_swig_ConvertPtrString
              (result, (void **)&tmp_creds,
               "svn_auth_cred_ssl_server_trust_t *"))
            {
              err = type_conversion_error
                ("svn_auth_cred_ssl_server_trust_t *");
            }
          else
            {
              creds = apr_pcalloc(pool, sizeof(*creds));
              *creds = *tmp_creds;
            }
        }
      Py_DECREF(result);
    }

  svn_swig_py_release_py_lock();
  *cred = creds;
  return err;
}

svn_error_t *
svn_swig_py_auth_ssl_client_cert_prompt_func(
    svn_auth_cred_ssl_client_cert_t **cred,
    void *baton,
    const char *realm,
    svn_boolean_t may_save,
    apr_pool_t *pool)
{
  PyObject *function = baton;
  PyObject *result;
  svn_auth_cred_ssl_client_cert_t *creds = NULL;
  svn_error_t *err = SVN_NO_ERROR;

  if ((function == NULL) || (function == Py_None))
    return SVN_NO_ERROR;

  svn_swig_py_acquire_py_lock();

  if ((result = PyObject_CallFunction(function,
                                      (char *)SVN_SWIG_BYTES_FMT "lO&",
                                      realm, may_save,
                                      make_ob_pool, pool)) == NULL)
    {
      err = callback_exception_error();
    }
  else
    {
      if (result != Py_None)
        {
          svn_auth_cred_ssl_client_cert_t *tmp_creds = NULL;
          if (svn_swig_ConvertPtrString
              (result, (void **)&tmp_creds,
               "svn_auth_cred_ssl_client_cert_t *"))
            {
              err = type_conversion_error("svn_auth_cred_ssl_client_cert_t *");
            }
          else
            {
              creds = apr_pcalloc(pool, sizeof(*creds));
              creds->cert_file = tmp_creds->cert_file ?
                apr_pstrdup(pool, tmp_creds->cert_file) : NULL;
              creds->may_save = tmp_creds->may_save;
            }
        }
      Py_DECREF(result);
    }
  svn_swig_py_release_py_lock();
  *cred = creds;
  return err;
}

svn_error_t *
svn_swig_py_auth_ssl_client_cert_pw_prompt_func(
    svn_auth_cred_ssl_client_cert_pw_t **cred,
    void *baton,
    const char *realm,
    svn_boolean_t may_save,
    apr_pool_t *pool)
{
  PyObject *function = baton;
  PyObject *result;
  svn_auth_cred_ssl_client_cert_pw_t *creds = NULL;
  svn_error_t *err = SVN_NO_ERROR;

  if ((function == NULL) || (function == Py_None))
    return SVN_NO_ERROR;

  svn_swig_py_acquire_py_lock();

  if ((result = PyObject_CallFunction(function,
                                      (char *)SVN_SWIG_BYTES_FMT "lO&",
                                      realm, may_save,
                                      make_ob_pool, pool)) == NULL)
    {
      err = callback_exception_error();
    }
  else
    {
      if (result != Py_None)
        {
          svn_auth_cred_ssl_client_cert_pw_t *tmp_creds = NULL;
          if (svn_swig_ConvertPtrString
              (result, (void **)&tmp_creds,
               "svn_auth_cred_ssl_client_cert_pw_t *"))
            {
              err = type_conversion_error
                ("svn_auth_cred_ssl_client_cert_pw_t *");
            }
          else
            {
              creds = apr_pcalloc(pool, sizeof(*creds));
              creds->password = tmp_creds->password ?
                apr_pstrdup(pool, tmp_creds->password) : NULL;
              creds->may_save = tmp_creds->may_save;
            }
        }
      Py_DECREF(result);
    }
  svn_swig_py_release_py_lock();
  *cred = creds;
  return err;
}

svn_error_t *
svn_swig_py_config_auth_walk_func(svn_boolean_t *delete_cred,
                                  void *walk_baton,
                                  const char *cred_kind,
                                  const char *realmstring,
                                  apr_hash_t *hash,
                                  apr_pool_t *scratch_pool)
{
  PyObject *function = walk_baton;
  PyObject *result;
  PyObject *py_scratch_pool, *py_hash;
  svn_error_t *err = SVN_NO_ERROR;

  *delete_cred = FALSE;

  if (function == NULL || function == Py_None)
    return SVN_NO_ERROR;

  svn_swig_py_acquire_py_lock();

  py_scratch_pool = make_ob_pool(scratch_pool);
  if (py_scratch_pool == NULL)
    {
      err = callback_exception_error();
      goto finished;
    }
  py_hash = svn_swig_py_prophash_to_dict(hash);
  if (py_hash == NULL)
    {
      Py_DECREF(py_scratch_pool);
      err = callback_exception_error();
      goto finished;
    }

  if ((result = PyObject_CallFunction(function,
#if IS_PY3
                                      (char *)"yyOO",
#else
                                      (char *)"ssOO",
#endif
                                      cred_kind, realmstring,
                                      py_hash, py_scratch_pool)) == NULL)
    {
      err = callback_exception_error();
    }
  else
    {
      if (PyInt_Check(result))
        *delete_cred = PyInt_AsLong(result) ? TRUE : FALSE;
      else if (PyLong_Check(result))
        *delete_cred = PyLong_AsLong(result) ? TRUE : FALSE;
      else
        err = callback_bad_return_error("Not an integer");
      Py_DECREF(result);
    }
  Py_DECREF(py_hash);
  Py_DECREF(py_scratch_pool);

finished:
  svn_swig_py_release_py_lock();
  return err;
}

/* svn_ra_callbacks_t */
static svn_error_t *
ra_callbacks_open_tmp_file(apr_file_t **fp,
                           void *callback_baton,
                           apr_pool_t *pool)
{
  PyObject *callbacks = (PyObject *)callback_baton;
  PyObject *py_callback, *result;
  svn_error_t *err = SVN_NO_ERROR;

  *fp = NULL;

  svn_swig_py_acquire_py_lock();

  py_callback = PyObject_GetAttrString(callbacks, (char *)"open_tmp_file");
  if (py_callback == NULL)
    {
      err = callback_exception_error();
      goto finished;
    }
  else if (py_callback == Py_None)
    {
      goto finished;
    }

  if ((result = PyObject_CallFunction(py_callback,
                                      (char *)"O&",
                                      make_ob_pool, pool)) == NULL)
    {
      err = callback_exception_error();
    }
  else if (result != Py_None)
    {
      *fp = svn_swig_py_make_file(result, pool);
      if (*fp == NULL)
       {
          err = callback_exception_error();
       }
    }

  Py_XDECREF(result);
finished:
  Py_XDECREF(py_callback);
  svn_swig_py_release_py_lock();
  return err;
}

/* svn_ra_callbacks_t */
static svn_error_t *
ra_callbacks_get_wc_prop(void *baton,
                         const char *path,
                         const char *name,
                         const svn_string_t **value,
                         apr_pool_t *pool)
{
  PyObject *callbacks = (PyObject *)baton;
  PyObject *py_callback, *result;
  svn_error_t *err = SVN_NO_ERROR;

  *value = NULL;

  svn_swig_py_acquire_py_lock();

  py_callback = PyObject_GetAttrString(callbacks, (char *)"get_wc_prop");
  if (py_callback == NULL)
    {
      err = callback_exception_error();
      goto finished;
    }
  else if (py_callback == Py_None)
    {
      goto finished;
    }

  if ((result = PyObject_CallFunction(py_callback,
#if IS_PY3
                                      (char *)"yyO&",
#else
                                      (char *)"ssO&",
#endif
                                      path, name,
                                      make_ob_pool, pool)) == NULL)
    {
      err = callback_exception_error();
    }
  else if (result != Py_None)
    {
      Py_ssize_t len;
      char *buf;
      if (PyBytes_AsStringAndSize(result, &buf, &len) == -1)
        {
          err = callback_exception_error();
        }
      else
        {
          *value = svn_string_ncreate(buf, len, pool);
        }
    }

  Py_XDECREF(result);
finished:
  Py_XDECREF(py_callback);
  svn_swig_py_release_py_lock();
  return err;
}

/* svn_ra_callbacks_t */
static svn_error_t *
ra_callbacks_push_or_set_wc_prop(const char *callback,
                                 void *baton,
                                 const char *path,
                                 const char *name,
                                 const svn_string_t *value,
                                 apr_pool_t *pool)
{
  PyObject *callbacks = (PyObject *)baton;
  PyObject *py_callback, *py_value, *result;
  svn_error_t *err = SVN_NO_ERROR;

  svn_swig_py_acquire_py_lock();

  py_callback = PyObject_GetAttrString(callbacks, (char *)callback);
  if (py_callback == NULL)
    {
      err = callback_exception_error();
      goto finished;
    }
  else if (py_callback == Py_None)
    {
      goto finished;
    }

  if ((py_value = PyBytes_FromStringAndSize(value->data, value->len)) == NULL)
    {
      err = callback_exception_error();
      goto finished;
    }

  if ((result = PyObject_CallFunction(py_callback,
#if IS_PY3
                                      (char *)"yyOO&",
#else
                                      (char *)"ssOO&",
#endif
                                      path, name, py_value,
                                      make_ob_pool, pool)) == NULL)
    {
      err = callback_exception_error();
    }

  Py_XDECREF(result);
finished:
  Py_XDECREF(py_callback);
  svn_swig_py_release_py_lock();
  return err;
}

/* svn_ra_callbacks_t */
static svn_error_t *
ra_callbacks_set_wc_prop(void *baton,
                         const char *path,
                         const char *name,
                         const svn_string_t *value,
                         apr_pool_t *pool)
{
  return ra_callbacks_push_or_set_wc_prop("set_wc_prop", baton, path,
                                          name, value, pool);
}

/* svn_ra_callbacks_t */
static svn_error_t *
ra_callbacks_push_wc_prop(void *baton,
                          const char *path,
                          const char *name,
                          const svn_string_t *value,
                          apr_pool_t *pool)
{
  return ra_callbacks_push_or_set_wc_prop("push_wc_prop", baton, path,
                                          name, value, pool);
}

/* svn_ra_callbacks_t */
static svn_error_t *
ra_callbacks_invalidate_wc_props(void *baton,
                                 const char *path,
                                 const char *name,
                                 apr_pool_t *pool)
{
  PyObject *callbacks = (PyObject *)baton;
  PyObject *py_callback, *result;
  svn_error_t *err = SVN_NO_ERROR;

  svn_swig_py_acquire_py_lock();

  py_callback = PyObject_GetAttrString(callbacks,
                                       (char *)"invalidate_wc_props");
  if (py_callback == NULL)
    {
      err = callback_exception_error();
      goto finished;
    }
  else if (py_callback == Py_None)
    {
      goto finished;
    }

  if ((result = PyObject_CallFunction(py_callback,
#if IS_PY3
                                      (char *)"yyO&",
#else
                                      (char *)"ssO&",
#endif
                                      path, name,
                                      make_ob_pool, pool)) == NULL)
    {
      err = callback_exception_error();
    }

  Py_XDECREF(result);
finished:
  Py_XDECREF(py_callback);
  svn_swig_py_release_py_lock();
  return err;
}

/* svn_ra_callbacks_t */
static void
ra_callbacks_progress_func(apr_off_t progress,
                           apr_off_t total,
                           void *baton,
                           apr_pool_t *pool)
{
  PyObject *callbacks = (PyObject *)baton;
  PyObject *py_callback, *py_progress, *py_total, *result;
  PyObject *exc, *exc_type, *exc_traceback;

  py_progress = py_total = NULL;

  svn_swig_py_acquire_py_lock();

  /* As caller can't understand Python context and we can't notify if
     Python call back function raise exception to caller, we must catch it
     if it is occurred, and restore error indicator */
  PyErr_Fetch(&exc_type, &exc, &exc_traceback);

  py_callback = PyObject_GetAttrString(callbacks,
                                       (char *)"progress_func");
  if (py_callback == NULL)
    {
      /* Ouch, no way to pass on exceptions! */
      /* err = callback_exception_error(); */
      goto finished;
    }
  else if (py_callback == Py_None)
    {
      goto finished;
    }

  /* Create PyLongs for progress and total up-front, rather than
     passing them directly, so we don't have to worry about the size
     (if apr_off_t is 4 bytes, we'd better use the l specifier; if 8
     bytes, better use L...) */
  if ((py_progress = PyLong_FromLongLong(progress)) == NULL)
    {
      /* Ouch, no way to pass on exceptions! */
      /* err = callback_exception_error(); */
      goto finished;
    }
  if ((py_total = PyLong_FromLongLong(total)) == NULL)
    {
      /* Ouch, no way to pass on exceptions! */
      /* err = callback_exception_error(); */
      goto finished;
    }
  if ((result = PyObject_CallFunction(py_callback,
                                      (char *)"OOO&", py_progress, py_total,
                                      make_ob_pool, pool)) == NULL)
    {
      /* Ouch, no way to pass on exceptions! */
      /* err = callback_exception_error(); */
    }

  Py_XDECREF(result);
finished:
  /* Restore error indicator */
  PyErr_Restore(exc_type, exc, exc_traceback);

  Py_XDECREF(py_callback);
  Py_XDECREF(py_progress);
  Py_XDECREF(py_total);
  svn_swig_py_release_py_lock();
  /* Sure hope nothing went wrong... */
  /* return err; */
}

/* svn_ra_callbacks_t */
static svn_error_t *
ra_callbacks_cancel_func(void *baton)
{
  PyObject *callbacks = (PyObject *)baton;
  PyObject *py_callback;
  svn_error_t *err;

  svn_swig_py_acquire_py_lock();
  py_callback = PyObject_GetAttrString(callbacks,
                                       (char *)"cancel_func");
  svn_swig_py_release_py_lock();

  err = svn_swig_py_cancel_func(py_callback);

  svn_swig_py_acquire_py_lock();
  Py_XDECREF(py_callback);
  svn_swig_py_release_py_lock();

  return err;
}

/* svn_ra_callbacks_t */
static svn_error_t *
ra_callbacks_get_client_string(void *baton,
                               const char **name,
                               apr_pool_t *pool)
{
  PyObject *callbacks = (PyObject *)baton;
  PyObject *py_callback, *result;
  svn_error_t *err = SVN_NO_ERROR;

  *name = NULL;

  svn_swig_py_acquire_py_lock();

  py_callback = PyObject_GetAttrString(callbacks, (char *)"get_client_string");
  if (py_callback == NULL)
    {
      err = callback_exception_error();
      goto finished;
    }
  else if (py_callback == Py_None)
    {
      goto finished;
    }

  if ((result = PyObject_CallFunction(py_callback,
                                      (char *)"O&",
                                      make_ob_pool, pool)) == NULL)
    {
      err = callback_exception_error();
    }
  else if (result != Py_None)
    {
      if ((*name = PyBytes_AsString(result)) == NULL)
        {
          err = callback_exception_error();
        }
    }

  Py_XDECREF(result);
finished:
  Py_XDECREF(py_callback);
  svn_swig_py_release_py_lock();
  return err;
}

void
svn_swig_py_setup_ra_callbacks(svn_ra_callbacks2_t **callbacks,
                               void **baton,
                               PyObject *py_callbacks,
                               apr_pool_t *pool)
{
  svn_error_t *err = svn_ra_create_callbacks(callbacks, pool);
  PyObject *py_auth_baton;

  if (err)
    {
      svn_swig_py_svn_exception(err);
      return;
    }

  (*callbacks)->open_tmp_file = ra_callbacks_open_tmp_file;

  py_auth_baton = PyObject_GetAttrString(py_callbacks, (char *)"auth_baton");

  if (svn_swig_ConvertPtrString(py_auth_baton,
                                (void **)&((*callbacks)->auth_baton),
                                "svn_auth_baton_t *"))
    {
      err = type_conversion_error("svn_auth_baton_t *");
      svn_swig_py_svn_exception(err);
      Py_XDECREF(py_auth_baton);
      return;
    }

  Py_XDECREF(py_auth_baton);

  (*callbacks)->get_wc_prop = ra_callbacks_get_wc_prop;
  (*callbacks)->set_wc_prop = ra_callbacks_set_wc_prop;
  (*callbacks)->push_wc_prop = ra_callbacks_push_wc_prop;
  (*callbacks)->invalidate_wc_props = ra_callbacks_invalidate_wc_props;
  (*callbacks)->progress_func = ra_callbacks_progress_func;
  (*callbacks)->progress_baton = py_callbacks;
  (*callbacks)->cancel_func = ra_callbacks_cancel_func;
  (*callbacks)->get_client_string = ra_callbacks_get_client_string;

  *baton = py_callbacks;
}

svn_error_t *svn_swig_py_commit_callback2(const svn_commit_info_t *commit_info,
                                          void *baton,
                                          apr_pool_t *pool)
{
  PyObject *receiver = baton;
  PyObject *result;
  svn_error_t *err = SVN_NO_ERROR;

  if ((receiver == NULL) || (receiver == Py_None))
    return SVN_NO_ERROR;

  svn_swig_py_acquire_py_lock();

  if ((result = PyObject_CallFunction(receiver,
                                      (char *)"O&O&",
                                      make_ob_commit_info, commit_info,
                                      make_ob_pool, pool)) == NULL)
    {
      err = callback_exception_error();
    }
  else
    {
      if (result != Py_None)
        err = callback_bad_return_error("Not None");
      Py_DECREF(result);
    }

  svn_swig_py_release_py_lock();

  return err;
}

svn_error_t *svn_swig_py_commit_callback(svn_revnum_t new_revision,
                                         const char *date,
                                         const char *author,
                                         void *baton)
{
  PyObject *receiver = baton;
  PyObject *result;
  svn_error_t *err = SVN_NO_ERROR;

  if ((receiver == NULL) || (receiver == Py_None))
    return SVN_NO_ERROR;

  svn_swig_py_acquire_py_lock();

  if ((result = PyObject_CallFunction(receiver,
#if IS_PY3
                                      (char *)"lyy",
#else
                                      (char *)"lss",
#endif
                                      new_revision, date, author)) == NULL)
    {
      err = callback_exception_error();
    }
  else
    {
      if (result != Py_None)
        err = callback_bad_return_error("Not None");
      Py_DECREF(result);
    }

  svn_swig_py_release_py_lock();

  return err;
}

svn_error_t *svn_swig_py_ra_file_rev_handler_func(
                    void *baton,
                    const char *path,
                    svn_revnum_t rev,
                    apr_hash_t *rev_props,
                    svn_txdelta_window_handler_t *delta_handler,
                    void **delta_baton,
                    apr_array_header_t *prop_diffs,
                    apr_pool_t *pool)
{
  PyObject *handler = baton;
  PyObject *result, *py_rev_props = NULL, *py_prop_diffs = NULL;
  svn_error_t *err = SVN_NO_ERROR;

  if ((handler == NULL) || (handler == Py_None))
    return SVN_NO_ERROR;

  svn_swig_py_acquire_py_lock();

  py_rev_props = svn_swig_py_prophash_to_dict(rev_props);
  if (py_rev_props == NULL)
    {
      err = type_conversion_error("apr_hash_t *");
      goto error;
    }

  py_prop_diffs = svn_swig_py_proparray_to_dict(prop_diffs);

  if (py_prop_diffs == NULL)
    {
      err = type_conversion_error("apr_array_header_t *");
      goto error;
    }

  if ((result = PyObject_CallFunction(handler,
                                      (char *)SVN_SWIG_BYTES_FMT "lOOO&",
                                      path, rev, py_rev_props, py_prop_diffs,
                                      make_ob_pool, pool)) == NULL)
    {
      err = callback_exception_error();
    }
  else
    {
      if (result != Py_None)
        err = callback_bad_return_error("Not None");

      /* FIXME: Support returned TxDeltaWindow object and
       * set delta_handler and delta_baton */
      *delta_handler = NULL;
      *delta_baton = NULL;

      Py_XDECREF(result);
    }

error:

  Py_XDECREF(py_rev_props);
  Py_XDECREF(py_prop_diffs);

  svn_swig_py_release_py_lock();

  return err;
}

svn_error_t *svn_swig_py_ra_lock_callback(
                    void *baton,
                    const char *path,
                    svn_boolean_t do_lock,
                    const svn_lock_t *lock,
                    svn_error_t *ra_err,
                    apr_pool_t *pool)
{
  svn_error_t *err = SVN_NO_ERROR;
  PyObject *py_callback = baton, *result;

  if (py_callback == NULL || py_callback == Py_None)
    return SVN_NO_ERROR;

  svn_swig_py_acquire_py_lock();

  if ((result = PyObject_CallFunction(py_callback,
                                     (char *)SVN_SWIG_BYTES_FMT "bO&O&O&",
                                     path, do_lock,
                                     make_ob_lock, lock,
                                     make_ob_error, ra_err,
                                     make_ob_pool, pool)) == NULL)
    {
      err = callback_exception_error();
    }
  else if (result != Py_None)
    {
      err = callback_bad_return_error("Not None");
    }

  Py_XDECREF(result);

  svn_swig_py_release_py_lock();

  return err;
}

static svn_error_t *reporter_set_path(void *report_baton,
                           const char *path,
                           svn_revnum_t revision,
                           svn_boolean_t start_empty,
                           const char *lock_token,
                           apr_pool_t *pool)
{
  svn_error_t *err = SVN_NO_ERROR;
  PyObject *py_reporter = report_baton, *result;

  if (py_reporter == NULL || py_reporter == Py_None)
    return SVN_NO_ERROR;

  svn_swig_py_acquire_py_lock();

  if ((result = PyObject_CallMethod(py_reporter,
                                    (char *)"set_path",
#if IS_PY3
                                    (char *)"ylbyO&",
#else
                                    (char *)"slbsO&",
#endif
                                    path, revision,
                                    start_empty, lock_token,
                                    make_ob_pool, pool)) == NULL)
    {
      err = callback_exception_error();
    }
  else if (result != Py_None)
    {
      err = callback_bad_return_error("Not None");
    }

  Py_XDECREF(result);

  svn_swig_py_release_py_lock();

  return err;
}

static svn_error_t *reporter_delete_path(void *report_baton,
                         const char *path,
                        apr_pool_t *pool)
{
  svn_error_t *err = SVN_NO_ERROR;
  PyObject *py_reporter = report_baton, *result;

  if (py_reporter == NULL || py_reporter == Py_None)
    return SVN_NO_ERROR;

  svn_swig_py_acquire_py_lock();

  if ((result = PyObject_CallMethod(py_reporter,
                                    (char *)"delete_path",
                                    (char *)SVN_SWIG_BYTES_FMT "O&",
                                    path,
                                    make_ob_pool, pool)) == NULL)
    {
      err = callback_exception_error();
    }
  else if (result != Py_None)
    {
      err = callback_bad_return_error("Not None");
    }

  Py_XDECREF(result);

  svn_swig_py_release_py_lock();

  return err;
}

static svn_error_t *reporter_link_path(void *report_baton,
                            const char *path,
                            const char *url,
                            svn_revnum_t revision,
                            svn_boolean_t start_empty,
                            const char *lock_token,
                            apr_pool_t *pool)
{
  svn_error_t *err = SVN_NO_ERROR;
  PyObject *py_reporter = report_baton, *result;

  if (py_reporter == NULL || py_reporter == Py_None)
    return SVN_NO_ERROR;

  svn_swig_py_acquire_py_lock();

  if ((result = PyObject_CallMethod(py_reporter,
                                    (char *)"link_path",
#if IS_PY3
                                    (char *)"yylbsO&",
#else
                                    (char *)"sslbsO&",
#endif
                                    path, url, revision,
                                    start_empty, lock_token,
                                    make_ob_pool, pool)) == NULL)
    {
      err = callback_exception_error();
    }
  else if (result != Py_None)
    {
      err = callback_bad_return_error("Not None");
    }

  Py_XDECREF(result);

  svn_swig_py_release_py_lock();

  return err;
}

static svn_error_t *reporter_finish_report(void *report_baton,
                                apr_pool_t *pool)
{
  svn_error_t *err = SVN_NO_ERROR;

  PyObject *py_reporter = report_baton, *result;

  if (py_reporter == NULL || py_reporter == Py_None)
    return SVN_NO_ERROR;

  svn_swig_py_acquire_py_lock();

  if ((result = PyObject_CallMethod(py_reporter,
                                    (char *)"finish_report",
                                    (char *)"O&",
                                    make_ob_pool, pool)) == NULL)
    {
      err = callback_exception_error();
    }
  else if (result != Py_None)
    {
      err = callback_bad_return_error("Not None");
    }

  Py_XDECREF(result);

  svn_swig_py_release_py_lock();

  return err;
}

static svn_error_t *reporter_abort_report(void *report_baton,
                               apr_pool_t *pool)
{
  svn_error_t *err = SVN_NO_ERROR;

  PyObject *py_reporter = report_baton, *result;

  if (py_reporter == NULL || py_reporter == Py_None)
    return SVN_NO_ERROR;

  svn_swig_py_acquire_py_lock();

  if ((result = PyObject_CallMethod(py_reporter,
                                    (char *)"abort_report",
                                    (char *)"O&",
                                    make_ob_pool, pool)) == NULL)
    {
      err = callback_exception_error();
    }
  else if (result != Py_None)
    {
      err = callback_bad_return_error("Not None");
    }

  Py_XDECREF(result);

  svn_swig_py_release_py_lock();

  return err;
}

static const svn_ra_reporter2_t swig_py_ra_reporter2 = {
    reporter_set_path,
    reporter_delete_path,
    reporter_link_path,
    reporter_finish_report,
    reporter_abort_report
};

const svn_ra_reporter2_t *svn_swig_py_get_ra_reporter2()
{
  return &swig_py_ra_reporter2;
}

/* svn_wc_diff_callbacks2_t */
static svn_error_t *
wc_diff_callbacks2_file_changed_or_added(const char *callback,
                                         svn_wc_adm_access_t *adm_access,
                                         svn_wc_notify_state_t *contentstate,
                                         svn_wc_notify_state_t *propstate,
                                         const char *path,
                                         const char *tmpfile1,
                                         const char *tmpfile2,
                                         svn_revnum_t rev1,
                                         svn_revnum_t rev2,
                                         const char *mimetype1,
                                         const char *mimetype2,
                                         const apr_array_header_t *propchanges,
                                         apr_hash_t *originalprops,
                                         void *diff_baton)
{
  PyObject *callbacks = (PyObject *)diff_baton;
  PyObject *py_callback;
  PyObject *result = NULL;
  int py_contentstate, py_propstate;
  svn_error_t *err = SVN_NO_ERROR;

  svn_swig_py_acquire_py_lock();

  py_callback = PyObject_GetAttrString(callbacks, (char *)callback);
  if (py_callback == NULL)
    {
      err = callback_exception_error();
      goto finished;
    }
  else if (py_callback == Py_None)
    {
      goto finished;
    }

  result = PyObject_CallFunction(py_callback,
#if IS_PY3
                                 (char *)"O&yyyllyyO&O&",
#else
                                 (char *)"O&sssllssO&O&",
#endif
                                 make_ob_wc_adm_access, adm_access,
                                 path,
                                 tmpfile1, tmpfile2,
                                 rev1, rev2,
                                 mimetype1, mimetype2,
                                 svn_swig_py_proparray_to_dict, propchanges,
                                 svn_swig_py_prophash_to_dict, originalprops);
  if (result == NULL)
    {
      err = callback_exception_error();
      goto finished;
    }
  if (!PyArg_ParseTuple(result, (char *)"ii", &py_contentstate, &py_propstate))
    {
      err = callback_exception_error();
      goto finished;
    }
  if (contentstate != NULL)
    *contentstate = py_contentstate;
  if (propstate != NULL)
    *propstate = py_propstate;

finished:
  Py_XDECREF(result);
  Py_XDECREF(py_callback);
  svn_swig_py_release_py_lock();
  return err;
}

/* svn_wc_diff_callbacks2_t */
static svn_error_t *
wc_diff_callbacks2_file_changed(svn_wc_adm_access_t *adm_access,
                                svn_wc_notify_state_t *contentstate,
                                svn_wc_notify_state_t *propstate,
                                const char *path,
                                const char *tmpfile1,
                                const char *tmpfile2,
                                svn_revnum_t rev1,
                                svn_revnum_t rev2,
                                const char *mimetype1,
                                const char *mimetype2,
                                const apr_array_header_t *propchanges,
                                apr_hash_t *originalprops,
                                void *diff_baton)
{
  return wc_diff_callbacks2_file_changed_or_added("file_changed",
                                                  adm_access,
                                                  contentstate,
                                                  propstate,
                                                  path,
                                                  tmpfile1,
                                                  tmpfile2,
                                                  rev1, rev2,
                                                  mimetype1,
                                                  mimetype2,
                                                  propchanges,
                                                  originalprops,
                                                  diff_baton);
}

/* svn_wc_diff_callbacks2_t */
static svn_error_t *
wc_diff_callbacks2_file_added(svn_wc_adm_access_t *adm_access,
                              svn_wc_notify_state_t *contentstate,
                              svn_wc_notify_state_t *propstate,
                              const char *path,
                              const char *tmpfile1,
                              const char *tmpfile2,
                              svn_revnum_t rev1,
                              svn_revnum_t rev2,
                              const char *mimetype1,
                              const char *mimetype2,
                              const apr_array_header_t *propchanges,
                              apr_hash_t *originalprops,
                              void *diff_baton)
{
  return wc_diff_callbacks2_file_changed_or_added("file_added",
                                                  adm_access,
                                                  contentstate,
                                                  propstate,
                                                  path,
                                                  tmpfile1,
                                                  tmpfile2,
                                                  rev1, rev2,
                                                  mimetype1,
                                                  mimetype2,
                                                  propchanges,
                                                  originalprops,
                                                  diff_baton);
}

/* svn_wc_diff_callbacks2_t */
static svn_error_t *
wc_diff_callbacks2_file_deleted(svn_wc_adm_access_t *adm_access,
                                svn_wc_notify_state_t *state,
                                const char *path,
                                const char *tmpfile1,
                                const char *tmpfile2,
                                const char *mimetype1,
                                const char *mimetype2,
                                apr_hash_t *originalprops,
                                void *diff_baton)
{
  PyObject *callbacks = (PyObject *)diff_baton;
  PyObject *py_callback, *result = NULL;
  long py_state;
  svn_error_t *err = SVN_NO_ERROR;

  svn_swig_py_acquire_py_lock();

  py_callback = PyObject_GetAttrString(callbacks, (char *)"file_deleted");
  if (py_callback == NULL)
    {
      err = callback_exception_error();
      goto finished;
    }
  else if (py_callback == Py_None)
    {
      goto finished;
    }

  result = PyObject_CallFunction(py_callback,
#if IS_PY3
                                 (char *)"O&yyyyyO&",
#else
                                 (char *)"O&sssssO&",
#endif
                                 make_ob_wc_adm_access, adm_access,
                                 path,
                                 tmpfile1, tmpfile2,
                                 mimetype1, mimetype2,
                                 svn_swig_py_prophash_to_dict, originalprops);
  if (result == NULL)
    {
      err = callback_exception_error();
      goto finished;
    }
  py_state = PyInt_AsLong(result);
  if (py_state == -1 && PyErr_Occurred())
    {
      err = callback_exception_error();
      goto finished;
    }
  if (state != NULL)
    *state = py_state;

finished:
  Py_XDECREF(result);
  Py_XDECREF(py_callback);
  svn_swig_py_release_py_lock();
  return err;
}

/* svn_wc_diff_callbacks2_t */
static svn_error_t *
wc_diff_callbacks2_dir_added(svn_wc_adm_access_t *adm_access,
                             svn_wc_notify_state_t *state,
                             const char *path,
                             svn_revnum_t rev,
                             void *diff_baton)
{
  PyObject *callbacks = (PyObject *)diff_baton;
  PyObject *py_callback, *result = NULL;
  long py_state;
  svn_error_t *err = SVN_NO_ERROR;

  svn_swig_py_acquire_py_lock();

  py_callback = PyObject_GetAttrString(callbacks, (char *)"dir_added");
  if (py_callback == NULL)
    {
      err = callback_exception_error();
      goto finished;
    }
  else if (py_callback == Py_None)
    {
      goto finished;
    }

  result = PyObject_CallFunction(py_callback,
#if IS_PY3
                                 (char *)"O&yl",
#else
                                 (char *)"O&sl",
#endif
                                 make_ob_wc_adm_access, adm_access,
                                 path, rev);
  if (result == NULL)
    {
      err = callback_exception_error();
      goto finished;
    }
  py_state = PyInt_AsLong(result);
  if (py_state == -1 && PyErr_Occurred())
    {
      err = callback_exception_error();
      goto finished;
    }
  if (state != NULL)
    *state = py_state;

finished:
  Py_XDECREF(result);
  Py_XDECREF(py_callback);
  svn_swig_py_release_py_lock();
  return err;
}

/* svn_wc_diff_callbacks2_t */
static svn_error_t *
wc_diff_callbacks2_dir_deleted(svn_wc_adm_access_t *adm_access,
                               svn_wc_notify_state_t *state,
                               const char *path,
                               void *diff_baton)
{
  PyObject *callbacks = (PyObject *)diff_baton;
  PyObject *py_callback, *result = NULL;
  long py_state;
  svn_error_t *err = SVN_NO_ERROR;

  svn_swig_py_acquire_py_lock();

  py_callback = PyObject_GetAttrString(callbacks, (char *)"dir_deleted");
  if (py_callback == NULL)
    {
      err = callback_exception_error();
      goto finished;
    }
  else if (py_callback == Py_None)
    {
      goto finished;
    }

  result = PyObject_CallFunction(py_callback,
                                 (char *)"O&" SVN_SWIG_BYTES_FMT,
                                 make_ob_wc_adm_access, adm_access, path);
  if (result == NULL)
    {
      err = callback_exception_error();
      goto finished;
    }
  py_state = PyInt_AsLong(result);
  if (py_state == -1 && PyErr_Occurred())
    {
      err = callback_exception_error();
      goto finished;
    }
  if (state != NULL)
    *state = py_state;

finished:
  Py_XDECREF(result);
  Py_XDECREF(py_callback);
  svn_swig_py_release_py_lock();
  return err;
}

/* svn_wc_diff_callbacks2_t */
static svn_error_t *
wc_diff_callbacks2_dir_props_changed(svn_wc_adm_access_t *adm_access,
                                     svn_wc_notify_state_t *state,
                                     const char *path,
                                     const apr_array_header_t *propchanges,
                                     apr_hash_t *originalprops,
                                     void *diff_baton)
{
  PyObject *callbacks = (PyObject *)diff_baton;
  PyObject *py_callback;
  PyObject *result = NULL;
  long py_state;
  svn_error_t *err = SVN_NO_ERROR;

  svn_swig_py_acquire_py_lock();

  py_callback = PyObject_GetAttrString(callbacks, (char *)"dir_props_changed");
  if (py_callback == NULL)
    {
      err = callback_exception_error();
      goto finished;
    }
  else if (py_callback == Py_None)
    {
      goto finished;
    }

  result = PyObject_CallFunction(py_callback,
#if IS_PY3
                                 (char *)"O&yO&O&",
#else
                                 (char *)"O&sO&O&",
#endif
                                 make_ob_wc_adm_access, adm_access,
                                 path,
                                 svn_swig_py_proparray_to_dict, propchanges,
                                 svn_swig_py_prophash_to_dict, originalprops);
  if (result == NULL)
    {
      err = callback_exception_error();
      goto finished;
    }
  py_state = PyInt_AsLong(result);
  if (py_state == -1 && PyErr_Occurred())
    {
      err = callback_exception_error();
      goto finished;
    }
  if (state != NULL)
    *state = py_state;

finished:
  Py_XDECREF(result);
  Py_XDECREF(py_callback);
  svn_swig_py_release_py_lock();
  return err;
}

svn_wc_diff_callbacks2_t *
svn_swig_py_setup_wc_diff_callbacks2(void **baton,
                                     PyObject *py_callbacks,
                                     apr_pool_t *pool)
{
  svn_wc_diff_callbacks2_t *callbacks = apr_palloc(pool, sizeof(*callbacks));
  *baton = py_callbacks;
  callbacks->file_changed       = wc_diff_callbacks2_file_changed;
  callbacks->file_added         = wc_diff_callbacks2_file_added;
  callbacks->file_deleted       = wc_diff_callbacks2_file_deleted;
  callbacks->dir_added          = wc_diff_callbacks2_dir_added;
  callbacks->dir_deleted        = wc_diff_callbacks2_dir_deleted;
  callbacks->dir_props_changed  = wc_diff_callbacks2_dir_props_changed;
  return callbacks;
}

svn_boolean_t
svn_swig_py_config_enumerator2(const char *name,
                               const char *value,
                               void *baton,
                               apr_pool_t *pool)
{
  PyObject *function = baton;
  PyObject *result;
  svn_error_t *err = SVN_NO_ERROR;
  svn_boolean_t c_result;
  PyObject *exc, *exc_type, *exc_traceback;

  svn_swig_py_acquire_py_lock();

  /* As caller can't understand Python context and we can't notify if
     Python call back function raise exception to caller, we must catch it
     if it is occurred, and restore error indicator */
  PyErr_Fetch(&exc_type, &exc, &exc_traceback);

  if ((result = PyObject_CallFunction(function,
#if IS_PY3
                                      (char *)"yyO&",
#else
                                      (char *)"ssO&",
#endif
                                      name,
                                      value,
                                      make_ob_pool, pool)) == NULL)
    {
      err = callback_exception_error();
    }
  else if (!PyBool_Check(result))
    {
      err = callback_bad_return_error("Not bool");
      Py_DECREF(result);
    }

  /* Any Python exception we might have pending must be cleared,
     because the SWIG wrapper will not check for it, and return a value with
     the exception still set. */
  PyErr_Restore(exc_type, exc, exc_traceback);

  if (err)
    {
      /* We can't return the error, but let's at least stop enumeration. */
      svn_error_clear(err);
      c_result = FALSE;
    }
  else
    {
      c_result = result == Py_True;
      Py_DECREF(result);
    }

  svn_swig_py_release_py_lock();

  return c_result;
}

svn_boolean_t
svn_swig_py_config_section_enumerator2(const char *name,
                                       void *baton,
                                       apr_pool_t *pool)
{
  PyObject *function = baton;
  PyObject *result;
  svn_error_t *err = SVN_NO_ERROR;
  svn_boolean_t c_result;
  PyObject *exc, *exc_type, *exc_traceback;

  svn_swig_py_acquire_py_lock();

  /* As caller can't understand Python context and we can't notify if
     Python call back function raise exception to caller, we must catch it
     if it is occurred, and restore error indicator */
  PyErr_Fetch(&exc_type, &exc, &exc_traceback);

  if ((result = PyObject_CallFunction(function,
                                      (char *)SVN_SWIG_BYTES_FMT "O&",
                                      name,
                                      make_ob_pool, pool)) == NULL)
    {
      err = callback_exception_error();
    }
  else if (!PyBool_Check(result))
    {
      err = callback_bad_return_error("Not bool");
      Py_DECREF(result);
    }

  /* Any Python exception we might have pending must be cleared,
     because the SWIG wrapper will not check for it, and return a value with
     the exception still set. */
  PyErr_Restore(exc_type, exc, exc_traceback);


  if (err)
    {
      /* We can't return the error, but let's at least stop enumeration. */
      svn_error_clear(err);
      c_result = FALSE;
    }
  else
    {
      c_result = result == Py_True;
      Py_DECREF(result);
    }

  svn_swig_py_release_py_lock();

  return c_result;
}<|MERGE_RESOLUTION|>--- conflicted
+++ resolved
@@ -3785,20 +3785,14 @@
   svn_swig_py_acquire_py_lock();
 
   if ((result = PyObject_CallFunction(receiver,
-<<<<<<< HEAD
                                       (char *)
 #if IS_PY3
-                                      (SVN_APR_INT64_T_PYCFMT "lyyyO&"),
+                                      "LlyyyO&",
 #else
-                                      (SVN_APR_INT64_T_PYCFMT "lsssO&"),
+                                      "LlsssO&",
 #endif
-                                      line_no, revision, author, date, line,
-                                      make_ob_pool, pool)) == NULL)
-=======
-                                      (char *)"LlsssO&",
                                       (PY_LONG_LONG)line_no, revision, author,
                                       date, line, make_ob_pool, pool)) == NULL)
->>>>>>> 01405c60
     {
       err = callback_exception_error();
     }
