/*
 * util.c:  general routines defying categorization; eventually I
 *          suspect they'll end up in libsvn_subr, but don't want to
 *          pollute that right now.  Note that nothing in here is
 *          specific to working copies.
 *
 * ====================================================================
 * Copyright (c) 2000-2007 CollabNet.  All rights reserved.
 *
 * This software is licensed as described in the file COPYING, which
 * you should have received as part of this distribution.  The terms
 * are also available at http://subversion.tigris.org/license-1.html.
 * If newer versions of this license are posted there, you may use a
 * newer version instead, at your option.
 *
 * This software consists of voluntary contributions made by many
 * individuals.  For exact contribution history, see the revision
 * history and logs, available at http://subversion.tigris.org/.
 * ====================================================================
 */



#include <apr_pools.h>
#include <apr_file_io.h>
#include "svn_io.h"
#include "svn_types.h"
#include "svn_error.h"
#include "svn_path.h"
#include "wc.h"   /* just for prototypes of things in this .c file */
#include "private/svn_wc_private.h"

#include "svn_private_config.h"


svn_error_t *
svn_wc__ensure_directory(const char *path,
                         apr_pool_t *pool)
{
  svn_node_kind_t kind;
  svn_error_t *err = svn_io_check_path(path, &kind, pool);

  if (err)
    return err;

  if (kind != svn_node_none && kind != svn_node_dir)
    {
      /* If got an error other than dir non-existence, then we can't
         ensure this directory's existence, so just return the error.
         Might happen if there's a file in the way, for example. */
      return svn_error_createf(APR_ENOTDIR, NULL,
                               _("'%s' is not a directory"),
                               svn_path_local_style(path, pool));
    }
  else if (kind == svn_node_none)
    {
      /* The dir doesn't exist, and it's our job to change that. */

      err = svn_io_dir_make(path, APR_OS_DEFAULT, pool);

      if (err && !APR_STATUS_IS_ENOENT(err->apr_err))
        {
          /* Tried to create the dir, and encountered some problem
             other than non-existence of intermediate dirs.  We can't
             ensure the desired directory's existence, so just return
             the error. */
          return err;
        }
      else if (err && APR_STATUS_IS_ENOENT(err->apr_err))
        /* (redundant conditional and comment) */
        {
          /* Okay, so the problem is a missing intermediate
             directory.  We don't know which one, so we recursively
             back up one level and try again. */
          const char *shorter = svn_path_dirname(path, pool);

          /* Clear the error. */
          svn_error_clear(err);

          if (shorter[0] == '\0')
            {
              /* A weird and probably rare situation. */
              return svn_error_create(0, NULL,
                                      _("Unable to make any directories"));
            }
          else  /* We have a valid path, so recursively ensure it. */
            {
              err = svn_wc__ensure_directory(shorter, pool);

              if (err)
                return (err);
              else
                return svn_wc__ensure_directory(path, pool);
            }
        }

      if (err)
        return err;
    }
  else  /* No problem, the dir already existed, so just leave. */
    SVN_ERR_ASSERT(kind == svn_node_dir);

  return SVN_NO_ERROR;
}

/* Return the library version number. */
const svn_version_t *
svn_wc_version(void)
{
  SVN_VERSION_BODY;
}

svn_wc_notify_t *
svn_wc_create_notify(const char *path,
                     svn_wc_notify_action_t action,
                     apr_pool_t *pool)
{
  svn_wc_notify_t *ret = apr_palloc(pool, sizeof(*ret));
  ret->path = path;
  ret->action = action;
  ret->kind = svn_node_unknown;
  ret->mime_type = NULL;
  ret->lock = NULL;
  ret->err = SVN_NO_ERROR;
  ret->content_state = ret->prop_state = svn_wc_notify_state_unknown;
  ret->lock_state = svn_wc_notify_lock_state_unknown;
  ret->revision = SVN_INVALID_REVNUM;
  ret->changelist_name = NULL;
  ret->merge_range = NULL;
  ret->path_prefix = NULL;

  return ret;
}

/* Pool cleanup function to clear an svn_error_t *. */
static apr_status_t err_cleanup(void *data)
{
  svn_error_clear(data);

  return APR_SUCCESS;
}

svn_wc_notify_t *
svn_wc_dup_notify(const svn_wc_notify_t *notify,
                  apr_pool_t *pool)
{
  svn_wc_notify_t *ret = apr_palloc(pool, sizeof(*ret));

  *ret = *notify;

  if (ret->path)
    ret->path = apr_pstrdup(pool, ret->path);
  if (ret->mime_type)
    ret->mime_type = apr_pstrdup(pool, ret->mime_type);
  if (ret->lock)
    ret->lock = svn_lock_dup(ret->lock, pool);
  if (ret->err)
    {
      ret->err = svn_error_dup(ret->err);
      apr_pool_cleanup_register(pool, ret->err, err_cleanup,
                                apr_pool_cleanup_null);
    }
  if (ret->changelist_name)
    ret->changelist_name = apr_pstrdup(pool, ret->changelist_name);
  if (ret->merge_range)
    ret->merge_range = svn_merge_range_dup(ret->merge_range, pool);
  if (ret->path_prefix)
    ret->path_prefix = apr_pstrdup(pool, ret->path_prefix);

  return ret;
}

svn_error_t *
svn_wc_external_item_create(const svn_wc_external_item2_t **item,
                            apr_pool_t *pool)
{
  *item = apr_pcalloc(pool, sizeof(svn_wc_external_item2_t));
  return SVN_NO_ERROR;
}

svn_wc_external_item_t *
svn_wc_external_item_dup(const svn_wc_external_item_t *item,
                         apr_pool_t *pool)
{
  svn_wc_external_item_t *new_item = apr_palloc(pool, sizeof(*new_item));

  *new_item = *item;

  if (new_item->target_dir)
    new_item->target_dir = apr_pstrdup(pool, new_item->target_dir);

  if (new_item->url)
    new_item->url = apr_pstrdup(pool, new_item->url);

  return new_item;
}

svn_wc_external_item2_t *
svn_wc_external_item2_dup(const svn_wc_external_item2_t *item,
                          apr_pool_t *pool)
{
  svn_wc_external_item2_t *new_item = apr_palloc(pool, sizeof(*new_item));

  *new_item = *item;

  if (new_item->target_dir)
    new_item->target_dir = apr_pstrdup(pool, new_item->target_dir);

  if (new_item->url)
    new_item->url = apr_pstrdup(pool, new_item->url);

  return new_item;
}

void svn_wc__compat_call_notify_func(void *baton,
                                     const svn_wc_notify_t *n,
                                     apr_pool_t *pool)
{
  svn_wc__compat_notify_baton_t *nb = baton;

  if (nb->func)
    (*nb->func)(nb->baton, n->path, n->action, n->kind, n->mime_type,
                n->content_state, n->prop_state, n->revision);
}

svn_boolean_t
svn_wc_match_ignore_list(const char *str, apr_array_header_t *list,
                         apr_pool_t *pool)
{
  /* For now, we simply forward to svn_cstring_match_glob_list. In the
     future, if we support more complex ignore patterns, we would iterate
     over 'list' ourselves, and decide for each pattern how to handle
     it. */

  return svn_cstring_match_glob_list(str, list);
}

svn_error_t *
svn_wc__path_switched(const char *wc_path,
                      svn_boolean_t *switched,
                      const svn_wc_entry_t *entry,
                      apr_pool_t *pool)
{
  const char *wc_parent_path, *parent_child_url;
  const svn_wc_entry_t *parent_entry;
  svn_wc_adm_access_t *parent_adm_access;
  svn_error_t *err;

  SVN_ERR(svn_path_get_absolute(&wc_path, wc_path, pool));

  if (svn_dirent_is_root(wc_path, strlen(wc_path)))
    {
      *switched = FALSE;
      return SVN_NO_ERROR;
    }

  wc_parent_path = svn_path_dirname(wc_path, pool);
  err = svn_wc_adm_open3(&parent_adm_access, NULL, wc_parent_path, FALSE, 0,
                         NULL, NULL, pool);

  if (err)
    {
      if (err->apr_err == SVN_ERR_WC_NOT_DIRECTORY)
        {
          svn_error_clear(err);
          err = SVN_NO_ERROR;
          *switched = FALSE;
        }

      return err;
    }

  SVN_ERR(svn_wc__entry_versioned(&parent_entry, wc_parent_path,
                                  parent_adm_access, FALSE, pool));
  SVN_ERR(svn_wc_adm_close(parent_adm_access));

  /* Without complete entries (and URLs) for WC_PATH and it's parent
     we return SVN_ERR_ENTRY_MISSING_URL. */
  if (!parent_entry->url || !entry->url)
    {
      const char *no_url_path = parent_entry->url ? wc_path : wc_parent_path;
      return svn_error_createf(SVN_ERR_ENTRY_MISSING_URL, NULL,
                               _("Cannot find a URL for '%s'"),
                               svn_path_local_style(no_url_path, pool));
    }

  parent_child_url
    = svn_path_url_add_component(parent_entry->url,
                                 svn_path_basename(wc_path, pool), pool);
  *switched = strcmp(parent_child_url, entry->url) != 0;

  return SVN_NO_ERROR;
}

svn_wc_conflict_description_t *
<<<<<<< HEAD
svn_wc_conflict_description_create_tree(const char *path,
                                        svn_wc_adm_access_t *adm_access,
                                        svn_node_kind_t node_kind,
                                        svn_wc_operation_t operation,
=======
svn_wc_conflict_description_create_text(const char *path,
                                        svn_wc_adm_access_t *adm_access,
                                        apr_pool_t *pool)
{
  svn_wc_conflict_description_t *conflict;

  conflict = apr_palloc(pool, sizeof(*conflict));
  conflict->path = path;
  conflict->node_kind = svn_node_file;
  conflict->kind = svn_wc_conflict_kind_text;
  conflict->access = adm_access;
  conflict->action = svn_wc_conflict_action_edit;
  conflict->reason = svn_wc_conflict_reason_edited;
  return conflict;
}

svn_wc_conflict_description_t *
svn_wc_conflict_description_create_prop(const char *path,
                                        svn_wc_adm_access_t *adm_access,
                                        svn_node_kind_t node_kind,
                                        const char *property_name,
>>>>>>> d35642bd
                                        apr_pool_t *pool)
{
  svn_wc_conflict_description_t *conflict;

  conflict = apr_palloc(pool, sizeof(*conflict));
  conflict->path = path;
  conflict->node_kind = node_kind;
<<<<<<< HEAD
  conflict->kind = svn_wc_conflict_kind_tree;
  conflict->access = adm_access;
  conflict->operation = operation;
  conflict->victim_path = svn_path_basename(path, pool);
=======
  conflict->kind = svn_wc_conflict_kind_property;
  conflict->access = adm_access;
  conflict->property_name = property_name;
>>>>>>> d35642bd
  return conflict;
}<|MERGE_RESOLUTION|>--- conflicted
+++ resolved
@@ -295,12 +295,6 @@
 }
 
 svn_wc_conflict_description_t *
-<<<<<<< HEAD
-svn_wc_conflict_description_create_tree(const char *path,
-                                        svn_wc_adm_access_t *adm_access,
-                                        svn_node_kind_t node_kind,
-                                        svn_wc_operation_t operation,
-=======
 svn_wc_conflict_description_create_text(const char *path,
                                         svn_wc_adm_access_t *adm_access,
                                         apr_pool_t *pool)
@@ -322,7 +316,6 @@
                                         svn_wc_adm_access_t *adm_access,
                                         svn_node_kind_t node_kind,
                                         const char *property_name,
->>>>>>> d35642bd
                                         apr_pool_t *pool)
 {
   svn_wc_conflict_description_t *conflict;
@@ -330,15 +323,27 @@
   conflict = apr_palloc(pool, sizeof(*conflict));
   conflict->path = path;
   conflict->node_kind = node_kind;
-<<<<<<< HEAD
+  conflict->kind = svn_wc_conflict_kind_property;
+  conflict->access = adm_access;
+  conflict->property_name = property_name;
+  return conflict;
+}
+
+svn_wc_conflict_description_t *
+svn_wc_conflict_description_create_tree(const char *path,
+                                        svn_wc_adm_access_t *adm_access,
+                                        svn_node_kind_t node_kind,
+                                        svn_wc_operation_t operation,
+                                        apr_pool_t *pool)
+{
+  svn_wc_conflict_description_t *conflict;
+
+  conflict = apr_palloc(pool, sizeof(*conflict));
+  conflict->path = path;
+  conflict->node_kind = node_kind;
   conflict->kind = svn_wc_conflict_kind_tree;
   conflict->access = adm_access;
   conflict->operation = operation;
   conflict->victim_path = svn_path_basename(path, pool);
-=======
-  conflict->kind = svn_wc_conflict_kind_property;
-  conflict->access = adm_access;
-  conflict->property_name = property_name;
->>>>>>> d35642bd
   return conflict;
 }