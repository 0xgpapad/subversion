/*
 * entries.c :  manipulating the administrative `entries' file.
 *
 * ====================================================================
 * Copyright (c) 2000-2009 CollabNet.  All rights reserved.
 *
 * This software is licensed as described in the file COPYING, which
 * you should have received as part of this distribution.  The terms
 * are also available at http://subversion.tigris.org/license-1.html.
 * If newer versions of this license are posted there, you may use a
 * newer version instead, at your option.
 *
 * This software consists of voluntary contributions made by many
 * individuals.  For exact contribution history, see the revision
 * history and logs, available at http://subversion.tigris.org/.
 * ====================================================================
 */


#include <string.h>

#include <apr_strings.h>

#include "svn_error.h"
#include "svn_types.h"
#include "svn_time.h"
#include "svn_pools.h"
#include "svn_path.h"
#include "svn_ctype.h"
#include "svn_string.h"

#include "wc.h"
#include "adm_files.h"
#include "adm_ops.h"
#include "entries.h"
#include "lock.h"
#include "tree_conflicts.h"

#include "svn_private_config.h"
#include "private/svn_wc_private.h"
#include "private/svn_sqlite.h"
#include "private/svn_skel.h"

#include "wc-metadata.sql.h"

#define MAYBE_ALLOC(x,p) ((x) ? (x) : apr_pcalloc((p), sizeof(*(x))))

/* TODO: Determine the real value of this number. */
#define WC_DB_SCHEMA_FORMAT 1

static const char * const upgrade_sql[] = { NULL,
  WC_METADATA_SQL
  };

/* This values map to the members of STATEMENTS below, and should be added
   and removed at the same time. */
enum statement_keys {
  STMT_INSERT_REPOSITORY,
  STMT_INSERT_WCROOT,
  STMT_INSERT_BASE_NODE,
  STMT_INSERT_WORKING_NODE,
  STMT_INSERT_ACTUAL_NODE,
  STMT_INSERT_CHANGELIST
};

static const char * const statements[] = {
  "insert into repository (root, uuid) "
  "values (?1, ?2);",

  "insert into wcroot (local_abspath) "
  "values (?1);",

  "insert or replace into base_node "
    "(wc_id, local_relpath, repos_id, repos_relpath, parent_id, revnum, "
     "kind, checksum, translated_size, changed_rev, changed_date, "
     "changed_author, depth, last_mod_time, properties, incomplete_children)"
  "values (?1, ?2, ?3, ?4, ?5, ?6, ?7, ?8, ?9, ?10, ?11, ?12, ?13, ?14, "
          "?15, ?16);",

  "insert or replace into working_node "
    "(wc_id, local_relpath, parent_relpath, kind, copyfrom_repos_id, "
     "copyfrom_repos_path, copyfrom_revnum, moved_from, moved_to, checksum, "
     "translated_size, changed_rev, changed_date, changed_author, depth, "
     "last_mod_time, properties, changelist_id, tree_conflict_data) "
  "values (?1, ?2, ?3, ?4, ?5, ?6, ?7, ?8, ?9, ?10, ?11, ?12, ?13, ?14, "
          "?15, ?16, ?17, ?18, ?19);",

  "insert or replace into actual_node "
    "(wc_id, local_relpath, properties, conflict_old, conflict_new, "
     "conflict_working, prop_reject, changelist_id) "
  "values (?1, ?2, ?3, ?4, ?5, ?6, ?7, ?8);",

  "insert or replace into changelist "
    "(wc_id, name) "
  "values (?1, ?2);",

  NULL
  };

/* Temporary structures which mirror the tables in wc-metadata.sql.
   For detailed descriptions of each field, see that file. */
typedef struct {
  apr_int64_t id;
  apr_int64_t wc_id;
  const char *local_relpath;
  apr_int64_t repos_id;
  const char *repos_relpath;
  apr_int64_t parent_id;
  svn_revnum_t revision;
  svn_node_kind_t kind;
  svn_checksum_t *checksum;
  apr_size_t translated_size;
  svn_revnum_t changed_rev;
  apr_time_t changed_date;
  const char *changed_author;
  svn_depth_t depth;
  apr_time_t last_mod_time;
  apr_hash_t *properties;
  apr_int64_t incomplete_children;
} db_base_node_t;

typedef struct {
  apr_int64_t id;
  apr_int64_t wc_id;
  const char *local_relpath;
  const char *parent_relpath;
  svn_node_kind_t kind;
  apr_int64_t copyfrom_repos_id;
  const char *copyfrom_repos_path;
  svn_revnum_t copyfrom_revnum;
  const char *moved_from;
  const char *moved_to;
  svn_checksum_t *checksum;
  apr_size_t translated_size;
  svn_revnum_t changed_rev;
  apr_time_t changed_date;
  const char *changed_author;
  svn_depth_t depth;
  apr_time_t last_mod_time;
  apr_hash_t *properties;
  apr_int64_t changelist_id;
  const char *tree_conflict_data;
} db_working_node_t;

typedef struct {
  apr_int64_t id;
  apr_int64_t wc_id;
  const char *local_relpath;
  apr_hash_t *properties;
  const char *conflict_old;
  const char *conflict_new;
  const char *conflict_working;
  const char *prop_reject;
  apr_int64_t changelist_id;
} db_actual_node_t;

typedef struct {
  apr_int64_t id;
  apr_int64_t wc_id;
  const char *name;
} db_changelist_t;

typedef struct {
  const char *url;
  const char *lock_token;
  const char *lock_owner;
  const char *lock_comment;
  apr_time_t lock_date;
} db_lock_t;



/** Overview **/

/* The administrative `entries' file tracks information about files
   and subdirs within a particular directory.

   See the section on the `entries' file in libsvn_wc/README, for
   concrete information about the XML format.
*/


/*--------------------------------------------------------------- */


/*** Working with the entries sqlite database ***/

/* Return the location of the sqlite database containing the entry information
   for PATH in the filesystem.  Allocate in RESULT_POOL. ***/
static const char *
db_path(const char *path,
        apr_pool_t *result_pool)
{
  return svn_wc__adm_child(path, "wc.db", result_pool);
}


/*** reading and writing the entries file ***/


static svn_wc_entry_t *
alloc_entry(apr_pool_t *pool)
{
  svn_wc_entry_t *entry = apr_pcalloc(pool, sizeof(*entry));
  entry->revision = SVN_INVALID_REVNUM;
  entry->copyfrom_rev = SVN_INVALID_REVNUM;
  entry->cmt_rev = SVN_INVALID_REVNUM;
  entry->kind = svn_node_none;
  entry->working_size = SVN_WC_ENTRY_WORKING_SIZE_UNKNOWN;
  entry->depth = svn_depth_infinity;
  entry->file_external_path = NULL;
  entry->file_external_peg_rev.kind = svn_opt_revision_unspecified;
  entry->file_external_rev.kind = svn_opt_revision_unspecified;
  return entry;
}


/* If attribute ATTR_NAME appears in hash ATTS, set *ENTRY_FLAG to its
 * boolean value and add MODIFY_FLAG into *MODIFY_FLAGS, else set *ENTRY_FLAG
 * false.  ENTRY_NAME is the name of the WC-entry. */
static svn_error_t *
do_bool_attr(svn_boolean_t *entry_flag,
             apr_uint64_t *modify_flags, apr_uint64_t modify_flag,
             apr_hash_t *atts, const char *attr_name,
             const char *entry_name)
{
  const char *str = apr_hash_get(atts, attr_name, APR_HASH_KEY_STRING);

  *entry_flag = FALSE;
  if (str)
    {
      if (strcmp(str, "true") == 0)
        *entry_flag = TRUE;
      else if (strcmp(str, "false") == 0 || strcmp(str, "") == 0)
        *entry_flag = FALSE;
      else
        return svn_error_createf
          (SVN_ERR_ENTRY_ATTRIBUTE_INVALID, NULL,
           _("Entry '%s' has invalid '%s' value"),
           (entry_name ? entry_name : SVN_WC_ENTRY_THIS_DIR), attr_name);

      *modify_flags |= modify_flag;
    }
  return SVN_NO_ERROR;
}

/* Read an escaped byte on the form 'xHH' from [*BUF, END), placing
   the byte in *RESULT.  Advance *BUF to point after the escape
   sequence. */
static svn_error_t *
read_escaped(char *result, char **buf, const char *end)
{
  apr_uint64_t val;
  char digits[3];

  if (end - *buf < 3 || **buf != 'x' || ! svn_ctype_isxdigit((*buf)[1])
      || ! svn_ctype_isxdigit((*buf)[2]))
    return svn_error_create(SVN_ERR_WC_CORRUPT, NULL,
                            _("Invalid escape sequence"));
  (*buf)++;
  digits[0] = *((*buf)++);
  digits[1] = *((*buf)++);
  digits[2] = 0;
  if ((val = apr_strtoi64(digits, NULL, 16)) == 0)
    return svn_error_create(SVN_ERR_WC_CORRUPT, NULL,
                            _("Invalid escaped character"));
  *result = (char) val;
  return SVN_NO_ERROR;
}

/* Read a field, possibly with escaped bytes, from [*BUF, END),
   stopping at the terminator.  Place the read string in *RESULT, or set
   *RESULT to NULL if it is the empty string.  Allocate the returned string
   in POOL.  Advance *BUF to point after the terminator. */
static svn_error_t *
read_str(const char **result,
         char **buf, const char *end,
         apr_pool_t *pool)
{
  svn_stringbuf_t *s = NULL;
  const char *start;
  if (*buf == end)
    return svn_error_create(SVN_ERR_WC_CORRUPT, NULL,
                            _("Unexpected end of entry"));
  if (**buf == '\n')
    {
      *result = NULL;
      (*buf)++;
      return SVN_NO_ERROR;
    }

  start = *buf;
  while (*buf != end && **buf != '\n')
    {
      if (**buf == '\\')
        {
          char c;
          if (! s)
            s = svn_stringbuf_ncreate(start, *buf - start, pool);
          else
            svn_stringbuf_appendbytes(s, start, *buf - start);
          (*buf)++;
          SVN_ERR(read_escaped(&c, buf, end));
          svn_stringbuf_appendbytes(s, &c, 1);
          start = *buf;
        }
      else
        (*buf)++;
    }

  if (*buf == end)
    return svn_error_create(SVN_ERR_WC_CORRUPT, NULL,
                            _("Unexpected end of entry"));

  if (s)
    {
      svn_stringbuf_appendbytes(s, start, *buf - start);
      *result = s->data;
    }
  else
    *result = apr_pstrndup(pool, start, *buf - start);
  (*buf)++;
  return SVN_NO_ERROR;
}

/* This is wrapper around read_str() (which see for details); it
   simply asks svn_path_is_canonical() of the string it reads,
   returning an error if the test fails. */
static svn_error_t *
read_path(const char **result,
          char **buf, const char *end,
          apr_pool_t *pool)
{
  SVN_ERR(read_str(result, buf, end, pool));
  if (*result && **result && (! svn_path_is_canonical(*result, pool)))
    return svn_error_createf(SVN_ERR_WC_CORRUPT, NULL,
                             _("Entry contains non-canonical path '%s'"),
                             *result);
  return SVN_NO_ERROR;
}

/* This is read_path() for urls. This function does not do the is_canonical
   test for entries from working copies older than version 10, as since that
   version the canonicalization of urls has been changed. See issue #2475.
   If the test is done and fails, read_url returs an error. */
static svn_error_t *
read_url(const char **result,
         char **buf, const char *end,
         int wc_format,
         apr_pool_t *pool)
{
  SVN_ERR(read_str(result, buf, end, pool));

  /* If the wc format is <10 canonicalize the url, */
  if (*result && **result)
    {
      if (wc_format < SVN_WC__CHANGED_CANONICAL_URLS)
        *result = svn_path_canonicalize(*result, pool);
      else
        if (! svn_path_is_canonical(*result, pool))
          return svn_error_createf(SVN_ERR_WC_CORRUPT, NULL,
                                   _("Entry contains non-canonical path '%s'"),
                                   *result);
    }
  return SVN_NO_ERROR;
}

/* Read a field from [*BUF, END), terminated by a newline character.
   The field may not contain escape sequences.  The field is not
   copied and the buffer is modified in place, by replacing the
   terminator with a NUL byte.  Make *BUF point after the original
   terminator. */
static svn_error_t *
read_val(const char **result,
          char **buf, const char *end)
{
  const char *start = *buf;

  if (*buf == end)
    return svn_error_create(SVN_ERR_WC_CORRUPT, NULL,
                            _("Unexpected end of entry"));
  if (**buf == '\n')
    {
      (*buf)++;
      *result = NULL;
      return SVN_NO_ERROR;
    }

  while (*buf != end && **buf != '\n')
    (*buf)++;
  if (*buf == end)
    return svn_error_create(SVN_ERR_WC_CORRUPT, NULL,
                            _("Unexpected end of entry"));
  **buf = '\0';
  *result = start;
  (*buf)++;
  return SVN_NO_ERROR;
}

/* Read a boolean field from [*BUF, END), placing the result in
   *RESULT.  If there is no boolean value (just a terminator), it
   defaults to false.  Else, the value must match FIELD_NAME, in which
   case *RESULT will be set to true.  Advance *BUF to point after the
   terminator. */
static svn_error_t *
read_bool(svn_boolean_t *result, const char *field_name,
          char **buf, const char *end)
{
  const char *val;
  SVN_ERR(read_val(&val, buf, end));
  if (val)
    {
      if (strcmp(val, field_name) != 0)
        return svn_error_createf(SVN_ERR_WC_CORRUPT, NULL,
                                 _("Invalid value for field '%s'"),
                                 field_name);
      *result = TRUE;
    }
  else
    *result = FALSE;
  return SVN_NO_ERROR;
}

/* Read a revision number from [*BUF, END) stopping at the
   terminator.  Set *RESULT to the revision number, or
   SVN_INVALID_REVNUM if there is none.  Use POOL for temporary
   allocations.  Make *BUF point after the terminator.  */
static svn_error_t *
read_revnum(svn_revnum_t *result,
            char **buf,
            const char *end,
            apr_pool_t *pool)
{
  const char *val;

  SVN_ERR(read_val(&val, buf, end));

  if (val)
    *result = SVN_STR_TO_REV(val);
  else
    *result = SVN_INVALID_REVNUM;

  return SVN_NO_ERROR;
}

/* Read a timestamp from [*BUF, END) stopping at the terminator.
   Set *RESULT to the resulting timestamp, or 0 if there is none.  Use
   POOL for temporary allocations.  Make *BUF point after the
   terminator. */
static svn_error_t *
read_time(apr_time_t *result,
          char **buf, const char *end,
          apr_pool_t *pool)
{
  const char *val;

  SVN_ERR(read_val(&val, buf, end));
  if (val)
    SVN_ERR(svn_time_from_cstring(result, val, pool));
  else
    *result = 0;

  return SVN_NO_ERROR;
}

/**
 * Parse the string at *STR as an revision and save the result in
 * *OPT_REV.  After returning successfully, *STR points at next
 * character in *STR where further parsing can be done.
 */
static svn_error_t *
string_to_opt_revision(svn_opt_revision_t *opt_rev,
                       const char **str,
                       apr_pool_t *pool)
{
  const char *s = *str;

  SVN_ERR_ASSERT(opt_rev);

  while (*s && *s != ':')
    ++s;

  /* Should not find a \0. */
  if (!*s)
    return svn_error_createf
      (SVN_ERR_INCORRECT_PARAMS, NULL,
       _("Found an unexpected \\0 in the file external '%s'"), *str);

  if (0 == strncmp(*str, "HEAD:", 5))
    {
      opt_rev->kind = svn_opt_revision_head;
    }
  else
    {
      svn_revnum_t rev;
      const char *endptr;

      SVN_ERR(svn_revnum_parse(&rev, *str, &endptr));
      SVN_ERR_ASSERT(endptr == s);
      opt_rev->kind = svn_opt_revision_number;
      opt_rev->value.number = rev;
    }

  *str = s + 1;

  return SVN_NO_ERROR;
}

/**
 * Given a revision, return a string for the revision, either "HEAD"
 * or a string representation of the revision value.  All other
 * revision kinds return an error.
 */
static svn_error_t *
opt_revision_to_string(const char **str,
                       const char *path,
                       const svn_opt_revision_t *rev,
                       apr_pool_t *pool)
{
  switch (rev->kind)
    {
    case svn_opt_revision_head:
      *str = apr_pstrmemdup(pool, "HEAD", 4);
      break;
    case svn_opt_revision_number:
      *str = apr_itoa(pool, rev->value.number);
      break;
    default:
      return svn_error_createf
        (SVN_ERR_INCORRECT_PARAMS, NULL,
         _("Illegal file external revision kind %d for path '%s'"),
         rev->kind, path);
      break;
    }

  return SVN_NO_ERROR;
}

/* Parse a file external specification in the NULL terminated STR and
   place the path in PATH_RESULT, the peg revision in PEG_REV_RESULT
   and revision number in REV_RESULT.  STR may be NULL, in which case
   PATH_RESULT will be set to NULL and both PEG_REV_RESULT and
   REV_RESULT set to svn_opt_revision_unspecified.

   The format that is read is the same as a working-copy path with a
   peg revision; see svn_opt_parse_path(). */
static svn_error_t *
unserialize_file_external(const char **path_result,
                          svn_opt_revision_t *peg_rev_result,
                          svn_opt_revision_t *rev_result,
                          const char *str,
                          apr_pool_t *pool)
{
  if (str)
    {
      svn_opt_revision_t peg_rev;
      svn_opt_revision_t op_rev;
      const char *s = str;

      SVN_ERR(string_to_opt_revision(&peg_rev, &s, pool));
      SVN_ERR(string_to_opt_revision(&op_rev, &s, pool));

      *path_result = apr_pstrdup(pool, s);
      *peg_rev_result = peg_rev;
      *rev_result = op_rev;
    }
  else
    {
      *path_result = NULL;
      peg_rev_result->kind = svn_opt_revision_unspecified;
      rev_result->kind = svn_opt_revision_unspecified;
    }

  return SVN_NO_ERROR;
}

/* Serialize into STR the file external path, peg revision number and
   the operative revision number into a format that
   unserialize_file_external() can parse.  The format is
     %{peg_rev}:%{rev}:%{path}
   where a rev will either be HEAD or the string revision number.  If
   PATH is NULL then STR will be set to NULL.  This method writes to a
   string instead of a svn_stringbuf_t so that the string can be
   protected by write_str(). */
static svn_error_t *
serialize_file_external(const char **str,
                        const char *path,
                        const svn_opt_revision_t *peg_rev,
                        const svn_opt_revision_t *rev,
                        apr_pool_t *pool)
{
  const char *s;

  if (path)
    {
      const char *s1;
      const char *s2;

      SVN_ERR(opt_revision_to_string(&s1, path, peg_rev, pool));
      SVN_ERR(opt_revision_to_string(&s2, path, rev, pool));

      s = apr_pstrcat(pool, s1, ":", s2, ":", path, NULL);
    }
  else
    s = NULL;

  *str = s;

  return SVN_NO_ERROR;
}

/* Allocate an entry from POOL and read it from [*BUF, END).  The
   buffer may be modified in place while parsing.  Return the new
   entry in *NEW_ENTRY.  Advance *BUF to point at the end of the entry
   record.
   The entries file format should be provided in ENTRIES_FORMAT. */
static svn_error_t *
read_entry(svn_wc_entry_t **new_entry,
           char **buf, const char *end,
           int entries_format,
           apr_pool_t *pool)
{
  svn_wc_entry_t *entry = alloc_entry(pool);
  const char *name;

#define MAYBE_DONE if (**buf == '\f') goto done

  /* Find the name and set up the entry under that name. */
  SVN_ERR(read_path(&name, buf, end, pool));
  entry->name = name ? name : SVN_WC_ENTRY_THIS_DIR;

  /* Set up kind. */
  {
    const char *kindstr;
    SVN_ERR(read_val(&kindstr, buf, end));
    if (kindstr)
      {
        if (strcmp(kindstr, SVN_WC__ENTRIES_ATTR_FILE_STR) == 0)
          entry->kind = svn_node_file;
        else if (strcmp(kindstr, SVN_WC__ENTRIES_ATTR_DIR_STR) == 0)
          entry->kind = svn_node_dir;
        else
          return svn_error_createf
            (SVN_ERR_NODE_UNKNOWN_KIND, NULL,
             _("Entry '%s' has invalid node kind"),
             (name ? name : SVN_WC_ENTRY_THIS_DIR));
      }
    else
      entry->kind = svn_node_none;
  }
  MAYBE_DONE;

  /* Attempt to set revision (resolve_to_defaults may do it later, too) */
  SVN_ERR(read_revnum(&entry->revision, buf, end, pool));
  MAYBE_DONE;

  /* Attempt to set up url path (again, see resolve_to_defaults). */
  SVN_ERR(read_url(&entry->url, buf, end, entries_format, pool));
  MAYBE_DONE;

  /* Set up repository root.  Make sure it is a prefix of url. */
  SVN_ERR(read_url(&entry->repos, buf, end, entries_format, pool));
  if (entry->repos && entry->url
      && ! svn_path_is_ancestor(entry->repos, entry->url))
    return svn_error_createf(SVN_ERR_WC_CORRUPT, NULL,
                             _("Entry for '%s' has invalid repository "
                               "root"),
                             name ? name : SVN_WC_ENTRY_THIS_DIR);
  MAYBE_DONE;

  /* Look for a schedule attribute on this entry. */
  {
    const char *schedulestr;
    SVN_ERR(read_val(&schedulestr, buf, end));
    entry->schedule = svn_wc_schedule_normal;
    if (schedulestr)
      {
        if (strcmp(schedulestr, SVN_WC__ENTRY_VALUE_ADD) == 0)
          entry->schedule = svn_wc_schedule_add;
        else if (strcmp(schedulestr, SVN_WC__ENTRY_VALUE_DELETE) == 0)
          entry->schedule = svn_wc_schedule_delete;
        else if (strcmp(schedulestr, SVN_WC__ENTRY_VALUE_REPLACE) == 0)
          entry->schedule = svn_wc_schedule_replace;
        else
          return svn_error_createf
            (SVN_ERR_ENTRY_ATTRIBUTE_INVALID, NULL,
             _("Entry '%s' has invalid '%s' value"),
             (name ? name : SVN_WC_ENTRY_THIS_DIR),
             SVN_WC__ENTRY_ATTR_SCHEDULE);
      }
  }
  MAYBE_DONE;

  /* Attempt to set up text timestamp. */
  SVN_ERR(read_time(&entry->text_time, buf, end, pool));
  MAYBE_DONE;

  /* Checksum. */
  SVN_ERR(read_str(&entry->checksum, buf, end, pool));
  MAYBE_DONE;

  /* Setup last-committed values. */
  SVN_ERR(read_time(&entry->cmt_date, buf, end, pool));
  MAYBE_DONE;

  SVN_ERR(read_revnum(&entry->cmt_rev, buf, end, pool));
  MAYBE_DONE;

  SVN_ERR(read_str(&entry->cmt_author, buf, end, pool));
  MAYBE_DONE;

  /* has-props flag. */
  SVN_ERR(read_bool(&entry->has_props, SVN_WC__ENTRY_ATTR_HAS_PROPS,
                    buf, end));
  MAYBE_DONE;

  /* has-prop-mods flag. */
  SVN_ERR(read_bool(&entry->has_prop_mods, SVN_WC__ENTRY_ATTR_HAS_PROP_MODS,
                    buf, end));
  MAYBE_DONE;

  /* cachable-props string. */
  SVN_ERR(read_val(&entry->cachable_props, buf, end));
  if (entry->cachable_props)
    entry->cachable_props = apr_pstrdup(pool, entry->cachable_props);
  MAYBE_DONE;

  /* present-props string. */
  SVN_ERR(read_val(&entry->present_props, buf, end));
  if (entry->present_props)
    entry->present_props = apr_pstrdup(pool, entry->present_props);
  MAYBE_DONE;

  /* Is this entry in a state of mental torment (conflict)? */
  {
    SVN_ERR(read_path(&entry->prejfile, buf, end, pool));
    MAYBE_DONE;
    SVN_ERR(read_path(&entry->conflict_old, buf, end, pool));
    MAYBE_DONE;
    SVN_ERR(read_path(&entry->conflict_new, buf, end, pool));
    MAYBE_DONE;
    SVN_ERR(read_path(&entry->conflict_wrk, buf, end, pool));
    MAYBE_DONE;
  }

  /* Is this entry copied? */
  SVN_ERR(read_bool(&entry->copied, SVN_WC__ENTRY_ATTR_COPIED, buf, end));
  MAYBE_DONE;

  SVN_ERR(read_url(&entry->copyfrom_url, buf, end, entries_format, pool));
  MAYBE_DONE;
  SVN_ERR(read_revnum(&entry->copyfrom_rev, buf, end, pool));
  MAYBE_DONE;

  /* Is this entry deleted? */
  SVN_ERR(read_bool(&entry->deleted, SVN_WC__ENTRY_ATTR_DELETED, buf, end));
  MAYBE_DONE;

  /* Is this entry absent? */
  SVN_ERR(read_bool(&entry->absent, SVN_WC__ENTRY_ATTR_ABSENT, buf, end));
  MAYBE_DONE;

  /* Is this entry incomplete? */
  SVN_ERR(read_bool(&entry->incomplete, SVN_WC__ENTRY_ATTR_INCOMPLETE,
                    buf, end));
  MAYBE_DONE;

  /* UUID. */
  SVN_ERR(read_str(&entry->uuid, buf, end, pool));
  MAYBE_DONE;

  /* Lock token. */
  SVN_ERR(read_str(&entry->lock_token, buf, end, pool));
  MAYBE_DONE;

  /* Lock owner. */
  SVN_ERR(read_str(&entry->lock_owner, buf, end, pool));
  MAYBE_DONE;

  /* Lock comment. */
  SVN_ERR(read_str(&entry->lock_comment, buf, end, pool));
  MAYBE_DONE;

  /* Lock creation date. */
  SVN_ERR(read_time(&entry->lock_creation_date, buf, end, pool));
  MAYBE_DONE;

  /* Changelist. */
  SVN_ERR(read_str(&entry->changelist, buf, end, pool));
  MAYBE_DONE;

  /* Keep entry in working copy after deletion? */
  SVN_ERR(read_bool(&entry->keep_local, SVN_WC__ENTRY_ATTR_KEEP_LOCAL,
                    buf, end));
  MAYBE_DONE;

  /* Translated size */
  {
    const char *val;

    /* read_val() returns NULL on an empty (e.g. default) entry line,
       and entry has already been initialized accordingly already */
    SVN_ERR(read_val(&val, buf, end));
    if (val)
      entry->working_size = (apr_off_t)apr_strtoi64(val, NULL, 0);
  }
  MAYBE_DONE;

  /* Depth. */
  {
    const char *result;
    SVN_ERR(read_val(&result, buf, end));
    if (result)
      {
        svn_boolean_t invalid;
        svn_boolean_t is_this_dir;

        entry->depth = svn_depth_from_word(result);

        /* Verify the depth value: 
           THIS_DIR should not have an excluded value and SUB_DIR should only
           have excluded value. Remember that infinity value is not stored and
           should not show up here. Otherwise, something bad may have
           happened. However, infinity value itself will always be okay. */
        is_this_dir = !name;
        /* '!=': XOR */
        invalid = is_this_dir != (entry->depth != svn_depth_exclude);
        if (entry->depth != svn_depth_infinity && invalid)
          return svn_error_createf
            (SVN_ERR_ENTRY_ATTRIBUTE_INVALID, NULL,
             _("Entry '%s' has invalid depth"),
             (name ? name : SVN_WC_ENTRY_THIS_DIR));
      }
    else
      entry->depth = svn_depth_infinity;

  }
  MAYBE_DONE;

  /* Tree conflict data. */
  SVN_ERR(read_str(&entry->tree_conflict_data, buf, end, pool));
  MAYBE_DONE;

  /* File external URL and revision. */
  {
    const char *str;
    SVN_ERR(read_str(&str, buf, end, pool));
    SVN_ERR(unserialize_file_external(&entry->file_external_path,
                                      &entry->file_external_peg_rev,
                                      &entry->file_external_rev,
                                      str,
                                      pool));
  }
  MAYBE_DONE;

 done:
  *new_entry = entry;
  return SVN_NO_ERROR;
}


svn_error_t *
svn_wc__atts_to_entry(svn_wc_entry_t **new_entry,
                      apr_uint64_t *modify_flags,
                      apr_hash_t *atts,
                      apr_pool_t *pool)
{
  svn_wc_entry_t *entry = alloc_entry(pool);
  const char *name;

  *modify_flags = 0;

  /* Find the name and set up the entry under that name. */
  name = apr_hash_get(atts, SVN_WC__ENTRY_ATTR_NAME, APR_HASH_KEY_STRING);
  entry->name = name ? apr_pstrdup(pool, name) : SVN_WC_ENTRY_THIS_DIR;

  /* Attempt to set revision (resolve_to_defaults may do it later, too) */
  {
    const char *revision_str
      = apr_hash_get(atts, SVN_WC__ENTRY_ATTR_REVISION, APR_HASH_KEY_STRING);

    if (revision_str)
      {
        entry->revision = SVN_STR_TO_REV(revision_str);
        *modify_flags |= SVN_WC__ENTRY_MODIFY_REVISION;
      }
    else
      entry->revision = SVN_INVALID_REVNUM;
  }

  /* Attempt to set up url path (again, see resolve_to_defaults). */
  {
    entry->url
      = apr_hash_get(atts, SVN_WC__ENTRY_ATTR_URL, APR_HASH_KEY_STRING);

    if (entry->url)
      {
        *modify_flags |= SVN_WC__ENTRY_MODIFY_URL;
        entry->url = apr_pstrdup(pool, entry->url);
      }
  }

  /* Set up repository root.  Make sure it is a prefix of url. */
  {
    entry->repos = apr_hash_get(atts, SVN_WC__ENTRY_ATTR_REPOS,
                                APR_HASH_KEY_STRING);
    if (entry->repos)
      {
        if (entry->url && ! svn_path_is_ancestor(entry->repos, entry->url))
          return svn_error_createf(SVN_ERR_WC_CORRUPT, NULL,
                                   _("Entry for '%s' has invalid repository "
                                     "root"),
                                   name ? name : SVN_WC_ENTRY_THIS_DIR);
        *modify_flags |= SVN_WC__ENTRY_MODIFY_REPOS;
        entry->repos = apr_pstrdup(pool, entry->repos);
      }
  }

  /* Set up kind. */
  {
    const char *kindstr
      = apr_hash_get(atts, SVN_WC__ENTRY_ATTR_KIND, APR_HASH_KEY_STRING);

    entry->kind = svn_node_none;
    if (kindstr)
      {
        if (strcmp(kindstr, SVN_WC__ENTRIES_ATTR_FILE_STR) == 0)
          entry->kind = svn_node_file;
        else if (strcmp(kindstr, SVN_WC__ENTRIES_ATTR_DIR_STR) == 0)
          entry->kind = svn_node_dir;
        else
          return svn_error_createf
            (SVN_ERR_NODE_UNKNOWN_KIND, NULL,
             _("Entry '%s' has invalid node kind"),
             (name ? name : SVN_WC_ENTRY_THIS_DIR));
        *modify_flags |= SVN_WC__ENTRY_MODIFY_KIND;
      }
  }

  /* Look for a schedule attribute on this entry. */
  {
    const char *schedulestr
      = apr_hash_get(atts, SVN_WC__ENTRY_ATTR_SCHEDULE, APR_HASH_KEY_STRING);

    entry->schedule = svn_wc_schedule_normal;
    if (schedulestr)
      {
        if (strcmp(schedulestr, SVN_WC__ENTRY_VALUE_ADD) == 0)
          entry->schedule = svn_wc_schedule_add;
        else if (strcmp(schedulestr, SVN_WC__ENTRY_VALUE_DELETE) == 0)
          entry->schedule = svn_wc_schedule_delete;
        else if (strcmp(schedulestr, SVN_WC__ENTRY_VALUE_REPLACE) == 0)
          entry->schedule = svn_wc_schedule_replace;
        else if (strcmp(schedulestr, "") == 0)
          entry->schedule = svn_wc_schedule_normal;
        else
          return svn_error_createf
            (SVN_ERR_ENTRY_ATTRIBUTE_INVALID, NULL,
             _("Entry '%s' has invalid '%s' value"),
             (name ? name : SVN_WC_ENTRY_THIS_DIR),
             SVN_WC__ENTRY_ATTR_SCHEDULE);

        *modify_flags |= SVN_WC__ENTRY_MODIFY_SCHEDULE;
      }
  }

  /* Is this entry in a state of mental torment (conflict)? */
  {
    if ((entry->prejfile
         = apr_hash_get(atts, SVN_WC__ENTRY_ATTR_PREJFILE,
                        APR_HASH_KEY_STRING)))
      {
        *modify_flags |= SVN_WC__ENTRY_MODIFY_PREJFILE;
        /* Normalize "" (used by the log runner) to NULL */
        entry->prejfile = *(entry->prejfile)
          ? apr_pstrdup(pool, entry->prejfile) : NULL;
      }

    if ((entry->conflict_old
         = apr_hash_get(atts, SVN_WC__ENTRY_ATTR_CONFLICT_OLD,
                        APR_HASH_KEY_STRING)))
      {
        *modify_flags |= SVN_WC__ENTRY_MODIFY_CONFLICT_OLD;
        /* Normalize "" (used by the log runner) to NULL */
        entry->conflict_old =
          *(entry->conflict_old)
          ? apr_pstrdup(pool, entry->conflict_old) : NULL;
      }

    if ((entry->conflict_new
         = apr_hash_get(atts, SVN_WC__ENTRY_ATTR_CONFLICT_NEW,
                        APR_HASH_KEY_STRING)))
      {
        *modify_flags |= SVN_WC__ENTRY_MODIFY_CONFLICT_NEW;
        /* Normalize "" (used by the log runner) to NULL */
        entry->conflict_new =
          *(entry->conflict_new)
          ? apr_pstrdup(pool, entry->conflict_new) : NULL;
      }

    if ((entry->conflict_wrk
         = apr_hash_get(atts, SVN_WC__ENTRY_ATTR_CONFLICT_WRK,
                        APR_HASH_KEY_STRING)))
      {
        *modify_flags |= SVN_WC__ENTRY_MODIFY_CONFLICT_WRK;
        /* Normalize "" (used by the log runner) to NULL */
        entry->conflict_wrk =
          *(entry->conflict_wrk)
          ? apr_pstrdup(pool, entry->conflict_wrk) : NULL;
      }

    if ((entry->tree_conflict_data
         = apr_hash_get(atts, SVN_WC__ENTRY_ATTR_TREE_CONFLICT_DATA,
                        APR_HASH_KEY_STRING)))
      {
        *modify_flags |= SVN_WC__ENTRY_MODIFY_TREE_CONFLICT_DATA;
        /* Normalize "" (used by the log runner) to NULL */
        entry->tree_conflict_data =
          *(entry->tree_conflict_data)
          ? apr_pstrdup(pool, entry->tree_conflict_data) : NULL;
      }
  }

  /* Is this entry copied? */
  SVN_ERR(do_bool_attr(&entry->copied,
                       modify_flags, SVN_WC__ENTRY_MODIFY_COPIED,
                       atts, SVN_WC__ENTRY_ATTR_COPIED, name));
  {
    const char *revstr;

    entry->copyfrom_url = apr_hash_get(atts, SVN_WC__ENTRY_ATTR_COPYFROM_URL,
                                       APR_HASH_KEY_STRING);
    if (entry->copyfrom_url)
      {
        *modify_flags |= SVN_WC__ENTRY_MODIFY_COPYFROM_URL;
        entry->copyfrom_url = apr_pstrdup(pool, entry->copyfrom_url);
      }

    revstr = apr_hash_get(atts, SVN_WC__ENTRY_ATTR_COPYFROM_REV,
                          APR_HASH_KEY_STRING);
    if (revstr)
      {
        entry->copyfrom_rev = SVN_STR_TO_REV(revstr);
        *modify_flags |= SVN_WC__ENTRY_MODIFY_COPYFROM_REV;
      }
  }

  /* Is this entry deleted? */
  SVN_ERR(do_bool_attr(&entry->deleted,
                       modify_flags, SVN_WC__ENTRY_MODIFY_DELETED,
                       atts, SVN_WC__ENTRY_ATTR_DELETED, name));

  /* Is this entry absent? */
  SVN_ERR(do_bool_attr(&entry->absent,
                       modify_flags, SVN_WC__ENTRY_MODIFY_ABSENT,
                       atts, SVN_WC__ENTRY_ATTR_ABSENT, name));

  /* Is this entry incomplete? */
  SVN_ERR(do_bool_attr(&entry->incomplete,
                       modify_flags, SVN_WC__ENTRY_MODIFY_INCOMPLETE,
                       atts, SVN_WC__ENTRY_ATTR_INCOMPLETE, name));

  /* Should this item be kept in the working copy after deletion? */
  SVN_ERR(do_bool_attr(&entry->keep_local,
                       modify_flags, SVN_WC__ENTRY_MODIFY_KEEP_LOCAL,
                       atts, SVN_WC__ENTRY_ATTR_KEEP_LOCAL, name));

  /* Attempt to set up timestamps. */
  {
    const char *text_timestr;

    text_timestr = apr_hash_get(atts, SVN_WC__ENTRY_ATTR_TEXT_TIME,
                                APR_HASH_KEY_STRING);
    if (text_timestr)
      {
        if (strcmp(text_timestr, SVN_WC__TIMESTAMP_WC) == 0)
          {
            /* Special case:  a magic string that means 'get this value
               from the working copy' -- we ignore it here, trusting
               that the caller of this function know what to do about
               it.  */
          }
        else
          SVN_ERR(svn_time_from_cstring(&entry->text_time, text_timestr,
                                        pool));

        *modify_flags |= SVN_WC__ENTRY_MODIFY_TEXT_TIME;
      }

    /* Note: we do not persist prop_time, so there is no need to attempt
       to parse a new prop_time value from the log. Certainly, on any
       recent working copy, there will not be a log record to alter
       the prop_time value. */
  }

  /* Checksum. */
  {
    entry->checksum = apr_hash_get(atts, SVN_WC__ENTRY_ATTR_CHECKSUM,
                                   APR_HASH_KEY_STRING);
    if (entry->checksum)
      {
        *modify_flags |= SVN_WC__ENTRY_MODIFY_CHECKSUM;
        entry->checksum = apr_pstrdup(pool, entry->checksum);
      }
  }

  /* UUID. */
  {
    entry->uuid = apr_hash_get(atts, SVN_WC__ENTRY_ATTR_UUID,
                               APR_HASH_KEY_STRING);
    if (entry->uuid)
      {
        *modify_flags |= SVN_WC__ENTRY_MODIFY_UUID;
        entry->uuid = apr_pstrdup(pool, entry->uuid);
      }
  }

  /* Setup last-committed values. */
  {
    const char *cmt_datestr, *cmt_revstr;

    cmt_datestr = apr_hash_get(atts, SVN_WC__ENTRY_ATTR_CMT_DATE,
                               APR_HASH_KEY_STRING);
    if (cmt_datestr)
      {
        SVN_ERR(svn_time_from_cstring(&entry->cmt_date, cmt_datestr, pool));
        *modify_flags |= SVN_WC__ENTRY_MODIFY_CMT_DATE;
      }
    else
      entry->cmt_date = 0;

    cmt_revstr = apr_hash_get(atts, SVN_WC__ENTRY_ATTR_CMT_REV,
                              APR_HASH_KEY_STRING);
    if (cmt_revstr)
      {
        entry->cmt_rev = SVN_STR_TO_REV(cmt_revstr);
        *modify_flags |= SVN_WC__ENTRY_MODIFY_CMT_REV;
      }
    else
      entry->cmt_rev = SVN_INVALID_REVNUM;

    entry->cmt_author = apr_hash_get(atts, SVN_WC__ENTRY_ATTR_CMT_AUTHOR,
                                     APR_HASH_KEY_STRING);
    if (entry->cmt_author)
      {
        *modify_flags |= SVN_WC__ENTRY_MODIFY_CMT_AUTHOR;
        entry->cmt_author = apr_pstrdup(pool, entry->cmt_author);
      }
  }

  /* Lock token. */
  entry->lock_token = apr_hash_get(atts, SVN_WC__ENTRY_ATTR_LOCK_TOKEN,
                                   APR_HASH_KEY_STRING);
  if (entry->lock_token)
    {
      *modify_flags |= SVN_WC__ENTRY_MODIFY_LOCK_TOKEN;
      entry->lock_token = apr_pstrdup(pool, entry->lock_token);
    }

  /* lock owner. */
  entry->lock_owner = apr_hash_get(atts, SVN_WC__ENTRY_ATTR_LOCK_OWNER,
                                   APR_HASH_KEY_STRING);
  if (entry->lock_owner)
    {
      *modify_flags |= SVN_WC__ENTRY_MODIFY_LOCK_OWNER;
      entry->lock_owner = apr_pstrdup(pool, entry->lock_owner);
    }

  /* lock comment. */
  entry->lock_comment = apr_hash_get(atts, SVN_WC__ENTRY_ATTR_LOCK_COMMENT,
                                     APR_HASH_KEY_STRING);
  if (entry->lock_comment)
    {
      *modify_flags |= SVN_WC__ENTRY_MODIFY_LOCK_COMMENT;
      entry->lock_comment = apr_pstrdup(pool, entry->lock_comment);
    }

  /* lock creation date. */
  {
    const char *cdate_str =
      apr_hash_get(atts, SVN_WC__ENTRY_ATTR_LOCK_CREATION_DATE,
                   APR_HASH_KEY_STRING);
    if (cdate_str)
      {
        SVN_ERR(svn_time_from_cstring(&entry->lock_creation_date,
                                      cdate_str, pool));
        *modify_flags |= SVN_WC__ENTRY_MODIFY_LOCK_CREATION_DATE;
      }
  }

  /* has-props flag. */
  SVN_ERR(do_bool_attr(&entry->has_props,
                       modify_flags, SVN_WC__ENTRY_MODIFY_HAS_PROPS,
                       atts, SVN_WC__ENTRY_ATTR_HAS_PROPS, name));

  /* has-prop-mods flag. */
  {
    const char *has_prop_mods_str
      = apr_hash_get(atts, SVN_WC__ENTRY_ATTR_HAS_PROP_MODS,
                     APR_HASH_KEY_STRING);

    if (has_prop_mods_str)
      {
        if (strcmp(has_prop_mods_str, "true") == 0)
          entry->has_prop_mods = TRUE;
        else if (strcmp(has_prop_mods_str, "false") != 0)
          return svn_error_createf
            (SVN_ERR_ENTRY_ATTRIBUTE_INVALID, NULL,
             _("Entry '%s' has invalid '%s' value"),
             (name ? name : SVN_WC_ENTRY_THIS_DIR),
             SVN_WC__ENTRY_ATTR_HAS_PROP_MODS);

        *modify_flags |= SVN_WC__ENTRY_MODIFY_HAS_PROP_MODS;
      }
  }

  /* cachable-props string. */
  entry->cachable_props = apr_hash_get(atts,
                                       SVN_WC__ENTRY_ATTR_CACHABLE_PROPS,
                                       APR_HASH_KEY_STRING);
  if (entry->cachable_props)
    {
      *modify_flags |= SVN_WC__ENTRY_MODIFY_CACHABLE_PROPS;
      entry->cachable_props = apr_pstrdup(pool, entry->cachable_props);
    }

  /* present-props string. */
  entry->present_props = apr_hash_get(atts,
                                      SVN_WC__ENTRY_ATTR_PRESENT_PROPS,
                                      APR_HASH_KEY_STRING);
  if (entry->present_props)
    {
      *modify_flags |= SVN_WC__ENTRY_MODIFY_PRESENT_PROPS;
      entry->present_props = apr_pstrdup(pool, entry->present_props);
    }

  /* Translated size */
  {
    const char *val
      = apr_hash_get(atts,
                     SVN_WC__ENTRY_ATTR_WORKING_SIZE,
                     APR_HASH_KEY_STRING);
    if (val)
      {
        if (strcmp(val, SVN_WC__WORKING_SIZE_WC) == 0)
          {
            /* Special case (same as the timestamps); ignore here
               these will be handled elsewhere */
          }
        else
          /* Cast to off_t; it's safe: we put in an off_t to start with... */
          entry->working_size = (apr_off_t)apr_strtoi64(val, NULL, 0);

        *modify_flags |= SVN_WC__ENTRY_MODIFY_WORKING_SIZE;
      }
  }

  *new_entry = entry;
  return SVN_NO_ERROR;
}

<<<<<<< HEAD
=======
/* Used when reading an entries file in XML format. */
struct entries_accumulator
{
  /* Keys are entry names, vals are (struct svn_wc_entry_t *)'s. */
  apr_hash_t *entries;

  /* The parser that's parsing it, for signal_expat_bailout(). */
  svn_xml_parser_t *parser;

  /* Don't leave home without one. */
  apr_pool_t *pool;

  /* Cleared before handling each entry. */
  apr_pool_t *scratch_pool;
};

>>>>>>> 2ed96716

/* Is the entry in a 'hidden' state in the sense of the 'show_hidden'
 * switches on svn_wc_entries_read(), svn_wc_walk_entries*(), etc.? */
static svn_boolean_t
entry_is_hidden(const svn_wc_entry_t *entry)
{
  return ((entry->deleted && entry->schedule != svn_wc_schedule_add)
          || entry->absent);
}


<<<<<<< HEAD
=======
/* Called whenever we find an <open> tag of some kind. */
static void
handle_start_tag(void *userData, const char *tagname, const char **atts)
{
  struct entries_accumulator *accum = userData;
  apr_hash_t *attributes;
  svn_wc_entry_t *entry;
  svn_error_t *err;
  apr_uint64_t modify_flags = 0;

  /* We only care about the `entry' tag; all other tags, such as `xml'
     and `wc-entries', are ignored. */
  if (strcmp(tagname, SVN_WC__ENTRIES_ENTRY))
    return;

  svn_pool_clear(accum->scratch_pool);
  /* Make an entry from the attributes. */
  attributes = svn_xml_make_att_hash(atts, accum->scratch_pool);
  err = svn_wc__atts_to_entry(&entry, &modify_flags, attributes, accum->pool);
  if (err)
    {
      svn_xml_signal_bailout(err, accum->parser);
      return;
    }

  /* Find the name and set up the entry under that name.  This
     should *NOT* be NULL, since svn_wc__atts_to_entry() should
     have made it into SVN_WC_ENTRY_THIS_DIR. */
  apr_hash_set(accum->entries, entry->name, APR_HASH_KEY_STRING, entry);
}

/* Parse BUF of size SIZE as an entries file in XML format, storing the parsed
   entries in ENTRIES.  Use pool for temporary allocations and the pool of
   ADM_ACCESS for the returned entries. */
static svn_error_t *
parse_entries_xml(svn_wc_adm_access_t *adm_access,
                  apr_hash_t *entries,
                  const char *buf,
                  apr_size_t size,
                  apr_pool_t *pool)
{
  svn_xml_parser_t *svn_parser;
  struct entries_accumulator accum;

  /* Set up userData for the XML parser. */
  accum.entries = entries;
  accum.pool = svn_wc_adm_access_pool(adm_access);
  accum.scratch_pool = svn_pool_create(pool);

  /* Create the XML parser */
  svn_parser = svn_xml_make_parser(&accum,
                                   handle_start_tag,
                                   NULL,
                                   NULL,
                                   pool);

  /* Store parser in its own userdata, so callbacks can call
     svn_xml_signal_bailout() */
  accum.parser = svn_parser;

  /* Parse. */
  SVN_ERR_W(svn_xml_parse(svn_parser, buf, size, TRUE),
            apr_psprintf(pool,
                         _("XML parser failed in '%s'"),
                         svn_path_local_style
                         (svn_wc_adm_access_path(adm_access), pool)));

  svn_pool_destroy(accum.scratch_pool);

  /* Clean up the XML parser */
  svn_xml_free_parser(svn_parser);

  return SVN_NO_ERROR;
}



>>>>>>> 2ed96716
/* Use entry SRC to fill in blank portions of entry DST.  SRC itself
   may not have any blanks, of course.
   Typically, SRC is a parent directory's own entry, and DST is some
   child in that directory. */
static void
take_from_entry(svn_wc_entry_t *src, svn_wc_entry_t *dst, apr_pool_t *pool)
{
  /* Inherits parent's revision if doesn't have a revision of one's
     own, unless this is a subdirectory. */
  if ((dst->revision == SVN_INVALID_REVNUM) && (dst->kind != svn_node_dir))
    dst->revision = src->revision;

  /* Inherits parent's url if doesn't have a url of one's own. */
  if (! dst->url)
    dst->url = svn_path_url_add_component(src->url, dst->name, pool);

  if (! dst->repos)
    dst->repos = src->repos;

  if ((! dst->uuid)
      && (! ((dst->schedule == svn_wc_schedule_add)
             || (dst->schedule == svn_wc_schedule_replace))))
    {
      dst->uuid = src->uuid;
    }

  if (! dst->cachable_props)
    dst->cachable_props = src->cachable_props;
}


/* Resolve any missing information in ENTRIES by deducing from the
   directory's own entry (which must already be present in ENTRIES). */
static svn_error_t *
resolve_to_defaults(apr_hash_t *entries,
                    apr_pool_t *pool)
{
  apr_hash_index_t *hi;
  svn_wc_entry_t *default_entry
    = apr_hash_get(entries, SVN_WC_ENTRY_THIS_DIR, APR_HASH_KEY_STRING);

  /* First check the dir's own entry for consistency. */
  if (! default_entry)
    return svn_error_create(SVN_ERR_ENTRY_NOT_FOUND,
                            NULL,
                            _("Missing default entry"));

  if (default_entry->revision == SVN_INVALID_REVNUM)
    return svn_error_create(SVN_ERR_ENTRY_MISSING_REVISION,
                            NULL,
                            _("Default entry has no revision number"));

  if (! default_entry->url)
    return svn_error_create(SVN_ERR_ENTRY_MISSING_URL,
                            NULL,
                            _("Default entry is missing URL"));


  /* Then use it to fill in missing information in other entries. */
  for (hi = apr_hash_first(pool, entries); hi; hi = apr_hash_next(hi))
    {
      void *val;
      svn_wc_entry_t *this_entry;

      apr_hash_this(hi, NULL, NULL, &val);
      this_entry = val;

      if (this_entry == default_entry)
        /* THIS_DIR already has all the information it can possibly
           have.  */
        continue;

      if (this_entry->kind == svn_node_dir)
        /* Entries that are directories have everything but their
           name, kind, and state stored in the THIS_DIR entry of the
           directory itself.  However, we are disallowing the perusing
           of any entries outside of the current entries file.  If a
           caller wants more info about a directory, it should look in
           the entries file in the directory.  */
        continue;

      if (this_entry->kind == svn_node_file)
        /* For file nodes that do not explicitly have their ancestry
           stated, this can be derived from the default entry of the
           directory in which those files reside.  */
        take_from_entry(default_entry, this_entry, pool);
    }

  return SVN_NO_ERROR;
}


<<<<<<< HEAD
/* Fill the entries cache in ADM_ACCESS. Either the full hash cache will be
   populated, if SHOW_HIDDEN is TRUE, or the truncated hash cache will be
   populated if SHOW_HIDDEN is FALSE.  POOL is used for local memory
   allocation, the access baton pool is used for the cache. */
=======

/* Fill the entries cache in ADM_ACCESS. The full hash cache will be
   populated.  POOL is used for local memory allocation, the access baton
   pool is used for the cache. */
>>>>>>> 2ed96716
static svn_error_t *
read_entries(svn_wc_adm_access_t *adm_access,
             apr_pool_t *scratch_pool)
{
  apr_pool_t *result_pool = svn_wc_adm_access_pool(adm_access);
  const char *path = svn_wc_adm_access_path(adm_access);
  apr_hash_t *entries = apr_hash_make(result_pool);
  char *curp;
  const char *endp;
  svn_wc_entry_t *entry;
  int entryno, entries_format;
  svn_stream_t *stream;
  svn_string_t *buf;
  const char *val;

  /* Open the entries file. */
  SVN_ERR(svn_wc__open_adm_stream(&stream, path, SVN_WC__ADM_ENTRIES,
                                  scratch_pool, scratch_pool));
  SVN_ERR(svn_string_from_stream(&buf, stream, scratch_pool, scratch_pool));

  /* We own the returned data; it is modifiable, so cast away... */
  curp = (char *)buf->data;
  endp = buf->data + buf->len;

<<<<<<< HEAD
=======
  /* If the first byte of the file is not a digit, then it is probably in XML
     format. */
  if (curp != endp && !svn_ctype_isdigit(*curp))
    SVN_ERR(parse_entries_xml(adm_access, entries, buf->data, buf->len,
                              scratch_pool));
  else
    {
      const char *val;
>>>>>>> 2ed96716

  /* Read the format line from the entries file. In case we're in the
     middle of upgrading a working copy, this line will contain the
     original format pre-upgrade. */
  SVN_ERR(read_val(&val, &curp, endp));
  if (val)
    entries_format = (apr_off_t)apr_strtoi64(val, NULL, 0);
  else
    return svn_error_createf(SVN_ERR_WC_CORRUPT, NULL,
                             _("Invalid version line in entries file "
                               "of '%s'"),
                             svn_path_local_style(path, scratch_pool));
  entryno = 1;

  while (curp != endp)
    {
      svn_error_t *err = read_entry(&entry, &curp, endp,
                                    entries_format, result_pool);
      if (! err)
        {
<<<<<<< HEAD
          /* We allow extra fields at the end of the line, for
             extensibility. */
          curp = memchr(curp, '\f', endp - curp);
          if (! curp)
            err = svn_error_create(SVN_ERR_WC_CORRUPT, NULL,
                                   _("Missing entry terminator"));
          if (! err && (curp == endp || *(++curp) != '\n'))
            err = svn_error_create(SVN_ERR_WC_CORRUPT, NULL,
                                   _("Invalid entry terminator"));
=======
          svn_error_t *err = read_entry(&entry, &curp, endp,
                                        entries_format, result_pool);
          if (! err)
            {
              /* We allow extra fields at the end of the line, for
                 extensibility. */
              curp = memchr(curp, '\f', endp - curp);
              if (! curp)
                err = svn_error_create(SVN_ERR_WC_CORRUPT, NULL,
                                       _("Missing entry terminator"));
              if (! err && (curp == endp || *(++curp) != '\n'))
                err = svn_error_create(SVN_ERR_WC_CORRUPT, NULL,
                                       _("Invalid entry terminator"));
            }
          if (err)
            return svn_error_createf(err->apr_err, err,
                                     _("Error at entry %d in entries file for "
                                       "'%s':"),
                                     entryno,
                                     svn_path_local_style(path, scratch_pool));

          ++curp;
          ++entryno;

          apr_hash_set(entries, entry->name, APR_HASH_KEY_STRING, entry);
>>>>>>> 2ed96716
        }
      if (err)
        return svn_error_createf(err->apr_err, err,
                                 _("Error at entry %d in entries file for "
                                   "'%s':"),
                                 entryno,
                                 svn_path_local_style(path, scratch_pool));

      ++curp;
      ++entryno;

      if ((entry->depth != svn_depth_exclude)
            || (!entry_is_hidden(entry) || show_hidden))
          apr_hash_set(entries, entry->name, APR_HASH_KEY_STRING, entry);
    }

  /* Fill in any implied fields. */
  SVN_ERR(resolve_to_defaults(entries, result_pool));

  svn_wc__adm_access_set_entries(adm_access, TRUE, entries);

  return SVN_NO_ERROR;
}

/* For non-directory PATHs full entry information is obtained by reading
 * the entries for the parent directory of PATH and then extracting PATH's
 * entry.  If PATH is a directory then only abrieviated information is
 * available in the parent directory, more complete information is
 * available by reading the entries for PATH itself.
 *
 * Note: There is one bit of information about directories that is only
 * available in the parent directory, that is the "deleted" state.  If PATH
 * is a versioned directory then the "deleted" state information will not
 * be returned in ENTRY.  This means some bits of the code (e.g. revert)
 * need to obtain it by directly extracting the directory entry from the
 * parent directory's entries.  I wonder if this function should handle
 * that?
 */
svn_error_t *
svn_wc_entry(const svn_wc_entry_t **entry,
             const char *path,
             svn_wc_adm_access_t *adm_access,
             svn_boolean_t show_hidden,
             apr_pool_t *pool)
{
  const char *entry_name;
  svn_wc_adm_access_t *dir_access;

  SVN_ERR(svn_wc__adm_retrieve_internal(&dir_access, adm_access, path, pool));
  if (! dir_access)
    {
      const char *dir_path, *base_name;
      svn_path_split(path, &dir_path, &base_name, pool);
      SVN_ERR(svn_wc__adm_retrieve_internal(&dir_access, adm_access, dir_path,
                                            pool));
      entry_name = base_name;
    }
  else
    entry_name = SVN_WC_ENTRY_THIS_DIR;

  if (dir_access)
    {
      apr_hash_t *entries;
      SVN_ERR(svn_wc_entries_read(&entries, dir_access, show_hidden, pool));
      *entry = apr_hash_get(entries, entry_name, APR_HASH_KEY_STRING);
    }
  else
    *entry = NULL;

  return SVN_NO_ERROR;
}


svn_error_t *
svn_wc__entry_versioned_internal(const svn_wc_entry_t **entry,
                                 const char *path,
                                 svn_wc_adm_access_t *adm_access,
                                 svn_boolean_t show_hidden,
                                 const char *caller_filename,
                                 int caller_lineno,
                                 apr_pool_t *pool)
{
  SVN_ERR(svn_wc_entry(entry, path, adm_access, show_hidden, pool));

  if (! *entry)
    {
      svn_error_t *err
        = svn_error_createf(SVN_ERR_ENTRY_NOT_FOUND, NULL,
                            _("'%s' is not under version control"),
                            svn_path_local_style(path, pool));

      err->file = caller_filename;
      err->line = caller_lineno;
      return err;
    }

  return SVN_NO_ERROR;
}


svn_error_t *
svn_wc_entries_read(apr_hash_t **entries,
                    svn_wc_adm_access_t *adm_access,
                    svn_boolean_t show_hidden,
                    apr_pool_t *pool)
{
  apr_hash_t *new_entries;

  new_entries = svn_wc__adm_access_entries(adm_access, show_hidden, pool);
  if (! new_entries)
    {
      /* Ask for the deleted entries because most operations request them
         at some stage, getting them now avoids a second file parse. */
      SVN_ERR(read_entries(adm_access, pool));

      new_entries = svn_wc__adm_access_entries(adm_access, show_hidden, pool);
    }

  *entries = new_entries;
  return SVN_NO_ERROR;
}

/* If STR is non-null, append STR to BUF, terminating it with a
   newline, escaping bytes that needs escaping, using POOL for
   temporary allocations.  Else if STR is null, just append the
   terminating newline. */
static void
write_str(svn_stringbuf_t *buf, const char *str, apr_pool_t *pool)
{
  const char *start = str;
  if (str)
    {
      while (*str)
        {
          /* Escape control characters and | and \. */
          if (svn_ctype_iscntrl(*str) || *str == '\\')
            {
              svn_stringbuf_appendbytes(buf, start, str - start);
              svn_stringbuf_appendcstr(buf,
                                       apr_psprintf(pool, "\\x%02x", *str));
              start = str + 1;
            }
          ++str;
        }
      svn_stringbuf_appendbytes(buf, start, str - start);
    }
  svn_stringbuf_appendbytes(buf, "\n", 1);
}

/* Append the string VAL of length LEN to BUF, without escaping any
   bytes, followed by a terminator.  If VAL is NULL, ignore LEN and
   append just the terminator. */
static void
write_val(svn_stringbuf_t *buf, const char *val, apr_size_t len)
{
  if (val)
    svn_stringbuf_appendbytes(buf, val, len);
  svn_stringbuf_appendbytes(buf, "\n", 1);
}

/* If VAL is true, append FIELD_NAME followed by a terminator to BUF.
   Else, just append the terminator. */
static void
write_bool(svn_stringbuf_t *buf, const char *field_name, svn_boolean_t val)
{
  write_val(buf, val ? field_name : NULL, val ? strlen(field_name) : 0);
}

/* If REVNUM is valid, append the representation of REVNUM to BUF
   followed by a terminator, using POOL for temporary allocations.
   Otherwise, just append the terminator. */
static void
write_revnum(svn_stringbuf_t *buf, svn_revnum_t revnum, apr_pool_t *pool)
{
  if (SVN_IS_VALID_REVNUM(revnum))
    svn_stringbuf_appendcstr(buf, apr_ltoa(pool, revnum));
  svn_stringbuf_appendbytes(buf, "\n", 1);
}

/* Append the timestamp VAL to BUF (or the empty string if VAL is 0),
   followed by a terminator.  Use POOL for temporary allocations. */
static void
write_time(svn_stringbuf_t *buf, apr_time_t val, apr_pool_t *pool)
{
  if (val)
    svn_stringbuf_appendcstr(buf, svn_time_to_cstring(val, pool));
  svn_stringbuf_appendbytes(buf, "\n", 1);
}

/* Append a single entry ENTRY to the string OUTPUT, using the
   entry for "this dir" THIS_DIR for comparison/optimization.
   Allocations are done in POOL.  */
static svn_error_t *
write_entry_old(svn_stringbuf_t *buf,
                const svn_wc_entry_t *entry,
                const char *name,
                const svn_wc_entry_t *this_dir,
                apr_pool_t *pool)
{
  const char *valuestr;
  svn_revnum_t valuerev;
  svn_boolean_t is_this_dir = strcmp(name, SVN_WC_ENTRY_THIS_DIR) == 0;
  svn_boolean_t is_subdir = ! is_this_dir && (entry->kind == svn_node_dir);

  SVN_ERR_ASSERT(name);

  /* Name. */
  write_str(buf, name, pool);

  /* Kind. */
  switch (entry->kind)
    {
    case svn_node_dir:
      write_val(buf, SVN_WC__ENTRIES_ATTR_DIR_STR,
                 sizeof(SVN_WC__ENTRIES_ATTR_DIR_STR) - 1);
      break;

    case svn_node_none:
      write_val(buf, NULL, 0);
      break;

    case svn_node_file:
    case svn_node_unknown:
    default:
      write_val(buf, SVN_WC__ENTRIES_ATTR_FILE_STR,
                 sizeof(SVN_WC__ENTRIES_ATTR_FILE_STR) - 1);
      break;
    }

  /* Revision. */
  if (is_this_dir || (! is_subdir && entry->revision != this_dir->revision))
    valuerev = entry->revision;
  else
    valuerev = SVN_INVALID_REVNUM;
  write_revnum(buf, valuerev, pool);

  /* URL. */
  if (is_this_dir ||
      (! is_subdir && strcmp(svn_path_url_add_component(this_dir->url, name,
                                                        pool),
                             entry->url) != 0))
    valuestr = entry->url;
  else
    valuestr = NULL;
  write_str(buf, valuestr, pool);

  /* Repository root. */
  if (! is_subdir
      && (is_this_dir
          || (this_dir->repos == NULL
              || (entry->repos
                  && strcmp(this_dir->repos, entry->repos) != 0))))
    valuestr = entry->repos;
  else
    valuestr = NULL;
  write_str(buf, valuestr, pool);

  /* Schedule. */
  switch (entry->schedule)
    {
    case svn_wc_schedule_add:
      write_val(buf, SVN_WC__ENTRY_VALUE_ADD,
                 sizeof(SVN_WC__ENTRY_VALUE_ADD) - 1);
      break;

    case svn_wc_schedule_delete:
      write_val(buf, SVN_WC__ENTRY_VALUE_DELETE,
                 sizeof(SVN_WC__ENTRY_VALUE_DELETE) - 1);
      break;

    case svn_wc_schedule_replace:
      write_val(buf, SVN_WC__ENTRY_VALUE_REPLACE,
                 sizeof(SVN_WC__ENTRY_VALUE_REPLACE) - 1);
      break;

    case svn_wc_schedule_normal:
    default:
      write_val(buf, NULL, 0);
      break;
    }

  /* Text time. */
  write_time(buf, entry->text_time, pool);

  /* Checksum. */
  write_val(buf, entry->checksum,
             entry->checksum ? strlen(entry->checksum) : 0);

  /* Last-commit stuff */
  write_time(buf, entry->cmt_date, pool);
  write_revnum(buf, entry->cmt_rev, pool);
  write_str(buf, entry->cmt_author, pool);

  /* has-props flag. */
  write_bool(buf, SVN_WC__ENTRY_ATTR_HAS_PROPS, entry->has_props);

  /* has-prop-mods flag. */
  write_bool(buf, SVN_WC__ENTRY_ATTR_HAS_PROP_MODS, entry->has_prop_mods);

  /* cachable-props string. */
  if (is_this_dir
      || ! this_dir->cachable_props || ! entry->cachable_props
      || strcmp(this_dir->cachable_props, entry->cachable_props) != 0)
    valuestr = entry->cachable_props;
  else
    valuestr = NULL;
  write_val(buf, valuestr, valuestr ? strlen(valuestr) : 0);

  /* present-props string. */
  write_val(buf, entry->present_props,
             entry->present_props ? strlen(entry->present_props) : 0);

  /* Conflict. */
  write_str(buf, entry->prejfile, pool);
  write_str(buf, entry->conflict_old, pool);
  write_str(buf, entry->conflict_new, pool);
  write_str(buf, entry->conflict_wrk, pool);

  write_bool(buf, SVN_WC__ENTRY_ATTR_COPIED, entry->copied);

  /* Copy-related Stuff */
  write_str(buf, entry->copyfrom_url, pool);
  write_revnum(buf, entry->copyfrom_rev, pool);

  /* Deleted state */
  write_bool(buf, SVN_WC__ENTRY_ATTR_DELETED, entry->deleted);

  /* Absent state */
  write_bool(buf, SVN_WC__ENTRY_ATTR_ABSENT, entry->absent);

  /* Incomplete state */
  write_bool(buf, SVN_WC__ENTRY_ATTR_INCOMPLETE, entry->incomplete);

  /* UUID. */
  if (is_this_dir || ! this_dir->uuid || ! entry->uuid
      || strcmp(this_dir->uuid, entry->uuid) != 0)
    valuestr = entry->uuid;
  else
    valuestr = NULL;
  write_val(buf, valuestr, valuestr ? strlen(valuestr) : 0);

  /* Lock token. */
  write_str(buf, entry->lock_token, pool);

  /* Lock owner. */
  write_str(buf, entry->lock_owner, pool);

  /* Lock comment. */
  write_str(buf, entry->lock_comment, pool);

  /* Lock creation date. */
  write_time(buf, entry->lock_creation_date, pool);

  /* Changelist. */
  write_str(buf, entry->changelist, pool);

  /* Keep in working copy flag. */
  write_bool(buf, SVN_WC__ENTRY_ATTR_KEEP_LOCAL, entry->keep_local);

  /* Translated size */
  {
    const char *val
      = (entry->working_size != SVN_WC_ENTRY_WORKING_SIZE_UNKNOWN)
      ? apr_off_t_toa(pool, entry->working_size) : "";
    write_val(buf, val, strlen(val));
  }

  /* Depth. */
  /* Accept `exclude' for subdir entry. */
  if ((is_subdir && entry->depth != svn_depth_exclude)
      || entry->depth == svn_depth_infinity)
    {
      write_val(buf, NULL, 0);
    }
  else
    {
      const char *val = svn_depth_to_word(entry->depth);
      write_val(buf, val, strlen(val));
    }

  /* Tree conflict data. */
  write_str(buf, entry->tree_conflict_data, pool);

  /* File externals. */
  {
    const char *s;
    SVN_ERR(serialize_file_external(&s, entry->file_external_path,
                                    &entry->file_external_peg_rev,
                                    &entry->file_external_rev, pool));
    write_str(buf, s, pool);
  }

  /* Remove redundant separators at the end of the entry. */
  while (buf->len > 1 && buf->data[buf->len - 2] == '\n')
    buf->len--;

  svn_stringbuf_appendbytes(buf, "\f\n", 2);

  return SVN_NO_ERROR;
}

static svn_error_t *
insert_base_node(svn_sqlite__db_t *wc_db,
                 db_base_node_t *base_node,
                 apr_pool_t *scratch_pool)
{
  svn_sqlite__stmt_t *stmt;
  svn_stringbuf_t *properties;
  svn_skel_t *skel;

  SVN_ERR(svn_sqlite__get_statement(&stmt, wc_db, STMT_INSERT_BASE_NODE));

  SVN_ERR(svn_sqlite__bind_int64(stmt, 1, base_node->wc_id));
  SVN_ERR(svn_sqlite__bind_text(stmt, 2, base_node->local_relpath));

  if (base_node->repos_id)
    {
      SVN_ERR(svn_sqlite__bind_int64(stmt, 3, base_node->repos_id));
      SVN_ERR(svn_sqlite__bind_text(stmt, 4, base_node->repos_relpath));
    }

  if (base_node->parent_id)
    SVN_ERR(svn_sqlite__bind_int64(stmt, 5, base_node->parent_id));

  SVN_ERR(svn_sqlite__bind_int64(stmt, 6, base_node->revision));
  SVN_ERR(svn_sqlite__bind_text(stmt, 7,
                                svn_node_kind_to_word(base_node->kind)));

  if (base_node->checksum)
    SVN_ERR(svn_sqlite__bind_text(stmt, 8,
                svn_checksum_to_cstring(base_node->checksum, scratch_pool)));

  SVN_ERR(svn_sqlite__bind_int64(stmt, 9, base_node->translated_size));

  SVN_ERR(svn_sqlite__bind_int64(stmt, 10, base_node->changed_rev));
  SVN_ERR(svn_sqlite__bind_int64(stmt, 11, base_node->changed_date));
  SVN_ERR(svn_sqlite__bind_text(stmt, 12, base_node->changed_author));

  SVN_ERR(svn_sqlite__bind_text(stmt, 13, svn_depth_to_word(base_node->depth)));

  SVN_ERR(svn_sqlite__bind_int64(stmt, 14, base_node->last_mod_time));

  if (base_node->properties)
    SVN_ERR(svn_skel__unparse_proplist(&skel, base_node->properties,
                                       scratch_pool));
  else
    skel = svn_skel__make_empty_list(scratch_pool);

  properties = svn_skel__unparse(skel, scratch_pool);
  SVN_ERR(svn_sqlite__bind_blob(stmt, 15, properties->data, properties->len));

  SVN_ERR(svn_sqlite__bind_int64(stmt, 16, base_node->incomplete_children));

  /* Execute and reset the insert clause. */
  return svn_sqlite__insert(NULL, stmt);
}

static svn_error_t *
insert_working_node(svn_sqlite__db_t *wc_db,
                    db_working_node_t *working_node,
                    apr_pool_t *scratch_pool)
{
  svn_sqlite__stmt_t *stmt;
  svn_stringbuf_t *properties;
  svn_skel_t *skel;

  SVN_ERR(svn_sqlite__get_statement(&stmt, wc_db, STMT_INSERT_WORKING_NODE));

  SVN_ERR(svn_sqlite__bind_int64(stmt, 1, working_node->wc_id));
  SVN_ERR(svn_sqlite__bind_text(stmt, 2, working_node->local_relpath));
  SVN_ERR(svn_sqlite__bind_text(stmt, 3, working_node->parent_relpath));
  SVN_ERR(svn_sqlite__bind_text(stmt, 4,
                                svn_node_kind_to_word(working_node->kind)));

  if (working_node->copyfrom_repos_id > 0)
    {
      SVN_ERR(svn_sqlite__bind_int64(stmt, 5,
                                     working_node->copyfrom_repos_id));
      SVN_ERR(svn_sqlite__bind_text(stmt, 6,
                                    working_node->copyfrom_repos_path));
      SVN_ERR(svn_sqlite__bind_int64(stmt, 7, working_node->copyfrom_revnum));
    }

  if (working_node->moved_from)
    SVN_ERR(svn_sqlite__bind_text(stmt, 8, working_node->moved_from));

  if (working_node->moved_to)
    SVN_ERR(svn_sqlite__bind_text(stmt, 9, working_node->moved_to));

  if (working_node->checksum)
    {
      SVN_ERR(svn_sqlite__bind_text(stmt, 10,
                  svn_checksum_to_cstring(working_node->checksum,
                                          scratch_pool)));
      SVN_ERR(svn_sqlite__bind_int64(stmt, 11, working_node->translated_size));
    }

  if (working_node->changed_rev != SVN_INVALID_REVNUM)
    {
      SVN_ERR(svn_sqlite__bind_int64(stmt, 12, working_node->changed_rev));
      SVN_ERR(svn_sqlite__bind_int64(stmt, 13, working_node->changed_date));
      SVN_ERR(svn_sqlite__bind_text(stmt, 14, working_node->changed_author));
    }

  SVN_ERR(svn_sqlite__bind_text(stmt, 15,
                                svn_depth_to_word(working_node->depth)));

  SVN_ERR(svn_sqlite__bind_int64(stmt, 16, working_node->last_mod_time));

  if (working_node->properties)
    SVN_ERR(svn_skel__unparse_proplist(&skel, working_node->properties,
                                       scratch_pool));
  else
    skel = svn_skel__make_empty_list(scratch_pool);

  properties = svn_skel__unparse(skel, scratch_pool);
  SVN_ERR(svn_sqlite__bind_blob(stmt, 17, properties->data, properties->len));

  if (working_node->changelist_id > 0)
    SVN_ERR(svn_sqlite__bind_int64(stmt, 18, working_node->changelist_id));

  if (working_node->tree_conflict_data)
    SVN_ERR(svn_sqlite__bind_text(stmt, 19, working_node->tree_conflict_data));

  /* Execute and reset the insert clause. */
  return svn_sqlite__insert(NULL, stmt);
}

static svn_error_t *
insert_actual_node(svn_sqlite__db_t *wc_db,
                   db_actual_node_t *actual_node,
                   apr_pool_t *scratch_pool)
{
  svn_sqlite__stmt_t *stmt;
  svn_stringbuf_t *properties;
  svn_skel_t *skel;

  SVN_ERR(svn_sqlite__get_statement(&stmt, wc_db, STMT_INSERT_ACTUAL_NODE));

  SVN_ERR(svn_sqlite__bind_int64(stmt, 1, actual_node->wc_id));
  SVN_ERR(svn_sqlite__bind_text(stmt, 2, actual_node->local_relpath));

  if (actual_node->properties)
    SVN_ERR(svn_skel__unparse_proplist(&skel, actual_node->properties,
                                       scratch_pool));
  else
    skel = svn_skel__make_empty_list(scratch_pool);

  properties = svn_skel__unparse(skel, scratch_pool);
  SVN_ERR(svn_sqlite__bind_blob(stmt, 3, properties->data, properties->len));

  if (actual_node->conflict_old)
    {
      SVN_ERR(svn_sqlite__bind_text(stmt, 4, actual_node->conflict_old));
      SVN_ERR(svn_sqlite__bind_text(stmt, 5, actual_node->conflict_new));
      SVN_ERR(svn_sqlite__bind_text(stmt, 6, actual_node->conflict_working));
    }

  if (actual_node->prop_reject)
    SVN_ERR(svn_sqlite__bind_text(stmt, 7, actual_node->prop_reject));

  if (actual_node->changelist_id > 0)
    SVN_ERR(svn_sqlite__bind_int64(stmt, 8, actual_node->changelist_id));

  /* Execute and reset the insert clause. */
  return svn_sqlite__insert(NULL, stmt);
}

static svn_error_t *
insert_changelist(svn_sqlite__db_t *wc_db,
                  db_changelist_t *changelist,
                  apr_int64_t *changelist_id,
                  apr_pool_t *scratch_pool)
{
  svn_sqlite__stmt_t *stmt;

  SVN_ERR(svn_sqlite__get_statement(&stmt, wc_db, STMT_INSERT_CHANGELIST));

  SVN_ERR(svn_sqlite__bindf(stmt, "is", (apr_int64_t) changelist->wc_id,
                            changelist->name));

  /* Execute and reset the insert clause. */
  return svn_sqlite__insert(changelist_id, stmt);
}

/* Write the information for ENTRY to WC_DB.
   (Extra parameters are used for write_entry_old(), and will
   eventually disappear. */
static svn_error_t *
write_entry(svn_stringbuf_t *buf,
            svn_sqlite__db_t *wc_db,
            apr_int64_t wc_id,
            apr_int64_t repos_id,
            const svn_wc_entry_t *entry,
            const char *name,
            const svn_wc_entry_t *this_dir,
            apr_pool_t *pool)
{
  apr_pool_t *scratch_pool = svn_pool_create(pool);
  db_base_node_t *base_node = NULL;
  db_working_node_t *working_node = NULL;
  db_actual_node_t *actual_node = NULL;

  SVN_ERR(write_entry_old(buf, entry, name, this_dir, pool));

  switch (entry->schedule)
    {
      case svn_wc_schedule_normal:
        base_node = MAYBE_ALLOC(base_node, scratch_pool);
        break;

      case svn_wc_schedule_add:
        working_node = MAYBE_ALLOC(working_node, scratch_pool);
        break;

      case svn_wc_schedule_delete:
      case svn_wc_schedule_replace:
        working_node = MAYBE_ALLOC(working_node, scratch_pool);
        base_node = MAYBE_ALLOC(base_node, scratch_pool);
        break;
    }

  if (entry->copied)
    {
      working_node = MAYBE_ALLOC(working_node, scratch_pool);
      working_node->copyfrom_repos_path = entry->copyfrom_url;
      working_node->copyfrom_revnum = entry->copyfrom_rev;
    }

  if (entry->deleted)
    working_node = MAYBE_ALLOC(working_node, scratch_pool);

  if (entry->absent)
    {
      /* TODO: Adjust kinds to absent kinds. */
    }

  if (entry->incomplete)
    {
      base_node = MAYBE_ALLOC(base_node, scratch_pool);
      /* TODO: how do we find the exact number of incomplete children? */
      base_node->incomplete_children = 1;
    }

  if (entry->conflict_old)
    {
      actual_node = MAYBE_ALLOC(actual_node, scratch_pool);
      actual_node->conflict_old = entry->conflict_old;
      actual_node->conflict_new = entry->conflict_new;
      actual_node->conflict_working = entry->conflict_wrk;
    }

  if (entry->prejfile)
    {
      actual_node = MAYBE_ALLOC(actual_node, scratch_pool);
      actual_node->prop_reject = entry->prejfile;
    }

  if (entry->changelist)
    {
      db_changelist_t changelist;
      apr_int64_t changelist_id;

      changelist.wc_id = wc_id;
      changelist.name = entry->changelist;

      SVN_ERR(insert_changelist(wc_db, &changelist, &changelist_id,
                                scratch_pool));

      if (working_node)
        working_node->changelist_id = changelist_id;
      if (actual_node)
        actual_node->changelist_id = changelist_id;
    }

  /* Insert the base node. */
  if (base_node)
    {
      base_node->wc_id = wc_id;
      base_node->local_relpath = name;
      base_node->kind = entry->kind;
      base_node->revision = entry->revision;

      /* TODO: These values should always be present, if they are missing
         during an upgrade, set a flag, and then ask the user to talk to the
         server. */
      base_node->changed_rev = entry->cmt_rev;
      base_node->changed_date = entry->cmt_date;
      base_node->changed_author = entry->cmt_author == NULL
                                        ? "<unknown author>"
                                        : entry->cmt_author;

      SVN_ERR(insert_base_node(wc_db, base_node, scratch_pool));
    }

  /* Insert the working node. */
  if (working_node)
    {
      working_node->wc_id = wc_id;
      working_node->local_relpath = name;
      working_node->parent_relpath = "";

      SVN_ERR(insert_working_node(wc_db, working_node, scratch_pool));
    }

  /* Insert the actual node. */
  if (actual_node)
    {
      actual_node->wc_id = wc_id;
      actual_node->local_relpath = name;

      SVN_ERR(insert_actual_node(wc_db, actual_node, scratch_pool));
    }

  svn_pool_destroy(scratch_pool);

  return SVN_NO_ERROR;
}

svn_error_t *
svn_wc__entries_write(apr_hash_t *entries,
                      svn_wc_adm_access_t *adm_access,
                      apr_pool_t *pool)
{
  svn_sqlite__db_t *wc_db;
  svn_error_t *err = SVN_NO_ERROR;
  svn_stringbuf_t *bigstr = NULL;
  svn_stream_t *stream;
  const char *temp_file_path;
  apr_hash_index_t *hi;
  const svn_wc_entry_t *this_dir;
  apr_size_t len;

  SVN_ERR(svn_wc__adm_write_check(adm_access, pool));

  /* Get a copy of the "this dir" entry for comparison purposes. */
  this_dir = apr_hash_get(entries, SVN_WC_ENTRY_THIS_DIR,
                          APR_HASH_KEY_STRING);

  /* If there is no "this dir" entry, something is wrong. */
  if (! this_dir)
    return svn_error_createf(SVN_ERR_ENTRY_NOT_FOUND, NULL,
                             _("No default entry in directory '%s'"),
                             svn_path_local_style
                             (svn_wc_adm_access_path(adm_access), pool));

  /* Open the wc.db sqlite database. */
  SVN_ERR(svn_sqlite__open(&wc_db,
                           db_path(svn_wc_adm_access_path(adm_access), pool),
                           svn_sqlite__mode_readwrite, statements,
                           WC_DB_SCHEMA_FORMAT, upgrade_sql, pool, pool));

  SVN_ERR(svn_sqlite__transaction_begin(wc_db));

  /* Open entries file for writing.  It's important we don't use APR_EXCL
   * here.  Consider what happens if a log file is interrupted, it may
   * leave a .svn/tmp/entries file behind.  Then when cleanup reruns the
   * log file, and it attempts to modify the entries file, APR_EXCL would
   * cause an error that prevents cleanup running.  We don't use log file
   * tags such as SVN_WC__LOG_MV to move entries files so any existing file
   * is not "valuable".
   */
  SVN_ERR(svn_wc__open_adm_writable(&stream,
                                    &temp_file_path,
                                    svn_wc_adm_access_path(adm_access),
                                    SVN_WC__ADM_ENTRIES,
                                    pool, pool));

    {
      apr_pool_t *subpool = svn_pool_create(pool);

      bigstr = svn_stringbuf_createf(pool, "%d\n",
                                     svn_wc__adm_wc_format(adm_access));

      /* Write out "this dir" */
      SVN_ERR(write_entry(bigstr, wc_db, 0, 0, this_dir,
                          SVN_WC_ENTRY_THIS_DIR, this_dir, pool));

      for (hi = apr_hash_first(pool, entries); hi; hi = apr_hash_next(hi))
        {
          const void *key;
          void *val;
          const svn_wc_entry_t *this_entry;

          svn_pool_clear(subpool);

          /* Get the entry and make sure its attributes are up-to-date. */
          apr_hash_this(hi, &key, NULL, &val);
          this_entry = val;

          /* Don't rewrite the "this dir" entry! */
          if (strcmp(key, SVN_WC_ENTRY_THIS_DIR) == 0)
            continue;

          /* Append the entry to BIGSTR */
          SVN_ERR(write_entry(bigstr, wc_db, 0, 0, this_entry, key,
                              this_dir, subpool));
        }

      svn_pool_destroy(subpool);
    }

  len = bigstr->len;
  SVN_ERR_W(svn_stream_write(stream, bigstr->data, &len),
            apr_psprintf(pool,
                         _("Error writing to '%s'"),
                         svn_path_local_style
                         (svn_wc_adm_access_path(adm_access), pool)));

  err = svn_wc__close_adm_stream(stream, temp_file_path,
                                 svn_wc_adm_access_path(adm_access),
                                 SVN_WC__ADM_ENTRIES, pool);

  svn_wc__adm_access_set_entries(adm_access, TRUE, entries);
  svn_wc__adm_access_set_entries(adm_access, FALSE, NULL);

  /* TODO: Ignoring the error for now. */
  svn_sqlite__transaction_commit(wc_db);
  svn_sqlite__close(wc_db, SVN_NO_ERROR);

  return err;
}


/* Update an entry NAME in ENTRIES, according to the combination of
   entry data found in ENTRY and masked by MODIFY_FLAGS. If the entry
   already exists, the requested changes will be folded (merged) into
   the entry's existing state.  If the entry doesn't exist, the entry
   will be created with exactly those properties described by the set
   of changes. Also cleanups meaningless fields combinations.

   The SVN_WC__ENTRY_MODIFY_FORCE flag is ignored.

   POOL may be used to allocate memory referenced by ENTRIES.
 */
static svn_error_t *
fold_entry(apr_hash_t *entries,
           const char *name,
           apr_uint64_t modify_flags,
           const svn_wc_entry_t *entry,
           apr_pool_t *pool)
{
  svn_wc_entry_t *cur_entry
    = apr_hash_get(entries, name, APR_HASH_KEY_STRING);

  SVN_ERR_ASSERT(name != NULL);

  if (! cur_entry)
    cur_entry = alloc_entry(pool);

  /* Name (just a safeguard here, really) */
  if (! cur_entry->name)
    cur_entry->name = apr_pstrdup(pool, name);

  /* Revision */
  if (modify_flags & SVN_WC__ENTRY_MODIFY_REVISION)
    cur_entry->revision = entry->revision;

  /* Ancestral URL in repository */
  if (modify_flags & SVN_WC__ENTRY_MODIFY_URL)
    cur_entry->url = entry->url ? apr_pstrdup(pool, entry->url) : NULL;

  /* Repository root */
  if (modify_flags & SVN_WC__ENTRY_MODIFY_REPOS)
    cur_entry->repos = entry->repos ? apr_pstrdup(pool, entry->repos) : NULL;

  /* Kind */
  if (modify_flags & SVN_WC__ENTRY_MODIFY_KIND)
    cur_entry->kind = entry->kind;

  /* Schedule */
  if (modify_flags & SVN_WC__ENTRY_MODIFY_SCHEDULE)
    cur_entry->schedule = entry->schedule;

  /* Checksum */
  if (modify_flags & SVN_WC__ENTRY_MODIFY_CHECKSUM)
    cur_entry->checksum = entry->checksum
      ? apr_pstrdup(pool, entry->checksum)
                          : NULL;

  /* Copy-related stuff */
  if (modify_flags & SVN_WC__ENTRY_MODIFY_COPIED)
    cur_entry->copied = entry->copied;

  if (modify_flags & SVN_WC__ENTRY_MODIFY_COPYFROM_URL)
    cur_entry->copyfrom_url = entry->copyfrom_url
      ? apr_pstrdup(pool, entry->copyfrom_url)
                              : NULL;

  if (modify_flags & SVN_WC__ENTRY_MODIFY_COPYFROM_REV)
    cur_entry->copyfrom_rev = entry->copyfrom_rev;

  /* Deleted state */
  if (modify_flags & SVN_WC__ENTRY_MODIFY_DELETED)
    cur_entry->deleted = entry->deleted;

  /* Absent state */
  if (modify_flags & SVN_WC__ENTRY_MODIFY_ABSENT)
    cur_entry->absent = entry->absent;

  /* Incomplete state */
  if (modify_flags & SVN_WC__ENTRY_MODIFY_INCOMPLETE)
    cur_entry->incomplete = entry->incomplete;

  /* Text/prop modification times */
  if (modify_flags & SVN_WC__ENTRY_MODIFY_TEXT_TIME)
    cur_entry->text_time = entry->text_time;

  /* Conflict stuff */
  if (modify_flags & SVN_WC__ENTRY_MODIFY_CONFLICT_OLD)
    cur_entry->conflict_old = entry->conflict_old
      ? apr_pstrdup(pool, entry->conflict_old)
                              : NULL;

  if (modify_flags & SVN_WC__ENTRY_MODIFY_CONFLICT_NEW)
    cur_entry->conflict_new = entry->conflict_new
      ? apr_pstrdup(pool, entry->conflict_new)
                              : NULL;

  if (modify_flags & SVN_WC__ENTRY_MODIFY_CONFLICT_WRK)
    cur_entry->conflict_wrk = entry->conflict_wrk
      ? apr_pstrdup(pool, entry->conflict_wrk)
                              : NULL;

  if (modify_flags & SVN_WC__ENTRY_MODIFY_PREJFILE)
    cur_entry->prejfile = entry->prejfile
      ? apr_pstrdup(pool, entry->prejfile)
                          : NULL;

  /* Last-commit stuff */
  if (modify_flags & SVN_WC__ENTRY_MODIFY_CMT_REV)
    cur_entry->cmt_rev = entry->cmt_rev;

  if (modify_flags & SVN_WC__ENTRY_MODIFY_CMT_DATE)
    cur_entry->cmt_date = entry->cmt_date;

  if (modify_flags & SVN_WC__ENTRY_MODIFY_CMT_AUTHOR)
    cur_entry->cmt_author = entry->cmt_author
      ? apr_pstrdup(pool, entry->cmt_author)
                            : NULL;

  if (modify_flags & SVN_WC__ENTRY_MODIFY_UUID)
    cur_entry->uuid = entry->uuid
      ? apr_pstrdup(pool, entry->uuid)
                            : NULL;

  /* Lock token */
  if (modify_flags & SVN_WC__ENTRY_MODIFY_LOCK_TOKEN)
    cur_entry->lock_token = (entry->lock_token
                             ? apr_pstrdup(pool, entry->lock_token)
                             : NULL);

  /* Lock owner */
  if (modify_flags & SVN_WC__ENTRY_MODIFY_LOCK_OWNER)
    cur_entry->lock_owner = (entry->lock_owner
                             ? apr_pstrdup(pool, entry->lock_owner)
                             : NULL);

  /* Lock comment */
  if (modify_flags & SVN_WC__ENTRY_MODIFY_LOCK_COMMENT)
    cur_entry->lock_comment = (entry->lock_comment
                               ? apr_pstrdup(pool, entry->lock_comment)
                               : NULL);

  /* Lock creation date */
  if (modify_flags & SVN_WC__ENTRY_MODIFY_LOCK_CREATION_DATE)
    cur_entry->lock_creation_date = entry->lock_creation_date;

  /* Changelist */
  if (modify_flags & SVN_WC__ENTRY_MODIFY_CHANGELIST)
    cur_entry->changelist = (entry->changelist
                             ? apr_pstrdup(pool, entry->changelist)
                             : NULL);

  /* has-props flag */
  if (modify_flags & SVN_WC__ENTRY_MODIFY_HAS_PROPS)
    cur_entry->has_props = entry->has_props;

  /* prop-mods flag */
  if (modify_flags & SVN_WC__ENTRY_MODIFY_HAS_PROP_MODS)
    cur_entry->has_prop_mods = entry->has_prop_mods;

  /* Cachable props. */
  if (modify_flags & SVN_WC__ENTRY_MODIFY_CACHABLE_PROPS)
    cur_entry->cachable_props = (entry->cachable_props
                                 ? apr_pstrdup(pool, entry->cachable_props)
                                 : NULL);

  /* Property existence */
  if (modify_flags & SVN_WC__ENTRY_MODIFY_PRESENT_PROPS)
    cur_entry->present_props = (entry->present_props
                                ? apr_pstrdup(pool, entry->present_props)
                                : NULL);

  if (modify_flags & SVN_WC__ENTRY_MODIFY_KEEP_LOCAL)
    cur_entry->keep_local = entry->keep_local;

  /* Note that we don't bother to fold entry->depth, because it is
     only meaningful on the this-dir entry anyway. */

  /* Tree conflict data. */
  if (modify_flags & SVN_WC__ENTRY_MODIFY_TREE_CONFLICT_DATA)
    cur_entry->tree_conflict_data = entry->tree_conflict_data
      ? apr_pstrdup(pool, entry->tree_conflict_data)
                              : NULL;

  /* Absorb defaults from the parent dir, if any, unless this is a
     subdir entry. */
  if (cur_entry->kind != svn_node_dir)
    {
      svn_wc_entry_t *default_entry
        = apr_hash_get(entries, SVN_WC_ENTRY_THIS_DIR, APR_HASH_KEY_STRING);
      if (default_entry)
        take_from_entry(default_entry, cur_entry, pool);
    }

  /* Cleanup meaningless fields */

  /* ### svn_wc_schedule_delete is the minimal value. We need it because it's
     impossible to NULLify copyfrom_url with log-instructions.

     Note that I tried to find the smallest collection not to clear these
     fields for, but this condition still fails the test suite:

     !(entry->schedule == svn_wc_schedule_add
       || entry->schedule == svn_wc_schedule_replace
       || (entry->schedule == svn_wc_schedule_normal && entry->copied)))

  */
  if (modify_flags & SVN_WC__ENTRY_MODIFY_SCHEDULE
      && entry->schedule == svn_wc_schedule_delete)
    {
      cur_entry->copied = FALSE;
      cur_entry->copyfrom_rev = SVN_INVALID_REVNUM;
      cur_entry->copyfrom_url = NULL;
    }

  if (modify_flags & SVN_WC__ENTRY_MODIFY_WORKING_SIZE)
    cur_entry->working_size = entry->working_size;

  /* keep_local makes sense only when we are going to delete directory. */
  if (modify_flags & SVN_WC__ENTRY_MODIFY_SCHEDULE
      && entry->schedule != svn_wc_schedule_delete)
    {
      cur_entry->keep_local = FALSE;
    }

  /* File externals. */
  if (modify_flags & SVN_WC__ENTRY_MODIFY_FILE_EXTERNAL)
    {
      cur_entry->file_external_path = (entry->file_external_path
                                       ? apr_pstrdup(pool,
                                                     entry->file_external_path)
                                       : NULL);
      cur_entry->file_external_peg_rev = entry->file_external_peg_rev;
      cur_entry->file_external_rev = entry->file_external_rev;
    }

  /* Make sure the entry exists in the entries hash.  Possibly it
     already did, in which case this could have been skipped, but what
     the heck. */
  apr_hash_set(entries, cur_entry->name, APR_HASH_KEY_STRING, cur_entry);

  return SVN_NO_ERROR;
}


void
svn_wc__entry_remove(apr_hash_t *entries, const char *name)
{
  apr_hash_set(entries, name, APR_HASH_KEY_STRING, NULL);
}


/* Our general purpose intelligence module for handling a scheduling
   change to a single entry.

   Given an entryname NAME in ENTRIES, examine the caller's requested
   scheduling change in *SCHEDULE and the current state of the entry.
   *MODIFY_FLAGS should have the 'SCHEDULE' flag set (else do nothing) and
   may have the 'FORCE' flag set (in which case do nothing).
   Determine the final schedule for the entry. Output the result by doing
   none or any or all of: delete the entry from *ENTRIES, change *SCHEDULE
   to the new schedule, remove the 'SCHEDULE' change flag from
   *MODIFY_FLAGS.

   POOL is used for local allocations only, calling this function does not
   use POOL to allocate any memory referenced by ENTRIES.
 */
static svn_error_t *
fold_scheduling(apr_hash_t *entries,
                const char *name,
                apr_uint64_t *modify_flags,
                svn_wc_schedule_t *schedule,
                apr_pool_t *pool)
{
  svn_wc_entry_t *entry, *this_dir_entry;

  /* If we're not supposed to be bothering with this anyway...return. */
  if (! (*modify_flags & SVN_WC__ENTRY_MODIFY_SCHEDULE))
    return SVN_NO_ERROR;

  /* Get the current entry */
  entry = apr_hash_get(entries, name, APR_HASH_KEY_STRING);

  /* If we're not merging in changes, the requested schedule is the final
     schedule. */
  if (*modify_flags & SVN_WC__ENTRY_MODIFY_FORCE)
    return SVN_NO_ERROR;

  /* The only operation valid on an item not already in revision
     control is addition. */
  if (! entry)
    {
      if (*schedule == svn_wc_schedule_add)
        return SVN_NO_ERROR;
      else
        return
          svn_error_createf(SVN_ERR_WC_SCHEDULE_CONFLICT, NULL,
                            _("'%s' is not under version control"),
                            name);
    }

  /* Get the default entry */
  this_dir_entry = apr_hash_get(entries, SVN_WC_ENTRY_THIS_DIR,
                                APR_HASH_KEY_STRING);

  /* At this point, we know the following things:

     1. There is already an entry for this item in the entries file
        whose existence is either _normal or _added (or about to
        become such), which for our purposes mean the same thing.

     2. We have been asked to merge in a state change, not to
        explicitly set the state.  */

  /* Here are some cases that are parent-directory sensitive.
     Basically, we make sure that we are not allowing versioned
     resources to just sorta dangle below directories marked for
     deletion. */
  if ((entry != this_dir_entry)
      && (this_dir_entry->schedule == svn_wc_schedule_delete))
    {
      if (*schedule == svn_wc_schedule_add)
        return
          svn_error_createf(SVN_ERR_WC_SCHEDULE_CONFLICT, NULL,
                            _("Can't add '%s' to deleted directory; "
                              "try undeleting its parent directory first"),
                            name);
      if (*schedule == svn_wc_schedule_replace)
        return
          svn_error_createf(SVN_ERR_WC_SCHEDULE_CONFLICT, NULL,
                            _("Can't replace '%s' in deleted directory; "
                              "try undeleting its parent directory first"),
                            name);
    }

  if (entry->absent && (*schedule == svn_wc_schedule_add))
    {
      return svn_error_createf
        (SVN_ERR_WC_SCHEDULE_CONFLICT, NULL,
         _("'%s' is marked as absent, so it cannot be scheduled for addition"),
         name);
    }

  switch (entry->schedule)
    {
    case svn_wc_schedule_normal:
      switch (*schedule)
        {
        case svn_wc_schedule_normal:
          /* Normal is a trivial no-op case. Reset the
             schedule modification bit and move along. */
          *modify_flags &= ~SVN_WC__ENTRY_MODIFY_SCHEDULE;
          return SVN_NO_ERROR;


        case svn_wc_schedule_delete:
        case svn_wc_schedule_replace:
          /* These are all good. */
          return SVN_NO_ERROR;


        case svn_wc_schedule_add:
          /* You can't add something that's already been added to
             revision control... unless it's got a 'deleted' state */
          if (! entry->deleted)
            return
              svn_error_createf
              (SVN_ERR_WC_SCHEDULE_CONFLICT, NULL,
               _("Entry '%s' is already under version control"), name);
        }
      break;

    case svn_wc_schedule_add:
      switch (*schedule)
        {
        case svn_wc_schedule_normal:
        case svn_wc_schedule_add:
        case svn_wc_schedule_replace:
          /* These are all no-op cases.  Normal is obvious, as is add.
               ### The 'add' case is not obvious: above, we throw an error if
               ### already versioned, so why not here too?
             Replace on an entry marked for addition breaks down to
             (add + (delete + add)), which resolves to just (add), and
             since this entry is already marked with (add), this too
             is a no-op. */
          *modify_flags &= ~SVN_WC__ENTRY_MODIFY_SCHEDULE;
          return SVN_NO_ERROR;


        case svn_wc_schedule_delete:
          /* Not-yet-versioned item being deleted.  If the original
             entry was not marked as "deleted", then remove the entry.
             Else, return the entry to a 'normal' state, preserving
               ### What does it mean for an entry be schedule-add and
               ### deleted at once, and why change schedule to normal?
             the "deleted" flag.  Check that we are not trying to
             remove the SVN_WC_ENTRY_THIS_DIR entry as that would
             leave the entries file in an invalid state. */
          SVN_ERR_ASSERT(entry != this_dir_entry);
          if (! entry->deleted)
            apr_hash_set(entries, name, APR_HASH_KEY_STRING, NULL);
          else
            *schedule = svn_wc_schedule_normal;
          return SVN_NO_ERROR;
        }
      break;

    case svn_wc_schedule_delete:
      switch (*schedule)
        {
        case svn_wc_schedule_normal:
          /* Reverting a delete results in normal */
          return SVN_NO_ERROR;

        case svn_wc_schedule_delete:
          /* These are no-op cases. */
          *modify_flags &= ~SVN_WC__ENTRY_MODIFY_SCHEDULE;
          return SVN_NO_ERROR;


        case svn_wc_schedule_add:
          /* Re-adding an entry marked for deletion?  This is really a
             replace operation. */
          *schedule = svn_wc_schedule_replace;
          return SVN_NO_ERROR;


        case svn_wc_schedule_replace:
          /* Replacing an item marked for deletion breaks down to
             (delete + (delete + add)), which might deserve a warning,
             but whatever. */
          return SVN_NO_ERROR;

        }
      break;

    case svn_wc_schedule_replace:
      switch (*schedule)
        {
        case svn_wc_schedule_normal:
          /* Reverting replacements results normal. */
          return SVN_NO_ERROR;

        case svn_wc_schedule_add:
          /* Adding a to-be-replaced entry breaks down to ((delete +
             add) + add) which might deserve a warning, but we'll just
             no-op it. */
        case svn_wc_schedule_replace:
          /* Replacing a to-be-replaced entry breaks down to ((delete
             + add) + (delete + add)), which is insane!  Make up your
             friggin' mind, dude! :-)  Well, we'll no-op this one,
             too. */
          *modify_flags &= ~SVN_WC__ENTRY_MODIFY_SCHEDULE;
          return SVN_NO_ERROR;


        case svn_wc_schedule_delete:
          /* Deleting a to-be-replaced entry breaks down to ((delete +
             add) + delete) which resolves to a flat deletion. */
          *schedule = svn_wc_schedule_delete;
          return SVN_NO_ERROR;

        }
      break;

    default:
      return
        svn_error_createf
        (SVN_ERR_WC_SCHEDULE_CONFLICT, NULL,
         _("Entry '%s' has illegal schedule"), name);
    }
  return SVN_NO_ERROR;
}



svn_error_t *
svn_wc__entry_modify(svn_wc_adm_access_t *adm_access,
                     const char *name,
                     svn_wc_entry_t *entry,
                     apr_uint64_t modify_flags,
                     svn_boolean_t do_sync,
                     apr_pool_t *pool)
{
  apr_hash_t *entries, *entries_nohidden;
  svn_boolean_t entry_was_deleted_p = FALSE;

  SVN_ERR_ASSERT(entry);

  /* Load ADM_ACCESS's whole entries file. */
  SVN_ERR(svn_wc_entries_read(&entries, adm_access, TRUE, pool));
  SVN_ERR(svn_wc_entries_read(&entries_nohidden, adm_access, FALSE, pool));

  /* Ensure that NAME is valid. */
  if (name == NULL)
    name = SVN_WC_ENTRY_THIS_DIR;

  if (modify_flags & SVN_WC__ENTRY_MODIFY_SCHEDULE)
    {
      svn_wc_entry_t *entry_before, *entry_after;
      apr_uint64_t orig_modify_flags = modify_flags;
      svn_wc_schedule_t orig_schedule = entry->schedule;

      /* Keep a copy of the unmodified entry on hand. */
      entry_before = apr_hash_get(entries, name, APR_HASH_KEY_STRING);

      /* If scheduling changes were made, we have a special routine to
         manage those modifications. */
      SVN_ERR(fold_scheduling(entries, name, &modify_flags,
                              &entry->schedule, pool));

      /* Do a bit of self-testing. The "folding" algorithm should do the
       * same whether we give it the normal entries or all entries including
       * "deleted" ones. Check that it does. */
      /* Note: This pointer-comparison will always be true unless
       * undocumented implementation details are in play, so it's not
       * necessarily saying the contents of the two hashes differ. So this
       * check may be invoked redundantly, but that is harmless. */
      if (entries != entries_nohidden)
        {
          SVN_ERR(fold_scheduling(entries_nohidden, name, &orig_modify_flags,
                                  &orig_schedule, pool));

          /* Make certain that both folding operations had the same
             result. */
          SVN_ERR_ASSERT(orig_modify_flags == modify_flags);
          SVN_ERR_ASSERT(orig_schedule == entry->schedule);
        }

      /* Special case:  fold_state_changes() may have actually REMOVED
         the entry in question!  If so, don't try to fold_entry, as
         this will just recreate the entry again. */
      entry_after = apr_hash_get(entries, name, APR_HASH_KEY_STRING);

      /* Note if this entry was deleted above so we don't accidentally
         re-add it in the following steps. */
      if (entry_before && (! entry_after))
        entry_was_deleted_p = TRUE;
    }

  /* If the entry wasn't just removed from the entries hash, fold the
     changes into the entry. */
  if (! entry_was_deleted_p)
    {
      SVN_ERR(fold_entry(entries, name, modify_flags, entry,
                         svn_wc_adm_access_pool(adm_access)));
      if (entries != entries_nohidden)
        SVN_ERR(fold_entry(entries_nohidden, name, modify_flags, entry,
                           svn_wc_adm_access_pool(adm_access)));
    }

  /* Sync changes to disk. */
  if (do_sync)
    SVN_ERR(svn_wc__entries_write(entries, adm_access, pool));

  return SVN_NO_ERROR;
}


svn_wc_entry_t *
svn_wc_entry_dup(const svn_wc_entry_t *entry, apr_pool_t *pool)
{
  svn_wc_entry_t *dupentry = apr_palloc(pool, sizeof(*dupentry));

  /* Perform a trivial copy ... */
  *dupentry = *entry;

  /* ...and then re-copy stuff that needs to be duped into our pool. */
  if (entry->name)
    dupentry->name = apr_pstrdup(pool, entry->name);
  if (entry->url)
    dupentry->url = apr_pstrdup(pool, entry->url);
  if (entry->repos)
    dupentry->repos = apr_pstrdup(pool, entry->repos);
  if (entry->uuid)
    dupentry->uuid = apr_pstrdup(pool, entry->uuid);
  if (entry->copyfrom_url)
    dupentry->copyfrom_url = apr_pstrdup(pool, entry->copyfrom_url);
  if (entry->conflict_old)
    dupentry->conflict_old = apr_pstrdup(pool, entry->conflict_old);
  if (entry->conflict_new)
    dupentry->conflict_new = apr_pstrdup(pool, entry->conflict_new);
  if (entry->conflict_wrk)
    dupentry->conflict_wrk = apr_pstrdup(pool, entry->conflict_wrk);
  if (entry->prejfile)
    dupentry->prejfile = apr_pstrdup(pool, entry->prejfile);
  if (entry->checksum)
    dupentry->checksum = apr_pstrdup(pool, entry->checksum);
  if (entry->cmt_author)
    dupentry->cmt_author = apr_pstrdup(pool, entry->cmt_author);
  if (entry->lock_token)
    dupentry->lock_token = apr_pstrdup(pool, entry->lock_token);
  if (entry->lock_owner)
    dupentry->lock_owner = apr_pstrdup(pool, entry->lock_owner);
  if (entry->lock_comment)
    dupentry->lock_comment = apr_pstrdup(pool, entry->lock_comment);
  if (entry->changelist)
    dupentry->changelist = apr_pstrdup(pool, entry->changelist);
  if (entry->cachable_props)
    dupentry->cachable_props = apr_pstrdup(pool, entry->cachable_props);
  if (entry->present_props)
    dupentry->present_props = apr_pstrdup(pool, entry->present_props);
  if (entry->tree_conflict_data)
    dupentry->tree_conflict_data = apr_pstrdup(pool,
                                               entry->tree_conflict_data);
  if (entry->file_external_path)
    dupentry->file_external_path = apr_pstrdup(pool,
                                               entry->file_external_path);
  return dupentry;
}


svn_error_t *
svn_wc__tweak_entry(apr_hash_t *entries,
                    const char *name,
                    const char *new_url,
                    const char *repos,
                    svn_revnum_t new_rev,
                    svn_boolean_t allow_removal,
                    svn_boolean_t *write_required,
                    apr_pool_t *pool)
{
  svn_wc_entry_t *entry;

  entry = apr_hash_get(entries, name, APR_HASH_KEY_STRING);
  if (! entry)
    return svn_error_createf(SVN_ERR_ENTRY_NOT_FOUND, NULL,
                             _("No such entry: '%s'"), name);

  if (new_url != NULL
      && (! entry->url || strcmp(new_url, entry->url)))
    {
      *write_required = TRUE;
      entry->url = apr_pstrdup(pool, new_url);
    }

  if (repos != NULL
      && (! entry->repos || strcmp(repos, entry->repos))
      && entry->url
      && svn_path_is_ancestor(repos, entry->url))
    {
      svn_boolean_t set_repos = TRUE;

      /* Setting the repository root on THIS_DIR will make files in this
         directory inherit that property.  So to not make the WC corrupt,
         we have to make sure that the repos root is valid for such entries as
         well.  Note that this shouldn't happen in normal circumstances. */
      if (strcmp(entry->name, SVN_WC_ENTRY_THIS_DIR) == 0)
        {
          apr_hash_index_t *hi;
          for (hi = apr_hash_first(pool, entries); hi;
               hi = apr_hash_next(hi))
            {
              void *value;
              const svn_wc_entry_t *child_entry;

              apr_hash_this(hi, NULL, NULL, &value);
              child_entry = value;

              if (! child_entry->repos && child_entry->url
                  && ! svn_path_is_ancestor(repos, child_entry->url))
                {
                  set_repos = FALSE;
                  break;
                }
            }
        }

      if (set_repos)
        {
          *write_required = TRUE;
          entry->repos = apr_pstrdup(pool, repos);
        }
    }

  if ((SVN_IS_VALID_REVNUM(new_rev))
      && (entry->schedule != svn_wc_schedule_add)
      && (entry->schedule != svn_wc_schedule_replace)
      && (entry->copied != TRUE)
      && (entry->revision != new_rev))
    {
      *write_required = TRUE;
      entry->revision = new_rev;
    }

  /* As long as this function is only called as a helper to
     svn_wc__do_update_cleanup, then it's okay to remove any entry
     under certain circumstances:

     If the entry is still marked 'deleted', then the server did not
     re-add it.  So it's really gone in this revision, thus we remove
     the entry.

     If the entry is still marked 'absent' and yet is not the same
     revision as new_rev, then the server did not re-add it, nor
     re-absent it, so we can remove the entry.

     ### This function cannot always determine whether removal is
     ### appropriate, hence the ALLOW_REMOVAL flag.  It's all a bit of a
     ### mess. */
  if (allow_removal
      && (entry->deleted || (entry->absent && entry->revision != new_rev)))
    {
      *write_required = TRUE;
      apr_hash_set(entries, name, APR_HASH_KEY_STRING, NULL);
    }

  return SVN_NO_ERROR;
}




/*** Initialization of the entries file. ***/

svn_error_t *
svn_wc__entries_init(const char *path,
                     const char *uuid,
                     const char *url,
                     const char *repos,
                     svn_revnum_t initial_rev,
                     svn_depth_t depth,
                     apr_pool_t *pool)
{
  svn_stream_t *stream;
  const char *temp_file_path;
  svn_node_kind_t kind;
  svn_stringbuf_t *accum = svn_stringbuf_createf(pool, "%d\n",
                                                 SVN_WC__VERSION);
  svn_wc_entry_t *entry = alloc_entry(pool);
  apr_size_t len;
  svn_sqlite__db_t *wc_db;
  apr_int64_t wc_id;
  apr_int64_t repos_id;
  svn_sqlite__stmt_t *stmt;
  const char *wc_db_path = db_path(path, pool);
  const char *abs_path;

  SVN_ERR_ASSERT(! repos || svn_path_is_ancestor(repos, url));
  SVN_ERR_ASSERT(depth == svn_depth_empty
                 || depth == svn_depth_files
                 || depth == svn_depth_immediates
                 || depth == svn_depth_infinity);

  /* Create the entries file, which must not exist prior to this. */
  SVN_ERR(svn_wc__open_adm_writable(&stream, &temp_file_path,
                                    path, SVN_WC__ADM_ENTRIES, pool, pool));

  /* Check that the entries sqlite database does not yet exist. */
  SVN_ERR(svn_io_check_path(wc_db_path, &kind, pool));
  if (kind != svn_node_none)
    return svn_error_createf(SVN_ERR_WC_DB_ERROR, NULL,
                             _("Existing sqlite database found at '%s'"),
                             svn_path_local_style(wc_db_path, pool));

  /* Create the entries database, and start a transaction. */
  /* TODO: Need to rollback the transaction if we get an error anywehere. */
  SVN_ERR(svn_sqlite__open(&wc_db, wc_db_path, svn_sqlite__mode_rwcreate,
                           statements, WC_DB_SCHEMA_FORMAT, upgrade_sql, pool,
                           pool));
  SVN_ERR(svn_sqlite__transaction_begin(wc_db));

  /* Insert the repository. */
  SVN_ERR(svn_sqlite__get_statement(&stmt, wc_db, STMT_INSERT_REPOSITORY));
  /* TODO: We really shouldn't ever have a NULL uuid, but somehow it's getting
     in here... */
  SVN_ERR(svn_sqlite__bindf(stmt, "ss", repos, uuid == NULL ? "" : uuid));
  SVN_ERR(svn_sqlite__insert(&repos_id, stmt));

  /* Insert the wcroot. */
  SVN_ERR(svn_sqlite__get_statement(&stmt, wc_db, STMT_INSERT_WCROOT));
  SVN_ERR(svn_path_get_absolute(&abs_path, path, pool));
  SVN_ERR(svn_sqlite__bindf(stmt, "s", abs_path));
  SVN_ERR(svn_sqlite__insert(&wc_id, stmt));

  /* Add an entry for the dir itself.  The directory has no name.  It
     might have a UUID, but otherwise only the revision and default
     ancestry are present as XML attributes, and possibly an
     'incomplete' flag if the revnum is > 0. */

  entry->kind = svn_node_dir;
  entry->url = url;
  entry->revision = initial_rev;
  entry->uuid = uuid;
  entry->repos = repos;
  entry->depth = depth;
  if (initial_rev > 0)
    entry->incomplete = TRUE;
  /* Add cachable-props here so that it can be inherited by other entries.
   */
  entry->cachable_props = SVN_WC__CACHABLE_PROPS;

  SVN_ERR(write_entry(accum, wc_db, wc_id, repos_id, entry,
                      SVN_WC_ENTRY_THIS_DIR, entry, pool));

  len = accum->len;
  SVN_ERR_W(svn_stream_write(stream, accum->data, &len),
            apr_psprintf(pool,
                         _("Error writing entries file for '%s'"),
                         svn_path_local_style(path, pool)));

  /* Now we have a `entries' file with exactly one entry, an entry
     for this dir.  Close the file and sync it up. */
  SVN_ERR(svn_wc__close_adm_stream(stream, temp_file_path, path,
                                   SVN_WC__ADM_ENTRIES, pool));

  /* Commit the sqlite transaction and close the database. */
  SVN_ERR(svn_sqlite__transaction_commit(wc_db));
  return svn_sqlite__close(wc_db, SVN_NO_ERROR);
}


/*--------------------------------------------------------------- */

/*** Generic Entry Walker */


/* A recursive entry-walker, helper for svn_wc_walk_entries3().
 *
 * For this directory (DIRPATH, ADM_ACCESS), call the "found_entry" callback
 * in WALK_CALLBACKS, passing WALK_BATON to it. Then, for each versioned
 * entry in this directory, call the "found entry" callback and then recurse
 * (if it is a directory and if DEPTH allows).
 *
 * If SHOW_HIDDEN is true, include entries that are in a 'deleted' or
 * 'absent' state (and not scheduled for re-addition), else skip them.
 *
 * Call CANCEL_FUNC with CANCEL_BATON to allow cancellation.
 */
static svn_error_t *
walker_helper(const char *dirpath,
              svn_wc_adm_access_t *adm_access,
              const svn_wc_entry_callbacks2_t *walk_callbacks,
              void *walk_baton,
              svn_depth_t depth,
              svn_boolean_t show_hidden,
              svn_cancel_func_t cancel_func,
              void *cancel_baton,
              apr_pool_t *pool)
{
  apr_pool_t *subpool = svn_pool_create(pool);
  apr_hash_t *entries;
  apr_hash_index_t *hi;
  svn_wc_entry_t *dot_entry;

  SVN_ERR(walk_callbacks->handle_error
          (dirpath, svn_wc_entries_read(&entries, adm_access, show_hidden,
                                        pool), walk_baton, pool));

  /* As promised, always return the '.' entry first. */
  dot_entry = apr_hash_get(entries, SVN_WC_ENTRY_THIS_DIR,
                           APR_HASH_KEY_STRING);
  if (! dot_entry)
    return walk_callbacks->handle_error
      (dirpath, svn_error_createf(SVN_ERR_ENTRY_NOT_FOUND, NULL,
                                  _("Directory '%s' has no THIS_DIR entry"),
                                  svn_path_local_style(dirpath, pool)),
       walk_baton, pool);

  /* Call the "found entry" callback for this directory as a "this dir"
   * entry. Note that if this directory has been reached by recusrion, this
   * is the second visit as it will already have been visited once as a
   * child entry of its parent. */
  SVN_ERR(walk_callbacks->handle_error
          (dirpath,
           walk_callbacks->found_entry(dirpath, dot_entry, walk_baton, pool),
           walk_baton, pool));

  if (depth == svn_depth_empty)
    return SVN_NO_ERROR;

  /* Loop over each of the other entries. */
  for (hi = apr_hash_first(pool, entries); hi; hi = apr_hash_next(hi))
    {
      const void *key;
      void *val;
      const svn_wc_entry_t *current_entry;
      const char *entrypath;

      svn_pool_clear(subpool);

      /* See if someone wants to cancel this operation. */
      if (cancel_func)
        SVN_ERR(cancel_func(cancel_baton));

      apr_hash_this(hi, &key, NULL, &val);
      current_entry = val;

      /* Skip the "this dir" entry. */
      if (strcmp(current_entry->name, SVN_WC_ENTRY_THIS_DIR) == 0)
        continue;

      entrypath = svn_path_join(dirpath, key, subpool);

      /* Call the "found entry" callback for this entry. (For a directory,
       * this is the first visit: as a child.) */
      if (current_entry->kind == svn_node_file
          || depth >= svn_depth_immediates)
        {
          SVN_ERR(walk_callbacks->handle_error
                  (entrypath,
                   walk_callbacks->found_entry(entrypath, current_entry,
                                               walk_baton, subpool),
                   walk_baton, pool));
        }

      /* Recurse into this entry if appropriate. */
      if (current_entry->kind == svn_node_dir
          && !entry_is_hidden(current_entry)
          && depth >= svn_depth_immediates)
        {
          svn_wc_adm_access_t *entry_access;
          svn_depth_t depth_below_here = depth;

          if (depth == svn_depth_immediates)
            depth_below_here = svn_depth_empty;

          SVN_ERR(walk_callbacks->handle_error
                  (entrypath,
                   svn_wc_adm_retrieve(&entry_access, adm_access, entrypath,
                                       subpool),
                   walk_baton, pool));

          if (entry_access)
            SVN_ERR(walker_helper(entrypath, entry_access,
                                  walk_callbacks, walk_baton,
                                  depth_below_here, show_hidden,
                                  cancel_func, cancel_baton,
                                  subpool));
        }
    }

  svn_pool_destroy(subpool);
  return SVN_NO_ERROR;
}

svn_error_t *
svn_wc__walker_default_error_handler(const char *path,
                                     svn_error_t *err,
                                     void *walk_baton,
                                     apr_pool_t *pool)
{
  return err;
}


/* The public API. */
svn_error_t *
svn_wc_walk_entries3(const char *path,
                     svn_wc_adm_access_t *adm_access,
                     const svn_wc_entry_callbacks2_t *walk_callbacks,
                     void *walk_baton,
                     svn_depth_t depth,
                     svn_boolean_t show_hidden,
                     svn_cancel_func_t cancel_func,
                     void *cancel_baton,
                     apr_pool_t *pool)
{
  const svn_wc_entry_t *entry;

  SVN_ERR(svn_wc_entry(&entry, path, adm_access, show_hidden, pool));

  if (! entry)
    return walk_callbacks->handle_error
      (path, svn_error_createf(SVN_ERR_UNVERSIONED_RESOURCE, NULL,
                               _("'%s' is not under version control"),
                               svn_path_local_style(path, pool)),
       walk_baton, pool);

  if (entry->kind == svn_node_file || entry->depth == svn_depth_exclude)
    return walk_callbacks->handle_error
      (path, walk_callbacks->found_entry(path, entry, walk_baton, pool),
       walk_baton, pool);

  else if (entry->kind == svn_node_dir)
    return walker_helper(path, adm_access, walk_callbacks, walk_baton,
                         depth, show_hidden, cancel_func, cancel_baton, pool);

  else
    return walk_callbacks->handle_error
      (path, svn_error_createf(SVN_ERR_NODE_UNKNOWN_KIND, NULL,
                               _("'%s' has an unrecognized node kind"),
                               svn_path_local_style(path, pool)),
       walk_baton, pool);
}


/* A baton for use with visit_tc_too_callbacks. */
typedef struct visit_tc_too_baton_t
  {
    svn_wc_adm_access_t *adm_access;
    const svn_wc_entry_callbacks2_t *callbacks;
    void *baton;
    const char *target;
    svn_depth_t depth;
  } visit_tc_too_baton_t;

/* An svn_wc_entry_callbacks2_t callback function.
 *
 * Call the user's "found entry" callback
 * WALK_BATON->callbacks->found_entry(), passing it PATH, ENTRY and
 * WALK_BATON->baton. Then call it once for each unversioned tree-conflicted
 * child of this entry, passing it the child path, a null "entry", and
 * WALK_BATON->baton. WALK_BATON is of type (visit_tc_too_baton_t *).
 */
static svn_error_t *
visit_tc_too_found_entry(const char *path,
                         const svn_wc_entry_t *entry,
                         void *walk_baton,
                         apr_pool_t *pool)
{
  struct visit_tc_too_baton_t *baton = walk_baton;
  svn_boolean_t check_children;

  /* Call the entry callback for this entry. */
  SVN_ERR(baton->callbacks->found_entry(path, entry, baton->baton, pool));

  if (entry->kind != svn_node_dir || entry_is_hidden(entry))
    return SVN_NO_ERROR;

  /* If this is a directory, we may need to also visit any unversioned
   * children that are tree conflict victims. However, that should not
   * happen when we've already reached the requested depth. */

  switch (baton->depth){
    case svn_depth_empty:
      check_children = FALSE;
      break;

    /* Since svn_depth_files only visits files and this is a directory,
     * we have to be at the target. Just verify that anyway: */
    case svn_depth_files:
    case svn_depth_immediates:
      /* Check if this already *is* an immediate child, in which
       * case we shouldn't descend further. */
      check_children = (strcmp(baton->target, path) == 0);
      break;

    case svn_depth_infinity:
    case svn_depth_exclude:
    case svn_depth_unknown:
      check_children = TRUE;
      break;
  };

  if (check_children)
    {
      /* We're supposed to check the children of this directory. However,
       * in case of svn_depth_files, don't visit directories. */

      svn_wc_adm_access_t *adm_access = NULL;
      apr_array_header_t *conflicts;
      int i;

      /* Loop through all the tree conflict victims */
      SVN_ERR(svn_wc__read_tree_conflicts(&conflicts,
                                          entry->tree_conflict_data, path,
                                          pool));

      if (conflicts->nelts > 0)
        SVN_ERR(svn_wc_adm_retrieve(&adm_access, baton->adm_access, path,
                                    pool));

      for (i = 0; i < conflicts->nelts; i++)
        {
          svn_wc_conflict_description_t *conflict
            = APR_ARRAY_IDX(conflicts, i, svn_wc_conflict_description_t *);
          const svn_wc_entry_t *child_entry;

          if ((conflict->node_kind == svn_node_dir)
              && (baton->depth == svn_depth_files))
            continue;

          /* If this victim is not in this dir's entries ... */
          SVN_ERR(svn_wc_entry(&child_entry, conflict->path, adm_access,
                               TRUE, pool));
          if (!child_entry || child_entry->deleted)
            {
              /* Found an unversioned tree conflict victim. Call the "found
               * entry" callback with a null "entry" parameter. */
              SVN_ERR(baton->callbacks->found_entry(conflict->path, NULL,
                                                    baton->baton, pool));
            }
        }
    }

  return SVN_NO_ERROR;
}

/* An svn_wc_entry_callbacks2_t callback function.
 *
 * If the error ERR is because this PATH is an unversioned tree conflict
 * victim, call the user's "found entry" callback
 * WALK_BATON->callbacks->found_entry(), passing it this PATH, a null
 * "entry" parameter, and WALK_BATON->baton. Otherwise, forward this call
 * to the user's "handle error" callback
 * WALK_BATON->callbacks->handle_error().
 */
static svn_error_t *
visit_tc_too_error_handler(const char *path,
                           svn_error_t *err,
                           void *walk_baton,
                           apr_pool_t *pool)
{
  struct visit_tc_too_baton_t *baton = walk_baton;

  /* If this is an unversioned tree conflict victim, call the "found entry"
   * callback. This can occur on the root node of the walk; we do not expect
   * to reach such a node by recursion. */
  if (err && (err->apr_err == SVN_ERR_UNVERSIONED_RESOURCE))
    {
      svn_wc_adm_access_t *adm_access;
      svn_wc_conflict_description_t *conflict;
      char *parent_path = svn_path_dirname(path, pool);

      /* See if there is any tree conflict on this path. */
      SVN_ERR(svn_wc_adm_retrieve(&adm_access, baton->adm_access, parent_path,
                                  pool));
      SVN_ERR(svn_wc__get_tree_conflict(&conflict, path, adm_access, pool));

      /* If so, don't regard it as an error but call the "found entry"
       * callback with a null "entry" parameter. */
      if (conflict)
        {
          svn_error_clear(err);
          err = NULL;

          SVN_ERR(baton->callbacks->found_entry(conflict->path, NULL,
                                                baton->baton, pool));
        }
    }

  /* Call the user's error handler for this entry. */
  return baton->callbacks->handle_error(path, err, baton->baton, pool);
}

/* Callbacks used by svn_wc_walk_entries_and_tc(). */
static const svn_wc_entry_callbacks2_t
visit_tc_too_callbacks =
  {
    visit_tc_too_found_entry,
    visit_tc_too_error_handler
  };

svn_error_t *
svn_wc__walk_entries_and_tc(const char *path,
                            svn_wc_adm_access_t *adm_access,
                            const svn_wc_entry_callbacks2_t *walk_callbacks,
                            void *walk_baton,
                            svn_depth_t depth,
                            svn_cancel_func_t cancel_func,
                            void *cancel_baton,
                            apr_pool_t *pool)
{
  svn_error_t *err;
  svn_wc_adm_access_t *path_adm_access;
  const svn_wc_entry_t *entry;

  /* If there is no adm_access, there are no nodes to visit, not even 'path'
   * because it can't be in conflict. */
  if (adm_access == NULL)
    return SVN_NO_ERROR;

  /* Is 'path' versioned? Set path_adm_access accordingly. */
  /* First: Get item's adm access (meaning parent's if it's a file). */
  err = svn_wc_adm_probe_retrieve(&path_adm_access, adm_access, path, pool);
  if (err && err->apr_err == SVN_ERR_WC_NOT_LOCKED)
    {
      /* Item is unversioned and doesn't have a versioned parent so there is
       * nothing to walk. */
      svn_error_clear(err);
      return SVN_NO_ERROR;
    }
  else if (err)
    return err;
  /* If we can get the item's entry then it is versioned. */
  err = svn_wc_entry(&entry, path, path_adm_access, TRUE, pool);
  if (err)
    {
      svn_error_clear(err);
      /* Indicate that it is unversioned. */
      entry = NULL;
    }

  /* If this path is versioned, do a tree walk, else perhaps call the
   * "unversioned tree conflict victim" callback directly. */
  if (entry)
    {
      /* Versioned, so use the regular entries walker with callbacks that
       * make it also visit unversioned tree conflict victims. */
      visit_tc_too_baton_t visit_tc_too_baton;

      visit_tc_too_baton.adm_access = adm_access;
      visit_tc_too_baton.callbacks = walk_callbacks;
      visit_tc_too_baton.baton = walk_baton;
      visit_tc_too_baton.target = path;
      visit_tc_too_baton.depth = depth;

      SVN_ERR(svn_wc_walk_entries3(path, path_adm_access,
                                   &visit_tc_too_callbacks, &visit_tc_too_baton,
                                   depth, TRUE /*show_hidden*/,
                                   cancel_func, cancel_baton, pool));
    }
  else
    {
      /* Not locked, so assume unversioned. If it is a tree conflict victim,
       * call the "found entry" callback with a null "entry" parameter. */
      svn_wc_conflict_description_t *conflict;

      SVN_ERR(svn_wc__get_tree_conflict(&conflict, path, adm_access, pool));
      if (conflict)
        SVN_ERR(walk_callbacks->found_entry(path, NULL, walk_baton, pool));
    }

  return SVN_NO_ERROR;
}


svn_error_t *
svn_wc_mark_missing_deleted(const char *path,
                            svn_wc_adm_access_t *parent,
                            apr_pool_t *pool)
{
  svn_node_kind_t pkind;

  SVN_ERR(svn_io_check_path(path, &pkind, pool));

  if (pkind == svn_node_none)
    {
      const char *parent_path, *bname;
      svn_wc_adm_access_t *adm_access;
      svn_wc_entry_t newent;

      newent.deleted = TRUE;
      newent.schedule = svn_wc_schedule_normal;

      svn_path_split(path, &parent_path, &bname, pool);

      SVN_ERR(svn_wc_adm_retrieve(&adm_access, parent, parent_path, pool));
      return svn_wc__entry_modify(adm_access, bname, &newent,
                                   (SVN_WC__ENTRY_MODIFY_DELETED
                                    | SVN_WC__ENTRY_MODIFY_SCHEDULE
                                    | SVN_WC__ENTRY_MODIFY_FORCE),
                                   TRUE, /* sync right away */ pool);
    }
  else
    return svn_error_createf(SVN_ERR_WC_PATH_FOUND, NULL,
                             _("Unexpectedly found '%s': "
                               "path is marked 'missing'"),
                             svn_path_local_style(path, pool));
}<|MERGE_RESOLUTION|>--- conflicted
+++ resolved
@@ -1263,25 +1263,6 @@
   return SVN_NO_ERROR;
 }
 
-<<<<<<< HEAD
-=======
-/* Used when reading an entries file in XML format. */
-struct entries_accumulator
-{
-  /* Keys are entry names, vals are (struct svn_wc_entry_t *)'s. */
-  apr_hash_t *entries;
-
-  /* The parser that's parsing it, for signal_expat_bailout(). */
-  svn_xml_parser_t *parser;
-
-  /* Don't leave home without one. */
-  apr_pool_t *pool;
-
-  /* Cleared before handling each entry. */
-  apr_pool_t *scratch_pool;
-};
-
->>>>>>> 2ed96716
 
 /* Is the entry in a 'hidden' state in the sense of the 'show_hidden'
  * switches on svn_wc_entries_read(), svn_wc_walk_entries*(), etc.? */
@@ -1293,86 +1274,6 @@
 }
 
 
-<<<<<<< HEAD
-=======
-/* Called whenever we find an <open> tag of some kind. */
-static void
-handle_start_tag(void *userData, const char *tagname, const char **atts)
-{
-  struct entries_accumulator *accum = userData;
-  apr_hash_t *attributes;
-  svn_wc_entry_t *entry;
-  svn_error_t *err;
-  apr_uint64_t modify_flags = 0;
-
-  /* We only care about the `entry' tag; all other tags, such as `xml'
-     and `wc-entries', are ignored. */
-  if (strcmp(tagname, SVN_WC__ENTRIES_ENTRY))
-    return;
-
-  svn_pool_clear(accum->scratch_pool);
-  /* Make an entry from the attributes. */
-  attributes = svn_xml_make_att_hash(atts, accum->scratch_pool);
-  err = svn_wc__atts_to_entry(&entry, &modify_flags, attributes, accum->pool);
-  if (err)
-    {
-      svn_xml_signal_bailout(err, accum->parser);
-      return;
-    }
-
-  /* Find the name and set up the entry under that name.  This
-     should *NOT* be NULL, since svn_wc__atts_to_entry() should
-     have made it into SVN_WC_ENTRY_THIS_DIR. */
-  apr_hash_set(accum->entries, entry->name, APR_HASH_KEY_STRING, entry);
-}
-
-/* Parse BUF of size SIZE as an entries file in XML format, storing the parsed
-   entries in ENTRIES.  Use pool for temporary allocations and the pool of
-   ADM_ACCESS for the returned entries. */
-static svn_error_t *
-parse_entries_xml(svn_wc_adm_access_t *adm_access,
-                  apr_hash_t *entries,
-                  const char *buf,
-                  apr_size_t size,
-                  apr_pool_t *pool)
-{
-  svn_xml_parser_t *svn_parser;
-  struct entries_accumulator accum;
-
-  /* Set up userData for the XML parser. */
-  accum.entries = entries;
-  accum.pool = svn_wc_adm_access_pool(adm_access);
-  accum.scratch_pool = svn_pool_create(pool);
-
-  /* Create the XML parser */
-  svn_parser = svn_xml_make_parser(&accum,
-                                   handle_start_tag,
-                                   NULL,
-                                   NULL,
-                                   pool);
-
-  /* Store parser in its own userdata, so callbacks can call
-     svn_xml_signal_bailout() */
-  accum.parser = svn_parser;
-
-  /* Parse. */
-  SVN_ERR_W(svn_xml_parse(svn_parser, buf, size, TRUE),
-            apr_psprintf(pool,
-                         _("XML parser failed in '%s'"),
-                         svn_path_local_style
-                         (svn_wc_adm_access_path(adm_access), pool)));
-
-  svn_pool_destroy(accum.scratch_pool);
-
-  /* Clean up the XML parser */
-  svn_xml_free_parser(svn_parser);
-
-  return SVN_NO_ERROR;
-}
-
-
-
->>>>>>> 2ed96716
 /* Use entry SRC to fill in blank portions of entry DST.  SRC itself
    may not have any blanks, of course.
    Typically, SRC is a parent directory's own entry, and DST is some
@@ -1465,17 +1366,9 @@
 }
 
 
-<<<<<<< HEAD
-/* Fill the entries cache in ADM_ACCESS. Either the full hash cache will be
-   populated, if SHOW_HIDDEN is TRUE, or the truncated hash cache will be
-   populated if SHOW_HIDDEN is FALSE.  POOL is used for local memory
-   allocation, the access baton pool is used for the cache. */
-=======
-
 /* Fill the entries cache in ADM_ACCESS. The full hash cache will be
    populated.  POOL is used for local memory allocation, the access baton
    pool is used for the cache. */
->>>>>>> 2ed96716
 static svn_error_t *
 read_entries(svn_wc_adm_access_t *adm_access,
              apr_pool_t *scratch_pool)
@@ -1500,17 +1393,6 @@
   curp = (char *)buf->data;
   endp = buf->data + buf->len;
 
-<<<<<<< HEAD
-=======
-  /* If the first byte of the file is not a digit, then it is probably in XML
-     format. */
-  if (curp != endp && !svn_ctype_isdigit(*curp))
-    SVN_ERR(parse_entries_xml(adm_access, entries, buf->data, buf->len,
-                              scratch_pool));
-  else
-    {
-      const char *val;
->>>>>>> 2ed96716
 
   /* Read the format line from the entries file. In case we're in the
      middle of upgrading a working copy, this line will contain the
@@ -1531,7 +1413,6 @@
                                     entries_format, result_pool);
       if (! err)
         {
-<<<<<<< HEAD
           /* We allow extra fields at the end of the line, for
              extensibility. */
           curp = memchr(curp, '\f', endp - curp);
@@ -1541,33 +1422,6 @@
           if (! err && (curp == endp || *(++curp) != '\n'))
             err = svn_error_create(SVN_ERR_WC_CORRUPT, NULL,
                                    _("Invalid entry terminator"));
-=======
-          svn_error_t *err = read_entry(&entry, &curp, endp,
-                                        entries_format, result_pool);
-          if (! err)
-            {
-              /* We allow extra fields at the end of the line, for
-                 extensibility. */
-              curp = memchr(curp, '\f', endp - curp);
-              if (! curp)
-                err = svn_error_create(SVN_ERR_WC_CORRUPT, NULL,
-                                       _("Missing entry terminator"));
-              if (! err && (curp == endp || *(++curp) != '\n'))
-                err = svn_error_create(SVN_ERR_WC_CORRUPT, NULL,
-                                       _("Invalid entry terminator"));
-            }
-          if (err)
-            return svn_error_createf(err->apr_err, err,
-                                     _("Error at entry %d in entries file for "
-                                       "'%s':"),
-                                     entryno,
-                                     svn_path_local_style(path, scratch_pool));
-
-          ++curp;
-          ++entryno;
-
-          apr_hash_set(entries, entry->name, APR_HASH_KEY_STRING, entry);
->>>>>>> 2ed96716
         }
       if (err)
         return svn_error_createf(err->apr_err, err,
@@ -1579,9 +1433,8 @@
       ++curp;
       ++entryno;
 
-      if ((entry->depth != svn_depth_exclude)
-            || (!entry_is_hidden(entry) || show_hidden))
-          apr_hash_set(entries, entry->name, APR_HASH_KEY_STRING, entry);
+
+      apr_hash_set(entries, entry->name, APR_HASH_KEY_STRING, entry);
     }
 
   /* Fill in any implied fields. */
