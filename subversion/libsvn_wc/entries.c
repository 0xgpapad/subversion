/*
 * entries.c :  manipulating the administrative `entries' file.
 *
 * ====================================================================
 * Copyright (c) 2000-2009 CollabNet.  All rights reserved.
 *
 * This software is licensed as described in the file COPYING, which
 * you should have received as part of this distribution.  The terms
 * are also available at http://subversion.tigris.org/license-1.html.
 * If newer versions of this license are posted there, you may use a
 * newer version instead, at your option.
 *
 * This software consists of voluntary contributions made by many
 * individuals.  For exact contribution history, see the revision
 * history and logs, available at http://subversion.tigris.org/.
 * ====================================================================
 */


#include <string.h>

#include <apr_strings.h>

#include "svn_error.h"
#include "svn_types.h"
#include "svn_time.h"
#include "svn_pools.h"
#include "svn_path.h"
#include "svn_ctype.h"
#include "svn_string.h"

#include "wc.h"
#include "adm_files.h"
#include "adm_ops.h"
#include "entries.h"
#include "lock.h"
#include "tree_conflicts.h"

#include "svn_private_config.h"
#include "private/svn_wc_private.h"
#include "private/svn_sqlite.h"
#include "private/svn_skel.h"

#include "wc-metadata.sql_h"

#define MAYBE_ALLOC(x,p) ((x) ? (x) : apr_pcalloc((p), sizeof(*(x))))

static const char * const upgrade_sql[] = { NULL, NULL, NULL, NULL, NULL,
  NULL, NULL, NULL, NULL, NULL, NULL, WC_METADATA_SQL };

/* This values map to the members of STATEMENTS below, and should be added
   and removed at the same time. */
enum statement_keys {
  STMT_INSERT_REPOSITORY,
  STMT_INSERT_WCROOT,
  STMT_INSERT_BASE_NODE,
  STMT_INSERT_WORKING_NODE,
  STMT_INSERT_ACTUAL_NODE,
  STMT_INSERT_CHANGELIST,
  STMT_SELECT_REPOSITORY,
  STMT_SELECT_WCROOT_NULL,
  STMT_SELECT_REPOSITORY_BY_ID,
  STMT_SELECT_BASE_NODE,
  STMT_SELECT_WORKING_NODE
};

static const char * const statements[] = {
  "insert into repository (root, uuid) "
  "values (?1, ?2);",

  "insert into wcroot (local_abspath) "
  "values (?1);",

  "insert or replace into base_node "
    "(wc_id, local_relpath, repos_id, repos_relpath, parent_id, revnum, "
     "kind, checksum, translated_size, changed_rev, changed_date, "
     "changed_author, depth, last_mod_time, properties, incomplete_children)"
  "values (?1, ?2, ?3, ?4, ?5, ?6, ?7, ?8, ?9, ?10, ?11, ?12, ?13, ?14, "
          "?15, ?16);",

  "insert or replace into working_node "
    "(wc_id, local_relpath, parent_relpath, kind, copyfrom_repos_id, "
     "copyfrom_repos_path, copyfrom_revnum, moved_from, moved_to, checksum, "
     "translated_size, changed_rev, changed_date, changed_author, depth, "
     "last_mod_time, properties, changelist_id, tree_conflict_data) "
  "values (?1, ?2, ?3, ?4, ?5, ?6, ?7, ?8, ?9, ?10, ?11, ?12, ?13, ?14, "
          "?15, ?16, ?17, ?18, ?19);",

  "insert or replace into actual_node "
    "(wc_id, local_relpath, properties, conflict_old, conflict_new, "
     "conflict_working, prop_reject, changelist_id) "
  "values (?1, ?2, ?3, ?4, ?5, ?6, ?7, ?8);",

  "insert or replace into changelist "
    "(wc_id, name) "
  "values (?1, ?2);",

  "select id, root from repository where uuid = ?1;",

  "select id from wcroot where local_abspath is null;",

  "select root, uuid from repository where id = ?1;",

  "select id, wc_id, local_relpath, repos_id, repos_relpath, parent_id, "
    "revnum, kind, checksum, translated_size, changed_rev, changed_date, "
    "changed_author, depth, last_mod_time, properties, incomplete_children "
  "from base_node;",

  "select id, wc_id, local_relpath, parent_relpath, kind, copyfrom_repos_id, "
    "copyfrom_repos_path, copyfrom_revnum, moved_from, moved_to, checksum, "
    "translated_size, changed_rev, changed_date, changed_author, depth, "
    "last_mod_time, properties, changelist_id, tree_conflict_data "
  "from working_node;",

  NULL
  };

/* Temporary structures which mirror the tables in wc-metadata.sql.
   For detailed descriptions of each field, see that file. */
typedef struct {
  apr_int64_t id;
  apr_int64_t wc_id;
  const char *local_relpath;
  apr_int64_t repos_id;
  const char *repos_relpath;
  apr_int64_t parent_id;
  svn_revnum_t revision;
  svn_node_kind_t kind;
  svn_checksum_t *checksum;
  apr_size_t translated_size;
  svn_revnum_t changed_rev;
  apr_time_t changed_date;
  const char *changed_author;
  svn_depth_t depth;
  apr_time_t last_mod_time;
  apr_hash_t *properties;
  apr_int64_t incomplete_children;
} db_base_node_t;

typedef struct {
  apr_int64_t id;
  apr_int64_t wc_id;
  const char *local_relpath;
  const char *parent_relpath;
  svn_node_kind_t kind;
  apr_int64_t copyfrom_repos_id;
  const char *copyfrom_repos_path;
  svn_revnum_t copyfrom_revnum;
  const char *moved_from;
  const char *moved_to;
  svn_checksum_t *checksum;
  apr_size_t translated_size;
  svn_revnum_t changed_rev;
  apr_time_t changed_date;
  const char *changed_author;
  svn_depth_t depth;
  apr_time_t last_mod_time;
  apr_hash_t *properties;
  apr_int64_t changelist_id;
  const char *tree_conflict_data;
} db_working_node_t;

typedef struct {
  apr_int64_t id;
  apr_int64_t wc_id;
  const char *local_relpath;
  apr_hash_t *properties;
  const char *conflict_old;
  const char *conflict_new;
  const char *conflict_working;
  const char *prop_reject;
  apr_int64_t changelist_id;
} db_actual_node_t;

typedef struct {
  apr_int64_t id;
  apr_int64_t wc_id;
  const char *name;
} db_changelist_t;

typedef struct {
  const char *url;
  const char *lock_token;
  const char *lock_owner;
  const char *lock_comment;
  apr_time_t lock_date;
} db_lock_t;



/** Overview **/

/* The administrative `entries' file tracks information about files
   and subdirs within a particular directory.

   See the section on the `entries' file in libsvn_wc/README, for
   concrete information about the XML format.
*/


/*--------------------------------------------------------------- */


/*** Working with the entries sqlite database ***/

/* Return the location of the sqlite database containing the entry information
   for PATH in the filesystem.  Allocate in RESULT_POOL. ***/
static const char *
db_path(const char *path,
        apr_pool_t *result_pool)
{
  return svn_wc__adm_child(path, "wc.db", result_pool);
}


/*** reading and writing the entries file ***/


static svn_wc_entry_t *
alloc_entry(apr_pool_t *pool)
{
  svn_wc_entry_t *entry = apr_pcalloc(pool, sizeof(*entry));
  entry->revision = SVN_INVALID_REVNUM;
  entry->copyfrom_rev = SVN_INVALID_REVNUM;
  entry->cmt_rev = SVN_INVALID_REVNUM;
  entry->kind = svn_node_none;
  entry->working_size = SVN_WC_ENTRY_WORKING_SIZE_UNKNOWN;
  entry->depth = svn_depth_infinity;
  entry->file_external_path = NULL;
  entry->file_external_peg_rev.kind = svn_opt_revision_unspecified;
  entry->file_external_rev.kind = svn_opt_revision_unspecified;
  return entry;
}


/* If attribute ATTR_NAME appears in hash ATTS, set *ENTRY_FLAG to its
 * boolean value and add MODIFY_FLAG into *MODIFY_FLAGS, else set *ENTRY_FLAG
 * false.  ENTRY_NAME is the name of the WC-entry. */
static svn_error_t *
do_bool_attr(svn_boolean_t *entry_flag,
             apr_uint64_t *modify_flags, apr_uint64_t modify_flag,
             apr_hash_t *atts, const char *attr_name,
             const char *entry_name)
{
  const char *str = apr_hash_get(atts, attr_name, APR_HASH_KEY_STRING);

  *entry_flag = FALSE;
  if (str)
    {
      if (strcmp(str, "true") == 0)
        *entry_flag = TRUE;
      else if (strcmp(str, "false") == 0 || strcmp(str, "") == 0)
        *entry_flag = FALSE;
      else
        return svn_error_createf
          (SVN_ERR_ENTRY_ATTRIBUTE_INVALID, NULL,
           _("Entry '%s' has invalid '%s' value"),
           (entry_name ? entry_name : SVN_WC_ENTRY_THIS_DIR), attr_name);

      *modify_flags |= modify_flag;
    }
  return SVN_NO_ERROR;
}

/**
 * Parse the string at *STR as an revision and save the result in
 * *OPT_REV.  After returning successfully, *STR points at next
 * character in *STR where further parsing can be done.
 */
static svn_error_t *
string_to_opt_revision(svn_opt_revision_t *opt_rev,
                       const char **str,
                       apr_pool_t *pool)
{
  const char *s = *str;

  SVN_ERR_ASSERT(opt_rev);

  while (*s && *s != ':')
    ++s;

  /* Should not find a \0. */
  if (!*s)
    return svn_error_createf
      (SVN_ERR_INCORRECT_PARAMS, NULL,
       _("Found an unexpected \\0 in the file external '%s'"), *str);

  if (0 == strncmp(*str, "HEAD:", 5))
    {
      opt_rev->kind = svn_opt_revision_head;
    }
  else
    {
      svn_revnum_t rev;
      const char *endptr;

      SVN_ERR(svn_revnum_parse(&rev, *str, &endptr));
      SVN_ERR_ASSERT(endptr == s);
      opt_rev->kind = svn_opt_revision_number;
      opt_rev->value.number = rev;
    }

  *str = s + 1;

  return SVN_NO_ERROR;
}

/**
 * Given a revision, return a string for the revision, either "HEAD"
 * or a string representation of the revision value.  All other
 * revision kinds return an error.
 */
static svn_error_t *
opt_revision_to_string(const char **str,
                       const char *path,
                       const svn_opt_revision_t *rev,
                       apr_pool_t *pool)
{
  switch (rev->kind)
    {
    case svn_opt_revision_head:
      *str = apr_pstrmemdup(pool, "HEAD", 4);
      break;
    case svn_opt_revision_number:
      *str = apr_itoa(pool, rev->value.number);
      break;
    default:
      return svn_error_createf
        (SVN_ERR_INCORRECT_PARAMS, NULL,
         _("Illegal file external revision kind %d for path '%s'"),
         rev->kind, path);
      break;
    }

  return SVN_NO_ERROR;
}

/* Parse a file external specification in the NULL terminated STR and
   place the path in PATH_RESULT, the peg revision in PEG_REV_RESULT
   and revision number in REV_RESULT.  STR may be NULL, in which case
   PATH_RESULT will be set to NULL and both PEG_REV_RESULT and
   REV_RESULT set to svn_opt_revision_unspecified.

   The format that is read is the same as a working-copy path with a
   peg revision; see svn_opt_parse_path(). */
static svn_error_t *
unserialize_file_external(const char **path_result,
                          svn_opt_revision_t *peg_rev_result,
                          svn_opt_revision_t *rev_result,
                          const char *str,
                          apr_pool_t *pool)
{
  if (str)
    {
      svn_opt_revision_t peg_rev;
      svn_opt_revision_t op_rev;
      const char *s = str;

      SVN_ERR(string_to_opt_revision(&peg_rev, &s, pool));
      SVN_ERR(string_to_opt_revision(&op_rev, &s, pool));

      *path_result = apr_pstrdup(pool, s);
      *peg_rev_result = peg_rev;
      *rev_result = op_rev;
    }
  else
    {
      *path_result = NULL;
      peg_rev_result->kind = svn_opt_revision_unspecified;
      rev_result->kind = svn_opt_revision_unspecified;
    }

  return SVN_NO_ERROR;
}

/* Serialize into STR the file external path, peg revision number and
   the operative revision number into a format that
   unserialize_file_external() can parse.  The format is
     %{peg_rev}:%{rev}:%{path}
   where a rev will either be HEAD or the string revision number.  If
   PATH is NULL then STR will be set to NULL.  This method writes to a
   string instead of a svn_stringbuf_t so that the string can be
   protected by write_str(). */
static svn_error_t *
serialize_file_external(const char **str,
                        const char *path,
                        const svn_opt_revision_t *peg_rev,
                        const svn_opt_revision_t *rev,
                        apr_pool_t *pool)
{
  const char *s;

  if (path)
    {
      const char *s1;
      const char *s2;

      SVN_ERR(opt_revision_to_string(&s1, path, peg_rev, pool));
      SVN_ERR(opt_revision_to_string(&s2, path, rev, pool));

      s = apr_pstrcat(pool, s1, ":", s2, ":", path, NULL);
    }
  else
    s = NULL;

  *str = s;

  return SVN_NO_ERROR;
}

svn_error_t *
svn_wc__atts_to_entry(svn_wc_entry_t **new_entry,
                      apr_uint64_t *modify_flags,
                      apr_hash_t *atts,
                      apr_pool_t *pool)
{
  svn_wc_entry_t *entry = alloc_entry(pool);
  const char *name;

  *modify_flags = 0;

  /* Find the name and set up the entry under that name. */
  name = apr_hash_get(atts, SVN_WC__ENTRY_ATTR_NAME, APR_HASH_KEY_STRING);
  entry->name = name ? apr_pstrdup(pool, name) : SVN_WC_ENTRY_THIS_DIR;

  /* Attempt to set revision (resolve_to_defaults may do it later, too) */
  {
    const char *revision_str
      = apr_hash_get(atts, SVN_WC__ENTRY_ATTR_REVISION, APR_HASH_KEY_STRING);

    if (revision_str)
      {
        entry->revision = SVN_STR_TO_REV(revision_str);
        *modify_flags |= SVN_WC__ENTRY_MODIFY_REVISION;
      }
    else
      entry->revision = SVN_INVALID_REVNUM;
  }

  /* Attempt to set up url path (again, see resolve_to_defaults). */
  {
    entry->url
      = apr_hash_get(atts, SVN_WC__ENTRY_ATTR_URL, APR_HASH_KEY_STRING);

    if (entry->url)
      {
        *modify_flags |= SVN_WC__ENTRY_MODIFY_URL;
        entry->url = apr_pstrdup(pool, entry->url);
      }
  }

  /* Set up repository root.  Make sure it is a prefix of url. */
  {
    entry->repos = apr_hash_get(atts, SVN_WC__ENTRY_ATTR_REPOS,
                                APR_HASH_KEY_STRING);
    if (entry->repos)
      {
        if (entry->url && ! svn_path_is_ancestor(entry->repos, entry->url))
          return svn_error_createf(SVN_ERR_WC_CORRUPT, NULL,
                                   _("Entry for '%s' has invalid repository "
                                     "root"),
                                   name ? name : SVN_WC_ENTRY_THIS_DIR);
        *modify_flags |= SVN_WC__ENTRY_MODIFY_REPOS;
        entry->repos = apr_pstrdup(pool, entry->repos);
      }
  }

  /* Set up kind. */
  {
    const char *kindstr
      = apr_hash_get(atts, SVN_WC__ENTRY_ATTR_KIND, APR_HASH_KEY_STRING);

    entry->kind = svn_node_none;
    if (kindstr)
      {
        if (strcmp(kindstr, SVN_WC__ENTRIES_ATTR_FILE_STR) == 0)
          entry->kind = svn_node_file;
        else if (strcmp(kindstr, SVN_WC__ENTRIES_ATTR_DIR_STR) == 0)
          entry->kind = svn_node_dir;
        else
          return svn_error_createf
            (SVN_ERR_NODE_UNKNOWN_KIND, NULL,
             _("Entry '%s' has invalid node kind"),
             (name ? name : SVN_WC_ENTRY_THIS_DIR));
        *modify_flags |= SVN_WC__ENTRY_MODIFY_KIND;
      }
  }

  /* Look for a schedule attribute on this entry. */
  {
    const char *schedulestr
      = apr_hash_get(atts, SVN_WC__ENTRY_ATTR_SCHEDULE, APR_HASH_KEY_STRING);

    entry->schedule = svn_wc_schedule_normal;
    if (schedulestr)
      {
        if (strcmp(schedulestr, SVN_WC__ENTRY_VALUE_ADD) == 0)
          entry->schedule = svn_wc_schedule_add;
        else if (strcmp(schedulestr, SVN_WC__ENTRY_VALUE_DELETE) == 0)
          entry->schedule = svn_wc_schedule_delete;
        else if (strcmp(schedulestr, SVN_WC__ENTRY_VALUE_REPLACE) == 0)
          entry->schedule = svn_wc_schedule_replace;
        else if (strcmp(schedulestr, "") == 0)
          entry->schedule = svn_wc_schedule_normal;
        else
          return svn_error_createf
            (SVN_ERR_ENTRY_ATTRIBUTE_INVALID, NULL,
             _("Entry '%s' has invalid '%s' value"),
             (name ? name : SVN_WC_ENTRY_THIS_DIR),
             SVN_WC__ENTRY_ATTR_SCHEDULE);

        *modify_flags |= SVN_WC__ENTRY_MODIFY_SCHEDULE;
      }
  }

  /* Is this entry in a state of mental torment (conflict)? */
  {
    if ((entry->prejfile
         = apr_hash_get(atts, SVN_WC__ENTRY_ATTR_PREJFILE,
                        APR_HASH_KEY_STRING)))
      {
        *modify_flags |= SVN_WC__ENTRY_MODIFY_PREJFILE;
        /* Normalize "" (used by the log runner) to NULL */
        entry->prejfile = *(entry->prejfile)
          ? apr_pstrdup(pool, entry->prejfile) : NULL;
      }

    if ((entry->conflict_old
         = apr_hash_get(atts, SVN_WC__ENTRY_ATTR_CONFLICT_OLD,
                        APR_HASH_KEY_STRING)))
      {
        *modify_flags |= SVN_WC__ENTRY_MODIFY_CONFLICT_OLD;
        /* Normalize "" (used by the log runner) to NULL */
        entry->conflict_old =
          *(entry->conflict_old)
          ? apr_pstrdup(pool, entry->conflict_old) : NULL;
      }

    if ((entry->conflict_new
         = apr_hash_get(atts, SVN_WC__ENTRY_ATTR_CONFLICT_NEW,
                        APR_HASH_KEY_STRING)))
      {
        *modify_flags |= SVN_WC__ENTRY_MODIFY_CONFLICT_NEW;
        /* Normalize "" (used by the log runner) to NULL */
        entry->conflict_new =
          *(entry->conflict_new)
          ? apr_pstrdup(pool, entry->conflict_new) : NULL;
      }

    if ((entry->conflict_wrk
         = apr_hash_get(atts, SVN_WC__ENTRY_ATTR_CONFLICT_WRK,
                        APR_HASH_KEY_STRING)))
      {
        *modify_flags |= SVN_WC__ENTRY_MODIFY_CONFLICT_WRK;
        /* Normalize "" (used by the log runner) to NULL */
        entry->conflict_wrk =
          *(entry->conflict_wrk)
          ? apr_pstrdup(pool, entry->conflict_wrk) : NULL;
      }

    if ((entry->tree_conflict_data
         = apr_hash_get(atts, SVN_WC__ENTRY_ATTR_TREE_CONFLICT_DATA,
                        APR_HASH_KEY_STRING)))
      {
        *modify_flags |= SVN_WC__ENTRY_MODIFY_TREE_CONFLICT_DATA;
        /* Normalize "" (used by the log runner) to NULL */
        entry->tree_conflict_data =
          *(entry->tree_conflict_data)
          ? apr_pstrdup(pool, entry->tree_conflict_data) : NULL;
      }
  }

  /* Is this entry copied? */
  SVN_ERR(do_bool_attr(&entry->copied,
                       modify_flags, SVN_WC__ENTRY_MODIFY_COPIED,
                       atts, SVN_WC__ENTRY_ATTR_COPIED, name));
  {
    const char *revstr;

    entry->copyfrom_url = apr_hash_get(atts, SVN_WC__ENTRY_ATTR_COPYFROM_URL,
                                       APR_HASH_KEY_STRING);
    if (entry->copyfrom_url)
      {
        *modify_flags |= SVN_WC__ENTRY_MODIFY_COPYFROM_URL;
        entry->copyfrom_url = apr_pstrdup(pool, entry->copyfrom_url);
      }

    revstr = apr_hash_get(atts, SVN_WC__ENTRY_ATTR_COPYFROM_REV,
                          APR_HASH_KEY_STRING);
    if (revstr)
      {
        entry->copyfrom_rev = SVN_STR_TO_REV(revstr);
        *modify_flags |= SVN_WC__ENTRY_MODIFY_COPYFROM_REV;
      }
  }

  /* Is this entry deleted? */
  SVN_ERR(do_bool_attr(&entry->deleted,
                       modify_flags, SVN_WC__ENTRY_MODIFY_DELETED,
                       atts, SVN_WC__ENTRY_ATTR_DELETED, name));

  /* Is this entry absent? */
  SVN_ERR(do_bool_attr(&entry->absent,
                       modify_flags, SVN_WC__ENTRY_MODIFY_ABSENT,
                       atts, SVN_WC__ENTRY_ATTR_ABSENT, name));

  /* Is this entry incomplete? */
  SVN_ERR(do_bool_attr(&entry->incomplete,
                       modify_flags, SVN_WC__ENTRY_MODIFY_INCOMPLETE,
                       atts, SVN_WC__ENTRY_ATTR_INCOMPLETE, name));

  /* Should this item be kept in the working copy after deletion? */
  SVN_ERR(do_bool_attr(&entry->keep_local,
                       modify_flags, SVN_WC__ENTRY_MODIFY_KEEP_LOCAL,
                       atts, SVN_WC__ENTRY_ATTR_KEEP_LOCAL, name));

  /* Attempt to set up timestamps. */
  {
    const char *text_timestr;

    text_timestr = apr_hash_get(atts, SVN_WC__ENTRY_ATTR_TEXT_TIME,
                                APR_HASH_KEY_STRING);
    if (text_timestr)
      {
        if (strcmp(text_timestr, SVN_WC__TIMESTAMP_WC) == 0)
          {
            /* Special case:  a magic string that means 'get this value
               from the working copy' -- we ignore it here, trusting
               that the caller of this function know what to do about
               it.  */
          }
        else
          SVN_ERR(svn_time_from_cstring(&entry->text_time, text_timestr,
                                        pool));

        *modify_flags |= SVN_WC__ENTRY_MODIFY_TEXT_TIME;
      }

    /* Note: we do not persist prop_time, so there is no need to attempt
       to parse a new prop_time value from the log. Certainly, on any
       recent working copy, there will not be a log record to alter
       the prop_time value. */
  }

  /* Checksum. */
  {
    entry->checksum = apr_hash_get(atts, SVN_WC__ENTRY_ATTR_CHECKSUM,
                                   APR_HASH_KEY_STRING);
    if (entry->checksum)
      {
        *modify_flags |= SVN_WC__ENTRY_MODIFY_CHECKSUM;
        entry->checksum = apr_pstrdup(pool, entry->checksum);
      }
  }

  /* UUID. */
  {
    entry->uuid = apr_hash_get(atts, SVN_WC__ENTRY_ATTR_UUID,
                               APR_HASH_KEY_STRING);
    if (entry->uuid)
      {
        *modify_flags |= SVN_WC__ENTRY_MODIFY_UUID;
        entry->uuid = apr_pstrdup(pool, entry->uuid);
      }
  }

  /* Setup last-committed values. */
  {
    const char *cmt_datestr, *cmt_revstr;

    cmt_datestr = apr_hash_get(atts, SVN_WC__ENTRY_ATTR_CMT_DATE,
                               APR_HASH_KEY_STRING);
    if (cmt_datestr)
      {
        SVN_ERR(svn_time_from_cstring(&entry->cmt_date, cmt_datestr, pool));
        *modify_flags |= SVN_WC__ENTRY_MODIFY_CMT_DATE;
      }
    else
      entry->cmt_date = 0;

    cmt_revstr = apr_hash_get(atts, SVN_WC__ENTRY_ATTR_CMT_REV,
                              APR_HASH_KEY_STRING);
    if (cmt_revstr)
      {
        entry->cmt_rev = SVN_STR_TO_REV(cmt_revstr);
        *modify_flags |= SVN_WC__ENTRY_MODIFY_CMT_REV;
      }
    else
      entry->cmt_rev = SVN_INVALID_REVNUM;

    entry->cmt_author = apr_hash_get(atts, SVN_WC__ENTRY_ATTR_CMT_AUTHOR,
                                     APR_HASH_KEY_STRING);
    if (entry->cmt_author)
      {
        *modify_flags |= SVN_WC__ENTRY_MODIFY_CMT_AUTHOR;
        entry->cmt_author = apr_pstrdup(pool, entry->cmt_author);
      }
  }

  /* Lock token. */
  entry->lock_token = apr_hash_get(atts, SVN_WC__ENTRY_ATTR_LOCK_TOKEN,
                                   APR_HASH_KEY_STRING);
  if (entry->lock_token)
    {
      *modify_flags |= SVN_WC__ENTRY_MODIFY_LOCK_TOKEN;
      entry->lock_token = apr_pstrdup(pool, entry->lock_token);
    }

  /* lock owner. */
  entry->lock_owner = apr_hash_get(atts, SVN_WC__ENTRY_ATTR_LOCK_OWNER,
                                   APR_HASH_KEY_STRING);
  if (entry->lock_owner)
    {
      *modify_flags |= SVN_WC__ENTRY_MODIFY_LOCK_OWNER;
      entry->lock_owner = apr_pstrdup(pool, entry->lock_owner);
    }

  /* lock comment. */
  entry->lock_comment = apr_hash_get(atts, SVN_WC__ENTRY_ATTR_LOCK_COMMENT,
                                     APR_HASH_KEY_STRING);
  if (entry->lock_comment)
    {
      *modify_flags |= SVN_WC__ENTRY_MODIFY_LOCK_COMMENT;
      entry->lock_comment = apr_pstrdup(pool, entry->lock_comment);
    }

  /* lock creation date. */
  {
    const char *cdate_str =
      apr_hash_get(atts, SVN_WC__ENTRY_ATTR_LOCK_CREATION_DATE,
                   APR_HASH_KEY_STRING);
    if (cdate_str)
      {
        SVN_ERR(svn_time_from_cstring(&entry->lock_creation_date,
                                      cdate_str, pool));
        *modify_flags |= SVN_WC__ENTRY_MODIFY_LOCK_CREATION_DATE;
      }
  }

  /* has-props flag. */
  SVN_ERR(do_bool_attr(&entry->has_props,
                       modify_flags, SVN_WC__ENTRY_MODIFY_HAS_PROPS,
                       atts, SVN_WC__ENTRY_ATTR_HAS_PROPS, name));

  /* has-prop-mods flag. */
  {
    const char *has_prop_mods_str
      = apr_hash_get(atts, SVN_WC__ENTRY_ATTR_HAS_PROP_MODS,
                     APR_HASH_KEY_STRING);

    if (has_prop_mods_str)
      {
        if (strcmp(has_prop_mods_str, "true") == 0)
          entry->has_prop_mods = TRUE;
        else if (strcmp(has_prop_mods_str, "false") != 0)
          return svn_error_createf
            (SVN_ERR_ENTRY_ATTRIBUTE_INVALID, NULL,
             _("Entry '%s' has invalid '%s' value"),
             (name ? name : SVN_WC_ENTRY_THIS_DIR),
             SVN_WC__ENTRY_ATTR_HAS_PROP_MODS);

        *modify_flags |= SVN_WC__ENTRY_MODIFY_HAS_PROP_MODS;
      }
  }

  /* cachable-props string. */
  entry->cachable_props = apr_hash_get(atts,
                                       SVN_WC__ENTRY_ATTR_CACHABLE_PROPS,
                                       APR_HASH_KEY_STRING);
  if (entry->cachable_props)
    {
      *modify_flags |= SVN_WC__ENTRY_MODIFY_CACHABLE_PROPS;
      entry->cachable_props = apr_pstrdup(pool, entry->cachable_props);
    }

  /* present-props string. */
  entry->present_props = apr_hash_get(atts,
                                      SVN_WC__ENTRY_ATTR_PRESENT_PROPS,
                                      APR_HASH_KEY_STRING);
  if (entry->present_props)
    {
      *modify_flags |= SVN_WC__ENTRY_MODIFY_PRESENT_PROPS;
      entry->present_props = apr_pstrdup(pool, entry->present_props);
    }

  /* Translated size */
  {
    const char *val
      = apr_hash_get(atts,
                     SVN_WC__ENTRY_ATTR_WORKING_SIZE,
                     APR_HASH_KEY_STRING);
    if (val)
      {
        if (strcmp(val, SVN_WC__WORKING_SIZE_WC) == 0)
          {
            /* Special case (same as the timestamps); ignore here
               these will be handled elsewhere */
          }
        else
          /* Cast to off_t; it's safe: we put in an off_t to start with... */
          entry->working_size = (apr_off_t)apr_strtoi64(val, NULL, 0);

        *modify_flags |= SVN_WC__ENTRY_MODIFY_WORKING_SIZE;
      }
  }

  *new_entry = entry;
  return SVN_NO_ERROR;
}


/* Is the entry in a 'hidden' state in the sense of the 'show_hidden'
 * switches on svn_wc_entries_read(), svn_wc_walk_entries*(), etc.? */
static svn_boolean_t
entry_is_hidden(const svn_wc_entry_t *entry)
{
  return ((entry->deleted && entry->schedule != svn_wc_schedule_add)
          || entry->absent);
}


/* Use entry SRC to fill in blank portions of entry DST.  SRC itself
   may not have any blanks, of course.
   Typically, SRC is a parent directory's own entry, and DST is some
   child in that directory. */
static void
take_from_entry(svn_wc_entry_t *src, svn_wc_entry_t *dst, apr_pool_t *pool)
{
  /* Inherits parent's revision if doesn't have a revision of one's
     own, unless this is a subdirectory. */
  if ((dst->revision == SVN_INVALID_REVNUM) && (dst->kind != svn_node_dir))
    dst->revision = src->revision;

  /* Inherits parent's url if doesn't have a url of one's own. */
  if (! dst->url)
    dst->url = svn_path_url_add_component2(src->url, dst->name, pool);

  if (! dst->repos)
    dst->repos = src->repos;

  if ((! dst->uuid)
      && (! ((dst->schedule == svn_wc_schedule_add)
             || (dst->schedule == svn_wc_schedule_replace))))
    {
      dst->uuid = src->uuid;
    }

  if (! dst->cachable_props)
    dst->cachable_props = src->cachable_props;
}


/* Resolve any missing information in ENTRIES by deducing from the
   directory's own entry (which must already be present in ENTRIES). */
static svn_error_t *
resolve_to_defaults(apr_hash_t *entries,
                    apr_pool_t *pool)
{
  apr_hash_index_t *hi;
  svn_wc_entry_t *default_entry
    = apr_hash_get(entries, SVN_WC_ENTRY_THIS_DIR, APR_HASH_KEY_STRING);

  /* First check the dir's own entry for consistency. */
  if (! default_entry)
    return svn_error_create(SVN_ERR_ENTRY_NOT_FOUND,
                            NULL,
                            _("Missing default entry"));

  if (default_entry->revision == SVN_INVALID_REVNUM)
    return svn_error_create(SVN_ERR_ENTRY_MISSING_REVISION,
                            NULL,
                            _("Default entry has no revision number"));

  if (! default_entry->url)
    return svn_error_create(SVN_ERR_ENTRY_MISSING_URL,
                            NULL,
                            _("Default entry is missing URL"));


  /* Then use it to fill in missing information in other entries. */
  for (hi = apr_hash_first(pool, entries); hi; hi = apr_hash_next(hi))
    {
      void *val;
      svn_wc_entry_t *this_entry;

      apr_hash_this(hi, NULL, NULL, &val);
      this_entry = val;

      if (this_entry == default_entry)
        /* THIS_DIR already has all the information it can possibly
           have.  */
        continue;

      if (this_entry->kind == svn_node_dir)
        /* Entries that are directories have everything but their
           name, kind, and state stored in the THIS_DIR entry of the
           directory itself.  However, we are disallowing the perusing
           of any entries outside of the current entries file.  If a
           caller wants more info about a directory, it should look in
           the entries file in the directory.  */
        continue;

      if (this_entry->kind == svn_node_file)
        /* For file nodes that do not explicitly have their ancestry
           stated, this can be derived from the default entry of the
           directory in which those files reside.  */
        take_from_entry(default_entry, this_entry, pool);
    }

  return SVN_NO_ERROR;
}

/* Select all the rows from base_node table in WC_DB and put them into *NODES,
   allocated in RESULT_POOL. */
static svn_error_t *
fetch_base_nodes(apr_hash_t **nodes,
                 svn_sqlite__db_t *wc_db,
                 apr_pool_t *scratch_pool,
                 apr_pool_t *result_pool)
{
  svn_sqlite__stmt_t *stmt;
  svn_boolean_t have_row;

  *nodes = apr_hash_make(result_pool);

  SVN_ERR(svn_sqlite__get_statement(&stmt, wc_db, STMT_SELECT_BASE_NODE));
  SVN_ERR(svn_sqlite__step(&have_row, stmt));
  while (have_row)
    {
      apr_size_t len;
      const void *val;
      db_base_node_t *base_node = apr_pcalloc(scratch_pool,
                                              sizeof(*base_node));

      base_node->wc_id = svn_sqlite__column_int(stmt, 1);
      base_node->local_relpath = apr_pstrdup(result_pool,
                                             svn_sqlite__column_text(stmt, 2));

      if (!svn_sqlite__column_is_null(stmt, 3))
        {
          base_node->repos_id = svn_sqlite__column_int(stmt, 3);
          base_node->repos_relpath = apr_pstrdup(result_pool,
                                        svn_sqlite__column_text(stmt, 4));
        }

      if (!svn_sqlite__column_is_null(stmt, 5))
        base_node->parent_id = svn_sqlite__column_int(stmt, 5);

      base_node->revision = svn_sqlite__column_int(stmt, 6);
      base_node->kind = svn_node_kind_from_word(svn_sqlite__column_text(stmt,
                                                                        7));

      if (!svn_sqlite__column_is_null(stmt, 8))
        {
          const char *digest = svn_sqlite__column_text(stmt, 8);
          svn_checksum_kind_t kind = (digest[1] == 'm'
                                      ? svn_checksum_md5 : svn_checksum_sha1);
          SVN_ERR(svn_checksum_parse_hex(&base_node->checksum, kind,
                                         digest + 6, result_pool));
        }

      base_node->translated_size = svn_sqlite__column_int(stmt, 9);

      base_node->changed_rev = svn_sqlite__column_int(stmt, 10);
      base_node->changed_date = svn_sqlite__column_int(stmt, 11);
      base_node->changed_author = apr_pstrdup(result_pool,
                                        svn_sqlite__column_text(stmt, 12));

      base_node->depth = svn_depth_from_word(svn_sqlite__column_text(stmt, 13));
      base_node->last_mod_time = svn_sqlite__column_int(stmt, 14);

      val = svn_sqlite__column_blob(stmt, 15, &len);
      SVN_ERR(svn_skel__parse_proplist(&base_node->properties,
                                       svn_skel__parse(val, len, scratch_pool),
                                       result_pool));

      base_node->incomplete_children = svn_sqlite__column_int(stmt, 16);

      apr_hash_set(*nodes, base_node->local_relpath, APR_HASH_KEY_STRING,
                   base_node);

      SVN_ERR(svn_sqlite__step(&have_row, stmt));
    }

  return SVN_NO_ERROR;
}

/* Select all the rows from working_node table in WC_DB and put them into
   *NODES allocated in RESULT_POOL. */
static svn_error_t *
fetch_working_nodes(apr_hash_t **nodes,
                 svn_sqlite__db_t *wc_db,
                 apr_pool_t *scratch_pool,
                 apr_pool_t *result_pool)
{
  svn_sqlite__stmt_t *stmt;
  svn_boolean_t have_row;

  *nodes = apr_hash_make(result_pool);

  SVN_ERR(svn_sqlite__get_statement(&stmt, wc_db, STMT_SELECT_WORKING_NODE));
  SVN_ERR(svn_sqlite__step(&have_row, stmt));
  while (have_row)
    {
      apr_size_t len;
      const void *val;
      db_working_node_t *working_node = apr_pcalloc(scratch_pool,
                                                    sizeof(*working_node));

      working_node->wc_id = svn_sqlite__column_int(stmt, 1);
      working_node->local_relpath = apr_pstrdup(result_pool,
                                             svn_sqlite__column_text(stmt, 2));
      working_node->parent_relpath = apr_pstrdup(result_pool,
                                             svn_sqlite__column_text(stmt, 3));
      working_node->kind = svn_node_kind_from_word(
                                             svn_sqlite__column_text(stmt, 4));

      if (!svn_sqlite__column_is_null(stmt, 5))
        {
          working_node->copyfrom_repos_id = svn_sqlite__column_int(stmt, 5);
          working_node->copyfrom_repos_path = apr_pstrdup(result_pool,
                                             svn_sqlite__column_text(stmt, 6));
          working_node->copyfrom_revnum = svn_sqlite__column_revnum(stmt, 7);
        }

      if (!svn_sqlite__column_is_null(stmt, 8))
        working_node->moved_from = apr_pstrdup(result_pool,
                                            svn_sqlite__column_text(stmt, 8));

      if (!svn_sqlite__column_is_null(stmt, 9))
        working_node->moved_to = apr_pstrdup(result_pool,
                                            svn_sqlite__column_text(stmt, 9));

      if (!svn_sqlite__column_is_null(stmt, 10))
        {
          const char *digest = svn_sqlite__column_text(stmt, 10);
          svn_checksum_kind_t kind = (digest[1] == 'm'
                                      ? svn_checksum_md5 : svn_checksum_sha1);
          SVN_ERR(svn_checksum_parse_hex(&working_node->checksum, kind,
                                         digest + 6, result_pool));
          working_node->translated_size = svn_sqlite__column_int(stmt, 11);
        }

      if (!svn_sqlite__column_is_null(stmt, 12))
        {
          working_node->changed_rev = svn_sqlite__column_revnum(stmt, 12);
          working_node->changed_date = svn_sqlite__column_int(stmt, 13);
          working_node->changed_author = apr_pstrdup(result_pool,
                                            svn_sqlite__column_text(stmt, 14));
        }

      working_node->depth = svn_depth_from_word(
                                            svn_sqlite__column_text(stmt, 15));
      working_node->last_mod_time = svn_sqlite__column_int(stmt, 16);

      val = svn_sqlite__column_blob(stmt, 17, &len);
      SVN_ERR(svn_skel__parse_proplist(&working_node->properties,
                                       svn_skel__parse(val, len, scratch_pool),
                                       result_pool));

      if (!svn_sqlite__column_is_null(stmt, 18))
        working_node->changelist_id = svn_sqlite__column_int(stmt, 18);

      if (!svn_sqlite__column_is_null(stmt, 19))
        working_node->tree_conflict_data = apr_pstrdup(result_pool,
                                            svn_sqlite__column_text(stmt, 19));

      apr_hash_set(*nodes, working_node->local_relpath, APR_HASH_KEY_STRING,
                   working_node);

      SVN_ERR(svn_sqlite__step(&have_row, stmt));
    }

  return SVN_NO_ERROR;
}

static svn_error_t *
get_repos_info(const char **repos_root,
               const char **repos_uuid,
               svn_sqlite__db_t *wc_db,
               apr_int64_t repos_id,
               apr_pool_t *result_pool)
{
  svn_sqlite__stmt_t *stmt;
  svn_boolean_t have_row;

  SVN_ERR(svn_sqlite__get_statement(&stmt, wc_db,
                                    STMT_SELECT_REPOSITORY_BY_ID));
  SVN_ERR(svn_sqlite__bindf(stmt, "i", repos_id));
  SVN_ERR(svn_sqlite__step(&have_row, stmt));
  if (!have_row)
    return svn_error_createf(SVN_ERR_WC_DB_ERROR, NULL,
                             _("No REPOSITORY table entry for id '%ld'"),
                             repos_id);

  *repos_root = apr_pstrdup(result_pool, svn_sqlite__column_text(stmt, 0));
  *repos_uuid = apr_pstrdup(result_pool, svn_sqlite__column_text(stmt, 1));

  return svn_sqlite__reset(stmt);
}

/* Fill the entries cache in ADM_ACCESS. The full hash cache will be
   populated.  SCRATCH_POOL is used for local memory allocation, the access
   baton pool is used for the cache. */
static svn_error_t *
read_entries(svn_wc_adm_access_t *adm_access,
             apr_pool_t *scratch_pool)
{
  apr_hash_t *base_nodes;
  apr_hash_t *working_nodes;
  svn_sqlite__db_t *wc_db;
  apr_hash_index_t *hi;
  const char *repos_root = NULL;
  const char *repos_uuid = NULL;
  apr_pool_t *result_pool = svn_wc_adm_access_pool(adm_access);
  apr_hash_t *entries = apr_hash_make(result_pool);
  const char *wc_db_path = db_path(svn_wc_adm_access_path(adm_access),
                                   scratch_pool);
  
  /* Open the wc.db sqlite database. */
  SVN_ERR(svn_sqlite__open(&wc_db, wc_db_path, svn_sqlite__mode_readwrite,
                           statements, SVN_WC__VERSION, upgrade_sql,
                           scratch_pool, scratch_pool));

  /* The basic strategy here is to get all the node information from the
     database for the directory in question and convert that to
     svn_wc_entry_t structs.  To do that, we fetch each of the nodes from
     the three node tables into a hash, then iterate over them, linking them
     together as required.

     TODO: A smarter way would be to craft a query using the correct type of
     outer join so that we can get all the nodes in one fell swoop.  However,
     that takes more thought and effort than I'm willing to invest right now.
     We can put it on the stack of future optimizations. */

  SVN_ERR(fetch_base_nodes(&base_nodes, wc_db, scratch_pool, scratch_pool));
  SVN_ERR(fetch_working_nodes(&working_nodes, wc_db, scratch_pool,
                              scratch_pool));

  for (hi = apr_hash_first(scratch_pool, base_nodes); hi;
        hi = apr_hash_next(hi))
    {
      db_base_node_t *base_node;
      db_working_node_t *working_node;
      const char *rel_path;
      svn_wc_entry_t *entry = alloc_entry(result_pool);

      apr_hash_this(hi, (const void **) &rel_path, NULL, (void **) &base_node);

      /* Get the corresponding working node, and remove it from the hash, to
         indicate we've seen it. */
      working_node = apr_hash_get(working_nodes, rel_path, APR_HASH_KEY_STRING);
      apr_hash_set(working_nodes, rel_path, APR_HASH_KEY_STRING, NULL);

      entry->name = apr_pstrdup(result_pool, base_node->local_relpath);

      if (working_node && working_node->kind == svn_node_none)
        entry->schedule = svn_wc_schedule_delete;
      else
        entry->schedule = svn_wc_schedule_normal;

      if (base_node->repos_id)
        {
          if (repos_root == NULL)
            SVN_ERR(get_repos_info(&repos_root, &repos_uuid, wc_db,
                                   base_node->repos_id, scratch_pool));

          entry->uuid = apr_pstrdup(result_pool, repos_uuid);
          entry->url = svn_path_join(repos_root, base_node->repos_relpath,
                                     result_pool);
        }

      entry->revision = base_node->revision;
      entry->kind = base_node->kind;

      entry->incomplete = (base_node->incomplete_children > 0);

      apr_hash_set(entries, entry->name, APR_HASH_KEY_STRING, entry);
    }

  /* Fill in any implied fields. */
  SVN_ERR(resolve_to_defaults(entries, result_pool));
  svn_wc__adm_access_set_entries(adm_access, TRUE, entries);

  return SVN_NO_ERROR;
}

/* For non-directory PATHs full entry information is obtained by reading
 * the entries for the parent directory of PATH and then extracting PATH's
 * entry.  If PATH is a directory then only abrieviated information is
 * available in the parent directory, more complete information is
 * available by reading the entries for PATH itself.
 *
 * Note: There is one bit of information about directories that is only
 * available in the parent directory, that is the "deleted" state.  If PATH
 * is a versioned directory then the "deleted" state information will not
 * be returned in ENTRY.  This means some bits of the code (e.g. revert)
 * need to obtain it by directly extracting the directory entry from the
 * parent directory's entries.  I wonder if this function should handle
 * that?
 */
svn_error_t *
svn_wc_entry(const svn_wc_entry_t **entry,
             const char *path,
             svn_wc_adm_access_t *adm_access,
             svn_boolean_t show_hidden,
             apr_pool_t *pool)
{
  const char *entry_name;
  svn_wc_adm_access_t *dir_access;

  SVN_ERR(svn_wc__adm_retrieve_internal(&dir_access, adm_access, path, pool));
  if (! dir_access)
    {
      const char *dir_path, *base_name;
      svn_path_split(path, &dir_path, &base_name, pool);
      SVN_ERR(svn_wc__adm_retrieve_internal(&dir_access, adm_access, dir_path,
                                            pool));
      entry_name = base_name;
    }
  else
    entry_name = SVN_WC_ENTRY_THIS_DIR;

  if (dir_access)
    {
      apr_hash_t *entries;
      SVN_ERR(svn_wc_entries_read(&entries, dir_access, show_hidden, pool));
      *entry = apr_hash_get(entries, entry_name, APR_HASH_KEY_STRING);
    }
  else
    *entry = NULL;

  return SVN_NO_ERROR;
}


svn_error_t *
svn_wc__entry_versioned_internal(const svn_wc_entry_t **entry,
                                 const char *path,
                                 svn_wc_adm_access_t *adm_access,
                                 svn_boolean_t show_hidden,
                                 const char *caller_filename,
                                 int caller_lineno,
                                 apr_pool_t *pool)
{
  SVN_ERR(svn_wc_entry(entry, path, adm_access, show_hidden, pool));

  if (! *entry)
    {
      svn_error_t *err
        = svn_error_createf(SVN_ERR_ENTRY_NOT_FOUND, NULL,
                            _("'%s' is not under version control"),
                            svn_path_local_style(path, pool));

      err->file = caller_filename;
      err->line = caller_lineno;
      return err;
    }

  return SVN_NO_ERROR;
}


svn_error_t *
svn_wc_entries_read(apr_hash_t **entries,
                    svn_wc_adm_access_t *adm_access,
                    svn_boolean_t show_hidden,
                    apr_pool_t *pool)
{
  apr_hash_t *new_entries;

  new_entries = svn_wc__adm_access_entries(adm_access, show_hidden, pool);
  if (! new_entries)
    {
      /* Ask for the deleted entries because most operations request them
         at some stage, getting them now avoids a second file parse. */
      SVN_ERR(read_entries(adm_access, pool));

      new_entries = svn_wc__adm_access_entries(adm_access, show_hidden, pool);
    }

  *entries = new_entries;
  return SVN_NO_ERROR;
}

static svn_error_t *
insert_base_node(svn_sqlite__db_t *wc_db,
                 db_base_node_t *base_node,
                 apr_pool_t *scratch_pool)
{
  svn_sqlite__stmt_t *stmt;
  svn_stringbuf_t *properties;
  svn_skel_t *skel;

  SVN_ERR(svn_sqlite__get_statement(&stmt, wc_db, STMT_INSERT_BASE_NODE));

  SVN_ERR(svn_sqlite__bind_int64(stmt, 1, base_node->wc_id));
  SVN_ERR(svn_sqlite__bind_text(stmt, 2, base_node->local_relpath));

  if (base_node->repos_id)
    {
      SVN_ERR(svn_sqlite__bind_int64(stmt, 3, base_node->repos_id));
      SVN_ERR(svn_sqlite__bind_text(stmt, 4, base_node->repos_relpath));
    }

  if (base_node->parent_id)
    SVN_ERR(svn_sqlite__bind_int64(stmt, 5, base_node->parent_id));

  SVN_ERR(svn_sqlite__bind_int64(stmt, 6, base_node->revision));
  SVN_ERR(svn_sqlite__bind_text(stmt, 7,
                                svn_node_kind_to_word(base_node->kind)));

  if (base_node->checksum)
    {
      const char *kind_str = (base_node->checksum->kind == svn_checksum_md5
                              ? "$md5 $" : "$sha1$");
      SVN_ERR(svn_sqlite__bind_text(stmt, 8, apr_pstrcat(scratch_pool,
                    kind_str, svn_checksum_to_cstring(base_node->checksum,
                                                      scratch_pool), NULL)));
    }

  SVN_ERR(svn_sqlite__bind_int64(stmt, 9, base_node->translated_size));

  SVN_ERR(svn_sqlite__bind_int64(stmt, 10, base_node->changed_rev));
  SVN_ERR(svn_sqlite__bind_int64(stmt, 11, base_node->changed_date));
  SVN_ERR(svn_sqlite__bind_text(stmt, 12, base_node->changed_author));

  SVN_ERR(svn_sqlite__bind_text(stmt, 13, svn_depth_to_word(base_node->depth)));

  SVN_ERR(svn_sqlite__bind_int64(stmt, 14, base_node->last_mod_time));

  if (base_node->properties)
    SVN_ERR(svn_skel__unparse_proplist(&skel, base_node->properties,
                                       scratch_pool));
  else
    skel = svn_skel__make_empty_list(scratch_pool);

  properties = svn_skel__unparse(skel, scratch_pool);
  SVN_ERR(svn_sqlite__bind_blob(stmt, 15, properties->data, properties->len));

  SVN_ERR(svn_sqlite__bind_int64(stmt, 16, base_node->incomplete_children));

  /* Execute and reset the insert clause. */
  return svn_sqlite__insert(NULL, stmt);
}

static svn_error_t *
insert_working_node(svn_sqlite__db_t *wc_db,
                    db_working_node_t *working_node,
                    apr_pool_t *scratch_pool)
{
  svn_sqlite__stmt_t *stmt;
  svn_stringbuf_t *properties;
  svn_skel_t *skel;

  SVN_ERR(svn_sqlite__get_statement(&stmt, wc_db, STMT_INSERT_WORKING_NODE));

  SVN_ERR(svn_sqlite__bind_int64(stmt, 1, working_node->wc_id));
  SVN_ERR(svn_sqlite__bind_text(stmt, 2, working_node->local_relpath));
  SVN_ERR(svn_sqlite__bind_text(stmt, 3, working_node->parent_relpath));
  SVN_ERR(svn_sqlite__bind_text(stmt, 4,
                                svn_node_kind_to_word(working_node->kind)));

  if (working_node->copyfrom_repos_id > 0)
    {
      SVN_ERR(svn_sqlite__bind_int64(stmt, 5,
                                     working_node->copyfrom_repos_id));
      SVN_ERR(svn_sqlite__bind_text(stmt, 6,
                                    working_node->copyfrom_repos_path));
      SVN_ERR(svn_sqlite__bind_int64(stmt, 7, working_node->copyfrom_revnum));
    }

  if (working_node->moved_from)
    SVN_ERR(svn_sqlite__bind_text(stmt, 8, working_node->moved_from));

  if (working_node->moved_to)
    SVN_ERR(svn_sqlite__bind_text(stmt, 9, working_node->moved_to));

  if (working_node->checksum)
    {
      SVN_ERR(svn_sqlite__bind_text(stmt, 10,
                  svn_checksum_to_cstring(working_node->checksum,
                                          scratch_pool)));
      SVN_ERR(svn_sqlite__bind_int64(stmt, 11, working_node->translated_size));
    }

  if (working_node->changed_rev != SVN_INVALID_REVNUM)
    {
      SVN_ERR(svn_sqlite__bind_int64(stmt, 12, working_node->changed_rev));
      SVN_ERR(svn_sqlite__bind_int64(stmt, 13, working_node->changed_date));
      SVN_ERR(svn_sqlite__bind_text(stmt, 14, working_node->changed_author));
    }

  SVN_ERR(svn_sqlite__bind_text(stmt, 15,
                                svn_depth_to_word(working_node->depth)));

  SVN_ERR(svn_sqlite__bind_int64(stmt, 16, working_node->last_mod_time));

  if (working_node->properties)
    SVN_ERR(svn_skel__unparse_proplist(&skel, working_node->properties,
                                       scratch_pool));
  else
    skel = svn_skel__make_empty_list(scratch_pool);

  properties = svn_skel__unparse(skel, scratch_pool);
  SVN_ERR(svn_sqlite__bind_blob(stmt, 17, properties->data, properties->len));

  if (working_node->changelist_id > 0)
    SVN_ERR(svn_sqlite__bind_int64(stmt, 18, working_node->changelist_id));

  if (working_node->tree_conflict_data)
    SVN_ERR(svn_sqlite__bind_text(stmt, 19, working_node->tree_conflict_data));

  /* Execute and reset the insert clause. */
  return svn_sqlite__insert(NULL, stmt);
}

static svn_error_t *
insert_actual_node(svn_sqlite__db_t *wc_db,
                   db_actual_node_t *actual_node,
                   apr_pool_t *scratch_pool)
{
  svn_sqlite__stmt_t *stmt;
  svn_stringbuf_t *properties;
  svn_skel_t *skel;

  SVN_ERR(svn_sqlite__get_statement(&stmt, wc_db, STMT_INSERT_ACTUAL_NODE));

  SVN_ERR(svn_sqlite__bind_int64(stmt, 1, actual_node->wc_id));
  SVN_ERR(svn_sqlite__bind_text(stmt, 2, actual_node->local_relpath));

  if (actual_node->properties)
    SVN_ERR(svn_skel__unparse_proplist(&skel, actual_node->properties,
                                       scratch_pool));
  else
    skel = svn_skel__make_empty_list(scratch_pool);

  properties = svn_skel__unparse(skel, scratch_pool);
  SVN_ERR(svn_sqlite__bind_blob(stmt, 3, properties->data, properties->len));

  if (actual_node->conflict_old)
    {
      SVN_ERR(svn_sqlite__bind_text(stmt, 4, actual_node->conflict_old));
      SVN_ERR(svn_sqlite__bind_text(stmt, 5, actual_node->conflict_new));
      SVN_ERR(svn_sqlite__bind_text(stmt, 6, actual_node->conflict_working));
    }

  if (actual_node->prop_reject)
    SVN_ERR(svn_sqlite__bind_text(stmt, 7, actual_node->prop_reject));

  if (actual_node->changelist_id > 0)
    SVN_ERR(svn_sqlite__bind_int64(stmt, 8, actual_node->changelist_id));

  /* Execute and reset the insert clause. */
  return svn_sqlite__insert(NULL, stmt);
}

static svn_error_t *
insert_changelist(svn_sqlite__db_t *wc_db,
                  db_changelist_t *changelist,
                  apr_int64_t *changelist_id,
                  apr_pool_t *scratch_pool)
{
  svn_sqlite__stmt_t *stmt;

  SVN_ERR(svn_sqlite__get_statement(&stmt, wc_db, STMT_INSERT_CHANGELIST));

  SVN_ERR(svn_sqlite__bindf(stmt, "is", (apr_int64_t) changelist->wc_id,
                            changelist->name));

  /* Execute and reset the insert clause. */
  return svn_sqlite__insert(changelist_id, stmt);
}

/* Write the information for ENTRY to WC_DB.  The WC_ID, REPOS_ID and
   REPOS_ROOT will all be used for writing ENTRY. */
static svn_error_t *
write_entry(svn_sqlite__db_t *wc_db,
            apr_int64_t wc_id,
            apr_int64_t repos_id,
            const char *repos_root,
            const svn_wc_entry_t *entry,
            const char *name,
            const svn_wc_entry_t *this_dir,
            apr_pool_t *pool)
{
  apr_pool_t *scratch_pool = svn_pool_create(pool);
  db_base_node_t *base_node = NULL;
  db_working_node_t *working_node = NULL;
  db_actual_node_t *actual_node = NULL;

  switch (entry->schedule)
    {
      case svn_wc_schedule_normal:
        base_node = MAYBE_ALLOC(base_node, scratch_pool);
        break;

      case svn_wc_schedule_add:
        working_node = MAYBE_ALLOC(working_node, scratch_pool);
        break;

      case svn_wc_schedule_delete:
      case svn_wc_schedule_replace:
        working_node = MAYBE_ALLOC(working_node, scratch_pool);
        base_node = MAYBE_ALLOC(base_node, scratch_pool);
        break;
    }

  if (entry->copied)
    {
      working_node = MAYBE_ALLOC(working_node, scratch_pool);
      working_node->copyfrom_repos_path = entry->copyfrom_url;
      working_node->copyfrom_revnum = entry->copyfrom_rev;
    }

  if (entry->deleted)
    working_node = MAYBE_ALLOC(working_node, scratch_pool);

  if (entry->absent)
    {
      /* TODO: Adjust kinds to absent kinds. */
    }

  if (entry->incomplete)
    {
      base_node = MAYBE_ALLOC(base_node, scratch_pool);
      /* TODO: how do we find the exact number of incomplete children? */
      base_node->incomplete_children = 1;
    }

  if (entry->conflict_old)
    {
      actual_node = MAYBE_ALLOC(actual_node, scratch_pool);
      actual_node->conflict_old = entry->conflict_old;
      actual_node->conflict_new = entry->conflict_new;
      actual_node->conflict_working = entry->conflict_wrk;
    }

  if (entry->prejfile)
    {
      actual_node = MAYBE_ALLOC(actual_node, scratch_pool);
      actual_node->prop_reject = entry->prejfile;
    }

  if (entry->changelist)
    {
      db_changelist_t changelist;
      apr_int64_t changelist_id;

      changelist.wc_id = wc_id;
      changelist.name = entry->changelist;

      SVN_ERR(insert_changelist(wc_db, &changelist, &changelist_id,
                                scratch_pool));

      if (working_node)
        working_node->changelist_id = changelist_id;
      if (actual_node)
        actual_node->changelist_id = changelist_id;
    }

  /* Insert the base node. */
  if (base_node)
    {
      base_node->wc_id = wc_id;
      base_node->local_relpath = name;
      base_node->kind = entry->kind;
      base_node->revision = entry->revision;

      if (repos_root)
        {
          base_node->repos_id = repos_id;
          if (entry->url != NULL)
            {
              base_node->repos_relpath = svn_path_is_child(repos_root,
                                                           entry->url,
                                                           scratch_pool);

              if (base_node->repos_relpath == NULL)
                base_node->repos_relpath = "";
            }
          else
            {
              const char *base_path = svn_path_is_child(repos_root,
                                                        this_dir->url,
                                                        scratch_pool);
              if (base_path == NULL)
                base_path = repos_root;

              base_node->repos_relpath = svn_path_join(base_path, entry->name,
                                                       scratch_pool);
            }
        }
      /* TODO: These values should always be present, if they are missing
         during an upgrade, set a flag, and then ask the user to talk to the
         server. */
      base_node->changed_rev = entry->cmt_rev;
      base_node->changed_date = entry->cmt_date;
      base_node->changed_author = entry->cmt_author == NULL
                                        ? "<unknown author>"
                                        : entry->cmt_author;

      SVN_ERR(insert_base_node(wc_db, base_node, scratch_pool));
    }

  /* Insert the working node. */
  if (working_node)
    {
      working_node->wc_id = wc_id;
      working_node->local_relpath = name;
      working_node->parent_relpath = "";

      if (entry->schedule == svn_wc_schedule_delete)
        working_node->kind = svn_node_none;

      SVN_ERR(insert_working_node(wc_db, working_node, scratch_pool));
    }

  /* Insert the actual node. */
  if (actual_node)
    {
      actual_node->wc_id = wc_id;
      actual_node->local_relpath = name;

      SVN_ERR(insert_actual_node(wc_db, actual_node, scratch_pool));
    }

  svn_pool_destroy(scratch_pool);

  return SVN_NO_ERROR;
}

svn_error_t *
svn_wc__entries_write(apr_hash_t *entries,
                      svn_wc_adm_access_t *adm_access,
                      apr_pool_t *pool)
{
  svn_sqlite__db_t *wc_db;
  apr_hash_index_t *hi;
  const svn_wc_entry_t *this_dir;
  const char *repos_root;
  apr_int64_t repos_id;
  apr_int64_t wc_id;
  svn_sqlite__stmt_t *stmt;
  svn_boolean_t have_row;

  SVN_ERR(svn_wc__adm_write_check(adm_access, pool));

  /* Get a copy of the "this dir" entry for comparison purposes. */
  this_dir = apr_hash_get(entries, SVN_WC_ENTRY_THIS_DIR,
                          APR_HASH_KEY_STRING);

  /* If there is no "this dir" entry, something is wrong. */
  if (! this_dir)
    return svn_error_createf(SVN_ERR_ENTRY_NOT_FOUND, NULL,
                             _("No default entry in directory '%s'"),
                             svn_path_local_style
                             (svn_wc_adm_access_path(adm_access), pool));

  /* Open the wc.db sqlite database. */
  SVN_ERR(svn_sqlite__open(&wc_db,
                           db_path(svn_wc_adm_access_path(adm_access), pool),
                           svn_sqlite__mode_readwrite, statements,
                           SVN_WC__VERSION, upgrade_sql, pool, pool));

  /* Get the repos ID. */
  if (this_dir->uuid != NULL)
    {
<<<<<<< HEAD
      SVN_ERR(svn_sqlite__get_statement(&stmt, wc_db, STMT_SELECT_REPOSITORY));
      SVN_ERR(svn_sqlite__bindf(stmt, "s", this_dir->uuid));
      SVN_ERR(svn_sqlite__step(&have_row, stmt));

      if (!have_row)
        return svn_error_createf(SVN_ERR_WC_DB_ERROR, NULL,
                                 _("No REPOSITORY table entry for uuid '%s'"),
                                 this_dir->uuid);

      repos_id = svn_sqlite__column_int(stmt, 0);
      repos_root = apr_pstrdup(pool, svn_sqlite__column_text(stmt, 1));
      SVN_ERR(svn_sqlite__reset(stmt));
    }
  else
    {
      repos_id = 0;
      repos_root = NULL;
    }

  /* Get the wc ID. */
  SVN_ERR(svn_sqlite__get_statement(&stmt, wc_db, STMT_SELECT_WCROOT_NULL));
  SVN_ERR(svn_sqlite__step(&have_row, stmt));
  if (!have_row)
    return svn_error_create(SVN_ERR_WC_DB_ERROR, NULL, _("No WC table entry"));
  wc_id = svn_sqlite__column_int(stmt, 0);
  SVN_ERR(svn_sqlite__reset(stmt));
=======
      apr_pool_t *iterpool = svn_pool_create(pool);
>>>>>>> 9ffed8b6

  SVN_ERR(svn_sqlite__transaction_begin(wc_db));

    {
      apr_pool_t *subpool = svn_pool_create(pool);

      /* Write out "this dir" */
      SVN_ERR(write_entry(wc_db, wc_id, repos_id, repos_root, this_dir,
                          SVN_WC_ENTRY_THIS_DIR, this_dir, pool));

      for (hi = apr_hash_first(pool, entries); hi; hi = apr_hash_next(hi))
        {
          const void *key;
          void *val;
          const svn_wc_entry_t *this_entry;

          svn_pool_clear(iterpool);

          /* Get the entry and make sure its attributes are up-to-date. */
          apr_hash_this(hi, &key, NULL, &val);
          this_entry = val;

          /* Don't rewrite the "this dir" entry! */
          if (strcmp(key, SVN_WC_ENTRY_THIS_DIR) == 0)
            continue;

<<<<<<< HEAD
          /* Write the entry. */
          SVN_ERR(write_entry(wc_db, wc_id, repos_id, repos_root,
                              this_entry, key, this_dir, subpool));
=======
          /* Append the entry to BIGSTR */
          SVN_ERR(write_entry(bigstr, this_entry, key, this_dir, iterpool));
>>>>>>> 9ffed8b6
        }

      svn_pool_destroy(iterpool);
    }

  SVN_ERR(svn_sqlite__transaction_commit(wc_db));

  svn_wc__adm_access_set_entries(adm_access, TRUE, entries);
  svn_wc__adm_access_set_entries(adm_access, FALSE, NULL);

  return SVN_NO_ERROR;
}


/* Update an entry NAME in ENTRIES, according to the combination of
   entry data found in ENTRY and masked by MODIFY_FLAGS. If the entry
   already exists, the requested changes will be folded (merged) into
   the entry's existing state.  If the entry doesn't exist, the entry
   will be created with exactly those properties described by the set
   of changes. Also cleanups meaningless fields combinations.

   The SVN_WC__ENTRY_MODIFY_FORCE flag is ignored.

   POOL may be used to allocate memory referenced by ENTRIES.
 */
static svn_error_t *
fold_entry(apr_hash_t *entries,
           const char *name,
           apr_uint64_t modify_flags,
           const svn_wc_entry_t *entry,
           apr_pool_t *pool)
{
  svn_wc_entry_t *cur_entry
    = apr_hash_get(entries, name, APR_HASH_KEY_STRING);

  SVN_ERR_ASSERT(name != NULL);

  if (! cur_entry)
    cur_entry = alloc_entry(pool);

  /* Name (just a safeguard here, really) */
  if (! cur_entry->name)
    cur_entry->name = apr_pstrdup(pool, name);

  /* Revision */
  if (modify_flags & SVN_WC__ENTRY_MODIFY_REVISION)
    cur_entry->revision = entry->revision;

  /* Ancestral URL in repository */
  if (modify_flags & SVN_WC__ENTRY_MODIFY_URL)
    cur_entry->url = entry->url ? apr_pstrdup(pool, entry->url) : NULL;

  /* Repository root */
  if (modify_flags & SVN_WC__ENTRY_MODIFY_REPOS)
    cur_entry->repos = entry->repos ? apr_pstrdup(pool, entry->repos) : NULL;

  /* Kind */
  if (modify_flags & SVN_WC__ENTRY_MODIFY_KIND)
    cur_entry->kind = entry->kind;

  /* Schedule */
  if (modify_flags & SVN_WC__ENTRY_MODIFY_SCHEDULE)
    cur_entry->schedule = entry->schedule;

  /* Checksum */
  if (modify_flags & SVN_WC__ENTRY_MODIFY_CHECKSUM)
    cur_entry->checksum = entry->checksum
      ? apr_pstrdup(pool, entry->checksum)
                          : NULL;

  /* Copy-related stuff */
  if (modify_flags & SVN_WC__ENTRY_MODIFY_COPIED)
    cur_entry->copied = entry->copied;

  if (modify_flags & SVN_WC__ENTRY_MODIFY_COPYFROM_URL)
    cur_entry->copyfrom_url = entry->copyfrom_url
      ? apr_pstrdup(pool, entry->copyfrom_url)
                              : NULL;

  if (modify_flags & SVN_WC__ENTRY_MODIFY_COPYFROM_REV)
    cur_entry->copyfrom_rev = entry->copyfrom_rev;

  /* Deleted state */
  if (modify_flags & SVN_WC__ENTRY_MODIFY_DELETED)
    cur_entry->deleted = entry->deleted;

  /* Absent state */
  if (modify_flags & SVN_WC__ENTRY_MODIFY_ABSENT)
    cur_entry->absent = entry->absent;

  /* Incomplete state */
  if (modify_flags & SVN_WC__ENTRY_MODIFY_INCOMPLETE)
    cur_entry->incomplete = entry->incomplete;

  /* Text/prop modification times */
  if (modify_flags & SVN_WC__ENTRY_MODIFY_TEXT_TIME)
    cur_entry->text_time = entry->text_time;

  /* Conflict stuff */
  if (modify_flags & SVN_WC__ENTRY_MODIFY_CONFLICT_OLD)
    cur_entry->conflict_old = entry->conflict_old
      ? apr_pstrdup(pool, entry->conflict_old)
                              : NULL;

  if (modify_flags & SVN_WC__ENTRY_MODIFY_CONFLICT_NEW)
    cur_entry->conflict_new = entry->conflict_new
      ? apr_pstrdup(pool, entry->conflict_new)
                              : NULL;

  if (modify_flags & SVN_WC__ENTRY_MODIFY_CONFLICT_WRK)
    cur_entry->conflict_wrk = entry->conflict_wrk
      ? apr_pstrdup(pool, entry->conflict_wrk)
                              : NULL;

  if (modify_flags & SVN_WC__ENTRY_MODIFY_PREJFILE)
    cur_entry->prejfile = entry->prejfile
      ? apr_pstrdup(pool, entry->prejfile)
                          : NULL;

  /* Last-commit stuff */
  if (modify_flags & SVN_WC__ENTRY_MODIFY_CMT_REV)
    cur_entry->cmt_rev = entry->cmt_rev;

  if (modify_flags & SVN_WC__ENTRY_MODIFY_CMT_DATE)
    cur_entry->cmt_date = entry->cmt_date;

  if (modify_flags & SVN_WC__ENTRY_MODIFY_CMT_AUTHOR)
    cur_entry->cmt_author = entry->cmt_author
      ? apr_pstrdup(pool, entry->cmt_author)
                            : NULL;

  if (modify_flags & SVN_WC__ENTRY_MODIFY_UUID)
    cur_entry->uuid = entry->uuid
      ? apr_pstrdup(pool, entry->uuid)
                            : NULL;

  /* Lock token */
  if (modify_flags & SVN_WC__ENTRY_MODIFY_LOCK_TOKEN)
    cur_entry->lock_token = (entry->lock_token
                             ? apr_pstrdup(pool, entry->lock_token)
                             : NULL);

  /* Lock owner */
  if (modify_flags & SVN_WC__ENTRY_MODIFY_LOCK_OWNER)
    cur_entry->lock_owner = (entry->lock_owner
                             ? apr_pstrdup(pool, entry->lock_owner)
                             : NULL);

  /* Lock comment */
  if (modify_flags & SVN_WC__ENTRY_MODIFY_LOCK_COMMENT)
    cur_entry->lock_comment = (entry->lock_comment
                               ? apr_pstrdup(pool, entry->lock_comment)
                               : NULL);

  /* Lock creation date */
  if (modify_flags & SVN_WC__ENTRY_MODIFY_LOCK_CREATION_DATE)
    cur_entry->lock_creation_date = entry->lock_creation_date;

  /* Changelist */
  if (modify_flags & SVN_WC__ENTRY_MODIFY_CHANGELIST)
    cur_entry->changelist = (entry->changelist
                             ? apr_pstrdup(pool, entry->changelist)
                             : NULL);

  /* has-props flag */
  if (modify_flags & SVN_WC__ENTRY_MODIFY_HAS_PROPS)
    cur_entry->has_props = entry->has_props;

  /* prop-mods flag */
  if (modify_flags & SVN_WC__ENTRY_MODIFY_HAS_PROP_MODS)
    cur_entry->has_prop_mods = entry->has_prop_mods;

  /* Cachable props. */
  if (modify_flags & SVN_WC__ENTRY_MODIFY_CACHABLE_PROPS)
    cur_entry->cachable_props = (entry->cachable_props
                                 ? apr_pstrdup(pool, entry->cachable_props)
                                 : NULL);

  /* Property existence */
  if (modify_flags & SVN_WC__ENTRY_MODIFY_PRESENT_PROPS)
    cur_entry->present_props = (entry->present_props
                                ? apr_pstrdup(pool, entry->present_props)
                                : NULL);

  if (modify_flags & SVN_WC__ENTRY_MODIFY_KEEP_LOCAL)
    cur_entry->keep_local = entry->keep_local;

  /* Note that we don't bother to fold entry->depth, because it is
     only meaningful on the this-dir entry anyway. */

  /* Tree conflict data. */
  if (modify_flags & SVN_WC__ENTRY_MODIFY_TREE_CONFLICT_DATA)
    cur_entry->tree_conflict_data = entry->tree_conflict_data
      ? apr_pstrdup(pool, entry->tree_conflict_data)
                              : NULL;

  /* Absorb defaults from the parent dir, if any, unless this is a
     subdir entry. */
  if (cur_entry->kind != svn_node_dir)
    {
      svn_wc_entry_t *default_entry
        = apr_hash_get(entries, SVN_WC_ENTRY_THIS_DIR, APR_HASH_KEY_STRING);
      if (default_entry)
        take_from_entry(default_entry, cur_entry, pool);
    }

  /* Cleanup meaningless fields */

  /* ### svn_wc_schedule_delete is the minimal value. We need it because it's
     impossible to NULLify copyfrom_url with log-instructions.

     Note that I tried to find the smallest collection not to clear these
     fields for, but this condition still fails the test suite:

     !(entry->schedule == svn_wc_schedule_add
       || entry->schedule == svn_wc_schedule_replace
       || (entry->schedule == svn_wc_schedule_normal && entry->copied)))

  */
  if (modify_flags & SVN_WC__ENTRY_MODIFY_SCHEDULE
      && entry->schedule == svn_wc_schedule_delete)
    {
      cur_entry->copied = FALSE;
      cur_entry->copyfrom_rev = SVN_INVALID_REVNUM;
      cur_entry->copyfrom_url = NULL;
    }

  if (modify_flags & SVN_WC__ENTRY_MODIFY_WORKING_SIZE)
    cur_entry->working_size = entry->working_size;

  /* keep_local makes sense only when we are going to delete directory. */
  if (modify_flags & SVN_WC__ENTRY_MODIFY_SCHEDULE
      && entry->schedule != svn_wc_schedule_delete)
    {
      cur_entry->keep_local = FALSE;
    }

  /* File externals. */
  if (modify_flags & SVN_WC__ENTRY_MODIFY_FILE_EXTERNAL)
    {
      cur_entry->file_external_path = (entry->file_external_path
                                       ? apr_pstrdup(pool,
                                                     entry->file_external_path)
                                       : NULL);
      cur_entry->file_external_peg_rev = entry->file_external_peg_rev;
      cur_entry->file_external_rev = entry->file_external_rev;
    }

  /* Make sure the entry exists in the entries hash.  Possibly it
     already did, in which case this could have been skipped, but what
     the heck. */
  apr_hash_set(entries, cur_entry->name, APR_HASH_KEY_STRING, cur_entry);

  return SVN_NO_ERROR;
}


void
svn_wc__entry_remove(apr_hash_t *entries, const char *name)
{
  apr_hash_set(entries, name, APR_HASH_KEY_STRING, NULL);
}


/* Our general purpose intelligence module for handling a scheduling
   change to a single entry.

   Given an entryname NAME in ENTRIES, examine the caller's requested
   scheduling change in *SCHEDULE and the current state of the entry.
   *MODIFY_FLAGS should have the 'SCHEDULE' flag set (else do nothing) and
   may have the 'FORCE' flag set (in which case do nothing).
   Determine the final schedule for the entry. Output the result by doing
   none or any or all of: delete the entry from *ENTRIES, change *SCHEDULE
   to the new schedule, remove the 'SCHEDULE' change flag from
   *MODIFY_FLAGS.

   POOL is used for local allocations only, calling this function does not
   use POOL to allocate any memory referenced by ENTRIES.
 */
static svn_error_t *
fold_scheduling(apr_hash_t *entries,
                const char *name,
                apr_uint64_t *modify_flags,
                svn_wc_schedule_t *schedule,
                apr_pool_t *pool)
{
  svn_wc_entry_t *entry, *this_dir_entry;

  /* If we're not supposed to be bothering with this anyway...return. */
  if (! (*modify_flags & SVN_WC__ENTRY_MODIFY_SCHEDULE))
    return SVN_NO_ERROR;

  /* Get the current entry */
  entry = apr_hash_get(entries, name, APR_HASH_KEY_STRING);

  /* If we're not merging in changes, the requested schedule is the final
     schedule. */
  if (*modify_flags & SVN_WC__ENTRY_MODIFY_FORCE)
    return SVN_NO_ERROR;

  /* The only operation valid on an item not already in revision
     control is addition. */
  if (! entry)
    {
      if (*schedule == svn_wc_schedule_add)
        return SVN_NO_ERROR;
      else
        return
          svn_error_createf(SVN_ERR_WC_SCHEDULE_CONFLICT, NULL,
                            _("'%s' is not under version control"),
                            name);
    }

  /* Get the default entry */
  this_dir_entry = apr_hash_get(entries, SVN_WC_ENTRY_THIS_DIR,
                                APR_HASH_KEY_STRING);

  /* At this point, we know the following things:

     1. There is already an entry for this item in the entries file
        whose existence is either _normal or _added (or about to
        become such), which for our purposes mean the same thing.

     2. We have been asked to merge in a state change, not to
        explicitly set the state.  */

  /* Here are some cases that are parent-directory sensitive.
     Basically, we make sure that we are not allowing versioned
     resources to just sorta dangle below directories marked for
     deletion. */
  if ((entry != this_dir_entry)
      && (this_dir_entry->schedule == svn_wc_schedule_delete))
    {
      if (*schedule == svn_wc_schedule_add)
        return
          svn_error_createf(SVN_ERR_WC_SCHEDULE_CONFLICT, NULL,
                            _("Can't add '%s' to deleted directory; "
                              "try undeleting its parent directory first"),
                            name);
      if (*schedule == svn_wc_schedule_replace)
        return
          svn_error_createf(SVN_ERR_WC_SCHEDULE_CONFLICT, NULL,
                            _("Can't replace '%s' in deleted directory; "
                              "try undeleting its parent directory first"),
                            name);
    }

  if (entry->absent && (*schedule == svn_wc_schedule_add))
    {
      return svn_error_createf
        (SVN_ERR_WC_SCHEDULE_CONFLICT, NULL,
         _("'%s' is marked as absent, so it cannot be scheduled for addition"),
         name);
    }

  switch (entry->schedule)
    {
    case svn_wc_schedule_normal:
      switch (*schedule)
        {
        case svn_wc_schedule_normal:
          /* Normal is a trivial no-op case. Reset the
             schedule modification bit and move along. */
          *modify_flags &= ~SVN_WC__ENTRY_MODIFY_SCHEDULE;
          return SVN_NO_ERROR;


        case svn_wc_schedule_delete:
        case svn_wc_schedule_replace:
          /* These are all good. */
          return SVN_NO_ERROR;


        case svn_wc_schedule_add:
          /* You can't add something that's already been added to
             revision control... unless it's got a 'deleted' state */
          if (! entry->deleted)
            return
              svn_error_createf
              (SVN_ERR_WC_SCHEDULE_CONFLICT, NULL,
               _("Entry '%s' is already under version control"), name);
        }
      break;

    case svn_wc_schedule_add:
      switch (*schedule)
        {
        case svn_wc_schedule_normal:
        case svn_wc_schedule_add:
        case svn_wc_schedule_replace:
          /* These are all no-op cases.  Normal is obvious, as is add.
               ### The 'add' case is not obvious: above, we throw an error if
               ### already versioned, so why not here too?
             Replace on an entry marked for addition breaks down to
             (add + (delete + add)), which resolves to just (add), and
             since this entry is already marked with (add), this too
             is a no-op. */
          *modify_flags &= ~SVN_WC__ENTRY_MODIFY_SCHEDULE;
          return SVN_NO_ERROR;


        case svn_wc_schedule_delete:
          /* Not-yet-versioned item being deleted.  If the original
             entry was not marked as "deleted", then remove the entry.
             Else, return the entry to a 'normal' state, preserving
               ### What does it mean for an entry be schedule-add and
               ### deleted at once, and why change schedule to normal?
             the "deleted" flag.  Check that we are not trying to
             remove the SVN_WC_ENTRY_THIS_DIR entry as that would
             leave the entries file in an invalid state. */
          SVN_ERR_ASSERT(entry != this_dir_entry);
          if (! entry->deleted)
            apr_hash_set(entries, name, APR_HASH_KEY_STRING, NULL);
          else
            *schedule = svn_wc_schedule_normal;
          return SVN_NO_ERROR;
        }
      break;

    case svn_wc_schedule_delete:
      switch (*schedule)
        {
        case svn_wc_schedule_normal:
          /* Reverting a delete results in normal */
          return SVN_NO_ERROR;

        case svn_wc_schedule_delete:
          /* These are no-op cases. */
          *modify_flags &= ~SVN_WC__ENTRY_MODIFY_SCHEDULE;
          return SVN_NO_ERROR;


        case svn_wc_schedule_add:
          /* Re-adding an entry marked for deletion?  This is really a
             replace operation. */
          *schedule = svn_wc_schedule_replace;
          return SVN_NO_ERROR;


        case svn_wc_schedule_replace:
          /* Replacing an item marked for deletion breaks down to
             (delete + (delete + add)), which might deserve a warning,
             but whatever. */
          return SVN_NO_ERROR;

        }
      break;

    case svn_wc_schedule_replace:
      switch (*schedule)
        {
        case svn_wc_schedule_normal:
          /* Reverting replacements results normal. */
          return SVN_NO_ERROR;

        case svn_wc_schedule_add:
          /* Adding a to-be-replaced entry breaks down to ((delete +
             add) + add) which might deserve a warning, but we'll just
             no-op it. */
        case svn_wc_schedule_replace:
          /* Replacing a to-be-replaced entry breaks down to ((delete
             + add) + (delete + add)), which is insane!  Make up your
             friggin' mind, dude! :-)  Well, we'll no-op this one,
             too. */
          *modify_flags &= ~SVN_WC__ENTRY_MODIFY_SCHEDULE;
          return SVN_NO_ERROR;


        case svn_wc_schedule_delete:
          /* Deleting a to-be-replaced entry breaks down to ((delete +
             add) + delete) which resolves to a flat deletion. */
          *schedule = svn_wc_schedule_delete;
          return SVN_NO_ERROR;

        }
      break;

    default:
      return
        svn_error_createf
        (SVN_ERR_WC_SCHEDULE_CONFLICT, NULL,
         _("Entry '%s' has illegal schedule"), name);
    }
  return SVN_NO_ERROR;
}



svn_error_t *
svn_wc__entry_modify(svn_wc_adm_access_t *adm_access,
                     const char *name,
                     svn_wc_entry_t *entry,
                     apr_uint64_t modify_flags,
                     svn_boolean_t do_sync,
                     apr_pool_t *pool)
{
  apr_hash_t *entries, *entries_nohidden;
  svn_boolean_t entry_was_deleted_p = FALSE;

  SVN_ERR_ASSERT(entry);

  /* Load ADM_ACCESS's whole entries file. */
  SVN_ERR(svn_wc_entries_read(&entries, adm_access, TRUE, pool));
  SVN_ERR(svn_wc_entries_read(&entries_nohidden, adm_access, FALSE, pool));

  /* Ensure that NAME is valid. */
  if (name == NULL)
    name = SVN_WC_ENTRY_THIS_DIR;

  if (modify_flags & SVN_WC__ENTRY_MODIFY_SCHEDULE)
    {
      svn_wc_entry_t *entry_before, *entry_after;
      apr_uint64_t orig_modify_flags = modify_flags;
      svn_wc_schedule_t orig_schedule = entry->schedule;

      /* Keep a copy of the unmodified entry on hand. */
      entry_before = apr_hash_get(entries, name, APR_HASH_KEY_STRING);

      /* If scheduling changes were made, we have a special routine to
         manage those modifications. */
      SVN_ERR(fold_scheduling(entries, name, &modify_flags,
                              &entry->schedule, pool));

      /* Do a bit of self-testing. The "folding" algorithm should do the
       * same whether we give it the normal entries or all entries including
       * "deleted" ones. Check that it does. */
      /* Note: This pointer-comparison will always be true unless
       * undocumented implementation details are in play, so it's not
       * necessarily saying the contents of the two hashes differ. So this
       * check may be invoked redundantly, but that is harmless. */
      if (entries != entries_nohidden)
        {
          SVN_ERR(fold_scheduling(entries_nohidden, name, &orig_modify_flags,
                                  &orig_schedule, pool));

          /* Make certain that both folding operations had the same
             result. */
          SVN_ERR_ASSERT(orig_modify_flags == modify_flags);
          SVN_ERR_ASSERT(orig_schedule == entry->schedule);
        }

      /* Special case:  fold_state_changes() may have actually REMOVED
         the entry in question!  If so, don't try to fold_entry, as
         this will just recreate the entry again. */
      entry_after = apr_hash_get(entries, name, APR_HASH_KEY_STRING);

      /* Note if this entry was deleted above so we don't accidentally
         re-add it in the following steps. */
      if (entry_before && (! entry_after))
        entry_was_deleted_p = TRUE;
    }

  /* If the entry wasn't just removed from the entries hash, fold the
     changes into the entry. */
  if (! entry_was_deleted_p)
    {
      SVN_ERR(fold_entry(entries, name, modify_flags, entry,
                         svn_wc_adm_access_pool(adm_access)));
      if (entries != entries_nohidden)
        SVN_ERR(fold_entry(entries_nohidden, name, modify_flags, entry,
                           svn_wc_adm_access_pool(adm_access)));
    }

  /* Sync changes to disk. */
  if (do_sync)
    SVN_ERR(svn_wc__entries_write(entries, adm_access, pool));

  return SVN_NO_ERROR;
}


svn_wc_entry_t *
svn_wc_entry_dup(const svn_wc_entry_t *entry, apr_pool_t *pool)
{
  svn_wc_entry_t *dupentry = apr_palloc(pool, sizeof(*dupentry));

  /* Perform a trivial copy ... */
  *dupentry = *entry;

  /* ...and then re-copy stuff that needs to be duped into our pool. */
  if (entry->name)
    dupentry->name = apr_pstrdup(pool, entry->name);
  if (entry->url)
    dupentry->url = apr_pstrdup(pool, entry->url);
  if (entry->repos)
    dupentry->repos = apr_pstrdup(pool, entry->repos);
  if (entry->uuid)
    dupentry->uuid = apr_pstrdup(pool, entry->uuid);
  if (entry->copyfrom_url)
    dupentry->copyfrom_url = apr_pstrdup(pool, entry->copyfrom_url);
  if (entry->conflict_old)
    dupentry->conflict_old = apr_pstrdup(pool, entry->conflict_old);
  if (entry->conflict_new)
    dupentry->conflict_new = apr_pstrdup(pool, entry->conflict_new);
  if (entry->conflict_wrk)
    dupentry->conflict_wrk = apr_pstrdup(pool, entry->conflict_wrk);
  if (entry->prejfile)
    dupentry->prejfile = apr_pstrdup(pool, entry->prejfile);
  if (entry->checksum)
    dupentry->checksum = apr_pstrdup(pool, entry->checksum);
  if (entry->cmt_author)
    dupentry->cmt_author = apr_pstrdup(pool, entry->cmt_author);
  if (entry->lock_token)
    dupentry->lock_token = apr_pstrdup(pool, entry->lock_token);
  if (entry->lock_owner)
    dupentry->lock_owner = apr_pstrdup(pool, entry->lock_owner);
  if (entry->lock_comment)
    dupentry->lock_comment = apr_pstrdup(pool, entry->lock_comment);
  if (entry->changelist)
    dupentry->changelist = apr_pstrdup(pool, entry->changelist);
  if (entry->cachable_props)
    dupentry->cachable_props = apr_pstrdup(pool, entry->cachable_props);
  if (entry->present_props)
    dupentry->present_props = apr_pstrdup(pool, entry->present_props);
  if (entry->tree_conflict_data)
    dupentry->tree_conflict_data = apr_pstrdup(pool,
                                               entry->tree_conflict_data);
  if (entry->file_external_path)
    dupentry->file_external_path = apr_pstrdup(pool,
                                               entry->file_external_path);
  return dupentry;
}


svn_error_t *
svn_wc__tweak_entry(apr_hash_t *entries,
                    const char *name,
                    const char *new_url,
                    const char *repos,
                    svn_revnum_t new_rev,
                    svn_boolean_t allow_removal,
                    svn_boolean_t *write_required,
                    apr_pool_t *pool)
{
  svn_wc_entry_t *entry;

  entry = apr_hash_get(entries, name, APR_HASH_KEY_STRING);
  if (! entry)
    return svn_error_createf(SVN_ERR_ENTRY_NOT_FOUND, NULL,
                             _("No such entry: '%s'"), name);

  if (new_url != NULL
      && (! entry->url || strcmp(new_url, entry->url)))
    {
      *write_required = TRUE;
      entry->url = apr_pstrdup(pool, new_url);
    }

  if (repos != NULL
      && (! entry->repos || strcmp(repos, entry->repos))
      && entry->url
      && svn_path_is_ancestor(repos, entry->url))
    {
      svn_boolean_t set_repos = TRUE;

      /* Setting the repository root on THIS_DIR will make files in this
         directory inherit that property.  So to not make the WC corrupt,
         we have to make sure that the repos root is valid for such entries as
         well.  Note that this shouldn't happen in normal circumstances. */
      if (strcmp(entry->name, SVN_WC_ENTRY_THIS_DIR) == 0)
        {
          apr_hash_index_t *hi;
          for (hi = apr_hash_first(pool, entries); hi;
               hi = apr_hash_next(hi))
            {
              void *value;
              const svn_wc_entry_t *child_entry;

              apr_hash_this(hi, NULL, NULL, &value);
              child_entry = value;

              if (! child_entry->repos && child_entry->url
                  && ! svn_path_is_ancestor(repos, child_entry->url))
                {
                  set_repos = FALSE;
                  break;
                }
            }
        }

      if (set_repos)
        {
          *write_required = TRUE;
          entry->repos = apr_pstrdup(pool, repos);
        }
    }

  if ((SVN_IS_VALID_REVNUM(new_rev))
      && (entry->schedule != svn_wc_schedule_add)
      && (entry->schedule != svn_wc_schedule_replace)
      && (entry->copied != TRUE)
      && (entry->revision != new_rev))
    {
      *write_required = TRUE;
      entry->revision = new_rev;
    }

  /* As long as this function is only called as a helper to
     svn_wc__do_update_cleanup, then it's okay to remove any entry
     under certain circumstances:

     If the entry is still marked 'deleted', then the server did not
     re-add it.  So it's really gone in this revision, thus we remove
     the entry.

     If the entry is still marked 'absent' and yet is not the same
     revision as new_rev, then the server did not re-add it, nor
     re-absent it, so we can remove the entry.

     ### This function cannot always determine whether removal is
     ### appropriate, hence the ALLOW_REMOVAL flag.  It's all a bit of a
     ### mess. */
  if (allow_removal
      && (entry->deleted || (entry->absent && entry->revision != new_rev)))
    {
      *write_required = TRUE;
      apr_hash_set(entries, name, APR_HASH_KEY_STRING, NULL);
    }

  return SVN_NO_ERROR;
}




/*** Initialization of the entries file. ***/

svn_error_t *
svn_wc__entries_init(const char *path,
                     const char *uuid,
                     const char *url,
                     const char *repos,
                     svn_revnum_t initial_rev,
                     svn_depth_t depth,
                     apr_pool_t *pool)
{
  svn_node_kind_t kind;
  svn_wc_entry_t *entry = alloc_entry(pool);
  svn_sqlite__db_t *wc_db;
  apr_int64_t wc_id;
  apr_int64_t repos_id;
  svn_sqlite__stmt_t *stmt;
  const char *wc_db_path = db_path(path, pool);

  SVN_ERR_ASSERT(! repos || svn_path_is_ancestor(repos, url));
  SVN_ERR_ASSERT(depth == svn_depth_empty
                 || depth == svn_depth_files
                 || depth == svn_depth_immediates
                 || depth == svn_depth_infinity);

  /* Check that the entries sqlite database does not yet exist. */
  SVN_ERR(svn_io_check_path(wc_db_path, &kind, pool));
  if (kind != svn_node_none)
    return svn_error_createf(SVN_ERR_WC_DB_ERROR, NULL,
                             _("Existing sqlite database found at '%s'"),
                             svn_path_local_style(wc_db_path, pool));

  /* Create the entries database, and start a transaction. */
  /* TODO: Need to rollback the transaction if we get an error anywehere. */
  SVN_ERR(svn_sqlite__open(&wc_db, wc_db_path, svn_sqlite__mode_rwcreate,
                           statements, SVN_WC__VERSION, upgrade_sql, pool,
                           pool));
  SVN_ERR(svn_sqlite__transaction_begin(wc_db));

  /* Insert the repository. */
  SVN_ERR(svn_sqlite__get_statement(&stmt, wc_db, STMT_INSERT_REPOSITORY));
  SVN_ERR(svn_sqlite__bindf(stmt, "ss", repos, uuid));
  SVN_ERR(svn_sqlite__insert(&repos_id, stmt));

  /* Insert the wcroot. */
  /* TODO: Right now, this just assumes wc metadata is being stored locally. */
  SVN_ERR(svn_sqlite__get_statement(&stmt, wc_db, STMT_INSERT_WCROOT));
  SVN_ERR(svn_sqlite__insert(&wc_id, stmt));

  /* Add an entry for the dir itself.  The directory has no name.  It
     might have a UUID, but otherwise only the revision and default
     ancestry are present as XML attributes, and possibly an
     'incomplete' flag if the revnum is > 0. */

  entry->kind = svn_node_dir;
  entry->url = url;
  entry->revision = initial_rev;
  entry->uuid = uuid;
  entry->repos = repos;
  entry->depth = depth;
  if (initial_rev > 0)
    entry->incomplete = TRUE;
  /* Add cachable-props here so that it can be inherited by other entries.
   */
  entry->cachable_props = SVN_WC__CACHABLE_PROPS;

  SVN_ERR(write_entry(wc_db, wc_id, repos_id, repos, entry,
                      SVN_WC_ENTRY_THIS_DIR, entry, pool));

  /* Commit the sqlite transaction. */
  return svn_sqlite__transaction_commit(wc_db);
}


/*--------------------------------------------------------------- */

/*** Generic Entry Walker */


/* A recursive entry-walker, helper for svn_wc_walk_entries3().
 *
 * For this directory (DIRPATH, ADM_ACCESS), call the "found_entry" callback
 * in WALK_CALLBACKS, passing WALK_BATON to it. Then, for each versioned
 * entry in this directory, call the "found entry" callback and then recurse
 * (if it is a directory and if DEPTH allows).
 *
 * If SHOW_HIDDEN is true, include entries that are in a 'deleted' or
 * 'absent' state (and not scheduled for re-addition), else skip them.
 *
 * Call CANCEL_FUNC with CANCEL_BATON to allow cancellation.
 */
static svn_error_t *
walker_helper(const char *dirpath,
              svn_wc_adm_access_t *adm_access,
              const svn_wc_entry_callbacks2_t *walk_callbacks,
              void *walk_baton,
              svn_depth_t depth,
              svn_boolean_t show_hidden,
              svn_cancel_func_t cancel_func,
              void *cancel_baton,
              apr_pool_t *pool)
{
  apr_pool_t *subpool = svn_pool_create(pool);
  apr_hash_t *entries;
  apr_hash_index_t *hi;
  svn_wc_entry_t *dot_entry;

  SVN_ERR(walk_callbacks->handle_error
          (dirpath, svn_wc_entries_read(&entries, adm_access, show_hidden,
                                        pool), walk_baton, pool));

  /* As promised, always return the '.' entry first. */
  dot_entry = apr_hash_get(entries, SVN_WC_ENTRY_THIS_DIR,
                           APR_HASH_KEY_STRING);
  if (! dot_entry)
    return walk_callbacks->handle_error
      (dirpath, svn_error_createf(SVN_ERR_ENTRY_NOT_FOUND, NULL,
                                  _("Directory '%s' has no THIS_DIR entry"),
                                  svn_path_local_style(dirpath, pool)),
       walk_baton, pool);

  /* Call the "found entry" callback for this directory as a "this dir"
   * entry. Note that if this directory has been reached by recusrion, this
   * is the second visit as it will already have been visited once as a
   * child entry of its parent. */
  SVN_ERR(walk_callbacks->handle_error
          (dirpath,
           walk_callbacks->found_entry(dirpath, dot_entry, walk_baton, pool),
           walk_baton, pool));

  if (depth == svn_depth_empty)
    return SVN_NO_ERROR;

  /* Loop over each of the other entries. */
  for (hi = apr_hash_first(pool, entries); hi; hi = apr_hash_next(hi))
    {
      const void *key;
      void *val;
      const svn_wc_entry_t *current_entry;
      const char *entrypath;

      svn_pool_clear(subpool);

      /* See if someone wants to cancel this operation. */
      if (cancel_func)
        SVN_ERR(cancel_func(cancel_baton));

      apr_hash_this(hi, &key, NULL, &val);
      current_entry = val;

      /* Skip the "this dir" entry. */
      if (strcmp(current_entry->name, SVN_WC_ENTRY_THIS_DIR) == 0)
        continue;

      entrypath = svn_path_join(dirpath, key, subpool);

      /* Call the "found entry" callback for this entry. (For a directory,
       * this is the first visit: as a child.) */
      if (current_entry->kind == svn_node_file
          || depth >= svn_depth_immediates)
        {
          SVN_ERR(walk_callbacks->handle_error
                  (entrypath,
                   walk_callbacks->found_entry(entrypath, current_entry,
                                               walk_baton, subpool),
                   walk_baton, pool));
        }

      /* Recurse into this entry if appropriate. */
      if (current_entry->kind == svn_node_dir
          && !entry_is_hidden(current_entry)
          && depth >= svn_depth_immediates)
        {
          svn_wc_adm_access_t *entry_access;
          svn_depth_t depth_below_here = depth;

          if (depth == svn_depth_immediates)
            depth_below_here = svn_depth_empty;

          SVN_ERR(walk_callbacks->handle_error
                  (entrypath,
                   svn_wc_adm_retrieve(&entry_access, adm_access, entrypath,
                                       subpool),
                   walk_baton, pool));

          if (entry_access)
            SVN_ERR(walker_helper(entrypath, entry_access,
                                  walk_callbacks, walk_baton,
                                  depth_below_here, show_hidden,
                                  cancel_func, cancel_baton,
                                  subpool));
        }
    }

  svn_pool_destroy(subpool);
  return SVN_NO_ERROR;
}

svn_error_t *
svn_wc__walker_default_error_handler(const char *path,
                                     svn_error_t *err,
                                     void *walk_baton,
                                     apr_pool_t *pool)
{
  return err;
}


/* The public API. */
svn_error_t *
svn_wc_walk_entries3(const char *path,
                     svn_wc_adm_access_t *adm_access,
                     const svn_wc_entry_callbacks2_t *walk_callbacks,
                     void *walk_baton,
                     svn_depth_t depth,
                     svn_boolean_t show_hidden,
                     svn_cancel_func_t cancel_func,
                     void *cancel_baton,
                     apr_pool_t *pool)
{
  const svn_wc_entry_t *entry;

  SVN_ERR(svn_wc_entry(&entry, path, adm_access, show_hidden, pool));

  if (! entry)
    return walk_callbacks->handle_error
      (path, svn_error_createf(SVN_ERR_UNVERSIONED_RESOURCE, NULL,
                               _("'%s' is not under version control"),
                               svn_path_local_style(path, pool)),
       walk_baton, pool);

  if (entry->kind == svn_node_file || entry->depth == svn_depth_exclude)
    return walk_callbacks->handle_error
      (path, walk_callbacks->found_entry(path, entry, walk_baton, pool),
       walk_baton, pool);

  else if (entry->kind == svn_node_dir)
    return walker_helper(path, adm_access, walk_callbacks, walk_baton,
                         depth, show_hidden, cancel_func, cancel_baton, pool);

  else
    return walk_callbacks->handle_error
      (path, svn_error_createf(SVN_ERR_NODE_UNKNOWN_KIND, NULL,
                               _("'%s' has an unrecognized node kind"),
                               svn_path_local_style(path, pool)),
       walk_baton, pool);
}


/* A baton for use with visit_tc_too_callbacks. */
typedef struct visit_tc_too_baton_t
  {
    svn_wc_adm_access_t *adm_access;
    const svn_wc_entry_callbacks2_t *callbacks;
    void *baton;
    const char *target;
    svn_depth_t depth;
  } visit_tc_too_baton_t;

/* An svn_wc_entry_callbacks2_t callback function.
 *
 * Call the user's "found entry" callback
 * WALK_BATON->callbacks->found_entry(), passing it PATH, ENTRY and
 * WALK_BATON->baton. Then call it once for each unversioned tree-conflicted
 * child of this entry, passing it the child path, a null "entry", and
 * WALK_BATON->baton. WALK_BATON is of type (visit_tc_too_baton_t *).
 */
static svn_error_t *
visit_tc_too_found_entry(const char *path,
                         const svn_wc_entry_t *entry,
                         void *walk_baton,
                         apr_pool_t *pool)
{
  struct visit_tc_too_baton_t *baton = walk_baton;
  svn_boolean_t check_children;

  /* Call the entry callback for this entry. */
  SVN_ERR(baton->callbacks->found_entry(path, entry, baton->baton, pool));

  if (entry->kind != svn_node_dir || entry_is_hidden(entry))
    return SVN_NO_ERROR;

  /* If this is a directory, we may need to also visit any unversioned
   * children that are tree conflict victims. However, that should not
   * happen when we've already reached the requested depth. */

  switch (baton->depth){
    case svn_depth_empty:
      check_children = FALSE;
      break;

    /* Since svn_depth_files only visits files and this is a directory,
     * we have to be at the target. Just verify that anyway: */
    case svn_depth_files:
    case svn_depth_immediates:
      /* Check if this already *is* an immediate child, in which
       * case we shouldn't descend further. */
      check_children = (strcmp(baton->target, path) == 0);
      break;

    case svn_depth_infinity:
    case svn_depth_exclude:
    case svn_depth_unknown:
      check_children = TRUE;
      break;
  };

  if (check_children)
    {
      /* We're supposed to check the children of this directory. However,
       * in case of svn_depth_files, don't visit directories. */

      svn_wc_adm_access_t *adm_access = NULL;
      apr_array_header_t *conflicts;
      int i;

      /* Loop through all the tree conflict victims */
      SVN_ERR(svn_wc__read_tree_conflicts(&conflicts,
                                          entry->tree_conflict_data, path,
                                          pool));

      if (conflicts->nelts > 0)
        SVN_ERR(svn_wc_adm_retrieve(&adm_access, baton->adm_access, path,
                                    pool));

      for (i = 0; i < conflicts->nelts; i++)
        {
          svn_wc_conflict_description_t *conflict
            = APR_ARRAY_IDX(conflicts, i, svn_wc_conflict_description_t *);
          const svn_wc_entry_t *child_entry;

          if ((conflict->node_kind == svn_node_dir)
              && (baton->depth == svn_depth_files))
            continue;

          /* If this victim is not in this dir's entries ... */
          SVN_ERR(svn_wc_entry(&child_entry, conflict->path, adm_access,
                               TRUE, pool));
          if (!child_entry || child_entry->deleted)
            {
              /* Found an unversioned tree conflict victim. Call the "found
               * entry" callback with a null "entry" parameter. */
              SVN_ERR(baton->callbacks->found_entry(conflict->path, NULL,
                                                    baton->baton, pool));
            }
        }
    }

  return SVN_NO_ERROR;
}

/* An svn_wc_entry_callbacks2_t callback function.
 *
 * If the error ERR is because this PATH is an unversioned tree conflict
 * victim, call the user's "found entry" callback
 * WALK_BATON->callbacks->found_entry(), passing it this PATH, a null
 * "entry" parameter, and WALK_BATON->baton. Otherwise, forward this call
 * to the user's "handle error" callback
 * WALK_BATON->callbacks->handle_error().
 */
static svn_error_t *
visit_tc_too_error_handler(const char *path,
                           svn_error_t *err,
                           void *walk_baton,
                           apr_pool_t *pool)
{
  struct visit_tc_too_baton_t *baton = walk_baton;

  /* If this is an unversioned tree conflict victim, call the "found entry"
   * callback. This can occur on the root node of the walk; we do not expect
   * to reach such a node by recursion. */
  if (err && (err->apr_err == SVN_ERR_UNVERSIONED_RESOURCE))
    {
      svn_wc_adm_access_t *adm_access;
      svn_wc_conflict_description_t *conflict;
      char *parent_path = svn_path_dirname(path, pool);

      /* See if there is any tree conflict on this path. */
      SVN_ERR(svn_wc_adm_retrieve(&adm_access, baton->adm_access, parent_path,
                                  pool));
      SVN_ERR(svn_wc__get_tree_conflict(&conflict, path, adm_access, pool));

      /* If so, don't regard it as an error but call the "found entry"
       * callback with a null "entry" parameter. */
      if (conflict)
        {
          svn_error_clear(err);
          err = NULL;

          SVN_ERR(baton->callbacks->found_entry(conflict->path, NULL,
                                                baton->baton, pool));
        }
    }

  /* Call the user's error handler for this entry. */
  return baton->callbacks->handle_error(path, err, baton->baton, pool);
}

/* Callbacks used by svn_wc_walk_entries_and_tc(). */
static const svn_wc_entry_callbacks2_t
visit_tc_too_callbacks =
  {
    visit_tc_too_found_entry,
    visit_tc_too_error_handler
  };

svn_error_t *
svn_wc__walk_entries_and_tc(const char *path,
                            svn_wc_adm_access_t *adm_access,
                            const svn_wc_entry_callbacks2_t *walk_callbacks,
                            void *walk_baton,
                            svn_depth_t depth,
                            svn_cancel_func_t cancel_func,
                            void *cancel_baton,
                            apr_pool_t *pool)
{
  svn_error_t *err;
  svn_wc_adm_access_t *path_adm_access;
  const svn_wc_entry_t *entry;

  /* If there is no adm_access, there are no nodes to visit, not even 'path'
   * because it can't be in conflict. */
  if (adm_access == NULL)
    return SVN_NO_ERROR;

  /* Is 'path' versioned? Set path_adm_access accordingly. */
  /* First: Get item's adm access (meaning parent's if it's a file). */
  err = svn_wc_adm_probe_retrieve(&path_adm_access, adm_access, path, pool);
  if (err && err->apr_err == SVN_ERR_WC_NOT_LOCKED)
    {
      /* Item is unversioned and doesn't have a versioned parent so there is
       * nothing to walk. */
      svn_error_clear(err);
      return SVN_NO_ERROR;
    }
  else if (err)
    return err;
  /* If we can get the item's entry then it is versioned. */
  err = svn_wc_entry(&entry, path, path_adm_access, TRUE, pool);
  if (err)
    {
      svn_error_clear(err);
      /* Indicate that it is unversioned. */
      entry = NULL;
    }

  /* If this path is versioned, do a tree walk, else perhaps call the
   * "unversioned tree conflict victim" callback directly. */
  if (entry)
    {
      /* Versioned, so use the regular entries walker with callbacks that
       * make it also visit unversioned tree conflict victims. */
      visit_tc_too_baton_t visit_tc_too_baton;

      visit_tc_too_baton.adm_access = adm_access;
      visit_tc_too_baton.callbacks = walk_callbacks;
      visit_tc_too_baton.baton = walk_baton;
      visit_tc_too_baton.target = path;
      visit_tc_too_baton.depth = depth;

      SVN_ERR(svn_wc_walk_entries3(path, path_adm_access,
                                   &visit_tc_too_callbacks, &visit_tc_too_baton,
                                   depth, TRUE /*show_hidden*/,
                                   cancel_func, cancel_baton, pool));
    }
  else
    {
      /* Not locked, so assume unversioned. If it is a tree conflict victim,
       * call the "found entry" callback with a null "entry" parameter. */
      svn_wc_conflict_description_t *conflict;

      SVN_ERR(svn_wc__get_tree_conflict(&conflict, path, adm_access, pool));
      if (conflict)
        SVN_ERR(walk_callbacks->found_entry(path, NULL, walk_baton, pool));
    }

  return SVN_NO_ERROR;
}


svn_error_t *
svn_wc_mark_missing_deleted(const char *path,
                            svn_wc_adm_access_t *parent,
                            apr_pool_t *pool)
{
  svn_node_kind_t pkind;

  SVN_ERR(svn_io_check_path(path, &pkind, pool));

  if (pkind == svn_node_none)
    {
      const char *parent_path, *bname;
      svn_wc_adm_access_t *adm_access;
      svn_wc_entry_t newent;

      newent.deleted = TRUE;
      newent.schedule = svn_wc_schedule_normal;

      svn_path_split(path, &parent_path, &bname, pool);

      SVN_ERR(svn_wc_adm_retrieve(&adm_access, parent, parent_path, pool));
      return svn_wc__entry_modify(adm_access, bname, &newent,
                                   (SVN_WC__ENTRY_MODIFY_DELETED
                                    | SVN_WC__ENTRY_MODIFY_SCHEDULE
                                    | SVN_WC__ENTRY_MODIFY_FORCE),
                                   TRUE, /* sync right away */ pool);
    }
  else
    return svn_error_createf(SVN_ERR_WC_PATH_FOUND, NULL,
                             _("Unexpectedly found '%s': "
                               "path is marked 'missing'"),
                             svn_path_local_style(path, pool));
}<|MERGE_RESOLUTION|>--- conflicted
+++ resolved
@@ -1670,7 +1670,6 @@
   /* Get the repos ID. */
   if (this_dir->uuid != NULL)
     {
-<<<<<<< HEAD
       SVN_ERR(svn_sqlite__get_statement(&stmt, wc_db, STMT_SELECT_REPOSITORY));
       SVN_ERR(svn_sqlite__bindf(stmt, "s", this_dir->uuid));
       SVN_ERR(svn_sqlite__step(&have_row, stmt));
@@ -1697,14 +1696,11 @@
     return svn_error_create(SVN_ERR_WC_DB_ERROR, NULL, _("No WC table entry"));
   wc_id = svn_sqlite__column_int(stmt, 0);
   SVN_ERR(svn_sqlite__reset(stmt));
-=======
+
+  SVN_ERR(svn_sqlite__transaction_begin(wc_db));
+
+    {
       apr_pool_t *iterpool = svn_pool_create(pool);
->>>>>>> 9ffed8b6
-
-  SVN_ERR(svn_sqlite__transaction_begin(wc_db));
-
-    {
-      apr_pool_t *subpool = svn_pool_create(pool);
 
       /* Write out "this dir" */
       SVN_ERR(write_entry(wc_db, wc_id, repos_id, repos_root, this_dir,
@@ -1726,14 +1722,9 @@
           if (strcmp(key, SVN_WC_ENTRY_THIS_DIR) == 0)
             continue;
 
-<<<<<<< HEAD
           /* Write the entry. */
           SVN_ERR(write_entry(wc_db, wc_id, repos_id, repos_root,
-                              this_entry, key, this_dir, subpool));
-=======
-          /* Append the entry to BIGSTR */
-          SVN_ERR(write_entry(bigstr, this_entry, key, this_dir, iterpool));
->>>>>>> 9ffed8b6
+                              this_entry, key, this_dir, iterpool));
         }
 
       svn_pool_destroy(iterpool);
