--- conflicted
+++ resolved
@@ -240,12 +240,6 @@
   void *baton;
 };
 
-/* Used to wrap svn_wc_diff_callbacks2_t. */
-struct callbacks2_wrapper_baton {
-  const svn_wc_diff_callbacks2_t *callbacks;
-  void *baton;
-};
-
 /* Create a new edit baton. TARGET/ANCHOR are working copy paths that
  * describe the root of the comparison. CALLBACKS/CALLBACK_BATON
  * define the callbacks to compare files. DEPTH defines if and how to
@@ -1609,11 +1603,7 @@
   return SVN_NO_ERROR;
 }
 
-<<<<<<< HEAD
-/* An svn_wc_diff_callbacks3_t function. */
-=======
 /* An svn_wc_diff_callbacks3_t function for wrapping svn_wc_diff_callbacks_t. */
->>>>>>> c7dc75bd
 static svn_error_t *
 file_changed(svn_wc_adm_access_t *adm_access,
              svn_wc_notify_state_t *contentstate,
@@ -1643,11 +1633,7 @@
   return SVN_NO_ERROR;
 }
 
-<<<<<<< HEAD
-/* An svn_wc_diff_callbacks3_t function. */
-=======
 /* An svn_wc_diff_callbacks3_t function for wrapping svn_wc_diff_callbacks_t. */
->>>>>>> c7dc75bd
 static svn_error_t *
 file_added(svn_wc_adm_access_t *adm_access,
            svn_wc_notify_state_t *contentstate,
@@ -1675,11 +1661,7 @@
   return SVN_NO_ERROR;
 }
 
-<<<<<<< HEAD
-/* An svn_wc_diff_callbacks3_t function. */
-=======
 /* An svn_wc_diff_callbacks3_t function for wrapping svn_wc_diff_callbacks_t. */
->>>>>>> c7dc75bd
 static svn_error_t *
 file_deleted(svn_wc_adm_access_t *adm_access,
              svn_wc_notify_state_t *state,
@@ -1700,11 +1682,7 @@
                                     b->baton);
 }
 
-<<<<<<< HEAD
-/* An svn_wc_diff_callbacks3_t function. */
-=======
 /* An svn_wc_diff_callbacks3_t function for wrapping svn_wc_diff_callbacks_t. */
->>>>>>> c7dc75bd
 static svn_error_t *
 dir_added(svn_wc_adm_access_t *adm_access,
           svn_wc_notify_state_t *state,
@@ -1717,11 +1695,7 @@
   return b->callbacks->dir_added(adm_access, state, path, rev, b->baton);
 }
 
-<<<<<<< HEAD
-/* An svn_wc_diff_callbacks3_t function. */
-=======
 /* An svn_wc_diff_callbacks3_t function for wrapping svn_wc_diff_callbacks_t. */
->>>>>>> c7dc75bd
 static svn_error_t *
 dir_deleted(svn_wc_adm_access_t *adm_access,
             svn_wc_notify_state_t *state,
@@ -1733,11 +1707,7 @@
   return b->callbacks->dir_deleted(adm_access, state, path, b->baton);
 }
 
-<<<<<<< HEAD
-/* An svn_wc_diff_callbacks3_t function. */
-=======
 /* An svn_wc_diff_callbacks3_t function for wrapping svn_wc_diff_callbacks_t. */
->>>>>>> c7dc75bd
 static svn_error_t *
 dir_props_changed(svn_wc_adm_access_t *adm_access,
                   svn_wc_notify_state_t *state,
@@ -1751,12 +1721,8 @@
                                      originalprops, b->baton);
 }
 
-<<<<<<< HEAD
-/* An svn_wc_diff_callbacks3_t function. */
-=======
 /* An svn_wc_diff_callbacks3_t function for wrapping svn_wc_diff_callbacks_t
    and svn_wc_diff_callbacks2_t. */
->>>>>>> c7dc75bd
 static svn_error_t *
 dir_opened(svn_wc_adm_access_t *adm_access,
            const char *path,
@@ -1767,12 +1733,8 @@
   return SVN_NO_ERROR;
 }
 
-<<<<<<< HEAD
-/* An svn_wc_diff_callbacks3_t function. */
-=======
 /* An svn_wc_diff_callbacks3_t function for wrapping svn_wc_diff_callbacks_t
    and svn_wc_diff_callbacks2_t. */
->>>>>>> c7dc75bd
 static svn_error_t *
 dir_closed(svn_wc_adm_access_t *adm_access,
            svn_wc_notify_state_t *state,
@@ -1783,13 +1745,8 @@
   return SVN_NO_ERROR;
 }
 
-<<<<<<< HEAD
-/* Used to wrap svn_diff_callbacks_t as an svn_wc_diff_callbacks2_t. */
-static struct svn_wc_diff_callbacks2_t callbacks_wrapper = {
-=======
 /* Used to wrap svn_diff_callbacks_t as an svn_wc_diff_callbacks3_t. */
 static struct svn_wc_diff_callbacks3_t callbacks_wrapper = {
->>>>>>> c7dc75bd
   file_changed,
   file_added,
   file_deleted,
@@ -1800,19 +1757,6 @@
   dir_closed
 };
 
-<<<<<<< HEAD
-/* Used to wrap svn_diff2_callbacks_t as an svn_wc_diff_callbacks3_t. */
-static struct svn_wc_diff_callbacks3_t callbacks2_wrapper = {
-  file_changed,
-  file_added,
-  file_deleted,
-  dir_added,
-  dir_deleted,
-  dir_props_changed,
-  dir_opened,
-  dir_closed
-};
-=======
 /* Used to wrap svn_diff_callbacks2_t as an svn_wc_diff_callbacks3_t. */
 static svn_wc_diff_callbacks3_t *
 callbacks2_wrap(const svn_wc_diff_callbacks2_t *callbacks2, apr_pool_t *pool)
@@ -1828,7 +1772,6 @@
   callbacks3->dir_closed = dir_closed;
   return callbacks3;
 }
->>>>>>> c7dc75bd
 
 /* Public Interface */
 @@ -1915,20 +1858,10 @@
                         void **edit_baton,
                         apr_pool_t *pool)
 {
-<<<<<<< HEAD
-  struct callbacks2_wrapper_baton *b = apr_pcalloc(pool, sizeof(*b));
-  b->callbacks = callbacks;
-  b->baton = callback_baton;
-  return svn_wc_get_diff_editor5(anchor,
-                                 target,
-                                 &callbacks2_wrapper,
-                                 b,
-=======
   return svn_wc_get_diff_editor5(anchor,
                                  target,
                                  callbacks2_wrap(callbacks, pool),
                                  callback_baton,
->>>>>>> c7dc75bd
                                  depth,
                                  ignore_ancestry,
                                  use_text_base,
@@ -2067,17 +2000,10 @@
              const apr_array_header_t *changelists,
              apr_pool_t *pool)
 {
-<<<<<<< HEAD
-  struct callbacks2_wrapper_baton *b = apr_pcalloc(pool, sizeof(*b));
-  b->callbacks = callbacks;
-  b->baton = callback_baton;
-  return svn_wc_diff5(anchor, target, &callbacks2_wrapper, b,
-=======
 
 
   return svn_wc_diff5(anchor, target, callbacks2_wrap(callbacks, pool),
                       callback_baton,
->>>>>>> c7dc75bd
                       depth, ignore_ancestry, changelists, pool);
 }
 
