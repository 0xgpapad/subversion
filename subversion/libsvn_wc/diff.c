/*
 * diff.c -- The diff editor for comparing the working copy against the
 *           repository.
 *
 * ====================================================================
 * Copyright (c) 2000-2008 CollabNet.  All rights reserved.
 *
 * This software is licensed as described in the file COPYING, which
 * you should have received as part of this distribution.  The terms
 * are also available at http://subversion.tigris.org/license-1.html.
 * If newer versions of this license are posted there, you may use a
 * newer version instead, at your option.
 *
 * This software consists of voluntary contributions made by many
 * individuals.  For exact contribution history, see the revision
 * history and logs, available at http://subversion.tigris.org/.
 * ====================================================================
 */

/*
 * This code uses an svn_delta_editor_t editor driven by
 * svn_wc_crawl_revisions (like the update command) to retrieve the
 * differences between the working copy and the requested repository
 * version. Rather than updating the working copy, this new editor creates
 * temporary files that contain the pristine repository versions. When the
 * crawler closes the files the editor calls back to a client layer
 * function to compare the working copy and the temporary file. There is
 * only ever one temporary file in existence at any time.
 *
 * When the crawler closes a directory, the editor then calls back to the
 * client layer to compare any remaining files that may have been modified
 * locally. Added directories do not have corresponding temporary
 * directories created, as they are not needed.
 *
 * ### TODO: Replacements where the node kind changes needs support. It
 * mostly works when the change is in the repository, but not when it is
 * in the working copy.
 *
 * ### TODO: Do we need to support copyfrom?
 *
 */

#include <apr_hash.h>
#include <apr_md5.h>

#include "svn_error.h"
#include "svn_pools.h"
#include "svn_path.h"
#include "svn_md5.h"
#include "svn_hash.h"

#include "private/svn_wc_private.h"

#include "wc.h"
#include "props.h"
#include "adm_files.h"

#include "svn_private_config.h"


/*-------------------------------------------------------------------------*/
/* A little helper function.

   You see, when we ask the server to update us to a certain revision,
   we construct the new fulltext, and then run

         'diff <repos_fulltext> <working_fulltext>'

   which is, of course, actually backwards from the repository's point
   of view.  It thinks we want to move from working->repos.

   So when the server sends property changes, they're effectively
   backwards from what we want.  We don't want working->repos, but
   repos->working.  So this little helper "reverses" the value in
   BASEPROPS and PROPCHANGES before we pass them off to the
   prop_changed() diff-callback.  */
static void
reverse_propchanges(apr_hash_t *baseprops,
                    apr_array_header_t *propchanges,
                    apr_pool_t *pool)
{
  int i;

  /* ### todo: research lifetimes for property values below */

  for (i = 0; i < propchanges->nelts; i++)
    {
      svn_prop_t *propchange
        = &APR_ARRAY_IDX(propchanges, i, svn_prop_t);

      const svn_string_t *original_value =
        apr_hash_get(baseprops, propchange->name, APR_HASH_KEY_STRING);

      if ((original_value == NULL) && (propchange->value != NULL))
        {
          /* found an addition.  make it look like a deletion. */
          apr_hash_set(baseprops, propchange->name, APR_HASH_KEY_STRING,
                       svn_string_dup(propchange->value, pool));
          propchange->value = NULL;
        }

      else if ((original_value != NULL) && (propchange->value == NULL))
        {
          /* found a deletion.  make it look like an addition. */
          propchange->value = svn_string_dup(original_value, pool);
          apr_hash_set(baseprops, propchange->name, APR_HASH_KEY_STRING,
                       NULL);
        }

      else if ((original_value != NULL) && (propchange->value != NULL))
        {
          /* found a change.  just swap the values.  */
          const svn_string_t *str = svn_string_dup(propchange->value, pool);
          propchange->value = svn_string_dup(original_value, pool);
          apr_hash_set(baseprops, propchange->name, APR_HASH_KEY_STRING, str);
        }
    }
}


/*-------------------------------------------------------------------------*/


/* Overall crawler editor baton.
 */
struct edit_baton {
  /* ANCHOR/TARGET represent the base of the hierarchy to be compared. */
  svn_wc_adm_access_t *anchor;
  const char *anchor_path;
  const char *target;

  /* Target revision */
  svn_revnum_t revnum;

  /* Was the root opened? */
  svn_boolean_t root_opened;

  /* The callbacks and callback argument that implement the file comparison
     functions */
  const svn_wc_diff_callbacks3_t *callbacks;
  void *callback_baton;

  /* How does this diff descend? */
  svn_depth_t depth;

  /* Should this diff ignore node ancestry. */
  svn_boolean_t ignore_ancestry;

  /* Possibly diff repos against text-bases instead of working files. */
  svn_boolean_t use_text_base;

  /* Possibly show the diffs backwards. */
  svn_boolean_t reverse_order;

  /* Empty file used to diff adds / deletes */
  const char *empty_file;

  /* The stream attached to an @c svnpatch_file.  This is to avoid
   * allocating <tt>svn_stream_t *</tt> every now and then. */
  svn_stream_t *svnpatch_stream;

  /* The list of diffable files of interest to svnpatch. */
  apr_array_header_t *diff_targets;

  /* Diff editor baton */
  svn_delta_editor_t *diff_editor;

  /* A token holder, helps to build the svnpatch. */
  int next_token;

  /* Hash whose keys are const char * changelist names. */
  apr_hash_t *changelist_hash;

  apr_pool_t *pool;
};

/* Directory level baton.
 */
struct dir_baton {
  /* Gets set if the directory is added rather than replaced/unchanged. */
  svn_boolean_t added;

  /* The depth at which this directory should be diffed. */
  svn_depth_t depth;

  /* The "correct" path of the directory, but it may not exist in the
     working copy. */
  const char *path;

  /* Identifies those directory elements that get compared while running
     the crawler.  These elements should not be compared again when
     recursively looking for local modifications.

     This hash maps the full path of the entry to an unimportant value
     (presence in the hash is the important factor here, not the value
     itself).

     If the directory's properties have been compared, an item with hash
     key of "" (an empty string) will be present in the hash. */
  apr_hash_t *compared;

  /* The baton for the parent directory, or null if this is the root of the
     hierarchy to be compared. */
  struct dir_baton *dir_baton;

  /* The list of incoming BASE->repos propchanges. */
  apr_array_header_t *propchanges;

  /* The overall crawler editor baton. */
  struct edit_baton *edit_baton;

  /* Set when dealing with svnpatch diff. */
  const char *token;

  apr_pool_t *pool;
};

/* File level baton.
 */
struct file_baton {
  /* Gets set if the file is added rather than replaced. */
  svn_boolean_t added;

  /* PATH is the "correct" path of the file, but it may not exist in the
     working copy.  WC_PATH is a path we can use to make temporary files
     or open empty files; it doesn't necessarily exist either, but the
     directory part of it does. */
  const char *path;
  const char *wc_path;

 /* When constructing the requested repository version of the file, we
    drop the result into a file at TEMP_FILE_PATH. */
  const char *temp_file_path;

  /* The list of incoming BASE->repos propchanges. */
  apr_array_header_t *propchanges;

  /* APPLY_HANDLER/APPLY_BATON represent the delta applcation baton. */
  svn_txdelta_window_handler_t apply_handler;
  void *apply_baton;

  /* The overall crawler editor baton. */
  struct edit_baton *edit_baton;

  /* The directory that contains the file. */
  struct dir_baton *dir_baton;

  /* Set when dealing with svnpatch diff. */
  const char *token;

  apr_pool_t *pool;
};

/* Create a new edit baton. TARGET/ANCHOR are working copy paths that
 * describe the root of the comparison. CALLBACKS/CALLBACK_BATON
 * define the callbacks to compare files. DEPTH defines if and how to
 * descend into subdirectories; see public doc string for exactly how.
 * IGNORE_ANCESTRY defines whether to utilize node ancestry when
 * calculating diffs.  USE_TEXT_BASE defines whether to compare
 * against working files or text-bases.  REVERSE_ORDER defines which
 * direction to perform the diff.
 *
 * CHANGELISTS is a list of const char * changelist names, used to
 * filter diff output responses to only those items in one of the
 * specified changelists, empty (or NULL altogether) if no changelist
 * filtering is requested.
 */
static svn_error_t *
make_editor_baton(struct edit_baton **edit_baton,
                  svn_wc_adm_access_t *anchor,
                  const char *target,
                  const svn_wc_diff_callbacks3_t *callbacks,
                  void *callback_baton,
                  svn_depth_t depth,
                  svn_boolean_t ignore_ancestry,
                  svn_boolean_t use_text_base,
                  svn_boolean_t reverse_order,
                  const apr_array_header_t *changelists,
                  apr_pool_t *pool)
{
  apr_hash_t *changelist_hash = NULL;
  struct edit_baton *eb;

  if (changelists && changelists->nelts)
    SVN_ERR(svn_hash_from_cstring_keys(&changelist_hash, changelists, pool));

  eb = apr_pcalloc(pool, sizeof(*eb));
  eb->anchor = anchor;
  eb->anchor_path = svn_wc_adm_access_path(anchor);
  eb->target = apr_pstrdup(pool, target);
  eb->callbacks = callbacks;
  eb->callback_baton = callback_baton;
  eb->depth = depth;
  eb->ignore_ancestry = ignore_ancestry;
  eb->use_text_base = use_text_base;
  eb->reverse_order = reverse_order;
  eb->diff_targets = apr_array_make(pool, 1, sizeof(const char *));
  eb->next_token = 0;
  eb->svnpatch_stream = NULL;
  eb->changelist_hash = changelist_hash;
  eb->pool = pool;

  *edit_baton = eb;
  return SVN_NO_ERROR;
}

static const char *
make_token(char type,
           struct edit_baton *eb,
           apr_pool_t *pool)
{
  return apr_psprintf(pool, "%c%d", type, eb->next_token++);
}

/* Create a new directory baton.  PATH is the directory path,
 * including anchor_path.  ADDED is set if this directory is being
 * added rather than replaced.  PARENT_BATON is the baton of the
 * parent directory, it will be null if this is the root of the
 * comparison hierarchy.  The directory and its parent may or may not
 * exist in the working copy.  EDIT_BATON is the overall crawler
 * editor baton.
 */
static struct dir_baton *
make_dir_baton(const char *path,
               struct dir_baton *parent_baton,
               struct edit_baton *edit_baton,
               svn_boolean_t added,
               const char *token,
               svn_depth_t depth,
               apr_pool_t *pool)
{
  struct dir_baton *dir_baton = apr_pcalloc(pool, sizeof(*dir_baton));

  dir_baton->dir_baton = parent_baton;
  dir_baton->edit_baton = edit_baton;
  dir_baton->added = added;
  dir_baton->depth = depth;
  dir_baton->pool = pool;
  dir_baton->propchanges = apr_array_make(pool, 1, sizeof(svn_prop_t));
  dir_baton->compared = apr_hash_make(dir_baton->pool);
  dir_baton->path = path;
  dir_baton->token = token;

  return dir_baton;
}

/* Create a new file baton.  PATH is the file path, including
 * anchor_path.  ADDED is set if this file is being added rather than
 * replaced.  PARENT_BATON is the baton of the parent directory.  TOKEN
 * is used when dealing with svnpatch.  The directory and its parent
 * may or may not exist in the working copy.
 */
static struct file_baton *
make_file_baton(const char *path,
                svn_boolean_t added,
                struct dir_baton *parent_baton,
                const char *token,
                apr_pool_t *pool)
{
  struct file_baton *file_baton = apr_pcalloc(pool, sizeof(*file_baton));
  struct edit_baton *edit_baton = parent_baton->edit_baton;

  file_baton->edit_baton = edit_baton;
  file_baton->added = added;
  file_baton->pool = pool;
  file_baton->propchanges  = apr_array_make(pool, 1, sizeof(svn_prop_t));
  file_baton->path = path;
  file_baton->token = token;
  file_baton->dir_baton = parent_baton;

  /* If the parent directory is added rather than replaced it does not
     exist in the working copy.  Determine a working copy path whose
     directory part does exist; we can use that to create temporary
     files.  It doesn't matter whether the file part exists in the
     directory. */
  if (parent_baton->added)
    {
      struct dir_baton *wc_dir_baton = parent_baton;

      /* Ascend until a directory is not being added, this will be a
         directory that does exist. This must terminate since the root of
         the comparison cannot be added. */
      while (wc_dir_baton->added)
        wc_dir_baton = wc_dir_baton->dir_baton;

      file_baton->wc_path = svn_path_join(wc_dir_baton->path, "unimportant",
                                          file_baton->pool);
    }
  else
    {
      file_baton->wc_path = file_baton->path;
    }

  return file_baton;
}

/* Get the empty file associated with the edit baton. This is cached so
 * that it can be reused, all empty files are the same.
 */
static svn_error_t *
get_empty_file(struct edit_baton *b,
               const char **empty_file)
{
  /* Create the file if it does not exist */
  /* Note that we tried to use /dev/null in r17220, but
     that won't work on Windows: it's impossible to stat NUL */
  if (!b->empty_file)
    {
      const char *temp_dir;

      SVN_ERR(svn_io_temp_dir(&temp_dir, b->pool));
      SVN_ERR(svn_io_open_unique_file2
              (NULL, &(b->empty_file),
               svn_path_join(temp_dir, "tmp", b->pool),
               "", svn_io_file_del_on_pool_cleanup,
               b->pool));
    }

  *empty_file = b->empty_file;

  return SVN_NO_ERROR;
}


/* Return the value of the svn:mime-type property held in PROPS, or NULL
   if no such property exists. */
static const char *
get_prop_mimetype(apr_hash_t *props)
{
  const svn_string_t *mimetype_val;

  mimetype_val = apr_hash_get(props,
                              SVN_PROP_MIME_TYPE,
                              strlen(SVN_PROP_MIME_TYPE));
  return (mimetype_val) ? mimetype_val->data : NULL;
}


/* Set *MIMETYPE to the BASE version of the svn:mime-type property of
   file PATH, using ADM_ACCESS, or to NULL if no such property exists.
   BASEPROPS is optional: if present, use it to cache the BASE properties
   of the file.

   Return the property value and property hash allocated in POOL.
*/
static svn_error_t *
get_base_mimetype(const char **mimetype,
                  apr_hash_t **baseprops,
                  svn_wc_adm_access_t *adm_access,
                  const char *path,
                  apr_pool_t *pool)
{
  apr_hash_t *props = NULL;

  if (baseprops == NULL)
    baseprops = &props;

  if (*baseprops == NULL)
    SVN_ERR(svn_wc_get_prop_diffs(NULL, baseprops, path, adm_access, pool));

  *mimetype = get_prop_mimetype(*baseprops);

  return SVN_NO_ERROR;
}


/* Set *MIMETYPE to the WORKING version of the svn:mime-type property
   of file PATH, using ADM_ACCESS, or to NULL if no such property exists.
   WORKINGPROPS is optional: if present, use it to cache the WORKING
   properties of the file.

   Return the property value and property hash allocated in POOL.
*/
static svn_error_t *
get_working_mimetype(const char **mimetype,
                     apr_hash_t **workingprops,
                     svn_wc_adm_access_t *adm_access,
                     const char *path,
                     apr_pool_t *pool)
{
  apr_hash_t *props = NULL;

  if (workingprops == NULL)
    workingprops = &props;

  if (*workingprops == NULL)
    SVN_ERR(svn_wc_prop_list(workingprops, path, adm_access, pool));

  *mimetype = get_prop_mimetype(*workingprops);

  return SVN_NO_ERROR;
}

/* Return the property hash resulting from combining PROPS and PROPCHANGES.
 *
 * A note on pool usage: The returned hash and hash keys are allocated in
 * the same pool as PROPS, but the hash values will be taken directly from
 * either PROPS or PROPCHANGES, as appropriate.  Caller must therefore
 * ensure that the returned hash is only used for as long as PROPS and
 * PROPCHANGES remain valid.
 */
static apr_hash_t *
apply_propchanges(apr_hash_t *props,
                  apr_array_header_t *propchanges)
{
  apr_hash_t *newprops = apr_hash_copy(apr_hash_pool_get(props), props);
  int i;

  for (i = 0; i < propchanges->nelts; ++i)
    {
      const svn_prop_t *prop = &APR_ARRAY_IDX(propchanges, i, svn_prop_t);
      apr_hash_set(newprops, prop->name, APR_HASH_KEY_STRING, prop->value);
    }

  return newprops;
}


/* Called by directory_elements_diff when a file is to be compared. At this
 * stage we are dealing with a file that does exist in the working copy.
 *
 * DIR_BATON is the parent directory baton, PATH is the path to the file to
 * be compared. ENTRY is the working copy entry for the file.
 *
 * Do all allocation in POOL.
 *
 * ### TODO: Need to work on replace if the new filename used to be a
 * directory.
 */
static svn_error_t *
file_diff(struct dir_baton *dir_baton,
          const char *path,
          const svn_wc_entry_t *entry,
          apr_pool_t *pool)
{
  struct edit_baton *eb = dir_baton->edit_baton;
  const char *textbase, *empty_file;
  svn_boolean_t modified;
  enum svn_wc_schedule_t schedule = entry->schedule;
  svn_boolean_t copied = entry->copied;
  svn_wc_adm_access_t *adm_access;
  const char *base_mimetype, *working_mimetype;
  const char *translated = NULL;
  apr_array_header_t *propchanges = NULL;
  apr_hash_t *baseprops = NULL;
  svn_boolean_t file_to_diff = FALSE; /* whether or not to push to diffables */

  SVN_ERR_ASSERT(! eb->use_text_base);

  SVN_ERR(svn_wc_adm_retrieve(&adm_access, dir_baton->edit_baton->anchor,
                              dir_baton->path, pool));

  /* If the item is not a member of a specified changelist (and there are
     some specified changelists), skip it. */
  if (! SVN_WC__CL_MATCH(dir_baton->edit_baton->changelist_hash, entry))
    return SVN_NO_ERROR;

  /* If the item is schedule-add *with history*, then we don't want to
     see a comparison to the empty file;  we want the usual working
     vs. text-base comparision. */
  if (copied)
    {
      const svn_wc_entry_t *parent_entry;

      schedule = svn_wc_schedule_normal;

      /* Regarding svnpatch, when this file is only copied we only want
       * to consider it when its parent was *not* copied as well.  This
       * allows loose fuzzing and prevent adding the file to diffables
       * when it doesn't need to.  This is also true for move ops. */
      SVN_ERR(svn_wc_entry(&parent_entry, dir_baton->path,
                           adm_access, TRUE, dir_baton->pool));

      if (! parent_entry->copied)
        file_to_diff = TRUE;
    }

  /* If this was scheduled replace and we are ignoring ancestry,
     report it as a normal file modification. */
  if (eb->ignore_ancestry && (schedule == svn_wc_schedule_replace))
    schedule = svn_wc_schedule_normal;

  /* Prep these two paths early. */
  textbase = svn_wc__text_base_path(path, FALSE, pool);

  /* If the regular text base is not there, we fall back to the revert
     text base (if that's not present either, we'll error later).  But
     the logic here is subtler than one might at first expect.

     When the file has some non-replacement scheduling, then it can be
     expected to still have its regular text base.  But what about
     when it's replaced or replaced-with-history?  In both cases, a
     revert text-base will be present; in the latter case only, a
     regular text-base be present as well.  So which text-base do we
     want to use for the diff?
     
     One could argue that we should never diff against the revert
     base, and instead diff against the empty-file for both types of
     replacement.  After all, there is no ancestry relationship
     between the working file and the base file.  But my guess is that
     in practice, users want to see the diff between their working
     file and "the nearest versioned thing", whatever that is.  I'm
     not 100% sure this is the right decision, but it at least seems
     to match our test suite's expectations. */
  {
    svn_node_kind_t kind;
    SVN_ERR(svn_io_check_path(textbase, &kind, pool));
    if (kind == svn_node_none)
      textbase = svn_wc__text_revert_path(path, FALSE, pool);
  }

  SVN_ERR(get_empty_file(eb, &empty_file));

  /* Get property diffs if this is not schedule delete. */
  if (schedule != svn_wc_schedule_delete)
    {
      SVN_ERR(svn_wc_props_modified_p(&modified, path, adm_access, pool));
      if (modified)
        SVN_ERR(svn_wc_get_prop_diffs(&propchanges, &baseprops, path,
                                      adm_access, pool));
      else
        propchanges = apr_array_make(pool, 1, sizeof(svn_prop_t));
    }
  else
    {
      SVN_ERR(svn_wc_get_prop_diffs(NULL, &baseprops, path,
                                    adm_access, pool));
    }

  switch (schedule)
    {
      /* Replace is treated like a delete plus an add: two
         comparisons are generated, first one for the delete and
         then one for the add. */
    case svn_wc_schedule_replace:
    case svn_wc_schedule_delete:
      /* Delete compares text-base against empty file, modifications to the
         working-copy version of the deleted file are not wanted. */

      /* Get svn:mime-type from BASE props of PATH. */
      SVN_ERR(get_base_mimetype(&base_mimetype, &baseprops,
                                adm_access, path, pool));

      SVN_ERR(dir_baton->edit_baton->callbacks->file_deleted
              (NULL, NULL, path,
               textbase,
               empty_file,
               base_mimetype,
               NULL,
               baseprops,
               dir_baton->edit_baton->callback_baton));

      file_to_diff = TRUE;

      /* Replace will fallthrough! */
      if (schedule == svn_wc_schedule_delete)
        break;

    case svn_wc_schedule_add:
      /* Get svn:mime-type from working props of PATH. */
      SVN_ERR(get_working_mimetype(&working_mimetype, NULL,
                                   adm_access, path, pool));

      SVN_ERR(svn_wc_translated_file2
              (&translated, path, path, adm_access,
               SVN_WC_TRANSLATE_TO_NF
               | SVN_WC_TRANSLATE_USE_GLOBAL_TMP,
               pool));

      SVN_ERR(dir_baton->edit_baton->callbacks->file_added
              (NULL, NULL, NULL, path,
               empty_file,
               translated,
               0, entry->revision,
               NULL,
               working_mimetype,
               NULL, SVN_INVALID_REVNUM, /* XXX make use of new 1.6 API */
               propchanges, baseprops,
               dir_baton->edit_baton->callback_baton));

      file_to_diff = TRUE;

      break;

    default:
      SVN_ERR(svn_wc_text_modified_p(&modified, path, FALSE,
                                     adm_access, pool));
      if (modified)
        {
          /* Note that this might be the _second_ time we translate
             the file, as svn_wc_text_modified_p() might have used a
             tmp translated copy too.  But what the heck, diff is
             already expensive, translating twice for the sake of code
             modularity is liveable. */
          SVN_ERR(svn_wc_translated_file2
                  (&translated, path,
                   path, adm_access,
                   SVN_WC_TRANSLATE_TO_NF
                   | SVN_WC_TRANSLATE_USE_GLOBAL_TMP,
                   pool));
        }

      if (modified || propchanges->nelts > 0)
        {
          svn_boolean_t mt_binary, mt1_binary, mt2_binary;

          /* Get svn:mime-type for both base and working file. */
          SVN_ERR(get_base_mimetype(&base_mimetype, &baseprops,
                                    adm_access, path, pool));
          SVN_ERR(get_working_mimetype(&working_mimetype, NULL,
                                       adm_access, path, pool));

          SVN_ERR(dir_baton->edit_baton->callbacks->file_changed
                  (NULL, NULL, NULL,
                   path,
                   modified ? textbase : NULL,
                   translated,
                   entry->revision,
                   SVN_INVALID_REVNUM,
                   base_mimetype,
                   working_mimetype,
                   propchanges, baseprops,
                   dir_baton->edit_baton->callback_baton));

          /* As far as svnpatch is concerned, we only grab binary stuff
           * and prop changes here.  In other words, no grab if this is
           * a non-binary file that carries text changes only as this
           * is left to the unidiff part. */
          mt1_binary = mt2_binary = FALSE;
          if (base_mimetype)
            mt1_binary = svn_mime_type_is_binary(base_mimetype);
          if (working_mimetype)
            mt1_binary = svn_mime_type_is_binary(working_mimetype);

          mt_binary = (mt1_binary || mt2_binary);
          if (mt_binary || (propchanges->nelts > 0 && ! mt_binary))
            file_to_diff = TRUE;
        }
    }

  if (file_to_diff)
    APR_ARRAY_PUSH(eb->diff_targets, const char *)
      = apr_pstrdup(eb->pool, path);

  return SVN_NO_ERROR;
}

/* Called from directory_elements_diff to trigger callbacks when
 * svnpatch format is enabled. */
static svn_error_t *
dir_diff(struct dir_baton *dir_baton,
         const char *path,
         const svn_wc_entry_t *entry,
         apr_pool_t *pool)
{
  struct edit_baton *eb = dir_baton->edit_baton;
  svn_boolean_t dir_to_diff = FALSE; /* whether or not to push to diffables */

  switch (entry->schedule)
    {
      case svn_wc_schedule_replace:
      case svn_wc_schedule_delete:
        SVN_ERR(eb->callbacks->dir_deleted
                (NULL,
                 NULL,
                 path,
                 eb->callback_baton));

        dir_to_diff = TRUE;

        /* So that 'replace' falls through */
        if (entry->schedule == svn_wc_schedule_delete)
          break;

      case svn_wc_schedule_add:
        SVN_ERR(eb->callbacks->dir_added
                (NULL,
                 NULL,
                 path,
                 entry->revision,
                 NULL, SVN_INVALID_REVNUM, /* XXX make use of new 1.6 API */
                 eb->callback_baton));

        dir_to_diff = TRUE;

        break;

      default:
        break;
    }

  if (dir_to_diff)
    APR_ARRAY_PUSH(eb->diff_targets, const char *)
      = apr_pstrdup(eb->pool, path);

  return SVN_NO_ERROR;
}

/* Called when the directory is closed to compare any elements that have
 * not yet been compared.  This identifies local, working copy only
 * changes.  At this stage we are dealing with files/directories that do
 * exist in the working copy.
 *
 * DIR_BATON is the baton for the directory.
 */
static svn_error_t *
directory_elements_diff(struct dir_baton *dir_baton)
{
  apr_hash_t *entries;
  apr_hash_index_t *hi;
  const svn_wc_entry_t *this_dir_entry;
  svn_boolean_t in_anchor_not_target;
  apr_pool_t *subpool;
  svn_wc_adm_access_t *adm_access;
  struct edit_baton *eb = dir_baton->edit_baton;

  /* This directory should have been unchanged or replaced, not added,
     since an added directory can only contain added files and these will
     already have been compared. */
  SVN_ERR_ASSERT(!dir_baton->added);

  /* Everything we do below is useless if we are comparing to BASE. */
  if (dir_baton->edit_baton->use_text_base)
    return SVN_NO_ERROR;

  /* Determine if this is the anchor directory if the anchor is different
     to the target. When the target is a file, the anchor is the parent
     directory and if this is that directory the non-target entries must be
     skipped. */
  in_anchor_not_target =
    (*dir_baton->edit_baton->target
     && (! svn_path_compare_paths
         (dir_baton->path,
          svn_wc_adm_access_path(dir_baton->edit_baton->anchor))));

  SVN_ERR(svn_wc_adm_retrieve(&adm_access, dir_baton->edit_baton->anchor,
                              dir_baton->path, dir_baton->pool));

  SVN_ERR(svn_wc_entries_read(&entries, adm_access, FALSE, dir_baton->pool));
  this_dir_entry = apr_hash_get(entries, SVN_WC_ENTRY_THIS_DIR,
                                APR_HASH_KEY_STRING);

  /* Check for local property mods on this directory, if we haven't
     already reported them and we aren't changelist-filted. */
  if (SVN_WC__CL_MATCH(dir_baton->edit_baton->changelist_hash, this_dir_entry)
      && (! in_anchor_not_target)
      && (! apr_hash_get(dir_baton->compared, "", 0)))
    {
      svn_boolean_t modified;

      SVN_ERR(svn_wc_props_modified_p(&modified,
                                      dir_baton->path, adm_access,
                                      dir_baton->pool));
      if (modified)
        {
          apr_array_header_t *propchanges;
          apr_hash_t *baseprops;

          SVN_ERR(svn_wc_get_prop_diffs(&propchanges, &baseprops,
                                        dir_baton->path, adm_access,
                                        dir_baton->pool));

          SVN_ERR(dir_baton->edit_baton->callbacks->dir_props_changed
                  (adm_access, NULL,
                   dir_baton->path,
                   propchanges, baseprops,
                   dir_baton->edit_baton->callback_baton));

          if (eb->svnpatch_stream)
            {
              const svn_wc_entry_t *this_entry;
              SVN_ERR(svn_wc_entry(&this_entry, dir_baton->path,
                                   adm_access, TRUE, dir_baton->pool));

              /* If scheduled for addition, this dir has already
               * been pushed to our array, see dir_diff. */
              if (this_entry->schedule != svn_wc_schedule_add)
                APR_ARRAY_PUSH(eb->diff_targets, const char *)
                  = apr_pstrdup(eb->pool, dir_baton->path);
            }
        }
    }

  if (dir_baton->depth == svn_depth_empty && !in_anchor_not_target)
    return SVN_NO_ERROR;

  subpool = svn_pool_create(dir_baton->pool);

  for (hi = apr_hash_first(dir_baton->pool, entries); hi;
       hi = apr_hash_next(hi))
    {
      const void *key;
      void *val;
      const svn_wc_entry_t *entry;
      struct dir_baton *subdir_baton;
      const char *name, *path;

      svn_pool_clear(subpool);

      apr_hash_this(hi, &key, NULL, &val);
      name = key;
      entry = val;

      /* Skip entry for the directory itself. */
      if (strcmp(key, SVN_WC_ENTRY_THIS_DIR) == 0)
        continue;

      /* In the anchor directory, if the anchor is not the target then all
         entries other than the target should not be diff'd. Running diff
         on one file in a directory should not diff other files in that
         directory. */
      if (in_anchor_not_target
          && strcmp(dir_baton->edit_baton->target, name))
        continue;

      path = svn_path_join(dir_baton->path, name, subpool);

      /* Skip entry if it is in the list of entries already diff'd. */
      if (apr_hash_get(dir_baton->compared, path, APR_HASH_KEY_STRING))
        continue;

      switch (entry->kind)
        {
        case svn_node_file:
          SVN_ERR(file_diff(dir_baton, path, entry, subpool));
          break;

        case svn_node_dir:
          if (entry->schedule == svn_wc_schedule_replace)
            {
              /* ### TODO: Don't know how to do this bit. How do I get
                 information about what is being replaced? If it was a
                 directory then the directory elements are also going to be
                 deleted. We need to show deletion diffs for these
                 files. If it was a file we need to show a deletion diff
                 for that file. */
            }

          /* Check the subdir if in the anchor (the subdir is the target), or
             if recursive */
          if (in_anchor_not_target
              || (dir_baton->depth > svn_depth_files)
              || (dir_baton->depth == svn_depth_unknown))
            {
              svn_depth_t depth_below_here = dir_baton->depth;

              if (depth_below_here == svn_depth_immediates)
                depth_below_here = svn_depth_empty;

              subdir_baton = make_dir_baton(path, dir_baton,
                                            dir_baton->edit_baton,
                                            FALSE,
                                            NULL,
                                            depth_below_here,
                                            subpool);

              /* Before we recurse, let's trigger directory's callbacks */
              SVN_ERR(dir_diff(subdir_baton, path, entry, subpool));

              /* And if this is a schedule-delete directory, no need to
               * recurse any deeper down the rabbit hole. */
              if (entry->schedule == svn_wc_schedule_delete)
                break;

              SVN_ERR(directory_elements_diff(subdir_baton));
            }
          break;

        default:
          break;
        }
    }

  svn_pool_destroy(subpool);

  return SVN_NO_ERROR;
}

/* Drive @a editor against @a path's content modifications. */
static svn_error_t *
transmit_svndiff(const char *path,
                 svn_wc_adm_access_t *adm_access,
                 const svn_delta_editor_t *editor,
                 void *file_baton,
                 apr_pool_t *pool)
{
  struct file_baton *fb = file_baton;
  struct edit_baton *eb = fb->edit_baton;
  svn_txdelta_window_handler_t handler;
  svn_txdelta_stream_t *txdelta_stream;
  svn_stream_t *base_stream;
  svn_stream_t *local_stream;
  void *wh_baton;

  /* Initialize window_handler/baton to produce svndiff from txdelta
   * windows. */
  SVN_ERR(eb->diff_editor->apply_textdelta
          (fb, NULL, pool, &handler, &wh_baton));

  base_stream = svn_stream_empty(pool);

  SVN_ERR(svn_wc_translated_stream(&local_stream, path, path,
                                   adm_access, SVN_WC_TRANSLATE_TO_NF,
                                   pool));

  svn_txdelta(&txdelta_stream, base_stream, local_stream, pool);
  SVN_ERR(svn_txdelta_send_txstream(txdelta_stream, handler,
                                    wh_baton, pool));
  return SVN_NO_ERROR;
}

/* Call @a change_prop_fn against the list of property changes @a
 * propchanges.  This can be used for files and directories as their
 * change_prop callbacks have the same prototype. */
static svn_error_t *
transmit_prop_deltas(apr_array_header_t *propchanges,
                     apr_hash_t *originalprops,
                     void *baton,
                     struct edit_baton *eb,
                     svn_error_t *(*change_prop_fn)
                                   (void *baton,
                                    const char *name,
                                    const svn_string_t *value,
                                    apr_pool_t *pool),
                     apr_pool_t *pool)
{
  int i;
  apr_array_header_t *props;

  SVN_ERR(svn_categorize_props(propchanges, NULL, NULL, &props, pool));
  for (i = 0; i < props->nelts; ++i)
    {
      const svn_string_t *original_value;
      const svn_prop_t *propchange
        = &APR_ARRAY_IDX(props, i, svn_prop_t);

      if (originalprops)
        original_value = apr_hash_get(originalprops, 
            propchange->name, APR_HASH_KEY_STRING);
      else
        original_value = NULL;

      /* The property was removed. */
      if (original_value != NULL)
        SVN_ERR(change_prop_fn(baton, propchange->name, NULL, pool));

      if (propchange->value != NULL)
        SVN_ERR(change_prop_fn(baton, propchange->name,
                               propchange->value, pool));
    }

  return SVN_NO_ERROR;
}

/* Report an existing file in the working copy (either in BASE or WORKING)
 * as having been added.
 *
 * DIR_BATON is the parent directory baton, ADM_ACCESS/PATH is the path
 * to the file to be compared. ENTRY is the working copy entry for
 * the file.
 *
 * Do all allocation in POOL.
 */
static svn_error_t *
report_wc_file_as_added(struct dir_baton *dir_baton,
                        svn_wc_adm_access_t *adm_access,
                        const char *path,
                        const svn_wc_entry_t *entry,
                        apr_pool_t *pool)
{
  struct edit_baton *eb = dir_baton->edit_baton;
  apr_hash_t *emptyprops;
  const char *mimetype;
  apr_hash_t *wcprops = NULL;
  void *fb = NULL; /* file baton */
  apr_array_header_t *propchanges;
  const char *empty_file;
  const char *source_file;
  const char *translated_file;
  svn_boolean_t file_need_close = TRUE;

  /* If this entry is filtered by changelist specification, do nothing. */
  if (! SVN_WC__CL_MATCH(dir_baton->edit_baton->changelist_hash, entry))
    return SVN_NO_ERROR;

  SVN_ERR(get_empty_file(eb, &empty_file));

  /* We can't show additions for files that don't exist. */
  SVN_ERR_ASSERT(!(entry->schedule == svn_wc_schedule_delete && !eb->use_text_base));

  /* If the file was added *with history*, then we don't want to
     see a comparison to the empty file;  we want the usual working
     vs. text-base comparision. */
  if (entry->copied)
    {
      /* Don't show anything if we're comparing to BASE, since by
         definition there can't be any local modifications. */
      if (eb->use_text_base)
        return SVN_NO_ERROR;

      /* Otherwise show just the local modifications. */
      return file_diff(dir_baton, path, entry, pool);
    }

  emptyprops = apr_hash_make(pool);

  if (eb->use_text_base)
    SVN_ERR(get_base_mimetype(&mimetype, &wcprops,
                              adm_access, path, pool));
  else
    SVN_ERR(get_working_mimetype(&mimetype, &wcprops,
                                 adm_access, path, pool));

  SVN_ERR(svn_prop_diffs(&propchanges,
                         wcprops, emptyprops, pool));


  if (eb->use_text_base)
    source_file = svn_wc__text_base_path(path, FALSE, pool);
  else
    source_file = path;

  SVN_ERR(svn_wc_translated_file2
          (&translated_file,
           source_file, path, adm_access,
           SVN_WC_TRANSLATE_TO_NF
           | SVN_WC_TRANSLATE_USE_GLOBAL_TMP,
           pool));

  SVN_ERR(eb->callbacks->file_added
          (adm_access, NULL, NULL,
           path,
           empty_file, translated_file,
           0, entry->revision,
           NULL, mimetype,
           NULL, SVN_INVALID_REVNUM, /* XXX make use of new 1.6 API */
           propchanges, emptyprops,
           eb->callback_baton));

  if (eb->svnpatch_stream)
    {
      /* There can't be any copy-path here since we're actually dealing with
       * a file that's already deleted in the future (yes Subversion is also
       * known as The Oracle).  This was reversed here into a file-addition
       * as we're ... returning from the future. */ 
      SVN_ERR(eb->diff_editor->add_file(path, dir_baton, NULL,
                                        SVN_INVALID_REVNUM, pool, &fb));
      if (propchanges->nelts > 0)
        SVN_ERR(svn_wc_transmit_prop_deltas
                (path, adm_access, entry, eb->diff_editor,
                 fb, NULL, pool));

      if (mimetype && svn_mime_type_is_binary(mimetype))
        {
          SVN_ERR(svn_wc_transmit_text_deltas2
                  (NULL,
                   NULL,/* TODO:digest bin stuff */
                   path, adm_access, TRUE,
                   eb->diff_editor, fb, pool));
          /* svn_wc_transmit_text_deltas2() does the close itself. */
          file_need_close = FALSE; 
        }

      if (file_need_close)
        SVN_ERR(eb->diff_editor->close_file(fb, NULL, pool));
    }

  return SVN_NO_ERROR;
}

/* Report an existing directory in the working copy (either in BASE
 * or WORKING) as having been added.  If recursing, also report any
 * subdirectories as added.
 *
 * DIR_BATON is the baton for the directory.
 *
 * Do all allocation in POOL.
 */
static svn_error_t *
report_wc_directory_as_added(struct dir_baton *dir_baton,
                             const svn_wc_entry_t *dir_entry,
                             apr_pool_t *pool)
{
  struct edit_baton *eb = dir_baton->edit_baton;
  svn_wc_adm_access_t *adm_access;
  apr_hash_t *emptyprops = apr_hash_make(pool), *wcprops = NULL;
  const svn_wc_entry_t *this_dir_entry;
  apr_array_header_t *propchanges;
  apr_hash_t *entries;
  apr_hash_index_t *hi;
  apr_pool_t *subpool;

  SVN_ERR(svn_wc_adm_retrieve(&adm_access, eb->anchor,
                              dir_baton->path, pool));

  SVN_ERR(svn_wc_entries_read(&entries, adm_access, FALSE, pool));
  this_dir_entry = apr_hash_get(entries, SVN_WC_ENTRY_THIS_DIR,
                                APR_HASH_KEY_STRING);

  /* If this directory passes changelist filtering, get its BASE or
     WORKING properties, as appropriate, and simulate their
     addition. */
  if (SVN_WC__CL_MATCH(dir_baton->edit_baton->changelist_hash, this_dir_entry))
    {
      if (eb->use_text_base)
        SVN_ERR(svn_wc_get_prop_diffs(NULL, &wcprops,
                                      dir_baton->path, adm_access, pool));
      else
        SVN_ERR(svn_wc_prop_list(&wcprops,
                                 dir_baton->path, adm_access, pool));

      SVN_ERR(svn_prop_diffs(&propchanges,
                             wcprops, emptyprops, pool));

      if (eb->svnpatch_stream)
        {
          /* No copy-path, see report_wc_file_as_added() inner-docstrings. */
          SVN_ERR(eb->diff_editor->add_directory
                  (dir_baton->path, dir_baton->dir_baton, NULL,
                   SVN_INVALID_REVNUM, pool, (void **)&dir_baton));

          if (propchanges->nelts > 0)
            SVN_ERR(svn_wc_transmit_prop_deltas
                    (dir_baton->path, adm_access, dir_entry, eb->diff_editor,
                     dir_baton, NULL, pool));
        }

      if (propchanges->nelts > 0)
        SVN_ERR(eb->callbacks->dir_props_changed
                (adm_access, NULL,
                 dir_baton->path,
                 propchanges, emptyprops,
                 eb->callback_baton));
    }

  /* Report the addition of the directory's contents. */
  subpool = svn_pool_create(pool);

  for (hi = apr_hash_first(pool, entries); hi;
       hi = apr_hash_next(hi))
    {
      const void *key;
      void *val;
      const char *name, *path;
      const svn_wc_entry_t *entry;

      svn_pool_clear(subpool);

      apr_hash_this(hi, &key, NULL, &val);
      name = key;
      entry = val;

      /* Skip entry for the directory itself. */
      if (strcmp(key, SVN_WC_ENTRY_THIS_DIR) == 0)
        continue;

      /* If comparing against WORKING, skip entries that are
         schedule-deleted - they don't really exist. */
      if (!eb->use_text_base && entry->schedule == svn_wc_schedule_delete)
        continue;

      path = svn_path_join(dir_baton->path, name, subpool);

      switch (entry->kind)
        {
        case svn_node_file:
          SVN_ERR(report_wc_file_as_added(dir_baton,
                                          adm_access, path, entry, subpool));
          break;

        case svn_node_dir:
          if (dir_baton->depth > svn_depth_files
              || dir_baton->depth == svn_depth_unknown)
            {
              svn_depth_t depth_below_here = dir_baton->depth;
              struct dir_baton *subdir_baton;

              if (depth_below_here == svn_depth_immediates)
                depth_below_here = svn_depth_empty;

              subdir_baton = make_dir_baton(path, dir_baton, eb, FALSE,
                                            NULL, depth_below_here,
                                            subpool);

              SVN_ERR(report_wc_directory_as_added(subdir_baton, entry,
                                                   subpool));
            }
          break;

        default:
          break;
        }
    }
  
  svn_pool_destroy(subpool);

  if (eb->svnpatch_stream)
    SVN_ERR(eb->diff_editor->close_directory
            (dir_baton, pool));

  return SVN_NO_ERROR;
}


/* svnpatch-specific editor functions follow */

static svn_error_t *
svnpatch_open_root(void *edit_baton,
                   svn_revnum_t base_revision,
                   apr_pool_t *dir_pool,
                   void **root_baton)
{
  struct edit_baton *eb = edit_baton;
  const char *token = make_token('d', eb, dir_pool);

  SVN_ERR(svn_wc_write_cmd(eb->svnpatch_stream, eb->pool,
                           "open-root", "c", token));

  eb->root_opened = TRUE;
  *root_baton = make_dir_baton(eb->anchor_path, NULL, eb,
                               FALSE, token, eb->depth, dir_pool);
  return SVN_NO_ERROR;
}

static svn_error_t *
svnpatch_open_directory(const char *path,
                        void *parent_baton,
                        svn_revnum_t base_revision,
                        apr_pool_t *dir_pool,
                        void **child_baton)
{
  struct dir_baton *pb = parent_baton;
  struct edit_baton *eb = pb->edit_baton;
  const char *token = make_token('d', eb, dir_pool);
  svn_depth_t subdir_depth = (pb->depth == svn_depth_immediates)
                              ? svn_depth_empty : pb->depth;

  SVN_ERR(svn_wc_write_cmd(eb->svnpatch_stream, eb->pool,
                           "open-dir", "ccc", path, pb->token, token));
  *child_baton = make_dir_baton(path, pb, eb, FALSE, token,
                                subdir_depth, dir_pool);
  return SVN_NO_ERROR;
}

static svn_error_t *
svnpatch_close_directory(void *dir_baton,
                         apr_pool_t *pool)
{
  struct dir_baton *b = dir_baton;
  struct edit_baton *eb = b->edit_baton;

  SVN_ERR(svn_wc_write_cmd(eb->svnpatch_stream, eb->pool,
                           "close-dir", "c", b->token));
  return SVN_NO_ERROR;
}

static svn_error_t *
svnpatch_add_directory(const char *path,
                       void *parent_baton,
                       const char *copyfrom_path,
                       svn_revnum_t copyfrom_revision,
                       apr_pool_t *dir_pool,
                       void **child_baton)
{
  struct dir_baton *pb = parent_baton;
  struct edit_baton *eb = pb->edit_baton;
  const char *token = make_token('d', eb, dir_pool);
  svn_depth_t subdir_depth = (pb->depth == svn_depth_immediates)
                              ? svn_depth_empty : pb->depth;

  SVN_ERR(svn_wc_write_cmd(eb->svnpatch_stream, eb->pool,
                           "add-dir", "ccc(?c)", path, pb->token,
                           token, copyfrom_path));
  *child_baton = make_dir_baton(path, pb, eb, TRUE, token,
                                subdir_depth, dir_pool);
  return SVN_NO_ERROR;
}

static svn_error_t *
svnpatch_change_dir_prop(void *dir_baton,
                         const char *name,
                         const svn_string_t *value,
                         apr_pool_t *pool)
{
  struct dir_baton *pb = dir_baton;
  struct edit_baton *eb = pb->edit_baton;

  SVN_ERR(svn_wc_write_cmd(eb->svnpatch_stream, eb->pool,
                           "change-dir-prop", "cc(?s)", pb->token, name,
                           value));
  return SVN_NO_ERROR;
}

static svn_error_t *
svnpatch_open_file(const char *path,
                   void *parent_baton,
                   svn_revnum_t base_revision,
                   apr_pool_t *file_pool,
                   void **file_baton)
{
  struct dir_baton *pb = parent_baton;
  struct edit_baton *eb = pb->edit_baton;
  const char *token = make_token('c', eb, file_pool);

  SVN_ERR(svn_wc_write_cmd(eb->svnpatch_stream, eb->pool,
                           "open-file", "ccc", path, pb->token,
                           token));
  *file_baton = make_file_baton(path, FALSE, pb, token, file_pool);
  return SVN_NO_ERROR;
}

static svn_error_t *
svnpatch_add_file(const char *path,
                  void *parent_baton,
                  const char *copyfrom_path,
                  svn_revnum_t copyfrom_revision,
                  apr_pool_t *file_pool,
                  void **file_baton)
{
  struct dir_baton *pb = parent_baton;
  struct edit_baton *eb = pb->edit_baton;
  const char *token = make_token('c', eb, file_pool);

  SVN_ERR(svn_wc_write_cmd(eb->svnpatch_stream, eb->pool,
                           "add-file", "ccc(?c)", path, pb->token,
                           token, copyfrom_path));
  *file_baton = make_file_baton(path, TRUE, pb, token, file_pool);
  return SVN_NO_ERROR;
}

static svn_error_t *
svnpatch_close_file(void *file_baton,
                    const char *text_checksum,
                    apr_pool_t *pool)
{
  struct file_baton *b = file_baton;
  struct edit_baton *eb = b->edit_baton;
  SVN_ERR(svn_wc_write_cmd(eb->svnpatch_stream, eb->pool,
                           "close-file", "c(?c)",
                           b->token, text_checksum));
  return SVN_NO_ERROR;
}

static svn_error_t *
svnpatch_change_file_prop(void *file_baton,
                          const char *name,
                          const svn_string_t *value,
                          apr_pool_t *pool)
{
  struct file_baton *b = file_baton;
  struct edit_baton *eb = b->edit_baton;

  SVN_ERR(svn_wc_write_cmd(eb->svnpatch_stream, eb->pool,
                           "change-file-prop", "cc(?s)",
                           b->token, name, value));
  return SVN_NO_ERROR;
}

static svn_error_t *
svnpatch_delete_entry(const char *path,
                      svn_revnum_t base_revision,
                      void *parent_baton,
                      apr_pool_t *pool)
{
  struct dir_baton *pb = parent_baton;
  struct edit_baton *eb = pb->edit_baton;

  if (eb->reverse_order)
    SVN_ERR(svn_wc_write_cmd(eb->svnpatch_stream, eb->pool,
                             "delete-entry", "cc",
                             path, pb->token));
  return SVN_NO_ERROR;
}

/* Used in svnpatch_apply_textdelta() to set up the diff_stream. */
static svn_error_t *
svndiff_write_handler(void *baton,
                      const char *data,
                      apr_size_t *len)
{
  struct file_baton *f = baton;
  struct edit_baton *eb = f->edit_baton;
  svn_string_t str;

  str.data = data;
  str.len = *len;
  SVN_ERR(svn_wc_write_cmd(eb->svnpatch_stream, eb->pool,
                           "textdelta-chunk", "cs", f->token, &str));
  return SVN_NO_ERROR;
}

/* Used in svnpatch_apply_textdelta() to set up the diff_stream. */
static svn_error_t *
svndiff_close_handler(void *baton)
{
  struct file_baton *f = baton;
  struct edit_baton *eb = f->edit_baton;

  SVN_ERR(svn_wc_write_cmd(eb->svnpatch_stream, eb->pool,
                           "textdelta-end", "c", f->token));
  return SVN_NO_ERROR;
  
}
static svn_error_t *
svnpatch_apply_textdelta(void *file_baton,
                         const char *base_checksum,
                         apr_pool_t *pool,
                         svn_txdelta_window_handler_t *handler,
                         void **handler_baton)
{
  struct file_baton *f = file_baton;
  struct edit_baton *eb = f->edit_baton;
  svn_stream_t *diff_stream;

  SVN_ERR(svn_wc_write_cmd(eb->svnpatch_stream, eb->pool,
                           "apply-textdelta", "c(?c)", f->token,
                           base_checksum));
  diff_stream = svn_stream_create(f, pool);
  svn_stream_set_write(diff_stream, svndiff_write_handler);
  svn_stream_set_close(diff_stream, svndiff_close_handler);
  svn_txdelta_to_svndiff2(handler, handler_baton, diff_stream, 1, pool);
  return SVN_NO_ERROR;
}

static svn_error_t *
svnpatch_close_edit(void *edit_baton,
                    apr_pool_t *pool)
{
  struct edit_baton *eb = edit_baton;
  
  SVN_ERR_ASSERT(eb->root_opened);
  SVN_ERR(svn_wc_write_cmd(eb->svnpatch_stream, eb->pool,
                           "close-edit", ""));
  return SVN_NO_ERROR;
}

/* Create an editor, close to what svn_wc_get_diff_editor4() does for
 * rep/wc diff.  As svnpatch is revisionless, no need for @c
 * set_target_revision callback.  No cancel facility here as this is
 * wc/wc diff. */
static void /* Only invoked in this same file, yet. */
get_svnpatch_diff_editor(svn_delta_editor_t **editor,
                         apr_pool_t *pool)
{
  svn_delta_editor_t *diff_editor;

  diff_editor = svn_delta_default_editor(pool);

  diff_editor->open_root = svnpatch_open_root;
  diff_editor->delete_entry = svnpatch_delete_entry;
  diff_editor->add_directory = svnpatch_add_directory;
  diff_editor->open_directory = svnpatch_open_directory;
  diff_editor->close_directory = svnpatch_close_directory;
  diff_editor->add_file = svnpatch_add_file;
  diff_editor->open_file = svnpatch_open_file;
  diff_editor->apply_textdelta = svnpatch_apply_textdelta;
  diff_editor->change_file_prop = svnpatch_change_file_prop;
  diff_editor->change_dir_prop = svnpatch_change_dir_prop;
  diff_editor->close_file = svnpatch_close_file;
  diff_editor->close_edit = svnpatch_close_edit;

  *editor = diff_editor;
}

struct path_driver_cb_baton
{
  svn_wc_adm_access_t *adm_access;     /* top-level access baton */
  const svn_delta_editor_t *editor;    /* diff editor */
  void *edit_baton;                    /* diff editor's baton */
  apr_hash_t *diffable_entries;        /* diff targets (svnpatch) */

  /* This is a workaround to mislead svn_delta_path_driver() when
   * performing a relative drive, as opposed to an absolute drive when
   * starting from WC's Root.  The point is to be able to start an
   * editor drive from within a sub-directory, different from the usual
   * WC's Root, and avoid open-root and close-edit calls.  When set,
   * this baton will cause @c path_driver_cb_func to:
   *  - set its @a *dir_baton argument to @c join_dir_baton in order to
   *  avoid an open-root call.  @c join_dir_baton is acting as the root
   *  of the drive.
   *  - join relative @a path argument with @c join_dir_baton->path. */
  struct dir_baton *join_dir_baton;
};

/* This function is directly related to svnpatch and implements @c
 * svn_delta_path_driver_cb_func_t callback needed by
 * svn_delta_path_driver() to achieve an editor drive.  It is in many
 * ways similar to do_item_commit() in a sense that it looks up
 * <tt>svn_wc_entry_t *</tt> objects from a hashmap of diffables (as in
 * 'commitables') keyed on their path and do what needs to be done by
 * invoking editor functions against them, which in turn write ra_svn
 * protocol bytes to the pipe.  Except the pipe is a temporary file we
 * dump to stdout when done, rather than a network connection.  */
static svn_error_t *
path_driver_cb_func(void **dir_baton,
                    void *parent_baton,
                    void *callback_baton,
                    const char *path,
                    apr_pool_t *pool)
{
  struct path_driver_cb_baton *cb_baton = callback_baton;
  const svn_delta_editor_t *editor = cb_baton->editor;
  svn_wc_adm_access_t *adm_access = cb_baton->adm_access;
  svn_wc_entry_t *entry = apr_hash_get(cb_baton->diffable_entries,
                                       path, APR_HASH_KEY_STRING);
  struct edit_baton *eb = cb_baton->edit_baton;
  struct dir_baton *pb = parent_baton;
  void *fb = NULL; /* file baton */
  const char *copyfrom_url = NULL;
  svn_boolean_t file_modified; /* text modifications */
  svn_boolean_t file_is_binary;
  svn_boolean_t file_need_close = FALSE;

  *dir_baton = NULL;
  if (entry->copyfrom_url)
    copyfrom_url = svn_path_is_child(entry->repos, entry->copyfrom_url, NULL);

  /* If the join baton is set we're performing a drive relative to the
   * directory @c join_dir_baton holds. */
  if (cb_baton->join_dir_baton)
    path = svn_path_join(cb_baton->join_dir_baton->path, path, pool);

  switch (entry->schedule)
    {
      case svn_wc_schedule_replace: /* fallthrough del + add */
      case svn_wc_schedule_delete:
        SVN_ERR_ASSERT(pb);
        eb->reverse_order = 1; /* TODO: fix this crappy workaround */
        SVN_ERR(editor->delete_entry
                (path, SVN_INVALID_REVNUM, pb, pool));
        eb->reverse_order = 0;

        if (svn_wc_schedule_delete) /* we're done */
          break;

      case svn_wc_schedule_add:
        if (entry->kind == svn_node_file)
          {
            SVN_ERR_ASSERT(pb);
            SVN_ERR(editor->add_file
                    (path, pb, copyfrom_url, SVN_INVALID_REVNUM,
                     pool, &fb));
            file_need_close = TRUE;
          }
        else /* dir */
          {
            SVN_ERR_ASSERT(pb);
            SVN_ERR(editor->add_directory
                    (path, pb, copyfrom_url, SVN_INVALID_REVNUM,
                     pool, dir_baton));
          }

      /* No break here so that the current entry scheduled for addition
       * also benefits the code below dealing with prop changes and binary
       * changes processing. */

      case svn_wc_schedule_normal:

        /* Open the current entry -- root, dir or file -- if it needs to. */
        if (entry->kind == svn_node_file)
          {
            if (! fb)
              {
                SVN_ERR_ASSERT(pb);
                SVN_ERR(editor->open_file
                        (path, pb, SVN_INVALID_REVNUM, pool, &fb));
                file_need_close = TRUE;
              }
          }
        else
          {
            if (! *dir_baton)
              {
                if (! pb)
                  {
                    /* This block is reached when opening the root of a
                     * relative drive. */
                    if (cb_baton->join_dir_baton)
                      *dir_baton = cb_baton->join_dir_baton;
                    else
                      SVN_ERR(editor->open_root
                              (eb, SVN_INVALID_REVNUM, pool, dir_baton));
                  }
                else
                  {
                    SVN_ERR(editor->open_directory
                            (path, pb, SVN_INVALID_REVNUM, pool, dir_baton));
                  }
              }
          }

        /* Process property changes. */
        if (entry->has_prop_mods)
          {
            SVN_ERR(svn_wc_transmit_prop_deltas
                    (path, adm_access, entry, editor,
                     (entry->kind == svn_node_file) ? fb : *dir_baton,
                     NULL, pool));
            if (entry->kind == svn_node_file)
              file_need_close = TRUE;
          }

        /* Process binary changes. */
        SVN_ERR(svn_wc_has_binary_prop(&file_is_binary, path,
                                       adm_access, pool));
        if (file_is_binary)
          {
            SVN_ERR(svn_wc_text_modified_p(&file_modified, path,
                                           TRUE, adm_access, pool));
            if (file_modified)
              SVN_ERR(svn_wc_transmit_text_deltas2
                      (NULL,
                       NULL,/* TODO:digest bin stuff */
                       path, adm_access, TRUE,
                       editor, fb, pool));
            /* svn_wc_transmit_text_deltas2() does the close itself. */
            file_need_close = FALSE; 
          }

        /* A non-binary file may need to be closed. */
        if (file_need_close)
          SVN_ERR(editor->close_file(fb, NULL, pool));
        break;

      default:
        break;
    }
  return SVN_NO_ERROR;
}



/* An editor function. */
static svn_error_t *
set_target_revision(void *edit_baton,
                    svn_revnum_t target_revision,
                    apr_pool_t *pool)
{
  struct edit_baton *eb = edit_baton;
  eb->revnum = target_revision;

  return SVN_NO_ERROR;
}

/* An editor function. The root of the comparison hierarchy */
static svn_error_t *
open_root(void *edit_baton,
          svn_revnum_t base_revision,
          apr_pool_t *dir_pool,
          void **root_baton)
{
  struct edit_baton *eb = edit_baton;
  struct dir_baton *b;
  const char *token = make_token('d', eb, dir_pool);

  if (eb->svnpatch_stream)
    {
      get_svnpatch_diff_editor(&eb->diff_editor, eb->pool);
      SVN_ERR(svn_wc_write_cmd(eb->svnpatch_stream, eb->pool,
                               "open-root", "c", token));
    }

  eb->root_opened = TRUE;
  b = make_dir_baton(eb->anchor_path, NULL, eb, FALSE, token, eb->depth, dir_pool);
  *root_baton = b;

  return SVN_NO_ERROR;
}

/* An editor function. */
static svn_error_t *
delete_entry(const char *path,
             svn_revnum_t base_revision,
             void *parent_baton,
             apr_pool_t *pool)
{
  struct dir_baton *pb = parent_baton;
  struct edit_baton *eb = pb->edit_baton;
  const svn_wc_entry_t *entry;
  struct dir_baton *b;
  const char *empty_file;
  const char *full_path = svn_path_join(pb->edit_baton->anchor_path, path,
                                        pb->pool);
  svn_wc_adm_access_t *adm_access;

  SVN_ERR(svn_wc_adm_probe_retrieve(&adm_access, pb->edit_baton->anchor,
                                    full_path, pool));
  SVN_ERR(svn_wc_entry(&entry, full_path, adm_access, FALSE, pool));

  /* So, it turns out that this can be NULL in at least one actual case,
     if you do a nonrecursive checkout and the diff involves the addition
     of one of the directories that is not present due to the fact that
     your checkout is nonrecursive.  There isn't really a good way to be
     sure though, since nonrecursive checkouts suck, and don't leave any
     indication in .svn/entries that the directories in question are just
     missing. */
  if (! entry)
    return SVN_NO_ERROR;

  /* Mark this entry as compared in the parent directory's baton. */
  apr_hash_set(pb->compared, full_path, APR_HASH_KEY_STRING, "");

  /* If comparing against WORKING, skip entries that are schedule-deleted
     - they don't really exist. */
  if (!eb->use_text_base && entry->schedule == svn_wc_schedule_delete)
    return SVN_NO_ERROR;

  SVN_ERR(get_empty_file(pb->edit_baton, &empty_file));
  switch (entry->kind)
    {
    case svn_node_file:
      /* A delete is required to change working-copy into requested
         revision, so diff should show this as an add. Thus compare
         the empty file against the current working copy.  If
         'reverse_order' is set, then show a deletion. */

      if (eb->reverse_order)
        {
          /* Whenever showing a deletion, we show the text-base vanishing. */
          /* ### This is wrong if we're diffing WORKING->repos. */
          const char *textbase = svn_wc__text_base_path(full_path,
                                                        FALSE, pool);
          apr_hash_t *baseprops = NULL;
          const char *base_mimetype;

          SVN_ERR(get_base_mimetype(&base_mimetype, &baseprops,
                                    adm_access, full_path, pool));

          SVN_ERR(pb->edit_baton->callbacks->file_deleted
                  (NULL, NULL, full_path,
                   textbase,
                   empty_file,
                   base_mimetype,
                   NULL,
                   baseprops,
                   pb->edit_baton->callback_baton));

          if (eb->svnpatch_stream)
            SVN_ERR(eb->diff_editor->delete_entry
                    (path, SVN_INVALID_REVNUM, pb, pool));
        }
      else
        {
          /* Or normally, show the working file being added. */
          SVN_ERR(report_wc_file_as_added(pb, adm_access, full_path, entry,
                                          pool));
        }
      break;

    case svn_node_dir:
      if (eb->reverse_order)
        {
          if (eb->svnpatch_stream)
            SVN_ERR(eb->diff_editor->delete_entry
                    (path, SVN_INVALID_REVNUM, pb, pool));
        }
      else
        {
          b = make_dir_baton(full_path, pb, pb->edit_baton,
                             FALSE, NULL, svn_depth_infinity, pool);
          /* A delete is required to change working-copy into requested
             revision, so diff should show this as an add. */
          SVN_ERR(report_wc_directory_as_added(b, entry, pool));
        }
      break;

    default:
      break;
    }

  return SVN_NO_ERROR;
}

/* An editor function. */
static svn_error_t *
add_directory(const char *path,
              void *parent_baton,
              const char *copyfrom_path,
              svn_revnum_t copyfrom_revision,
              apr_pool_t *dir_pool,
              void **child_baton)
{
  struct dir_baton *pb = parent_baton;
  struct edit_baton *eb = pb->edit_baton;
  struct dir_baton *b;
  const char *full_path;
  const char *token = NULL;
  svn_depth_t subdir_depth = (pb->depth == svn_depth_immediates)
                              ? svn_depth_empty : pb->depth;

  if (eb->reverse_order)
    token = make_token('d', eb, dir_pool);


  if (eb->svnpatch_stream)
    {
      /* reverse_order is half-assed: we're actually dealing with a file
       * addition when reverse_order is true. */
      if (eb->reverse_order)
        SVN_ERR(svn_wc_write_cmd(eb->svnpatch_stream, eb->pool,
                                 "add-dir", "ccc(?c)", path, pb->token,
                                 token, copyfrom_path));
      else
        SVN_ERR(svn_wc_write_cmd(eb->svnpatch_stream, eb->pool,
                                 "delete-entry", "cc",
                                 path, pb->token));
    }

  /* ### TODO: support copyfrom? */

  full_path = svn_path_join(pb->edit_baton->anchor_path, path, dir_pool);
  b = make_dir_baton(full_path, pb, pb->edit_baton, TRUE,
                     token, subdir_depth, dir_pool);
  *child_baton = b;

  return SVN_NO_ERROR;
}

/* An editor function. */
static svn_error_t *
open_directory(const char *path,
               void *parent_baton,
               svn_revnum_t base_revision,
               apr_pool_t *dir_pool,
               void **child_baton)
{
  struct dir_baton *pb = parent_baton;
  struct dir_baton *b;
  struct edit_baton *eb = pb->edit_baton;
  const char *full_path;
  const char *token = make_token('d', eb, dir_pool);
  svn_depth_t subdir_depth = (pb->depth == svn_depth_immediates)
                              ? svn_depth_empty : pb->depth;

  if (eb->svnpatch_stream)
    {
      SVN_ERR(svn_wc_write_cmd(eb->svnpatch_stream, eb->pool,
                               "open-dir", "ccc", path, pb->token, token));
    }

  /* Allocate path from the parent pool since the memory is used in the
     parent's compared hash */
  full_path = svn_path_join(pb->edit_baton->anchor_path, path, pb->pool);
  b = make_dir_baton(full_path, pb, pb->edit_baton, FALSE,
                     token, subdir_depth, dir_pool);
  *child_baton = b;

  return SVN_NO_ERROR;
}


/* An editor function.  When a directory is closed, all the directory
 * elements that have been added or replaced will already have been
 * diff'd. However there may be other elements in the working copy
 * that have not yet been considered.  */
static svn_error_t *
close_directory(void *dir_baton,
                apr_pool_t *pool)
{
  struct dir_baton *b = dir_baton;
  struct dir_baton *pb = b->dir_baton;
  struct edit_baton *eb = b->edit_baton;

  /* Report the property changes on the directory itself, if necessary. */
  if (b->propchanges->nelts > 0)
    {
      /* The working copy properties at the base of the wc->repos comparison:
         either BASE or WORKING. */
      apr_hash_t *originalprops;

      if (b->added)
        {
          originalprops = apr_hash_make(b->pool);
        }
      else
        {
          svn_wc_adm_access_t *adm_access;

          SVN_ERR(svn_wc_adm_retrieve(&adm_access,
                                      b->edit_baton->anchor, b->path,
                                      b->pool));

          if (b->edit_baton->use_text_base)
            {
              SVN_ERR(svn_wc_get_prop_diffs(NULL, &originalprops,
                                            b->path, adm_access, pool));
            }
          else
            {
              apr_hash_t *base_props, *repos_props;

              SVN_ERR(svn_wc_prop_list(&originalprops, b->path,
                                       b->edit_baton->anchor, pool));

              /* Load the BASE and repository directory properties. */
              SVN_ERR(svn_wc_get_prop_diffs(NULL, &base_props,
                                            b->path, adm_access, pool));

              repos_props = apply_propchanges(base_props, b->propchanges);

              /* Recalculate b->propchanges as the change between WORKING
                 and repos. */
              SVN_ERR(svn_prop_diffs(&b->propchanges,
                                     repos_props, originalprops, b->pool));
            }
        }

      if (! b->edit_baton->reverse_order)
        reverse_propchanges(originalprops, b->propchanges, b->pool);

      SVN_ERR(b->edit_baton->callbacks->dir_props_changed
              (NULL, NULL,
               b->path,
               b->propchanges,
               originalprops,
               b->edit_baton->callback_baton));

      if (b->edit_baton->svnpatch_stream)
        SVN_ERR(transmit_prop_deltas
                (b->propchanges, originalprops, b, eb,
                 eb->diff_editor->change_dir_prop, b->pool));

      /* Mark the properties of this directory as having already been
         compared so that we know not to show any local modifications
         later on. */
      apr_hash_set(b->compared, "", 0, "");
    }

  /* Report local modifications for this directory.  Skip added
     directories since they can only contain added elements, all of
     which have already been diff'd. */
  if (!b->added)
    SVN_ERR(directory_elements_diff(dir_baton));

  /* Mark this directory as compared in the parent directory's baton,
     unless this is the root of the comparison. */
  if (pb)
    apr_hash_set(pb->compared, b->path, APR_HASH_KEY_STRING, "");

  if (b->edit_baton->svnpatch_stream)
    {
      /* As we're in the middle of a depth-first traversal here, and in
       * the ultimate block before closing the current directory, we'd
       * better process the current-dir wc local-changes before
       * backtracking.  That is, we have to append serialiazed Editor
       * Commands related to child components into our streamy-buffer
       * before we write the close-dir command.  The @c diff_targets
       * array contains local-change paths, over which we loop and empty
       * out when done.  We're about to use svn_delta_path_driver() to
       * perform the traversal of any target-child-components.  Except
       * this traversal starts in the middle of nowhere, i.e. is
       * relative to the current-path, so we're using chunks of glue
       * below -- @c join_dir_baton -- to join with previous commands
       * and mislead svn_delta_path_driver() -- no open-root/dir and a
       * set of relative paths.
       * TODO: factorize with svn_wc_diff5's similar section. */
      if (eb->diff_targets->nelts > 0)
        {
          int i;
          struct path_driver_cb_baton cb_baton;
          svn_wc_adm_access_t *adm_access;
          apr_hash_t *diffable_entries = apr_hash_make(pool);

          SVN_ERR(svn_wc_adm_retrieve(&adm_access,
                                      b->edit_baton->anchor, b->path,
                                      b->pool));

          /* Push empty path to avoid editor->open-root call from
           * svn_delta_path_driver(), and handle the call from @c
           * path_driver_cb_func instead. */
          APR_ARRAY_PUSH(eb->diff_targets, const char *) = "";

          for (i = 0; i < eb->diff_targets->nelts; ++i)
            {
              const char *name = APR_ARRAY_IDX(eb->diff_targets, i,
                                               const char *);
              const svn_wc_entry_t *new_entry;
              const char *relative_path = NULL;

              /* No need for this when at the root. */
              if (pb && strlen(name) > 0)
                relative_path = name + strlen(b->path) + 1;

              SVN_ERR(svn_wc_entry(&new_entry, name, adm_access, TRUE, eb->pool));
              apr_hash_set(diffable_entries,
                           relative_path ? relative_path : name,
                           APR_HASH_KEY_STRING, new_entry);

              /* Replace with relative path to mislead
               * svn_delta_path_driver(). */
              APR_ARRAY_IDX(eb->diff_targets, i, const char *)
                = relative_path ? relative_path : name;
            }

          cb_baton.editor = eb->diff_editor;
          cb_baton.adm_access = adm_access;
          cb_baton.edit_baton = eb;
          cb_baton.diffable_entries = diffable_entries;
          cb_baton.join_dir_baton = b; /* Start the drive with this dir. */

          SVN_ERR(svn_delta_path_driver(eb->diff_editor, eb,
                                        SVN_INVALID_REVNUM, eb->diff_targets,
                                        path_driver_cb_func, (void *)&cb_baton,
                                        pool));

          /* Make it empty, we're done with those targets. */
          while(apr_array_pop(eb->diff_targets))
            ;

        }
      else
        {
          if (eb->reverse_order || ! b->added)
            SVN_ERR(svn_wc_write_cmd(eb->svnpatch_stream, eb->pool,
                                     "close-dir", "c", b->token));
        }

    }

  return SVN_NO_ERROR;
}

/* An editor function. */
static svn_error_t *
add_file(const char *path,
         void *parent_baton,
         const char *copyfrom_path,
         svn_revnum_t copyfrom_revision,
         apr_pool_t *file_pool,
         void **file_baton)
{
  struct dir_baton *pb = parent_baton;
  struct edit_baton *eb = pb->edit_baton;
  struct file_baton *b;
  const char *full_path;
  const char *token = make_token('c', eb, file_pool);

  /* ### TODO: support copyfrom? */

  full_path = svn_path_join(pb->edit_baton->anchor_path, path, file_pool);
  b = make_file_baton(full_path, TRUE, pb, token, file_pool);
  *file_baton = b;

  if (eb->svnpatch_stream && eb->reverse_order)
    SVN_ERR(svn_wc_write_cmd(eb->svnpatch_stream, eb->pool,
                             "add-file", "ccc(?c)", path, pb->token,
                             token, copyfrom_path));

  /* Add this filename to the parent directory's list of elements that
     have been compared. */
  apr_hash_set(pb->compared, apr_pstrdup(pb->pool, full_path),
               APR_HASH_KEY_STRING, "");

  return SVN_NO_ERROR;
}

/* An editor function. */
static svn_error_t *
open_file(const char *path,
          void *parent_baton,
          svn_revnum_t base_revision,
          apr_pool_t *file_pool,
          void **file_baton)
{
  struct dir_baton *pb = parent_baton;
  struct edit_baton *eb = pb->edit_baton;
  struct file_baton *b;
  const char *full_path;
  const char *token = make_token('c', eb, file_pool);

  full_path = svn_path_join(pb->edit_baton->anchor_path, path, file_pool);
  b = make_file_baton(full_path, FALSE, pb, token, file_pool);
  *file_baton = b;

  if (eb->svnpatch_stream)
    SVN_ERR(svn_wc_write_cmd(eb->svnpatch_stream, eb->pool,
                             "open-file", "ccc", path, pb->token,
                             token));

  /* Add this filename to the parent directory's list of elements that
     have been compared. */
  apr_hash_set(pb->compared, apr_pstrdup(pb->pool, full_path),
               APR_HASH_KEY_STRING, "");

  return SVN_NO_ERROR;
}

/* Do the work of applying the text delta. */
static svn_error_t *
window_handler(svn_txdelta_window_t *window,
               void *window_baton)
{
  struct file_baton *b = window_baton;

  return b->apply_handler(window, b->apply_baton);
}

/* An editor function. */
static svn_error_t *
apply_textdelta(void *file_baton,
                const char *base_checksum,
                apr_pool_t *pool,
                svn_txdelta_window_handler_t *handler,
                void **handler_baton)
{
  struct file_baton *b = file_baton;
  struct edit_baton *eb = b->edit_baton;
  const svn_wc_entry_t *entry;
  const char *parent, *base_name;
  svn_stream_t *source;
  apr_file_t *temp_file;

  SVN_ERR(svn_wc_entry(&entry, b->wc_path, eb->anchor, FALSE, b->pool));

  svn_path_split(b->wc_path, &parent, &base_name, b->pool);

  /* Check to see if there is a schedule-add with history entry in
     the current working copy.  If so, then this is not actually
     an add, but instead a modification.*/
  if (entry && entry->copyfrom_url)
    b->added = FALSE;

  if (b->added)
    {
      source = svn_stream_empty(pool);
    }
  else
    {
      /* The current text-base is the starting point if replacing */
      SVN_ERR(svn_wc_get_pristine_contents(&source, b->path, b->pool, b->pool));
    }

  /* This is the file that will contain the pristine repository version. It
     is created in the admin temporary area. This file continues to exists
     until after the diff callback is run, at which point it is deleted. */
  SVN_ERR(svn_wc_create_tmp_file2(&temp_file, &b->temp_file_path,
                                  parent, svn_io_file_del_on_pool_cleanup,
                                  b->pool));

  svn_txdelta_apply(source,
                    svn_stream_from_aprfile2(temp_file, FALSE, b->pool),
                    NULL,
                    b->temp_file_path /* error_info */,
                    b->pool,
                    &b->apply_handler, &b->apply_baton);

  *handler = window_handler;
  *handler_baton = file_baton;
  return SVN_NO_ERROR;
}

/* An editor function.  When the file is closed we have a temporary
 * file containing a pristine version of the repository file. This can
 * be compared against the working copy.
 *
 * Ignore TEXT_CHECKSUM.
 */
static svn_error_t *
close_file(void *file_baton,
           const char *text_checksum,
           apr_pool_t *pool)
{
  struct file_baton *b = file_baton;
  struct edit_baton *eb = b->edit_baton;
  svn_wc_adm_access_t *adm_access;
  const svn_wc_entry_t *entry;
  const char *repos_mimetype;
  const char *empty_file;
  svn_boolean_t binary_file;

  /* The BASE and repository properties of the file. */
  apr_hash_t *base_props;
  apr_hash_t *repos_props;

  /* The path to the wc file: either BASE or WORKING. */
  const char *localfile;
  /* The path to the temporary copy of the pristine repository version. */
  const char *temp_file_path;
  svn_boolean_t modified;
  /* The working copy properties at the base of the wc->repos
     comparison: either BASE or WORKING. */
  apr_hash_t *originalprops;


  SVN_ERR(svn_wc_adm_probe_retrieve(&adm_access, b->edit_baton->anchor,
                                    b->wc_path, b->pool));
  SVN_ERR(svn_wc_entry(&entry, b->wc_path, adm_access, FALSE, b->pool));

  SVN_ERR(get_empty_file(b->edit_baton, &empty_file));


  /* Load the BASE and repository file properties. */
  if (b->added)
    base_props = apr_hash_make(pool);
  else
    SVN_ERR(svn_wc_get_prop_diffs(NULL, &base_props,
                                  b->path, adm_access, pool));

  repos_props = apply_propchanges(base_props, b->propchanges);

  repos_mimetype = get_prop_mimetype(repos_props);
  binary_file = repos_mimetype ?
    svn_mime_type_is_binary(repos_mimetype) : FALSE;

  /* The repository version of the file is in the temp file we applied
     the BASE->repos delta to.  If we haven't seen any changes, it's
     the same as BASE. */
  temp_file_path = b->temp_file_path;
  if (!temp_file_path)
    temp_file_path = svn_wc__text_base_path(b->path, FALSE, b->pool);


  /* If the file isn't in the working copy (either because it was added
     in the BASE->repos diff or because we're diffing against WORKING
     and it was marked as schedule-deleted), we show either an addition
     or a deletion of the complete contents of the repository file,
     depending upon the direction of the diff. */
  if (b->added ||
      (!eb->use_text_base && entry->schedule == svn_wc_schedule_delete))
    {
      if (eb->reverse_order)
        {
          /* svnpatch-related */
          if (eb->svnpatch_stream)
            {
              SVN_ERR(transmit_prop_deltas
                      (b->propchanges, NULL, b, eb,
                       eb->diff_editor->change_file_prop, b->pool));

              /* If this new repos-incoming file holds a binary
               * mime-type, we want our svnpatch to convey the file's
               * content. */
              if (binary_file)
                  SVN_ERR(transmit_svndiff(temp_file_path, adm_access,
                                           eb->diff_editor, b, pool));

              /* Last chance to write a close-file command as a return
               * statement follows. */
              SVN_ERR(eb->diff_editor->close_file(b, binary_file ?
                                                  text_checksum : NULL, pool));
            }

          /* Unidiff-related through libsvn_client. */
          return b->edit_baton->callbacks->file_added
                  (NULL, NULL, NULL, b->path,
                   empty_file,
                   temp_file_path,
                   0,
                   eb->revnum,
                   NULL,
                   repos_mimetype,
                   NULL, SVN_INVALID_REVNUM, /* XXX make use of new 1.6 API */
                   b->propchanges,
                   apr_hash_make(pool),
                   b->edit_baton->callback_baton);
        }
      else
        {
          if (eb->svnpatch_stream)
            SVN_ERR(eb->diff_editor->delete_entry
                    (b->path, SVN_INVALID_REVNUM, b->dir_baton, pool));

          return b->edit_baton->callbacks->file_deleted
                  (NULL, NULL, b->path,
                   temp_file_path,
                   empty_file,
                   repos_mimetype,
                   NULL,
                   repos_props,
                   b->edit_baton->callback_baton);
        }
    }

  /* If we didn't see any content changes between the BASE and repository
     versions (i.e. we only saw property changes), then, if we're diffing
     against WORKING, we also need to check whether there are any local
     (BASE:WORKING) modifications. */
  modified = (b->temp_file_path != NULL);
  if (!modified && !eb->use_text_base)
    SVN_ERR(svn_wc_text_modified_p(&modified, b->path, FALSE,
                                   adm_access, pool));

  if (modified)
    {
      if (eb->use_text_base)
        localfile = svn_wc__text_base_path(b->path, FALSE, b->pool);
      else
        /* a detranslated version of the working file */
        SVN_ERR(svn_wc_translated_file2
                (&localfile, b->path,
                 b->path, adm_access,
                 SVN_WC_TRANSLATE_TO_NF
                 | SVN_WC_TRANSLATE_USE_GLOBAL_TMP,
                 pool));
    }
  else
    localfile = temp_file_path = NULL;

  if (eb->use_text_base)
    {
      originalprops = base_props;
    }
  else
    {
      SVN_ERR(svn_wc_prop_list(&originalprops,
                               b->path, adm_access, pool));

      /* We have the repository properties in repos_props, and the
         WORKING properties in originalprops.  Recalculate
         b->propchanges as the change between WORKING and repos. */
      SVN_ERR(svn_prop_diffs(&b->propchanges,
                             repos_props, originalprops, b->pool));
    }

  if (localfile || b->propchanges->nelts > 0)
    {
      const char *original_mimetype = get_prop_mimetype(originalprops);

      binary_file = binary_file ? TRUE :
        (original_mimetype ? svn_mime_type_is_binary(original_mimetype)
          : FALSE);

      if (b->propchanges->nelts > 0
          && ! eb->reverse_order)
        reverse_propchanges(originalprops, b->propchanges, b->pool);

      if (eb->svnpatch_stream)
        {
          SVN_ERR(transmit_prop_deltas
                  (b->propchanges, originalprops, b, eb,
                   eb->diff_editor->change_file_prop, b->pool));

          if (binary_file)
            {
              unsigned char tmp_digest[APR_MD5_DIGESTSIZE];
              const char *the_right_path = eb->reverse_order ?
                                           temp_file_path : localfile;

              SVN_ERR(transmit_svndiff
                      (the_right_path, adm_access,
                       eb->diff_editor, b, pool));

              /* Calculate the file's checksum since the one above might
               * be wrong. */
              SVN_ERR (svn_io_file_checksum (tmp_digest, the_right_path, pool));
              text_checksum = (const char*)svn_md5_digest_to_cstring_display
                                            (tmp_digest, pool);
            }
        }

      SVN_ERR(b->edit_baton->callbacks->file_changed
              (NULL, NULL, NULL,
               b->path,
               eb->reverse_order ? localfile : temp_file_path,
               eb->reverse_order ? temp_file_path : localfile,
               eb->reverse_order ? SVN_INVALID_REVNUM : b->edit_baton->revnum,
               eb->reverse_order ? b->edit_baton->revnum : SVN_INVALID_REVNUM,
               eb->reverse_order ? original_mimetype : repos_mimetype,
               eb->reverse_order ? repos_mimetype : original_mimetype,
               b->propchanges, originalprops,
               b->edit_baton->callback_baton));
    }

  if (eb->svnpatch_stream)
    SVN_ERR(eb->diff_editor->close_file
            (b, binary_file ? text_checksum : NULL, b->pool));

  return SVN_NO_ERROR;
}


/* An editor function. */
static svn_error_t *
change_file_prop(void *file_baton,
                 const char *name,
                 const svn_string_t *value,
                 apr_pool_t *pool)
{
  struct file_baton *b = file_baton;
  svn_prop_t *propchange;

  propchange = apr_array_push(b->propchanges);
  propchange->name = apr_pstrdup(b->pool, name);
  propchange->value = value ? svn_string_dup(value, b->pool) : NULL;

  return SVN_NO_ERROR;
}


/* An editor function. */
static svn_error_t *
change_dir_prop(void *dir_baton,
                const char *name,
                const svn_string_t *value,
                apr_pool_t *pool)
{
  struct dir_baton *db = dir_baton;
  svn_prop_t *propchange;

  propchange = apr_array_push(db->propchanges);
  propchange->name = apr_pstrdup(db->pool, name);
  propchange->value = value ? svn_string_dup(value, db->pool) : NULL;

  return SVN_NO_ERROR;
}


/* An editor function. */
static svn_error_t *
close_edit(void *edit_baton,
           apr_pool_t *pool)
{
  struct edit_baton *eb = edit_baton;

  if (!eb->root_opened)
    {
      struct dir_baton *b;

      b = make_dir_baton(eb->anchor_path, NULL, eb, FALSE,
                         NULL, eb->depth, eb->pool);
      SVN_ERR(directory_elements_diff(b));
    }

  if (eb->svnpatch_stream)
    {
      /* No more target left to diff. */
      SVN_ERR_ASSERT(eb->diff_targets->nelts < 1);
      SVN_ERR(eb->diff_editor->close_edit
              (eb, pool));
    }
  return SVN_NO_ERROR;
}

<<<<<<< HEAD
/* An svn_wc_diff_callbacks3_t function for wrapping svn_wc_diff_callbacks_t. */
static svn_error_t *
file_changed(svn_wc_adm_access_t *adm_access,
             svn_wc_notify_state_t *contentstate,
             svn_wc_notify_state_t *propstate,
             const char *path,
             const char *tmpfile1,
             const char *tmpfile2,
             svn_revnum_t rev1,
             svn_revnum_t rev2,
             const char *mimetype1,
             const char *mimetype2,
             const apr_array_header_t *propchanges,
             apr_hash_t *originalprops,
             void *diff_baton)
{
  struct callbacks_wrapper_baton *b = diff_baton;
  if (tmpfile2 != NULL)
    SVN_ERR(b->callbacks->file_changed(adm_access, contentstate, path,
                                       tmpfile1, tmpfile2,
                                       rev1, rev2, mimetype1, mimetype2,
                                       b->baton));
  if (propchanges->nelts > 0)
    SVN_ERR(b->callbacks->props_changed(adm_access, propstate, path,
                                        propchanges, originalprops,
                                        b->baton));

  return SVN_NO_ERROR;
}

/* An svn_wc_diff_callbacks3_t function for wrapping svn_wc_diff_callbacks_t. */
static svn_error_t *
file_added(svn_wc_adm_access_t *adm_access,
           svn_wc_notify_state_t *contentstate,
           svn_wc_notify_state_t *propstate,
           const char *path,
           const char *tmpfile1,
           const char *tmpfile2,
           svn_revnum_t rev1,
           svn_revnum_t rev2,
           const char *mimetype1,
           const char *mimetype2,
           const char *copyfrom_path,
           svn_revnum_t copyfrom_revision,
           const apr_array_header_t *propchanges,
           apr_hash_t *originalprops,
           void *diff_baton)
{
  struct callbacks_wrapper_baton *b = diff_baton;
  SVN_ERR(b->callbacks->file_added(adm_access, contentstate, path,
                                   tmpfile1, tmpfile2, rev1, rev2,
                                   mimetype1, mimetype2, b->baton));
  if (propchanges->nelts > 0)
    SVN_ERR(b->callbacks->props_changed(adm_access, propstate, path,
                                        propchanges, originalprops,
                                        b->baton));

  return SVN_NO_ERROR;
}

/* An svn_wc_diff_callbacks3_t function for wrapping svn_wc_diff_callbacks_t. */
static svn_error_t *
file_deleted(svn_wc_adm_access_t *adm_access,
             svn_wc_notify_state_t *state,
             const char *path,
             const char *tmpfile1,
             const char *tmpfile2,
             const char *mimetype1,
             const char *mimetype2,
             apr_hash_t *originalprops,
             void *diff_baton)
{
  struct callbacks_wrapper_baton *b = diff_baton;

  SVN_ERR_ASSERT(originalprops);

  return b->callbacks->file_deleted(adm_access, state, path,
                                    tmpfile1, tmpfile2, mimetype1, mimetype2,
                                    b->baton);
}

/* An svn_wc_diff_callbacks3_t function for wrapping svn_wc_diff_callbacks_t. */
static svn_error_t *
dir_added(svn_wc_adm_access_t *adm_access,
          svn_wc_notify_state_t *state,
          const char *path,
          svn_revnum_t rev,
          const char *copyfrom_path,
          svn_revnum_t copyfrom_revision,
          void *diff_baton)
{
  struct callbacks_wrapper_baton *b = diff_baton;

  return b->callbacks->dir_added(adm_access, state, path, rev, b->baton);
}

/* An svn_wc_diff_callbacks3_t function for wrapping svn_wc_diff_callbacks_t. */
static svn_error_t *
dir_deleted(svn_wc_adm_access_t *adm_access,
            svn_wc_notify_state_t *state,
            const char *path,
            void *diff_baton)
{
  struct callbacks_wrapper_baton *b = diff_baton;

  return b->callbacks->dir_deleted(adm_access, state, path, b->baton);
}

/* An svn_wc_diff_callbacks3_t function for wrapping svn_wc_diff_callbacks_t. */
static svn_error_t *
dir_props_changed(svn_wc_adm_access_t *adm_access,
                  svn_wc_notify_state_t *state,
                  const char *path,
                  const apr_array_header_t *propchanges,
                  apr_hash_t *originalprops,
                  void *diff_baton)
{
  struct callbacks_wrapper_baton *b = diff_baton;
  return b->callbacks->props_changed(adm_access, state, path, propchanges,
                                     originalprops, b->baton);
}

/* An svn_wc_diff_callbacks3_t function for wrapping svn_wc_diff_callbacks_t
   and svn_wc_diff_callbacks2_t. */
static svn_error_t *
dir_opened(svn_wc_adm_access_t *adm_access,
           const char *path,
           svn_revnum_t rev,
           void *diff_baton)
{
  /* Do nothing. */
  return SVN_NO_ERROR;
}

/* An svn_wc_diff_callbacks3_t function for wrapping svn_wc_diff_callbacks_t
   and svn_wc_diff_callbacks2_t. */
static svn_error_t *
dir_closed(svn_wc_adm_access_t *adm_access,
           svn_wc_notify_state_t *state,
           const char *path,
           void *diff_baton)
{
  /* Do nothing. */
  return SVN_NO_ERROR;
}

/* Used to wrap svn_diff_callbacks_t as an svn_wc_diff_callbacks3_t. */
static struct svn_wc_diff_callbacks3_t callbacks_wrapper = {
  file_changed,
  file_added,
  file_deleted,
  dir_added,
  dir_deleted,
  dir_props_changed,
  dir_opened,
  dir_closed
};

/* Used to wrap svn_diff_callbacks2_t as an svn_wc_diff_callbacks3_t. */
static svn_wc_diff_callbacks3_t *
callbacks2_wrap(const svn_wc_diff_callbacks2_t *callbacks2, apr_pool_t *pool)
{
  svn_wc_diff_callbacks3_t *callbacks3 = apr_palloc(pool, sizeof(*callbacks3));
  callbacks3->file_changed      = callbacks2->file_changed;
  callbacks3->file_added        = callbacks2->file_added;
  callbacks3->file_deleted      = callbacks2->file_deleted;
  callbacks3->dir_added         = callbacks2->dir_added;
  callbacks3->dir_deleted       = callbacks2->dir_deleted;
  callbacks3->dir_props_changed = callbacks2->dir_props_changed;
  callbacks3->dir_opened = dir_opened;
  callbacks3->dir_closed = dir_closed;
  return callbacks3;
}

=======
>>>>>>> 5f83611a
/* Public Interface */


/* Create a diff editor and baton. */
svn_error_t *
svn_wc_get_diff_editor5(svn_wc_adm_access_t *anchor,
                        const char *target,
                        const svn_wc_diff_callbacks3_t *callbacks,
                        void *callback_baton,
                        svn_depth_t depth,
                        svn_boolean_t ignore_ancestry,
                        svn_boolean_t use_text_base,
                        svn_boolean_t reverse_order,
                        svn_cancel_func_t cancel_func,
                        void *cancel_baton,
                        const apr_array_header_t *changelists,
                        const svn_delta_editor_t **editor,
                        void **edit_baton,
                        apr_file_t *svnpatch_file,
                        apr_pool_t *pool)
{
  struct edit_baton *eb;
  void *inner_baton;
  svn_delta_editor_t *tree_editor;
  const svn_delta_editor_t *inner_editor;

  SVN_ERR(make_editor_baton(&eb, anchor, target, callbacks, callback_baton,
                            depth, ignore_ancestry, use_text_base,
                            reverse_order, changelists, pool));

  if (svnpatch_file)
      eb->svnpatch_stream =
        svn_stream_from_aprfile2(svnpatch_file,
                                 FALSE, eb->pool);

  tree_editor = svn_delta_default_editor(eb->pool);

  tree_editor->set_target_revision = set_target_revision;
  tree_editor->open_root = open_root;
  tree_editor->delete_entry = delete_entry;
  tree_editor->add_directory = add_directory;
  tree_editor->open_directory = open_directory;
  tree_editor->close_directory = close_directory;
  tree_editor->add_file = add_file;
  tree_editor->open_file = open_file;
  tree_editor->apply_textdelta = apply_textdelta;
  tree_editor->change_file_prop = change_file_prop;
  tree_editor->change_dir_prop = change_dir_prop;
  tree_editor->close_file = close_file;
  tree_editor->close_edit = close_edit;

  inner_editor = tree_editor;
  inner_baton = eb;

  if (depth == svn_depth_unknown)
    SVN_ERR(svn_wc__ambient_depth_filter_editor(&inner_editor,
                                                &inner_baton,
                                                inner_editor,
                                                inner_baton,
                                                svn_wc_adm_access_path(anchor),
                                                target,
                                                anchor,
                                                pool));

  return svn_delta_get_cancellation_editor(cancel_func,
                                           cancel_baton,
                                           inner_editor,
                                           inner_baton,
                                           editor,
                                           edit_baton,
                                           pool);
}

<<<<<<< HEAD
svn_error_t *
svn_wc_get_diff_editor4(svn_wc_adm_access_t *anchor,
                        const char *target,
                        const svn_wc_diff_callbacks2_t *callbacks,
                        void *callback_baton,
                        svn_depth_t depth,
                        svn_boolean_t ignore_ancestry,
                        svn_boolean_t use_text_base,
                        svn_boolean_t reverse_order,
                        svn_cancel_func_t cancel_func,
                        void *cancel_baton,
                        const apr_array_header_t *changelists,
                        const svn_delta_editor_t **editor,
                        void **edit_baton,
                        apr_pool_t *pool)
{
  return svn_wc_get_diff_editor5(anchor,
                                 target,
                                 callbacks2_wrap(callbacks, pool),
                                 callback_baton,
                                 depth,
                                 ignore_ancestry,
                                 use_text_base,
                                 reverse_order,
                                 cancel_func,
                                 cancel_baton,
                                 changelists,
                                 editor,
                                 edit_baton,
                                 NULL,
                                 pool);
}

svn_error_t *
svn_wc_get_diff_editor3(svn_wc_adm_access_t *anchor,
                        const char *target,
                        const svn_wc_diff_callbacks2_t *callbacks,
                        void *callback_baton,
                        svn_boolean_t recurse,
                        svn_boolean_t ignore_ancestry,
                        svn_boolean_t use_text_base,
                        svn_boolean_t reverse_order,
                        svn_cancel_func_t cancel_func,
                        void *cancel_baton,
                        const svn_delta_editor_t **editor,
                        void **edit_baton,
                        apr_pool_t *pool)
{
  return svn_wc_get_diff_editor4(anchor,
                                 target,
                                 callbacks,
                                 callback_baton,
                                 SVN_DEPTH_INFINITY_OR_FILES(recurse),
                                 ignore_ancestry,
                                 use_text_base,
                                 reverse_order,
                                 cancel_func,
                                 cancel_baton,
                                 NULL,
                                 editor,
                                 edit_baton,
                                 pool);
}

svn_error_t *
svn_wc_get_diff_editor2(svn_wc_adm_access_t *anchor,
                        const char *target,
                        const svn_wc_diff_callbacks_t *callbacks,
                        void *callback_baton,
                        svn_boolean_t recurse,
                        svn_boolean_t ignore_ancestry,
                        svn_boolean_t use_text_base,
                        svn_boolean_t reverse_order,
                        svn_cancel_func_t cancel_func,
                        void *cancel_baton,
                        const svn_delta_editor_t **editor,
                        void **edit_baton,
                        apr_pool_t *pool)
{
  struct callbacks_wrapper_baton *b = apr_palloc(pool, sizeof(*b));
  b->callbacks = callbacks;
  b->baton = callback_baton;
  return svn_wc_get_diff_editor5(anchor, target, &callbacks_wrapper, b,
                                 SVN_DEPTH_INFINITY_OR_FILES(recurse),
                                 ignore_ancestry, use_text_base,
                                 reverse_order, cancel_func, cancel_baton,
                                 NULL, editor, edit_baton, NULL, pool);
}

svn_error_t *
svn_wc_get_diff_editor(svn_wc_adm_access_t *anchor,
                       const char *target,
                       const svn_wc_diff_callbacks_t *callbacks,
                       void *callback_baton,
                       svn_boolean_t recurse,
                       svn_boolean_t use_text_base,
                       svn_boolean_t reverse_order,
                       svn_cancel_func_t cancel_func,
                       void *cancel_baton,
                       const svn_delta_editor_t **editor,
                       void **edit_baton,
                       apr_pool_t *pool)
{
  return svn_wc_get_diff_editor2(anchor, target, callbacks, callback_baton,
                                 recurse, FALSE, use_text_base, reverse_order,
                                 cancel_func, cancel_baton,
                                 editor, edit_baton, pool);
}
=======
>>>>>>> 5f83611a

/* Compare working copy against the text-base. */
svn_error_t *
svn_wc_diff5(svn_wc_adm_access_t *anchor,
             const char *target,
             const svn_wc_diff_callbacks3_t *callbacks,
             void *callback_baton,
             svn_depth_t depth,
             svn_boolean_t ignore_ancestry,
             const apr_array_header_t *changelists,
             apr_file_t *svnpatch_file,
             apr_pool_t *pool)
{
  struct edit_baton *eb;
  struct dir_baton *b;
  const svn_wc_entry_t *entry;
  const char *target_path;
  svn_wc_adm_access_t *adm_access;
  svn_delta_editor_t *diff_editor;

  SVN_ERR(make_editor_baton(&eb, anchor, target, callbacks, callback_baton,
                            depth, ignore_ancestry, FALSE, FALSE,
                            changelists, pool));

  /* Get ready with svnpatch work: initiate a stream once and for all to
   * manipulate the svnpatch file.  As much of the functions called
   * below down through the stack all have access to the @c edit_baton,
   * we'll be testing whether or not we want svnpatch diff against the
   * nullity of @c edit_baton->svnpatch_stream. */
  if (svnpatch_file)
      eb->svnpatch_stream =
        svn_stream_from_aprfile2(svnpatch_file,
                                 FALSE, eb->pool);

  target_path = svn_path_join(svn_wc_adm_access_path(anchor), target,
                              eb->pool);

  SVN_ERR(svn_wc_adm_probe_retrieve(&adm_access, anchor, target_path,
                                    eb->pool));
  SVN_ERR(svn_wc__entry_versioned(&entry, target_path, adm_access, FALSE,
                                  eb->pool));

  if (entry->kind == svn_node_dir)
    b = make_dir_baton(target_path, NULL, eb, FALSE, NULL, depth, eb->pool);
  else
    b = make_dir_baton(eb->anchor_path, NULL, eb, FALSE, NULL, depth, eb->pool);

<<<<<<< HEAD
  SVN_ERR(directory_elements_diff(b));

  /* Time to dump some serialiazed Editor Commands. */
  if (svnpatch_file && eb->diff_targets->nelts > 0)
    {
      struct path_driver_cb_baton cb_baton;
      apr_hash_t *diffable_entries;
      int i = 0;
      eb->next_token = 0;

      /* Set up @c diff_editor with the set of svnpatch editor
       * functions defined in this same file. */
      get_svnpatch_diff_editor(&diff_editor, eb->pool);

      /* Create a hashmap of @c svn_wc_entry_t * objects from the array
       * of diff_targets, i.e. the list of *diffable* entries, keyed on
       * their path.  This hash is looked up from path_driver_cb_func().
       */
      diffable_entries = apr_hash_make(pool);

      for (i = 0; i < eb->diff_targets->nelts; ++i)
        {
          const char *name = APR_ARRAY_IDX(eb->diff_targets, i, const char *);
          const svn_wc_entry_t *new_entry;

          SVN_ERR(svn_wc_entry(&new_entry, name, adm_access, TRUE, eb->pool));
          apr_hash_set(diffable_entries, name, APR_HASH_KEY_STRING, new_entry);
        }

      cb_baton.editor = diff_editor;
      cb_baton.adm_access = adm_access;
      cb_baton.edit_baton = eb;
      cb_baton.diffable_entries = diffable_entries;
      cb_baton.join_dir_baton = NULL; /* No need for this feature here. */

      /* Drive the editor to dump serialized editor commands to the
       * svnpatch tempfile. */
      SVN_ERR(svn_delta_path_driver(diff_editor, eb,
                                    SVN_INVALID_REVNUM, eb->diff_targets,
                                    path_driver_cb_func, (void *)&cb_baton,
                                    pool));
      SVN_ERR(diff_editor->close_edit(eb, pool));
    }

  return SVN_NO_ERROR;
}

svn_error_t *
svn_wc_diff4(svn_wc_adm_access_t *anchor,
             const char *target,
             const svn_wc_diff_callbacks2_t *callbacks,
             void *callback_baton,
             svn_depth_t depth,
             svn_boolean_t ignore_ancestry,
             const apr_array_header_t *changelists,
             apr_pool_t *pool)
{


  return svn_wc_diff5(anchor, target, callbacks2_wrap(callbacks, pool),
                      callback_baton, depth, ignore_ancestry, changelists,
                      NULL, pool);
}

svn_error_t *
svn_wc_diff3(svn_wc_adm_access_t *anchor,
             const char *target,
             const svn_wc_diff_callbacks2_t *callbacks,
             void *callback_baton,
             svn_boolean_t recurse,
             svn_boolean_t ignore_ancestry,
             apr_pool_t *pool)
{
  return svn_wc_diff4(anchor, target, callbacks, callback_baton,
                      SVN_DEPTH_INFINITY_OR_FILES(recurse), ignore_ancestry,
                      NULL, pool);
}

svn_error_t *
svn_wc_diff2(svn_wc_adm_access_t *anchor,
             const char *target,
             const svn_wc_diff_callbacks_t *callbacks,
             void *callback_baton,
             svn_boolean_t recurse,
             svn_boolean_t ignore_ancestry,
             apr_pool_t *pool)
{
  struct callbacks_wrapper_baton *b = apr_pcalloc(pool, sizeof(*b));
  b->callbacks = callbacks;
  b->baton = callback_baton;
  return svn_wc_diff5(anchor, target, &callbacks_wrapper, b,
                      SVN_DEPTH_INFINITY_OR_FILES(recurse), ignore_ancestry,
                      NULL, NULL, pool);
}

svn_error_t *
svn_wc_diff(svn_wc_adm_access_t *anchor,
            const char *target,
            const svn_wc_diff_callbacks_t *callbacks,
            void *callback_baton,
            svn_boolean_t recurse,
            apr_pool_t *pool)
{
  return svn_wc_diff2(anchor, target, callbacks, callback_baton,
                      recurse, FALSE, pool);
=======
  return directory_elements_diff(b);
>>>>>>> 5f83611a
}<|MERGE_RESOLUTION|>--- conflicted
+++ resolved
@@ -2535,183 +2535,6 @@
   return SVN_NO_ERROR;
 }
 
-<<<<<<< HEAD
-/* An svn_wc_diff_callbacks3_t function for wrapping svn_wc_diff_callbacks_t. */
-static svn_error_t *
-file_changed(svn_wc_adm_access_t *adm_access,
-             svn_wc_notify_state_t *contentstate,
-             svn_wc_notify_state_t *propstate,
-             const char *path,
-             const char *tmpfile1,
-             const char *tmpfile2,
-             svn_revnum_t rev1,
-             svn_revnum_t rev2,
-             const char *mimetype1,
-             const char *mimetype2,
-             const apr_array_header_t *propchanges,
-             apr_hash_t *originalprops,
-             void *diff_baton)
-{
-  struct callbacks_wrapper_baton *b = diff_baton;
-  if (tmpfile2 != NULL)
-    SVN_ERR(b->callbacks->file_changed(adm_access, contentstate, path,
-                                       tmpfile1, tmpfile2,
-                                       rev1, rev2, mimetype1, mimetype2,
-                                       b->baton));
-  if (propchanges->nelts > 0)
-    SVN_ERR(b->callbacks->props_changed(adm_access, propstate, path,
-                                        propchanges, originalprops,
-                                        b->baton));
-
-  return SVN_NO_ERROR;
-}
-
-/* An svn_wc_diff_callbacks3_t function for wrapping svn_wc_diff_callbacks_t. */
-static svn_error_t *
-file_added(svn_wc_adm_access_t *adm_access,
-           svn_wc_notify_state_t *contentstate,
-           svn_wc_notify_state_t *propstate,
-           const char *path,
-           const char *tmpfile1,
-           const char *tmpfile2,
-           svn_revnum_t rev1,
-           svn_revnum_t rev2,
-           const char *mimetype1,
-           const char *mimetype2,
-           const char *copyfrom_path,
-           svn_revnum_t copyfrom_revision,
-           const apr_array_header_t *propchanges,
-           apr_hash_t *originalprops,
-           void *diff_baton)
-{
-  struct callbacks_wrapper_baton *b = diff_baton;
-  SVN_ERR(b->callbacks->file_added(adm_access, contentstate, path,
-                                   tmpfile1, tmpfile2, rev1, rev2,
-                                   mimetype1, mimetype2, b->baton));
-  if (propchanges->nelts > 0)
-    SVN_ERR(b->callbacks->props_changed(adm_access, propstate, path,
-                                        propchanges, originalprops,
-                                        b->baton));
-
-  return SVN_NO_ERROR;
-}
-
-/* An svn_wc_diff_callbacks3_t function for wrapping svn_wc_diff_callbacks_t. */
-static svn_error_t *
-file_deleted(svn_wc_adm_access_t *adm_access,
-             svn_wc_notify_state_t *state,
-             const char *path,
-             const char *tmpfile1,
-             const char *tmpfile2,
-             const char *mimetype1,
-             const char *mimetype2,
-             apr_hash_t *originalprops,
-             void *diff_baton)
-{
-  struct callbacks_wrapper_baton *b = diff_baton;
-
-  SVN_ERR_ASSERT(originalprops);
-
-  return b->callbacks->file_deleted(adm_access, state, path,
-                                    tmpfile1, tmpfile2, mimetype1, mimetype2,
-                                    b->baton);
-}
-
-/* An svn_wc_diff_callbacks3_t function for wrapping svn_wc_diff_callbacks_t. */
-static svn_error_t *
-dir_added(svn_wc_adm_access_t *adm_access,
-          svn_wc_notify_state_t *state,
-          const char *path,
-          svn_revnum_t rev,
-          const char *copyfrom_path,
-          svn_revnum_t copyfrom_revision,
-          void *diff_baton)
-{
-  struct callbacks_wrapper_baton *b = diff_baton;
-
-  return b->callbacks->dir_added(adm_access, state, path, rev, b->baton);
-}
-
-/* An svn_wc_diff_callbacks3_t function for wrapping svn_wc_diff_callbacks_t. */
-static svn_error_t *
-dir_deleted(svn_wc_adm_access_t *adm_access,
-            svn_wc_notify_state_t *state,
-            const char *path,
-            void *diff_baton)
-{
-  struct callbacks_wrapper_baton *b = diff_baton;
-
-  return b->callbacks->dir_deleted(adm_access, state, path, b->baton);
-}
-
-/* An svn_wc_diff_callbacks3_t function for wrapping svn_wc_diff_callbacks_t. */
-static svn_error_t *
-dir_props_changed(svn_wc_adm_access_t *adm_access,
-                  svn_wc_notify_state_t *state,
-                  const char *path,
-                  const apr_array_header_t *propchanges,
-                  apr_hash_t *originalprops,
-                  void *diff_baton)
-{
-  struct callbacks_wrapper_baton *b = diff_baton;
-  return b->callbacks->props_changed(adm_access, state, path, propchanges,
-                                     originalprops, b->baton);
-}
-
-/* An svn_wc_diff_callbacks3_t function for wrapping svn_wc_diff_callbacks_t
-   and svn_wc_diff_callbacks2_t. */
-static svn_error_t *
-dir_opened(svn_wc_adm_access_t *adm_access,
-           const char *path,
-           svn_revnum_t rev,
-           void *diff_baton)
-{
-  /* Do nothing. */
-  return SVN_NO_ERROR;
-}
-
-/* An svn_wc_diff_callbacks3_t function for wrapping svn_wc_diff_callbacks_t
-   and svn_wc_diff_callbacks2_t. */
-static svn_error_t *
-dir_closed(svn_wc_adm_access_t *adm_access,
-           svn_wc_notify_state_t *state,
-           const char *path,
-           void *diff_baton)
-{
-  /* Do nothing. */
-  return SVN_NO_ERROR;
-}
-
-/* Used to wrap svn_diff_callbacks_t as an svn_wc_diff_callbacks3_t. */
-static struct svn_wc_diff_callbacks3_t callbacks_wrapper = {
-  file_changed,
-  file_added,
-  file_deleted,
-  dir_added,
-  dir_deleted,
-  dir_props_changed,
-  dir_opened,
-  dir_closed
-};
-
-/* Used to wrap svn_diff_callbacks2_t as an svn_wc_diff_callbacks3_t. */
-static svn_wc_diff_callbacks3_t *
-callbacks2_wrap(const svn_wc_diff_callbacks2_t *callbacks2, apr_pool_t *pool)
-{
-  svn_wc_diff_callbacks3_t *callbacks3 = apr_palloc(pool, sizeof(*callbacks3));
-  callbacks3->file_changed      = callbacks2->file_changed;
-  callbacks3->file_added        = callbacks2->file_added;
-  callbacks3->file_deleted      = callbacks2->file_deleted;
-  callbacks3->dir_added         = callbacks2->dir_added;
-  callbacks3->dir_deleted       = callbacks2->dir_deleted;
-  callbacks3->dir_props_changed = callbacks2->dir_props_changed;
-  callbacks3->dir_opened = dir_opened;
-  callbacks3->dir_closed = dir_closed;
-  return callbacks3;
-}
-
-=======
->>>>>>> 5f83611a
 /* Public Interface */
  
@@ -2786,117 +2609,6 @@
                                            pool);
 }
 
-<<<<<<< HEAD
-svn_error_t *
-svn_wc_get_diff_editor4(svn_wc_adm_access_t *anchor,
-                        const char *target,
-                        const svn_wc_diff_callbacks2_t *callbacks,
-                        void *callback_baton,
-                        svn_depth_t depth,
-                        svn_boolean_t ignore_ancestry,
-                        svn_boolean_t use_text_base,
-                        svn_boolean_t reverse_order,
-                        svn_cancel_func_t cancel_func,
-                        void *cancel_baton,
-                        const apr_array_header_t *changelists,
-                        const svn_delta_editor_t **editor,
-                        void **edit_baton,
-                        apr_pool_t *pool)
-{
-  return svn_wc_get_diff_editor5(anchor,
-                                 target,
-                                 callbacks2_wrap(callbacks, pool),
-                                 callback_baton,
-                                 depth,
-                                 ignore_ancestry,
-                                 use_text_base,
-                                 reverse_order,
-                                 cancel_func,
-                                 cancel_baton,
-                                 changelists,
-                                 editor,
-                                 edit_baton,
-                                 NULL,
-                                 pool);
-}
-
-svn_error_t *
-svn_wc_get_diff_editor3(svn_wc_adm_access_t *anchor,
-                        const char *target,
-                        const svn_wc_diff_callbacks2_t *callbacks,
-                        void *callback_baton,
-                        svn_boolean_t recurse,
-                        svn_boolean_t ignore_ancestry,
-                        svn_boolean_t use_text_base,
-                        svn_boolean_t reverse_order,
-                        svn_cancel_func_t cancel_func,
-                        void *cancel_baton,
-                        const svn_delta_editor_t **editor,
-                        void **edit_baton,
-                        apr_pool_t *pool)
-{
-  return svn_wc_get_diff_editor4(anchor,
-                                 target,
-                                 callbacks,
-                                 callback_baton,
-                                 SVN_DEPTH_INFINITY_OR_FILES(recurse),
-                                 ignore_ancestry,
-                                 use_text_base,
-                                 reverse_order,
-                                 cancel_func,
-                                 cancel_baton,
-                                 NULL,
-                                 editor,
-                                 edit_baton,
-                                 pool);
-}
-
-svn_error_t *
-svn_wc_get_diff_editor2(svn_wc_adm_access_t *anchor,
-                        const char *target,
-                        const svn_wc_diff_callbacks_t *callbacks,
-                        void *callback_baton,
-                        svn_boolean_t recurse,
-                        svn_boolean_t ignore_ancestry,
-                        svn_boolean_t use_text_base,
-                        svn_boolean_t reverse_order,
-                        svn_cancel_func_t cancel_func,
-                        void *cancel_baton,
-                        const svn_delta_editor_t **editor,
-                        void **edit_baton,
-                        apr_pool_t *pool)
-{
-  struct callbacks_wrapper_baton *b = apr_palloc(pool, sizeof(*b));
-  b->callbacks = callbacks;
-  b->baton = callback_baton;
-  return svn_wc_get_diff_editor5(anchor, target, &callbacks_wrapper, b,
-                                 SVN_DEPTH_INFINITY_OR_FILES(recurse),
-                                 ignore_ancestry, use_text_base,
-                                 reverse_order, cancel_func, cancel_baton,
-                                 NULL, editor, edit_baton, NULL, pool);
-}
-
-svn_error_t *
-svn_wc_get_diff_editor(svn_wc_adm_access_t *anchor,
-                       const char *target,
-                       const svn_wc_diff_callbacks_t *callbacks,
-                       void *callback_baton,
-                       svn_boolean_t recurse,
-                       svn_boolean_t use_text_base,
-                       svn_boolean_t reverse_order,
-                       svn_cancel_func_t cancel_func,
-                       void *cancel_baton,
-                       const svn_delta_editor_t **editor,
-                       void **edit_baton,
-                       apr_pool_t *pool)
-{
-  return svn_wc_get_diff_editor2(anchor, target, callbacks, callback_baton,
-                                 recurse, FALSE, use_text_base, reverse_order,
-                                 cancel_func, cancel_baton,
-                                 editor, edit_baton, pool);
-}
-=======
->>>>>>> 5f83611a
 
 /* Compare working copy against the text-base. */
 svn_error_t *
@@ -2944,7 +2656,6 @@
   else
     b = make_dir_baton(eb->anchor_path, NULL, eb, FALSE, NULL, depth, eb->pool);
 
-<<<<<<< HEAD
   SVN_ERR(directory_elements_diff(b));
 
   /* Time to dump some serialiazed Editor Commands. */
@@ -2990,67 +2701,4 @@
     }
 
   return SVN_NO_ERROR;
-}
-
-svn_error_t *
-svn_wc_diff4(svn_wc_adm_access_t *anchor,
-             const char *target,
-             const svn_wc_diff_callbacks2_t *callbacks,
-             void *callback_baton,
-             svn_depth_t depth,
-             svn_boolean_t ignore_ancestry,
-             const apr_array_header_t *changelists,
-             apr_pool_t *pool)
-{
-
-
-  return svn_wc_diff5(anchor, target, callbacks2_wrap(callbacks, pool),
-                      callback_baton, depth, ignore_ancestry, changelists,
-                      NULL, pool);
-}
-
-svn_error_t *
-svn_wc_diff3(svn_wc_adm_access_t *anchor,
-             const char *target,
-             const svn_wc_diff_callbacks2_t *callbacks,
-             void *callback_baton,
-             svn_boolean_t recurse,
-             svn_boolean_t ignore_ancestry,
-             apr_pool_t *pool)
-{
-  return svn_wc_diff4(anchor, target, callbacks, callback_baton,
-                      SVN_DEPTH_INFINITY_OR_FILES(recurse), ignore_ancestry,
-                      NULL, pool);
-}
-
-svn_error_t *
-svn_wc_diff2(svn_wc_adm_access_t *anchor,
-             const char *target,
-             const svn_wc_diff_callbacks_t *callbacks,
-             void *callback_baton,
-             svn_boolean_t recurse,
-             svn_boolean_t ignore_ancestry,
-             apr_pool_t *pool)
-{
-  struct callbacks_wrapper_baton *b = apr_pcalloc(pool, sizeof(*b));
-  b->callbacks = callbacks;
-  b->baton = callback_baton;
-  return svn_wc_diff5(anchor, target, &callbacks_wrapper, b,
-                      SVN_DEPTH_INFINITY_OR_FILES(recurse), ignore_ancestry,
-                      NULL, NULL, pool);
-}
-
-svn_error_t *
-svn_wc_diff(svn_wc_adm_access_t *anchor,
-            const char *target,
-            const svn_wc_diff_callbacks_t *callbacks,
-            void *callback_baton,
-            svn_boolean_t recurse,
-            apr_pool_t *pool)
-{
-  return svn_wc_diff2(anchor, target, callbacks, callback_baton,
-                      recurse, FALSE, pool);
-=======
-  return directory_elements_diff(b);
->>>>>>> 5f83611a
 }