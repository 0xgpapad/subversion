--- conflicted
+++ resolved
@@ -760,6 +760,7 @@
         SVN_ERR(eb->callbacks->dir_deleted
                 (NULL,
                  NULL,
+                 NULL,
                  path,
                  eb->callback_baton));
 
@@ -772,6 +773,7 @@
       case svn_wc_schedule_add:
         SVN_ERR(eb->callbacks->dir_added
                 (NULL,
+                 NULL,
                  NULL,
                  path,
                  entry->revision,
@@ -1124,13 +1126,8 @@
            | SVN_WC_TRANSLATE_USE_GLOBAL_TMP,
            pool));
 
-<<<<<<< HEAD
   SVN_ERR(eb->callbacks->file_added
-          (adm_access, NULL, NULL,
-=======
-  return eb->callbacks->file_added
           (adm_access, NULL, NULL, NULL,
->>>>>>> 577768e2
            path,
            empty_file, translated_file,
            0, entry->revision,
@@ -2323,7 +2320,6 @@
       (!eb->use_text_base && entry->schedule == svn_wc_schedule_delete))
     {
       if (eb->reverse_order)
-<<<<<<< HEAD
         {
           /* svnpatch-related */
           if (eb->svnpatch_stream)
@@ -2347,7 +2343,7 @@
 
           /* Unidiff-related through libsvn_client. */
           return b->edit_baton->callbacks->file_added
-                  (NULL, NULL, NULL, b->path,
+                  (NULL, NULL, NULL, NULL, b->path,
                    empty_file,
                    temp_file_path,
                    0,
@@ -2359,19 +2355,6 @@
                    apr_hash_make(pool),
                    b->edit_baton->callback_baton);
         }
-=======
-        return b->edit_baton->callbacks->file_added
-                (NULL, NULL, NULL, NULL, b->path,
-                 empty_file,
-                 temp_file_path,
-                 0,
-                 eb->revnum,
-                 NULL,
-                 repos_mimetype,
-                 b->propchanges,
-                 apr_hash_make(pool),
-                 b->edit_baton->callback_baton);
->>>>>>> 577768e2
       else
         {
           if (eb->svnpatch_stream)
