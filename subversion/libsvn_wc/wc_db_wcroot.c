--- conflicted
+++ resolved
@@ -373,6 +373,7 @@
   svn_boolean_t moved_upwards = FALSE;
   svn_boolean_t always_check = FALSE;
   int wc_format = 0;
+  const char *adm_relpath;
 
   /* ### we need more logic for finding the database (if it is located
      ### outside of the wcroot) and then managing all of that within DB.
@@ -460,48 +461,60 @@
      database in the right place. If we find it... great! If not, then
      peel off some components, and try again. */
 
+  adm_relpath = svn_wc_get_adm_dir(scratch_pool);
   while (TRUE)
     {
       svn_error_t *err;
-
-      /* We always open the database in read/write mode.  If the database
-         isn't writable in the filesystem, SQLite will internally open
-         it as read-only, and we'll get an error if we try to do a write
-         operation.
-
-         We could decide what to do on a per-operation basis, but since
-         we're caching database handles, it make sense to be as permissive
-         as the filesystem allows. */
-      err = svn_wc__db_util_open_db(&sdb, local_abspath, SDB_FILE,
-                                    svn_sqlite__mode_readwrite, NULL,
-                                    db->state_pool, scratch_pool);
-      if (err == NULL)
-        {
+      svn_node_kind_t adm_subdir_kind;
+
+      const char *adm_subdir = svn_dirent_join(local_abspath, adm_relpath,
+                                               scratch_pool);
+
+      SVN_ERR(svn_io_check_path(adm_subdir, &adm_subdir_kind, scratch_pool));
+
+      if (adm_subdir_kind == svn_node_dir)
+        {
+          /* We always open the database in read/write mode.  If the database
+             isn't writable in the filesystem, SQLite will internally open
+             it as read-only, and we'll get an error if we try to do a write
+             operation.
+
+             We could decide what to do on a per-operation basis, but since
+             we're caching database handles, it make sense to be as permissive
+             as the filesystem allows. */
+          err = svn_wc__db_util_open_db(&sdb, local_abspath, SDB_FILE,
+                                        svn_sqlite__mode_readwrite, NULL,
+                                        db->state_pool, scratch_pool);
+          if (err == NULL)
+            {
 #ifdef SVN_DEBUG
-          /* Install self-verification trigger statements. */
-          SVN_ERR(svn_sqlite__exec_statements(sdb, STMT_VERIFICATION_TRIGGERS));
+              /* Install self-verification trigger statements. */
+              SVN_ERR(svn_sqlite__exec_statements(sdb,
+                                                  STMT_VERIFICATION_TRIGGERS));
 #endif
-          break;
-        }
-      if (err->apr_err != SVN_ERR_SQLITE_ERROR
-          && !APR_STATUS_IS_ENOENT(err->apr_err))
-        return svn_error_trace(err);
-      svn_error_clear(err);
-
-      /* If we have not moved upwards, then check for a wc-1 working copy.
-         Since wc-1 has a .svn in every directory, and we didn't find one
-         in the original directory, then we aren't looking at a wc-1.
-
-         If the original path is not present, then we have to check on every
-         iteration. The content may be the immediate parent, or possibly
-         five ancetors higher. We don't test for directory presence (just
-         for the presence of subdirs/files), so we don't know when we can
-         stop checking ... so just check always.  */
-      if (!moved_upwards || always_check)
-        {
-          SVN_ERR(get_old_version(&wc_format, local_abspath, scratch_pool));
-          if (wc_format != 0)
-            break;
+              break;
+            }
+          if (err->apr_err != SVN_ERR_SQLITE_ERROR
+              && !APR_STATUS_IS_ENOENT(err->apr_err))
+            return svn_error_trace(err);
+          svn_error_clear(err);
+
+          /* If we have not moved upwards, then check for a wc-1 working copy.
+             Since wc-1 has a .svn in every directory, and we didn't find one
+             in the original directory, then we aren't looking at a wc-1.
+
+             If the original path is not present, then we have to check on every
+             iteration. The content may be the immediate parent, or possibly
+             five ancetors higher. We don't test for directory presence (just
+             for the presence of subdirs/files), so we don't know when we can
+             stop checking ... so just check always.  */
+          if (!moved_upwards || always_check)
+            {
+              SVN_ERR(get_old_version(&wc_format, local_abspath,
+                                      scratch_pool));
+              if (wc_format != 0)
+                break;
+            }
         }
 
       /* We couldn't open the SDB within the specified directory, so
@@ -625,11 +638,7 @@
        * in this DB -- in that case, use this wcroot. Else, if the symlink
        * points to a directory, try to find a wcroot in that directory
        * instead. */
-<<<<<<< HEAD
-      
-=======
-
->>>>>>> 7fe7d504
+
       err = svn_wc__db_read_info_internal(&status, NULL, NULL, NULL, NULL,
                                           NULL, NULL, NULL, NULL, NULL, NULL,
                                           NULL, NULL, NULL, NULL, NULL, NULL,
@@ -671,11 +680,7 @@
               goto try_symlink_as_dir;
             }
         }
-<<<<<<< HEAD
-    } 
-=======
-    }
->>>>>>> 7fe7d504
+    }
 
   /* We've found the appropriate WCROOT for the requested path. Stash
      it into that path's directory.  */
