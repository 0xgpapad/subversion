/*
 * lock.c:  routines for locking working copy subdirectories.
 *
 * ====================================================================
 * Copyright (c) 2000-2006 CollabNet.  All rights reserved.
 *
 * This software is licensed as described in the file COPYING, which
 * you should have received as part of this distribution.  The terms
 * are also available at http://subversion.tigris.org/license-1.html.
 * If newer versions of this license are posted there, you may use a
 * newer version instead, at your option.
 *
 * This software consists of voluntary contributions made by many
 * individuals.  For exact contribution history, see the revision
 * history and logs, available at http://subversion.tigris.org/.
 * ====================================================================
 */

#include <assert.h>

#include <apr_pools.h>
#include <apr_time.h>

#include "svn_pools.h"
#include "svn_path.h"
#include "svn_sorts.h"

#include "wc.h"
#include "adm_files.h"
#include "lock.h"
#include "questions.h"
#include "props.h"
#include "log.h"
#include "entries.h"

#include "svn_private_config.h"



struct svn_wc_adm_access_t
{
  /* PATH to directory which contains the administrative area */
  const char *path;

  enum svn_wc__adm_access_type {

    /* SVN_WC__ADM_ACCESS_UNLOCKED indicates no lock is held allowing
       read-only access */
    svn_wc__adm_access_unlocked,

    /* SVN_WC__ADM_ACCESS_WRITE_LOCK indicates that a write lock is held
       allowing read-write access */
    svn_wc__adm_access_write_lock,

    /* SVN_WC__ADM_ACCESS_CLOSED indicates that the baton has been
       closed. */
    svn_wc__adm_access_closed

  } type;

  /* LOCK_EXISTS is set TRUE when the write lock exists */
  svn_boolean_t lock_exists;

  /* SET_OWNER is TRUE if SET is allocated from this access baton */
  svn_boolean_t set_owner;

  /* The working copy format version number for the directory */
  int wc_format;

  /* SET is a hash of svn_wc_adm_access_t* keyed on char* representing the
     path to directories that are open. */
  apr_hash_t *set;

  /* ENTRIES is the cached entries for PATH, without those in state
     deleted. ENTRIES_HIDDEN is the cached entries including those in
     state deleted or state absent. Either may be NULL. */
  apr_hash_t *entries;
  apr_hash_t *entries_hidden;

  /* POOL is used to allocate cached items, they need to persist for the
     lifetime of this access baton */
  apr_pool_t *pool;

};

/* This is a placeholder used in the set hash to represent missing
   directories.  Only its address is important, it contains no useful
   data. */
static svn_wc_adm_access_t missing;


static svn_error_t *
do_close(svn_wc_adm_access_t *adm_access, svn_boolean_t preserve_lock,
         svn_boolean_t recurse);


/* Defining this conditional will result in a client that will refuse to
   upgrade working copies.  This can be useful if you want to avoid
   problems caused by accidentally running a development version of SVN
   on a working copy that you typically use with an older version. */
#ifndef SVN_DISABLE_WC_UPGRADE

/* Write, to LOG_ACCUM, log entries to convert an old WC that did not have
   propcaching into a WC that uses propcaching.  Do this conversion for
   the directory of ADM_ACCESS and its file children.  Use POOL for 
   temporary allocations.  */
static svn_error_t *
introduce_propcaching(svn_stringbuf_t *log_accum,
                      svn_wc_adm_access_t *adm_access,
                      apr_pool_t *pool)
{
  apr_hash_t *entries;
  apr_hash_index_t *hi;
  apr_pool_t *subpool = svn_pool_create(pool);
  
  SVN_ERR(svn_wc_entries_read(&entries, adm_access, FALSE, pool));

  /* Reinstall the properties for each file and this dir; subdirs are handled
     when they're opened. */
  for (hi = apr_hash_first(pool, entries); hi; hi = apr_hash_next(hi))
    {
      void *val;
      const svn_wc_entry_t *entry;
      svn_wc_entry_t tmpentry;
      apr_hash_t *base_props, *props;

      apr_hash_this(hi, NULL, NULL, &val);
      entry = val;

      if (entry->kind != svn_node_file
          && strcmp(entry->name, SVN_WC_ENTRY_THIS_DIR) != 0)
        continue;

      svn_pool_clear(subpool);
      
      SVN_ERR(svn_wc__load_props(&base_props, &props, adm_access,
                                 entry->name, subpool));
      SVN_ERR(svn_wc__install_props(&log_accum, adm_access, entry->name,
                                    base_props, props, TRUE, subpool));
      /* Make sure we get rid of that prop-time field.
         It only wastes space in new WCs. */
      tmpentry.prop_time = 0;
      SVN_ERR(svn_wc__loggy_entry_modify(&log_accum, adm_access,
                                         entry->name, &tmpentry,
                                         SVN_WC__ENTRY_MODIFY_PROP_TIME,
                                         pool));
    }

  return SVN_NO_ERROR;
}

/* Maybe upgrade the working copy directory represented by ADM_ACCESS
   to the latest 'SVN_WC__VERSION'.  ADM_ACCESS must contain a write
   lock.  Use POOL for all temporary allocation.

   Not all upgrade paths are necessarily supported.  For example,
   upgrading a version 1 working copy results in an error.

   Sometimes the format file can contain "0" while the administrative
   directory is being constructed; calling this on a format 0 working
   copy has no effect and returns no error. */
static svn_error_t *
maybe_upgrade_format(svn_wc_adm_access_t *adm_access, apr_pool_t *pool)
{
  SVN_ERR(svn_wc__check_format(adm_access->wc_format,
                               adm_access->path,
                               pool));

  /* We can upgrade all formats that are accepted by
     svn_wc__check_format. */
  if (adm_access->wc_format != SVN_WC__VERSION)
    {
      svn_boolean_t cleanup_required;
      svn_stringbuf_t *log_accum = svn_stringbuf_create("", pool);

      /* Don't try to mess with the WC if there are old log files left. */
      SVN_ERR(svn_wc__adm_is_cleanup_required(&cleanup_required,
                                              adm_access, pool));
      if (cleanup_required)
        return SVN_NO_ERROR;

      /* First, loggily upgrade the format file. */
      SVN_ERR(svn_wc__loggy_upgrade_format(&log_accum, adm_access,
                                           SVN_WC__VERSION, pool));

<<<<<<< HEAD
      /* Possibly convert an old WC that doesn't use propcaching. */
      if (adm_access->wc_format <= SVN_WC__NO_PROPCACHING_VERSION)
        SVN_ERR(introduce_propcaching(log_accum, adm_access, pool));

      SVN_ERR(svn_wc__write_log(adm_access, 0, log_accum, pool));
      SVN_ERR(svn_wc__run_log(adm_access, NULL, pool));
=======
      adm_access->wc_format = SVN_WC__VERSION;
    }

  return SVN_NO_ERROR;
}

#else

/* Alternate version of the above for use when working copy upgrades
   are disabled.  Return an error if the working copy described by
   ADM_ACCESS is not at the latest 'SVN_WC__VERSION'.  Use POOL for all
   temporary allocation.  */
static svn_error_t *
maybe_upgrade_format(svn_wc_adm_access_t *adm_access, apr_pool_t *pool)
{
  SVN_ERR(svn_wc__check_format(adm_access->wc_format,
                               adm_access->path,
                               pool));

  if (adm_access->wc_format != SVN_WC__VERSION)
    {
      return svn_error_createf(SVN_ERR_WC_UNSUPPORTED_FORMAT, NULL,
                               "Would upgrade working copy '%s' from old "
                               "format (%d) to current format (%d), "
                               "but automatic upgrade has been disabled",
                               svn_path_local_style(adm_access->path, pool),
                               adm_access->wc_format, SVN_WC__VERSION);
>>>>>>> cabf4e42
    }

  return SVN_NO_ERROR;
}

#endif


/* Create a physical lock file in the admin directory for ADM_ACCESS. Wait
   up to WAIT_FOR seconds if the lock already exists retrying every
   second. 

   Note: most callers of this function determine the wc_format for the
   lock soon afterwards.  We recommend calling maybe_upgrade_format()
   as soon as you have the wc_format for a lock, since that's a good
   opportunity to drag old working directories into the modern era. */
static svn_error_t *
create_lock(svn_wc_adm_access_t *adm_access, int wait_for, apr_pool_t *pool)
{
  svn_error_t *err;

  for (;;)
    {
      err = svn_wc__make_adm_thing(adm_access, SVN_WC__ADM_LOCK,
                                   svn_node_file, APR_OS_DEFAULT, 0, pool);
      if (err)
        {
          if (APR_STATUS_IS_EEXIST(err->apr_err))
            {
              svn_error_clear(err);
              if (wait_for <= 0)
                break;
              wait_for--;
              apr_sleep(apr_time_from_sec(1));  /* micro-seconds */
            }
          else
            return err;
        }
      else
        return SVN_NO_ERROR;
    }

  return svn_error_createf(SVN_ERR_WC_LOCKED, NULL,
                           _("Working copy '%s' locked"),
                           svn_path_local_style(adm_access->path, pool));
}


/* Remove the physical lock in the admin directory for PATH. It is
   acceptable for the administrative area to have disappeared, such as when
   the directory is removed from the working copy.  It is an error for the
   lock to have disappeared if the administrative area still exists. */
static svn_error_t *
remove_lock(const char *path, apr_pool_t *pool)
{
  svn_error_t *err = svn_wc__remove_adm_file(path, pool, SVN_WC__ADM_LOCK,
                                             NULL);
  if (err)
    {
      if (svn_wc__adm_path_exists(path, FALSE, pool, NULL))
        return err;
      svn_error_clear(err);
    }
  return SVN_NO_ERROR;
}

/* An APR pool cleanup handler.  This handles access batons that have not
   been closed when their pool gets destroyed.  The physical locks
   associated with such batons remain in the working copy if they are
   protecting a log file. */
static apr_status_t
pool_cleanup(void *p)
{
  svn_wc_adm_access_t *lock = p;
  svn_boolean_t cleanup;
  svn_error_t *err;

  if (lock->type == svn_wc__adm_access_closed)
    return SVN_NO_ERROR;

  err = svn_wc__adm_is_cleanup_required(&cleanup, lock, lock->pool);
  if (!err)
    err = do_close(lock, cleanup, TRUE);

  /* ### Is this the correct way to handle the error? */
  if (err)
    {
      apr_status_t apr_err = err->apr_err;
      svn_error_clear(err);
      return apr_err;
    }
  else
    return APR_SUCCESS;
}

/* An APR pool cleanup handler.  This is a child handler, it removes the
   main pool handler. */
static apr_status_t
pool_cleanup_child(void *p)
{
  svn_wc_adm_access_t *lock = p;
  apr_pool_cleanup_kill(lock->pool, lock, pool_cleanup);
  return APR_SUCCESS;
}

/* Allocate from POOL, intialise and return an access baton. TYPE and PATH
   are used to initialise the baton.  */
static svn_wc_adm_access_t *
adm_access_alloc(enum svn_wc__adm_access_type type,
                 const char *path,
                 apr_pool_t *pool)
{
  svn_wc_adm_access_t *lock = apr_palloc(pool, sizeof(*lock));
  lock->type = type;
  lock->entries = NULL;
  lock->entries_hidden = NULL;
  lock->wc_format = 0;
  lock->set = NULL;
  lock->lock_exists = FALSE;
  lock->set_owner = FALSE;
  lock->path = apr_pstrdup(pool, path);
  lock->pool = pool;

  return lock;
}

static void
adm_ensure_set(svn_wc_adm_access_t *adm_access)
{
  if (! adm_access->set)
    {
      adm_access->set_owner = TRUE;
      adm_access->set = apr_hash_make(adm_access->pool);
      apr_hash_set(adm_access->set, adm_access->path, APR_HASH_KEY_STRING,
                   adm_access);
    }
}

static svn_error_t *
probe(const char **dir,
      const char *path,
      int *wc_format,
      apr_pool_t *pool)
{
  svn_node_kind_t kind;

  SVN_ERR(svn_io_check_path(path, &kind, pool));
  if (kind == svn_node_dir)
    SVN_ERR(svn_wc_check_wc(path, wc_format, pool));
  else
    *wc_format = 0;

  /* a "version" of 0 means a non-wc directory */
  if (kind != svn_node_dir || *wc_format == 0)
    {
      /* Passing a path ending in "." or ".." to svn_path_dirname() is
         probably always a bad idea; certainly it is in this case.
         Unfortunately, svn_path_dirname()'s current signature can't
         return an error, so we have to insert the protection in this
         caller, as making the larger API change would be very
         destabilizing right now (just before 1.0).  See issue #1617. */
      const char *base_name = svn_path_basename(path, pool);
      if ((strcmp(base_name, "..") == 0)
          || (strcmp(base_name, ".") == 0))
        {
          return svn_error_createf
            (SVN_ERR_WC_BAD_PATH, NULL,
             _("Path '%s' ends in '%s', "
               "which is unsupported for this operation"),
             svn_path_local_style(path, pool), base_name);
        }

      *dir = svn_path_dirname(path, pool);
    }
  else
    *dir = path;

  return SVN_NO_ERROR;
}


svn_error_t *
svn_wc__adm_steal_write_lock(svn_wc_adm_access_t **adm_access,
                             svn_wc_adm_access_t *associated,
                             const char *path,
                             apr_pool_t *pool)
{
  svn_error_t *err;
  svn_wc_adm_access_t *lock = adm_access_alloc(svn_wc__adm_access_write_lock,
                                               path, pool);

  err = create_lock(lock, 0, pool);
  if (err)
    {
      if (err->apr_err == SVN_ERR_WC_LOCKED)
        svn_error_clear(err);  /* Steal existing lock */
      else
        return err;
    }

  if (associated)
    {
      adm_ensure_set(associated);
      lock->set = associated->set;
      apr_hash_set(lock->set, lock->path, APR_HASH_KEY_STRING, lock);
    }

  /* We have a write lock.  If the working copy has an old
     format, this is the time to upgrade it. */
  SVN_ERR(svn_wc_check_wc(path, &lock->wc_format, pool));
  SVN_ERR(maybe_upgrade_format(lock, pool));
  
  lock->lock_exists = TRUE;
  *adm_access = lock;
  return SVN_NO_ERROR;
}

/* This is essentially the guts of svn_wc_adm_open3, with the additional
 * parameter UNDER_CONSTRUCTION that gets set TRUE only when locking the
 * admin directory during initial creation.
 */
static svn_error_t *
do_open(svn_wc_adm_access_t **adm_access,
        svn_wc_adm_access_t *associated,
        const char *path,
        svn_boolean_t write_lock,
        int depth,
        svn_boolean_t under_construction,
        svn_cancel_func_t cancel_func,
        void *cancel_baton,
        apr_pool_t *pool)
{
  svn_wc_adm_access_t *lock;
  int wc_format;
  svn_error_t *err;

  if (associated)
    {
      adm_ensure_set(associated);

      lock = apr_hash_get(associated->set, path, APR_HASH_KEY_STRING);
      if (lock && lock != &missing)
        /* Already locked.  The reason we don't return the existing baton
           here is that the user is supposed to know whether a directory is
           locked: if it's not locked call svn_wc_adm_open, if it is locked
           call svn_wc_adm_retrieve.  */
        return svn_error_createf(SVN_ERR_WC_LOCKED, NULL,
                                 _("Working copy '%s' locked"),
                                 svn_path_local_style(path, pool));
    }

  if (! under_construction)
    {
      /* By reading the format file we check both that PATH is a directory
         and that it is a working copy. */
      /* ### We will read the entries file later.  Maybe read the whole
         file here instead to avoid reopening it. */
      err = svn_io_read_version_file(&wc_format,
                                     svn_wc__adm_path(path, FALSE, pool,
                                                      SVN_WC__ADM_ENTRIES,
                                                      NULL),
                                     pool);
      /* If the entries file doesn't start with a version number, we're dealing
         with a pre-format 7 working copy, so we need to get the format from
         the format file instead. */
      if (err && err->apr_err == SVN_ERR_BAD_VERSION_FILE_FORMAT)
        {
          svn_error_clear(err);
          err = svn_io_read_version_file(&wc_format,
                                         svn_wc__adm_path(path, FALSE, pool,
                                                          SVN_WC__ADM_FORMAT,
                                                          NULL),
                                         pool);
        }
      if (err)
        {
          return svn_error_createf(SVN_ERR_WC_NOT_DIRECTORY, err,
                                   _("'%s' is not a working copy"),
                                   svn_path_local_style(path, pool));
        }

      SVN_ERR(svn_wc__check_format(wc_format,
                                   svn_path_local_style(path, pool),
                                   pool));
    }

  /* Need to create a new lock */
  if (write_lock)
    {
      lock = adm_access_alloc(svn_wc__adm_access_write_lock, path, pool);
      SVN_ERR(create_lock(lock, 0, pool));
      lock->lock_exists = TRUE;
    }
  else
    {
      lock = adm_access_alloc(svn_wc__adm_access_unlocked, path, pool);
    }

  if (! under_construction)
    {
      lock->wc_format = wc_format;
      if (write_lock)
        SVN_ERR(maybe_upgrade_format(lock, pool));
    }

  if (depth != 0)
    {
      apr_hash_t *entries;
      apr_hash_index_t *hi;
      apr_pool_t *subpool = svn_pool_create(pool);

      /* Reduce depth since we are about to recurse */
      if (depth > 0)
        depth--;
      
      SVN_ERR(svn_wc_entries_read(&entries, lock, FALSE, subpool));

      /* Use a temporary hash until all children have been opened. */
      if (associated)
        lock->set = apr_hash_make(subpool);

      /* Open the tree */
      for (hi = apr_hash_first(subpool, entries); hi; hi = apr_hash_next(hi))
        {
          void *val;
          const svn_wc_entry_t *entry;
          svn_wc_adm_access_t *entry_access;
          const char *entry_path;

          /* See if someone wants to cancel this operation. */
          if (cancel_func)
            {
              err =  cancel_func(cancel_baton);
              if (err)
                {
                  /* This closes all the children in temporary hash as well */
                  svn_error_clear(svn_wc_adm_close(lock));
                  svn_pool_destroy(subpool);
                  return err;
                }
            }

          apr_hash_this(hi, NULL, NULL, &val);
          entry = val;
          if (entry->kind != svn_node_dir
              || ! strcmp(entry->name, SVN_WC_ENTRY_THIS_DIR))
            continue;
          entry_path = svn_path_join(lock->path, entry->name, subpool);

          /* Don't use the subpool pool here, the lock needs to persist */
          err = do_open(&entry_access, lock, entry_path, write_lock, depth,
                        FALSE, cancel_func, cancel_baton, lock->pool);
          if (err)
            {
              if (err->apr_err != SVN_ERR_WC_NOT_DIRECTORY)
                {
                  /* This closes all the children in temporary hash as well */
                  svn_error_clear(svn_wc_adm_close(lock));
                  svn_pool_destroy(subpool);
                  return err;
                }

              /* It's missing or obstructed, so store a placeholder */
              svn_error_clear(err);
              adm_ensure_set(lock);
              apr_hash_set(lock->set, apr_pstrdup(lock->pool, entry_path),
                           APR_HASH_KEY_STRING, &missing);

              continue;
            }

          /* ### Perhaps we should verify that the parent and child agree
             ### about the URL of the child? */
        }

      /* Switch from temporary hash to permanent hash */
      if (associated)
        {
          for (hi = apr_hash_first(subpool, lock->set);
               hi;
               hi = apr_hash_next(hi))
            {
              const void *key;
              void *val;
              const char *entry_path;
              svn_wc_adm_access_t *entry_access;

              apr_hash_this(hi, &key, NULL, &val);
              entry_path = key;
              entry_access = val;
              apr_hash_set(associated->set, entry_path, APR_HASH_KEY_STRING,
                           entry_access);
              entry_access->set = associated->set;
            }
          lock->set = associated->set;
        }
      svn_pool_destroy(subpool);
    }

  if (associated)
    {
      lock->set = associated->set;
      apr_hash_set(lock->set, lock->path, APR_HASH_KEY_STRING, lock);
    }

  /* It's important that the cleanup handler is registered *after* at least
     one UTF8 conversion has been done, since such a conversion may create
     the apr_xlate_t object in the pool, and that object must be around
     when the cleanup handler runs.  If the apr_xlate_t cleanup handler
     were to run *before* the access baton cleanup handler, then the access
     baton's handler won't work. */
  apr_pool_cleanup_register(lock->pool, lock, pool_cleanup,
                            pool_cleanup_child);
  *adm_access = lock;
  return SVN_NO_ERROR;
}

/* To preserve API compatibility with Subversion 1.0.0 */
svn_error_t *
svn_wc_adm_open(svn_wc_adm_access_t **adm_access,
                svn_wc_adm_access_t *associated,
                const char *path,
                svn_boolean_t write_lock,
                svn_boolean_t tree_lock,
                apr_pool_t *pool)
{
  return svn_wc_adm_open3(adm_access, associated, path, write_lock,
                          (tree_lock ? -1 : 0), NULL, NULL, pool);
}

svn_error_t *
svn_wc_adm_open2(svn_wc_adm_access_t **adm_access,
                 svn_wc_adm_access_t *associated,
                 const char *path,
                 svn_boolean_t write_lock,
                 int depth,
                 apr_pool_t *pool)
{
  return svn_wc_adm_open3(adm_access, associated, path, write_lock,
                          depth, NULL, NULL, pool);
}

svn_error_t *
svn_wc_adm_open3(svn_wc_adm_access_t **adm_access,
                 svn_wc_adm_access_t *associated,
                 const char *path,
                 svn_boolean_t write_lock,
                 int depth,
                 svn_cancel_func_t cancel_func,
                 void *cancel_baton,
                 apr_pool_t *pool)
{
  return do_open(adm_access, associated, path, write_lock, depth, FALSE,
                 cancel_func, cancel_baton, pool);
}

svn_error_t *
svn_wc__adm_pre_open(svn_wc_adm_access_t **adm_access,
                     const char *path,
                     apr_pool_t *pool)
{
  return do_open(adm_access, NULL, path, TRUE, 0, TRUE, NULL, NULL, pool);
}


/* To preserve API compatibility with Subversion 1.0.0 */
svn_error_t *
svn_wc_adm_probe_open(svn_wc_adm_access_t **adm_access,
                      svn_wc_adm_access_t *associated,
                      const char *path,
                      svn_boolean_t write_lock,
                      svn_boolean_t tree_lock,
                      apr_pool_t *pool)
{
  return svn_wc_adm_probe_open3(adm_access, associated, path,
                                write_lock, (tree_lock ? -1 : 0),
                                NULL, NULL, pool);
}


svn_error_t *
svn_wc_adm_probe_open2(svn_wc_adm_access_t **adm_access,
                       svn_wc_adm_access_t *associated,
                       const char *path,
                       svn_boolean_t write_lock,
                       int depth,
                       apr_pool_t *pool)
{
  return svn_wc_adm_probe_open3(adm_access, associated, path, write_lock,
                                depth, NULL, NULL, pool);
}

svn_error_t *
svn_wc_adm_probe_open3(svn_wc_adm_access_t **adm_access,
                       svn_wc_adm_access_t *associated,
                       const char *path,
                       svn_boolean_t write_lock,
                       int depth,
                       svn_cancel_func_t cancel_func,
                       void *cancel_baton,
                       apr_pool_t *pool)
{
  svn_error_t *err;
  const char *dir;
  int wc_format;

  SVN_ERR(probe(&dir, path, &wc_format, pool));

  /* If we moved up a directory, then the path is not a directory, or it
     is not under version control. In either case, the notion of a depth
     does not apply to the provided path. Disable it so that we don't end
     up trying to lock more than we need.  */
  if (dir != path)
    depth = 0;

  err = svn_wc_adm_open3(adm_access, associated, dir, write_lock, 
                         depth, cancel_func, cancel_baton, pool);
  if (err)
    {
      svn_error_t *err2;

      /* If we got an error on the parent dir, that means we failed to
         get an access baton for the child in the first place.  And if
         the reason we couldn't get the child access baton is that the
         child is not a versioned directory, then return an error
         about the child, not the parent. */ 
      svn_node_kind_t child_kind;
      if ((err2 = svn_io_check_path(path, &child_kind, pool)))
        {
          svn_error_compose(err, err2);
          return err;
        }
  
      if ((dir != path)
          && (child_kind == svn_node_dir)
          && (err->apr_err == SVN_ERR_WC_NOT_DIRECTORY))
        {
          svn_error_clear(err);
          return svn_error_createf(SVN_ERR_WC_NOT_DIRECTORY, NULL,
                                   _("'%s' is not a working copy"),
                                   svn_path_local_style(path, pool));
        }
      else
        {
          return err;
        }
    }

  if (wc_format && ! (*adm_access)->wc_format)
    (*adm_access)->wc_format = wc_format;

  return SVN_NO_ERROR;
}


svn_error_t *
svn_wc__adm_retrieve_internal(svn_wc_adm_access_t **adm_access,
                              svn_wc_adm_access_t *associated,
                              const char *path,
                              apr_pool_t *pool)
{
  if (associated->set)
    *adm_access = apr_hash_get(associated->set, path, APR_HASH_KEY_STRING);
  else if (! strcmp(associated->path, path))
    *adm_access = associated;
  else
    *adm_access = NULL;

  if (*adm_access == &missing)
    *adm_access = NULL;

  return SVN_NO_ERROR;
}

svn_error_t *
svn_wc_adm_retrieve(svn_wc_adm_access_t **adm_access,
                    svn_wc_adm_access_t *associated,
                    const char *path,
                    apr_pool_t *pool)
{
  SVN_ERR(svn_wc__adm_retrieve_internal(adm_access, associated, path, pool));

  /* Most of the code expects access batons to exist, so returning an error
     generally makes the calling code simpler as it doesn't need to check
     for NULL batons. */
  if (! *adm_access)
    {
      const char *wcpath;
      const svn_wc_entry_t *subdir_entry;
      svn_node_kind_t wckind;
      svn_node_kind_t kind;
      svn_error_t *err;

      err = svn_wc_entry(&subdir_entry, path, associated, TRUE, pool);
      
      /* If we can't get an entry here, we are in pretty bad shape,
         and will have to fall back to using just regular old paths to
         see what's going on.  */
      if (err)
        {
          svn_error_clear(err);
          subdir_entry = NULL;
        }
      
      err = svn_io_check_path(path, &kind, pool);

      /* If we can't check the path, we can't make a good error
         message.  */
      if (err)
        {
          return svn_error_createf(SVN_ERR_WC_NOT_LOCKED, err,
                                   _("Unable to check path existence for '%s'"),
                                   svn_path_local_style(path, pool));
        }
      
      if (subdir_entry)        
        {
          if (subdir_entry->kind == svn_node_dir
              && kind == svn_node_file)
            {
              return svn_error_createf(SVN_ERR_WC_NOT_LOCKED, NULL,
                                       _("Expected '%s' to be a directory but found a file"), 
                                       svn_path_local_style(path, pool));
            }
          else if (subdir_entry->kind == svn_node_file
                   && kind == svn_node_dir)
            {
              return svn_error_createf(SVN_ERR_WC_NOT_LOCKED, NULL,
                                       _("Expected '%s' to be a file but found a directory"), 
                                       svn_path_local_style(path, pool));
            }
        }
      
      wcpath = svn_wc__adm_path(path, FALSE, pool, NULL);
      err = svn_io_check_path(wcpath, &wckind, pool);
      
      /* If we can't check the path, we can't make a good error
         message.  */
      if (err)
        {
          return svn_error_createf(SVN_ERR_WC_NOT_LOCKED, err,
                                   _("Unable to check path existence for '%s'"),
                                   svn_path_local_style(wcpath, pool));
        }

      if (kind == svn_node_none)
        return svn_error_createf(SVN_ERR_WC_NOT_LOCKED, NULL,
                                 _("Directory '%s' is missing"),
                                 svn_path_local_style(path, pool));
      
      else if (kind == svn_node_dir && wckind == svn_node_none)
        return svn_error_createf(SVN_ERR_WC_NOT_LOCKED, NULL,
                                 _("Directory '%s' containing working copy admin area is missing"),
                                 svn_path_local_style(wcpath, pool));

      else if (kind == svn_node_dir && wckind == svn_node_dir)
        return svn_error_createf(SVN_ERR_WC_NOT_LOCKED, NULL,
                                 _("Unable to lock '%s'"),
                                 svn_path_local_style(path, pool));
      
      /* If all else fails, return our useless generic error.  */
      return svn_error_createf(SVN_ERR_WC_NOT_LOCKED, NULL,
                               _("Working copy '%s' is not locked"),
                               svn_path_local_style(path, pool));        
    }

  return SVN_NO_ERROR;
}


svn_error_t *
svn_wc_adm_probe_retrieve(svn_wc_adm_access_t **adm_access,
                          svn_wc_adm_access_t *associated,
                          const char *path,
                          apr_pool_t *pool)
{
  const char *dir;
  int wc_format;

  SVN_ERR(probe(&dir, path, &wc_format, pool));
  SVN_ERR(svn_wc_adm_retrieve(adm_access, associated, dir, pool));

  if (wc_format && ! (*adm_access)->wc_format)
    (*adm_access)->wc_format = wc_format;

  return SVN_NO_ERROR;
}


/* To preserve API compatibility with Subversion 1.0.0 */
svn_error_t *
svn_wc_adm_probe_try(svn_wc_adm_access_t **adm_access,
                     svn_wc_adm_access_t *associated,
                     const char *path,
                     svn_boolean_t write_lock,
                     svn_boolean_t tree_lock,
                     apr_pool_t *pool)
{
  return svn_wc_adm_probe_try3(adm_access, associated, path, write_lock,
                               (tree_lock ? -1 : 0), NULL, NULL, pool);
}

svn_error_t *
svn_wc_adm_probe_try2(svn_wc_adm_access_t **adm_access,
                      svn_wc_adm_access_t *associated,
                      const char *path,
                      svn_boolean_t write_lock,
                      int depth,
                      apr_pool_t *pool)
{
  return svn_wc_adm_probe_try3(adm_access, associated, path, write_lock,
                               depth, NULL, NULL, pool);
}

svn_error_t *
svn_wc_adm_probe_try3(svn_wc_adm_access_t **adm_access,
                      svn_wc_adm_access_t *associated,
                      const char *path,
                      svn_boolean_t write_lock,
                      int depth,
                      svn_cancel_func_t cancel_func,
                      void *cancel_baton,
                      apr_pool_t *pool)
{
  svn_error_t *err;

  err = svn_wc_adm_probe_retrieve(adm_access, associated, path, pool);

  /* SVN_ERR_WC_NOT_LOCKED would mean there was no access baton for
     path in associated, in which case we want to open an access
     baton and add it to associated. */
  if (err && (err->apr_err == SVN_ERR_WC_NOT_LOCKED))
    {
      svn_error_clear(err);
      err = svn_wc_adm_probe_open3(adm_access, associated,
                                   path, write_lock, depth,
                                   cancel_func, cancel_baton,
                                   svn_wc_adm_access_pool(associated));

      /* If the path is not a versioned directory, we just return a
         null access baton with no error.  Note that of the errors we
         do report, the most important (and probably most likely) is
         SVN_ERR_WC_LOCKED.  That error would mean that someone else
         has this area locked, and we definitely want to bail in that
         case. */
      if (err && (err->apr_err == SVN_ERR_WC_NOT_DIRECTORY))
        {
          svn_error_clear(err);
          *adm_access = NULL;
          err = NULL;
        }
    }

  return err;
}

/* A helper for svn_wc_adm_open_anchor.  Add all the access batons in the
   T_ACCESS set, including T_ACCESS, to the P_ACCESS set. */
static void join_batons(svn_wc_adm_access_t *p_access,
                        svn_wc_adm_access_t *t_access,
                        apr_pool_t *pool)
{
  apr_hash_index_t *hi;

  adm_ensure_set(p_access);
  if (! t_access->set)
    {
      t_access->set = p_access->set;
      apr_hash_set(p_access->set, t_access->path, APR_HASH_KEY_STRING,
                   t_access);
      return;
    }

  for (hi = apr_hash_first(pool, t_access->set); hi; hi = apr_hash_next(hi))
    {
      const void *key;
      void *val;
      svn_wc_adm_access_t *adm_access;
      apr_hash_this(hi, &key, NULL, &val);
      adm_access = val;
      if (adm_access != &missing)
        adm_access->set = p_access->set;
      apr_hash_set(p_access->set, key, APR_HASH_KEY_STRING, adm_access);
    }
  t_access->set_owner = FALSE;
}

svn_error_t *
svn_wc_adm_open_anchor(svn_wc_adm_access_t **anchor_access,
                       svn_wc_adm_access_t **target_access,
                       const char **target,
                       const char *path,
                       svn_boolean_t write_lock,
                       int depth,
                       svn_cancel_func_t cancel_func,
                       void *cancel_baton,
                       apr_pool_t *pool)
{
  const char *base_name = svn_path_basename(path, pool);

  if (svn_path_is_empty(path)
      || ! strcmp(path, "/") || ! strcmp(base_name, ".."))
    {
      SVN_ERR(do_open(anchor_access, NULL, path, write_lock, depth, FALSE,
                      cancel_func, cancel_baton, pool));
      *target_access = *anchor_access;
      *target = "";
    }
  else
    {
      svn_error_t *err;
      svn_wc_adm_access_t *p_access, *t_access;
      const char *parent = svn_path_dirname(path, pool);
      svn_error_t *p_access_err = SVN_NO_ERROR;

      /* Try to open parent of PATH to setup P_ACCESS */
      err = do_open(&p_access, NULL, parent, write_lock, 0, FALSE,
                    cancel_func, cancel_baton, pool);
      if (err)
        {
          if (err->apr_err == SVN_ERR_WC_NOT_DIRECTORY)
            {
              svn_error_clear(err);
              p_access = NULL;
            }
          else if (write_lock && (err->apr_err == SVN_ERR_WC_LOCKED
                                  || APR_STATUS_IS_EACCES(err->apr_err)))
            {
              /* If P_ACCESS isn't to be returned then a read-only baton
                 will do for now, but keep the error in case we need it. */
              svn_error_t *err2 = do_open(&p_access, NULL, parent, FALSE, 0,
                                          FALSE, cancel_func, cancel_baton,
                                          pool);
              if (err2)
                {
                  svn_error_clear(err2);
                  return err;
                }
              p_access_err = err;
            }
          else
            return err;
        }

      /* Try to open PATH to setup T_ACCESS */
      err = do_open(&t_access, NULL, path, write_lock, depth, FALSE,
                    cancel_func, cancel_baton, pool);
      if (err)
        {
          if (! p_access || err->apr_err != SVN_ERR_WC_NOT_DIRECTORY)
            {
              if (p_access)
                svn_error_clear(do_close(p_access, FALSE, TRUE));
              svn_error_clear(p_access_err);
              return err;
            }

          svn_error_clear(err);
          t_access = NULL;
        }

      /* At this stage might have P_ACCESS, T_ACCESS or both */

      /* Check for switched or disjoint P_ACCESS and T_ACCESS */
      if (p_access && t_access)
        {
          const svn_wc_entry_t *t_entry, *p_entry, *t_entry_in_p;

          err = svn_wc_entry(&t_entry_in_p, path, p_access, FALSE, pool);
          if (! err)
            err = svn_wc_entry(&t_entry, path, t_access, FALSE, pool);
          if (! err)
            err = svn_wc_entry(&p_entry, parent, p_access, FALSE, pool);
          if (err)
            {
              svn_error_clear(p_access_err);
              svn_error_clear(do_close(p_access, FALSE, TRUE));
              svn_error_clear(do_close(t_access, FALSE, TRUE));
              return err;
            }

          /* Disjoint won't have PATH in P_ACCESS, switched will have
             incompatible URLs */
          if (! t_entry_in_p
              ||
              (p_entry->url && t_entry->url
               && (strcmp(svn_path_dirname(t_entry->url, pool), p_entry->url)
                   || strcmp(svn_path_uri_encode(base_name, pool), 
                             svn_path_basename(t_entry->url, pool)))))
            {
              /* Switched or disjoint, so drop P_ACCESS */
              err = do_close(p_access, FALSE, TRUE);
              if (err)
                {
                  svn_error_clear(p_access_err);
                  svn_error_clear(do_close(t_access, FALSE, TRUE));
                  return err;
                }
              p_access = NULL;
            }
        }

      if (p_access)
        {
          if (p_access_err)
            {
              /* Need P_ACCESS, so the read-only temporary won't do */
              if (t_access)
                svn_error_clear(do_close(t_access, FALSE, TRUE));
              svn_error_clear(do_close(p_access, FALSE, TRUE));
              return p_access_err;
            }
          else if (t_access)
            join_batons(p_access, t_access, pool);
        }
      svn_error_clear(p_access_err);

      if (! t_access)
        {
          const svn_wc_entry_t *t_entry;
          err = svn_wc_entry(&t_entry, path, p_access, FALSE, pool);
          if (err)
            {
              if (p_access)
                svn_error_clear(do_close(p_access, FALSE, TRUE));
              return err;
            }
          if (t_entry && t_entry->kind == svn_node_dir)
            {
              adm_ensure_set(p_access);
              apr_hash_set(p_access->set, apr_pstrdup(p_access->pool, path),
                           APR_HASH_KEY_STRING, &missing);
            }
        }

      *anchor_access = p_access ? p_access : t_access;
      *target_access = t_access ? t_access : p_access;

      if (! p_access)
        *target = "";
      else
        *target = base_name;
    }

  return SVN_NO_ERROR;
}


/* Does the work of closing the access baton ADM_ACCESS.  Any physical
   locks are removed from the working copy if PRESERVE_LOCK is FALSE, or
   are left if PRESERVE_LOCK is TRUE.  Any associated access batons that
   are direct descendents will also be closed.

   ### FIXME: If the set has a "hole", say it contains locks for the
   ### directories A, A/B, A/B/C/X but not A/B/C then closing A/B will not
   ### reach A/B/C/X .
 */
static svn_error_t *
do_close(svn_wc_adm_access_t *adm_access,
         svn_boolean_t preserve_lock,
         svn_boolean_t recurse)
{

  if (adm_access->type == svn_wc__adm_access_closed)
    return SVN_NO_ERROR;

  /* Close descendant batons */
  if (recurse && adm_access->set)
    {
      int i;
      apr_array_header_t *children
        = svn_sort__hash(adm_access->set, svn_sort_compare_items_as_paths,
                         adm_access->pool);

      /* Go backwards through the list to close children before their
         parents. */
      for (i = children->nelts - 1; i >= 0; --i)
        {
          svn_sort__item_t *item = &APR_ARRAY_IDX(children, i,
                                                  svn_sort__item_t);
          const char *path = item->key;
          svn_wc_adm_access_t *child = item->value;

          if (child == &missing)
            {
              /* We don't close the missing entry, but get rid of it from
                 the set. */
              apr_hash_set(adm_access->set, path, APR_HASH_KEY_STRING, NULL);
              continue;
            }

          if (! svn_path_is_ancestor(adm_access->path, path)
              || strcmp(adm_access->path, path) == 0)
            continue;

          SVN_ERR(do_close(child, preserve_lock, FALSE));
        }
    }

  /* Physically unlock if required */
  if (adm_access->type == svn_wc__adm_access_write_lock)
    {
      if (adm_access->lock_exists && ! preserve_lock)
        {
          SVN_ERR(remove_lock(adm_access->path, adm_access->pool));
          adm_access->lock_exists = FALSE;
        }
      /* Reset to prevent further use of the write lock. */
      adm_access->type = svn_wc__adm_access_closed;
    }

  /* Detach from set */
  if (adm_access->set)
    {
      apr_hash_set(adm_access->set, adm_access->path, APR_HASH_KEY_STRING,
                   NULL);

      assert(! adm_access->set_owner || apr_hash_count(adm_access->set) == 0);
    }

  return SVN_NO_ERROR;
}

svn_error_t *
svn_wc_adm_close(svn_wc_adm_access_t *adm_access)
{
  return do_close(adm_access, FALSE, TRUE);
}

svn_boolean_t
svn_wc_adm_locked(svn_wc_adm_access_t *adm_access)
{
  return adm_access->type == svn_wc__adm_access_write_lock;
}

svn_error_t *
svn_wc__adm_write_check(svn_wc_adm_access_t *adm_access)
{
  if (adm_access->type == svn_wc__adm_access_write_lock)
    {
      if (adm_access->lock_exists)
        {
          /* Check physical lock still exists and hasn't been stolen.  This
             really is paranoia, I have only ever seen one report of this
             triggering (from someone using the 0.25 release) and that was
             never reproduced.  The check accesses the physical filesystem
             so it is expensive, but it only runs when we are going to
             modify the admin area.  If it ever proves to be a bottleneck
             the physical check could be removed, just leaving the logical
             check. */
          svn_boolean_t locked;

          SVN_ERR(svn_wc_locked(&locked, adm_access->path, adm_access->pool));
          if (! locked)
            return svn_error_createf(SVN_ERR_WC_NOT_LOCKED, NULL, 
                                     _("Write-lock stolen in '%s'"),
                                     svn_path_local_style(adm_access->path,
                                                          adm_access->pool));
        }
    }
  else
    {
      return svn_error_createf(SVN_ERR_WC_NOT_LOCKED, NULL, 
                               _("No write-lock in '%s'"),
                               svn_path_local_style(adm_access->path,
                                                    adm_access->pool));
    }

  return SVN_NO_ERROR;
}

svn_error_t *
svn_wc_locked(svn_boolean_t *locked, const char *path, apr_pool_t *pool)
{
  svn_node_kind_t kind;
  const char *lockfile
    = svn_wc__adm_path(path, 0, pool, SVN_WC__ADM_LOCK, NULL);
                                             
  SVN_ERR(svn_io_check_path(lockfile, &kind, pool));
  if (kind == svn_node_file)
    *locked = TRUE;
  else if (kind == svn_node_none)
    *locked = FALSE;
  else
    return svn_error_createf(SVN_ERR_WC_LOCKED, NULL,
                             _("Lock file '%s' is not a regular file"),
                             svn_path_local_style(lockfile, pool));
    
  return SVN_NO_ERROR;
}


const char *
svn_wc_adm_access_path(svn_wc_adm_access_t *adm_access)
{
  return adm_access->path;
}


apr_pool_t *
svn_wc_adm_access_pool(svn_wc_adm_access_t *adm_access)
{
  return adm_access->pool;
}


svn_error_t *
svn_wc__adm_is_cleanup_required(svn_boolean_t *cleanup,
                                svn_wc_adm_access_t *adm_access,
                                apr_pool_t *pool)
{
  if (adm_access->type == svn_wc__adm_access_write_lock)
    {
      svn_node_kind_t kind;
      const char *log_path
        = svn_wc__adm_path(svn_wc_adm_access_path(adm_access),
                           FALSE, pool, SVN_WC__ADM_LOG, NULL);

      /* The presence of a log file demands cleanup */
      SVN_ERR(svn_io_check_path(log_path, &kind, pool));
      *cleanup = (kind == svn_node_file);
    }
  else
    *cleanup = FALSE;

  return SVN_NO_ERROR;
}

/* Ensure that the cache for the pruned hash (no deleted entries) in
   ADM_ACCESS is valid if the full hash is cached.  POOL is used for
   local, short term, memory allocation.

   ### Should this sort of processing be in entries.c? */
static void
prune_deleted(svn_wc_adm_access_t *adm_access,
              apr_pool_t *pool)
{
  if (! adm_access->entries && adm_access->entries_hidden)
    {
      apr_hash_index_t *hi;

      /* I think it will be common for there to be no deleted entries, so
         it is worth checking for that case as we can optimise it. */
      for (hi = apr_hash_first(pool, adm_access->entries_hidden);
           hi;
           hi = apr_hash_next(hi))
        {
          void *val;
          const svn_wc_entry_t *entry;
          apr_hash_this(hi, NULL, NULL, &val);
          entry = val;
          if ((entry->deleted
               && (entry->schedule != svn_wc_schedule_add)
               && (entry->schedule != svn_wc_schedule_replace))
              || entry->absent)
            break;
        }

      if (! hi)
        {
          /* There are no deleted entries, so we can use the full hash */
          adm_access->entries = adm_access->entries_hidden;
          return;
        }

      /* Construct pruned hash without deleted entries */
      adm_access->entries = apr_hash_make(adm_access->pool);
      for (hi = apr_hash_first(pool, adm_access->entries_hidden);
           hi;
           hi = apr_hash_next(hi))
        {
          void *val;
          const void *key;
          const svn_wc_entry_t *entry;

          apr_hash_this(hi, &key, NULL, &val);
          entry = val;
          if (((entry->deleted == FALSE) && (entry->absent == FALSE))
              || (entry->schedule == svn_wc_schedule_add)
              || (entry->schedule == svn_wc_schedule_replace))
            {
              apr_hash_set(adm_access->entries, key,
                           APR_HASH_KEY_STRING, entry);
            }
        }
    }
}


void
svn_wc__adm_access_set_entries(svn_wc_adm_access_t *adm_access,
                               svn_boolean_t show_hidden,
                               apr_hash_t *entries)
{
  if (show_hidden)
    adm_access->entries_hidden = entries;
  else
    adm_access->entries = entries;
}


apr_hash_t *
svn_wc__adm_access_entries(svn_wc_adm_access_t *adm_access,
                           svn_boolean_t show_hidden,
                           apr_pool_t *pool)
{
  if (! show_hidden)
    {
      prune_deleted(adm_access, pool);
      return adm_access->entries;
    }
  else
    return adm_access->entries_hidden;
}


int
svn_wc__adm_wc_format(svn_wc_adm_access_t *adm_access)
{
  return adm_access->wc_format;
}

void
svn_wc__adm_set_wc_format(svn_wc_adm_access_t *adm_access,
                          int format)
{
  adm_access->wc_format = format;
}


svn_boolean_t
svn_wc__adm_missing(svn_wc_adm_access_t *adm_access,
                    const char *path)
{
  if (adm_access->set
      && apr_hash_get(adm_access->set, path, APR_HASH_KEY_STRING) == &missing)
    return TRUE;

  return FALSE;
}
<|MERGE_RESOLUTION|>--- conflicted
+++ resolved
@@ -185,15 +185,12 @@
       SVN_ERR(svn_wc__loggy_upgrade_format(&log_accum, adm_access,
                                            SVN_WC__VERSION, pool));
 
-<<<<<<< HEAD
       /* Possibly convert an old WC that doesn't use propcaching. */
       if (adm_access->wc_format <= SVN_WC__NO_PROPCACHING_VERSION)
         SVN_ERR(introduce_propcaching(log_accum, adm_access, pool));
 
       SVN_ERR(svn_wc__write_log(adm_access, 0, log_accum, pool));
       SVN_ERR(svn_wc__run_log(adm_access, NULL, pool));
-=======
-      adm_access->wc_format = SVN_WC__VERSION;
     }
 
   return SVN_NO_ERROR;
@@ -220,7 +217,6 @@
                                "but automatic upgrade has been disabled",
                                svn_path_local_style(adm_access->path, pool),
                                adm_access->wc_format, SVN_WC__VERSION);
->>>>>>> cabf4e42
     }
 
   return SVN_NO_ERROR;
