/*
 * props.h :  properties
 *
 * ====================================================================
 *    Licensed to the Subversion Corporation (SVN Corp.) under one
 *    or more contributor license agreements.  See the NOTICE file
 *    distributed with this work for additional information
 *    regarding copyright ownership.  The SVN Corp. licenses this file
 *    to you under the Apache License, Version 2.0 (the
 *    "License"); you may not use this file except in compliance
 *    with the License.  You may obtain a copy of the License at
 *
 *      http://www.apache.org/licenses/LICENSE-2.0
 *
 *    Unless required by applicable law or agreed to in writing,
 *    software distributed under the License is distributed on an
 *    "AS IS" BASIS, WITHOUT WARRANTIES OR CONDITIONS OF ANY
 *    KIND, either express or implied.  See the License for the
 *    specific language governing permissions and limitations
 *    under the License.
 * ====================================================================
 */


#ifndef SVN_LIBSVN_WC_PROPS_H
#define SVN_LIBSVN_WC_PROPS_H

#include <apr_pools.h>

#include "svn_types.h"
#include "svn_string.h"
#include "svn_props.h"

#include "wc_db.h"

#ifdef __cplusplus
extern "C" {
#endif /* __cplusplus */

typedef enum svn_wc__props_kind_t
{
  svn_wc__props_base = 0,
  svn_wc__props_revert,
  svn_wc__props_working
} svn_wc__props_kind_t;


/* If the working item at PATH has properties attached, set HAS_PROPS. */
svn_error_t *svn_wc__has_props(svn_boolean_t *has_props,
                               svn_wc__db_t *db,
                               const char *local_abspath,
                               apr_pool_t *pool);

<<<<<<< HEAD
/* Given ADM_ACCESS/PATH and an array of PROPCHANGES based on
   SERVER_BASEPROPS, merge the changes into the working copy.
   Append all necessary log entries to ENTRY_ACCUM.

   If BASE_PROPS or WORKING_PROPS is NULL, use the props from the
   working copy.

   If SERVER_BASEPROPS is NULL then use base props as PROPCHANGES
   base.

   If BASE_MERGE is FALSE then only change working properties;
   if TRUE, change both the base and working properties.

   If conflicts are found when merging, place them into a temporary
   .prej file within SVN, and write log commands to move this file
   into PATH, or append the conflicts to the file's already-existing
   .prej file in ADM_ACCESS.  Modify base properties unconditionally,
   if BASE_MERGE is TRUE, they do not generate conficts.

   If STATE is non-null, set *STATE to the state of the local properties
   after the merge.  */
svn_error_t *svn_wc__merge_props(svn_wc_notify_state_t *state,
                                 svn_wc_adm_access_t *adm_access,
                                 const char *path,
                                 apr_hash_t *server_baseprops,
                                 apr_hash_t *base_props,
                                 apr_hash_t *working_props,
                                 const apr_array_header_t *propchanges,
                                 svn_boolean_t base_merge,
                                 svn_boolean_t dry_run,
                                 svn_wc_conflict_resolver_func_t conflict_func,
                                 void *conflict_baton,
                                 apr_pool_t *pool,
                                 svn_stringbuf_t **entry_accum);


/* Return a list of wc props for ENTRYNAME in ADM_ACCESS.
   ENTRYNAME must be the name of a file or SVN_WC_ENTRY_THIS_DIR.

   The returned WCPROPS may be allocated in POOL, or may be the props
   cached in ADM_ACCESS.  */
=======

/* Internal function for diffing props. */
svn_error_t *
svn_wc__internal_propdiff(apr_array_header_t **propchanges,
                          apr_hash_t **original_props,
                          svn_wc__db_t *db,
                          const char *local_abspath,
                          apr_pool_t *result_pool,
                          apr_pool_t *scratch_pool);


/* Internal function for fetching a property.  */
svn_error_t *
svn_wc__internal_propget(const svn_string_t **value,
                         svn_wc__db_t *db,
                         const char *local_abspath,
                         const char *name,
                         apr_pool_t *result_pool,
                         apr_pool_t *scratch_pool);


/* Internal function for setting a property.  */
svn_error_t *
svn_wc__internal_propset(svn_wc__db_t *db,
                         const char *local_abspath,
                         const char *name,
                         const svn_string_t *value,
                         svn_boolean_t skip_checks,
                         svn_wc_notify_func2_t notify_func,
                         void *notify_baton,
                         apr_pool_t *scratch_pool);


/* Given LOCAL_ABSPATH/DB and an array of PROPCHANGES based on
   SERVER_BASEPROPS, merge the changes into the working copy.
   Append all necessary log entries except the property changes to
   ENTRY_ACCUM. Return the new property collections to the caller
   via NEW_BASE_PROPS and NEW_ACTUAL_PROPS, so the caller can combine
   the property update with other operations.

   If BASE_PROPS or WORKING_PROPS is NULL, use the props from the
   working copy.

   If SERVER_BASEPROPS is NULL then use base props as PROPCHANGES
   base.

   If BASE_MERGE is FALSE then only change working properties;
   if TRUE, change both the base and working properties.

   If conflicts are found when merging, place them into a temporary
   .prej file, and write log commands to move this file into LOCAL_ABSPATH's
   parent directory, or append the conflicts to the file's already-existing
   .prej file.  Modify base properties unconditionally,
   if BASE_MERGE is TRUE, they do not generate conficts.

   TODO ### LEFT_VERSION and RIGHT_VERSION ...

   TODO ### DRY_RUN ...

   TODO ### CONFLICT_FUNC/CONFLICT_BATON ...

   If STATE is non-null, set *STATE to the state of the local properties
   after the merge.  */
>>>>>>> 79d0a718
svn_error_t *
svn_wc__merge_props(svn_stringbuf_t **entry_accum,
                    svn_wc_notify_state_t *state,
                    apr_hash_t **new_base_props,
                    apr_hash_t **new_actual_props,
                    svn_wc__db_t *db,
                    const char *local_abspath,
                    const svn_wc_conflict_version_t *left_version,
                    const svn_wc_conflict_version_t *right_version,
                    apr_hash_t *server_baseprops,
                    apr_hash_t *base_props,
                    apr_hash_t *working_props,
                    const apr_array_header_t *propchanges,
                    svn_boolean_t base_merge,
                    svn_boolean_t dry_run,
                    svn_wc_conflict_resolver_func_t conflict_func,
                    void *conflict_baton,
                    svn_cancel_func_t cancel_func,
                    void *cancel_baton,
                    apr_pool_t *result_pool,
                    apr_pool_t *scratch_pool);


/* Set a single 'wcprop' NAME to VALUE for versioned object LOCAL_ABSPATH.
   If VALUE is null, remove property NAME.  */
svn_error_t *svn_wc__wcprop_set(svn_wc__db_t *db,
                                const char *local_abspath,
                                const char *name,
                                const svn_string_t *value,
                                apr_pool_t *scratch_pool);

/* Given PROPERTIES is array of @c svn_prop_t structures. Returns TRUE if any
   of the PROPERTIES are the known "magic" ones that might require
   changing the working file. */
svn_boolean_t svn_wc__has_magic_property(const apr_array_header_t *properties);

/* Add a working queue item to install PROPS and, if INSTALL_PRISTINE_PROPS is
   true, BASE_PROPS for the LOCAL_ABSPATH in DB, updating the node to reflect
   the changes.  PRISTINE_PROPS must be supplied even if INSTALL_PRISTINE_PROPS
   is false. If FORCE_BASE_INSTALL properties are always installed in BASE_NODE,
   even though WORKING is used as pristine for the current node.
   Use SCRATCH_POOL for temporary allocations. */
svn_error_t *
svn_wc__install_props(svn_wc__db_t *db,
                      const char *local_abspath,
                      apr_hash_t *pristine_props,
                      apr_hash_t *props,
                      svn_boolean_t install_pristine_props,
                      svn_boolean_t force_base_install,
                      apr_pool_t *scratch_pool);

/* Extend LOG_ACCUM with log entries to save the current baseprops of PATH
   as revert props.

   Makes sure the baseprops are destroyed if DESTROY_BASEPROPS is TRUE,
   the baseprops are preserved otherwise.
*/
svn_error_t *
svn_wc__loggy_revert_props_create(svn_stringbuf_t **log_accum,
                                  svn_wc__db_t *db,
                                  const char *local_abspath,
                                  const char *adm_abspath,
                                  apr_pool_t *pool);

/* Extends LOG_ACCUM to make the revert props back into base props,
   deleting the revert props. */
svn_error_t *
svn_wc__loggy_revert_props_restore(svn_stringbuf_t **log_accum,
                                   svn_wc__db_t *db,
                                   const char *local_abspath,
                                   const char *adm_abspath,
                                   apr_pool_t *pool);

/* Extends LOG_ACCUM to delete PROPS_KIND props installed for PATH. */
svn_error_t *
svn_wc__loggy_props_delete(svn_stringbuf_t **log_accum,
                           svn_wc__db_t *db,
                           const char *local_abspath,
                           const char *adm_abspath,
                           svn_wc__props_kind_t props_kind,
                           apr_pool_t *pool);

/* Delete PROPS_KIND props for LOCAL_ABSPATH */
svn_error_t *
svn_wc__props_delete(svn_wc__db_t *db,
                     const char *local_abspath,
                     svn_wc__props_kind_t props_kind,
                     apr_pool_t *pool);

/* Set *MODIFIED_P TRUE if the props for LOCAL_ABSPATH have been modified. */
svn_error_t *
svn_wc__props_modified(svn_boolean_t *modified_p,
                       svn_wc__db_t *db,
                       const char *local_abspath,
                       apr_pool_t *scratch_pool);

/* Install LOCAL_ABSPATHs working props as base props. */
svn_error_t *
svn_wc__working_props_committed(svn_wc__db_t *db,
                                const char *local_abspath,
                                apr_pool_t *scratch_pool);

/* Load the base and working props for ENTRY at PATH returning
   them in *BASE_PROPS_P and *PROPS_P respectively.
   Any of BASE_PROPS and PROPS may be NULL.
   Returned hashes/values are allocated in RESULT_POOL. All temporary
   allocations are made in SCRATCH_POOL.  */
svn_error_t *
svn_wc__load_props(apr_hash_t **base_props_p,
                   apr_hash_t **props_p,
                   svn_wc__db_t *db,
                   const char *local_abspath,
                   apr_pool_t *result_pool,
                   apr_pool_t *scratch_pool);

/* Load the revert props for ENTRY at PATH returning them in *REVERT_PROPS_P.
   Returned hash/values are allocated in RESULT_POOL. All temporary
   allocations are made in SCRATCH_POOL.  */
svn_error_t *
svn_wc__load_revert_props(apr_hash_t **revert_props_p,
                          svn_wc__db_t *db,
                          const char *local_abspath,
                          apr_pool_t *result_pool,
                          apr_pool_t *scratch_pool);

svn_error_t *
svn_wc__marked_as_binary(svn_boolean_t *marked,
                         const char *local_abspath,
                         svn_wc__db_t *db,
                         apr_pool_t *scratch_pool);


/* Temporary helper for determining where to store pristine properties.
   All calls will eventually be replaced by direct wc_db operations
   of the right type. */
svn_error_t *
svn_wc__prop_pristine_is_working(svn_boolean_t *working,
                                 svn_wc__db_t *db,
                                 const char *local_abspath,
                                 apr_pool_t *scratch_pool);


#ifdef __cplusplus
}
#endif /* __cplusplus */

#endif /* SVN_LIBSVN_WC_PROPS_H */<|MERGE_RESOLUTION|>--- conflicted
+++ resolved
@@ -53,49 +53,6 @@
                                const char *local_abspath,
                                apr_pool_t *pool);
 
-<<<<<<< HEAD
-/* Given ADM_ACCESS/PATH and an array of PROPCHANGES based on
-   SERVER_BASEPROPS, merge the changes into the working copy.
-   Append all necessary log entries to ENTRY_ACCUM.
-
-   If BASE_PROPS or WORKING_PROPS is NULL, use the props from the
-   working copy.
-
-   If SERVER_BASEPROPS is NULL then use base props as PROPCHANGES
-   base.
-
-   If BASE_MERGE is FALSE then only change working properties;
-   if TRUE, change both the base and working properties.
-
-   If conflicts are found when merging, place them into a temporary
-   .prej file within SVN, and write log commands to move this file
-   into PATH, or append the conflicts to the file's already-existing
-   .prej file in ADM_ACCESS.  Modify base properties unconditionally,
-   if BASE_MERGE is TRUE, they do not generate conficts.
-
-   If STATE is non-null, set *STATE to the state of the local properties
-   after the merge.  */
-svn_error_t *svn_wc__merge_props(svn_wc_notify_state_t *state,
-                                 svn_wc_adm_access_t *adm_access,
-                                 const char *path,
-                                 apr_hash_t *server_baseprops,
-                                 apr_hash_t *base_props,
-                                 apr_hash_t *working_props,
-                                 const apr_array_header_t *propchanges,
-                                 svn_boolean_t base_merge,
-                                 svn_boolean_t dry_run,
-                                 svn_wc_conflict_resolver_func_t conflict_func,
-                                 void *conflict_baton,
-                                 apr_pool_t *pool,
-                                 svn_stringbuf_t **entry_accum);
-
-
-/* Return a list of wc props for ENTRYNAME in ADM_ACCESS.
-   ENTRYNAME must be the name of a file or SVN_WC_ENTRY_THIS_DIR.
-
-   The returned WCPROPS may be allocated in POOL, or may be the props
-   cached in ADM_ACCESS.  */
-=======
 
 /* Internal function for diffing props. */
 svn_error_t *
@@ -159,7 +116,6 @@
 
    If STATE is non-null, set *STATE to the state of the local properties
    after the merge.  */
->>>>>>> 79d0a718
 svn_error_t *
 svn_wc__merge_props(svn_stringbuf_t **entry_accum,
                     svn_wc_notify_state_t *state,
