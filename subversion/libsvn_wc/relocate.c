/*
 * relocate.c: do wc repos relocation
 *
 * ====================================================================
 * Copyright (c) 2002-2006 CollabNet.  All rights reserved.
 *
 * This software is licensed as described in the file COPYING, which
 * you should have received as part of this distribution.  The terms
 * are also available at http://subversion.tigris.org/license-1.html.
 * If newer versions of this license are posted there, you may use a
 * newer version instead, at your option.
 *
 * This software consists of voluntary contributions made by many
 * individuals.  For exact contribution history, see the revision
 * history and logs, available at http://subversion.tigris.org/.
 * ====================================================================
 */



#include "svn_wc.h"
#include "svn_error.h"
#include "svn_pools.h"
#include "svn_path.h"

#include "wc.h"
#include "entries.h"
#include "lock.h"
#include "props.h"

#include "svn_private_config.h"


/* Relocate the main URL and the copyfrom URL for ENTRY by changing FROM to
 * TO.  ADM_ACCESS is the access baton for ENTRY.  If DO_SYNC is set then
 * the new entry will be written to disk immediately, otherwise only the
 * entries cache will be affected.  Calls VALIDATOR passing VALIDATOR_BATON
 * to validate new URLs.
 */
static svn_error_t *
relocate_entry(svn_wc_adm_access_t *adm_access,
               const svn_wc_entry_t *entry,
               const char *from,
               const char *to,
               svn_wc_relocation_validator2_t validator,
               void *validator_baton,
               svn_boolean_t do_sync,
               apr_pool_t *pool)
{
  svn_wc_entry_t entry2;
  apr_uint32_t flags = 0;
  apr_size_t from_len = strlen(from);

  if (entry->repos)
    {
      /* We can't relocate beyond the repository root, but the user is allowed
         to specify a redundant part of the fs path in from and to, but only
         if this part is identical in both strings. */
      apr_size_t repos_len = strlen(entry->repos);
           
      if (from_len >= repos_len)
        {
          apr_size_t to_len = strlen(to);
          apr_size_t fs_path_len = from_len - repos_len;
          if (to_len < fs_path_len
              || strncmp(from + repos_len, to + (to_len - fs_path_len),
                         fs_path_len) != 0)
            return svn_error_create(SVN_ERR_WC_INVALID_RELOCATION, NULL,
                                    _("Relocate can only change the "
                                      "repository part of an URL"));
          /* Since the fs path part is redundant, we don't need to change
             that part anyway, and the below code depends on this. */
          from_len = repos_len;
          to = apr_pstrndup(pool, to, to_len - fs_path_len);
        }

      if (strncmp(from, entry->repos, from_len) == 0)
        {
          entry2.repos = apr_pstrcat(pool, to, entry->repos + from_len, NULL);
          flags |= SVN_WC__ENTRY_MODIFY_REPOS;
          /* Make sure to is really the repository root. */
          SVN_ERR(validator(validator_baton, entry->uuid, entry2.repos,
                            TRUE, pool));
        }
    }

  if (entry->url && ! strncmp(entry->url, from, from_len))
    {
      entry2.url = apr_pstrcat(pool, to, entry->url + from_len, NULL);
      if (entry->uuid)
        SVN_ERR(validator(validator_baton, entry->uuid, entry2.url, FALSE,
                          pool));
      flags |= SVN_WC__ENTRY_MODIFY_URL;
    }

  if (entry->copyfrom_url && ! strncmp(entry->copyfrom_url, from, from_len))
    {
      entry2.copyfrom_url = apr_pstrcat(pool, to,
                                        entry->copyfrom_url + from_len, NULL);
      if (entry->uuid)
        SVN_ERR(validator(validator_baton, entry->uuid,
                          entry2.copyfrom_url, FALSE, pool));
      flags |= SVN_WC__ENTRY_MODIFY_COPYFROM_URL;
    }

  if (flags)
    SVN_ERR(svn_wc__entry_modify(adm_access, entry->name,
                                 &entry2, flags, do_sync, pool));
  return SVN_NO_ERROR;
}

svn_error_t *
svn_wc_relocate2(const char *path,
                 svn_wc_adm_access_t *adm_access,
                 const char *from,
                 const char *to,
                 svn_boolean_t recurse,
                 svn_wc_relocation_validator2_t validator,
                 void *validator_baton,
                 apr_pool_t *pool)
{
  apr_hash_t *entries;
  apr_hash_index_t *hi;
  const svn_wc_entry_t *entry;
  apr_pool_t *subpool;

  SVN_ERR(svn_wc_entry(&entry, path, adm_access, TRUE, pool));
  if (! entry)
    return svn_error_create(SVN_ERR_ENTRY_NOT_FOUND, NULL, NULL);

  if (entry->kind == svn_node_file)
    {
      SVN_ERR(relocate_entry(adm_access, entry, from, to,
                             validator, validator_baton, TRUE /* sync */,
                             pool));
      return SVN_NO_ERROR;
    }

  /* Relocate THIS_DIR first, in order to pre-validate the relocated URL
     of all of the other entries.  This is technically cheating because
     it relies on knowledge of the libsvn_client implementation, but it
     significantly cuts down on the number of expensive validations the
     validator has to do.  ### Should svn_wc.h document the ordering? */
  SVN_ERR(svn_wc_entries_read(&entries, adm_access, TRUE, pool));
  entry = apr_hash_get(entries, SVN_WC_ENTRY_THIS_DIR, APR_HASH_KEY_STRING);
  SVN_ERR(relocate_entry(adm_access, entry, from, to,
                         validator, validator_baton, FALSE, pool));

  subpool = svn_pool_create(pool);

  for (hi = apr_hash_first(pool, entries); hi; hi = apr_hash_next(hi))
    {
      const void *key;
      void *val;

      apr_hash_this(hi, &key, NULL, &val);
      entry = val;

      if (strcmp(key, SVN_WC_ENTRY_THIS_DIR) == 0)
        continue;

<<<<<<< HEAD
      svn_pool_clear(subpool);

=======
>>>>>>> fb160b83
      if (recurse && (entry->kind == svn_node_dir)
          && (! entry->deleted || (entry->schedule == svn_wc_schedule_add))
          && ! entry->absent)
        {
          svn_wc_adm_access_t *subdir_access;
          const char *subdir = svn_path_join(path, key, subpool);
          if (svn_wc__adm_missing(adm_access, subdir))
            continue;
          SVN_ERR(svn_wc_adm_retrieve(&subdir_access, adm_access, 
                                      subdir, subpool));
          SVN_ERR(svn_wc_relocate2(subdir, subdir_access, from, to,
                                   recurse, validator, 
                                   validator_baton, subpool));
        }
      SVN_ERR(relocate_entry(adm_access, entry, from, to,
                             validator, validator_baton, FALSE, subpool));
    }

  svn_pool_destroy(subpool);

  SVN_ERR(svn_wc__remove_wcprops(adm_access, NULL, FALSE, pool));
  SVN_ERR(svn_wc__entries_write(entries, adm_access, pool));
  return SVN_NO_ERROR;
}

/* Compatibility baton and wrapper. */
struct compat_baton {
  svn_wc_relocation_validator_t validator;
  void *baton;
};

/* This implements svn_wc_relocate_validator2_t. */
static svn_error_t *
compat_validator(void *baton,
                 const char *uuid,
                 const char *url,
                 svn_boolean_t root,
                 apr_pool_t *pool)
{
  struct compat_baton *cb = baton;
  /* The old callback type doesn't allow uuid to be NULL. */
  if (uuid)
    return cb->validator(cb->baton, uuid, url);
  return SVN_NO_ERROR;
}

svn_error_t *
svn_wc_relocate(const char *path,
                svn_wc_adm_access_t *adm_access,
                const char *from,
                const char *to,
                svn_boolean_t recurse,
                svn_wc_relocation_validator_t validator,
                void *validator_baton,
                apr_pool_t *pool)
{
  struct compat_baton cb;

  cb.validator = validator;
  cb.baton = validator_baton;

  return svn_wc_relocate2(path, adm_access, from, to, recurse,
                          compat_validator, &cb, pool);
}<|MERGE_RESOLUTION|>--- conflicted
+++ resolved
@@ -2,7 +2,7 @@
  * relocate.c: do wc repos relocation
  *
  * ====================================================================
- * Copyright (c) 2002-2006 CollabNet.  All rights reserved.
+ * Copyright (c) 2002-2004 CollabNet.  All rights reserved.
  *
  * This software is licensed as described in the file COPYING, which
  * you should have received as part of this distribution.  The terms
@@ -21,7 +21,6 @@
 
 #include "svn_wc.h"
 #include "svn_error.h"
-#include "svn_pools.h"
 #include "svn_path.h"
 
 #include "wc.h"
@@ -40,101 +39,98 @@
  * to validate new URLs.
  */
 static svn_error_t *
-relocate_entry(svn_wc_adm_access_t *adm_access,
-               const svn_wc_entry_t *entry,
-               const char *from,
-               const char *to,
-               svn_wc_relocation_validator2_t validator,
-               void *validator_baton,
-               svn_boolean_t do_sync,
-               apr_pool_t *pool)
+relocate_entry (svn_wc_adm_access_t *adm_access,
+                const svn_wc_entry_t *entry,
+                const char *from,
+                const char *to,
+                svn_wc_relocation_validator_t validator,
+                void *validator_baton,
+                svn_boolean_t do_sync,
+                apr_pool_t *pool)
 {
   svn_wc_entry_t entry2;
   apr_uint32_t flags = 0;
-  apr_size_t from_len = strlen(from);
+  apr_size_t from_len = strlen (from);
 
   if (entry->repos)
     {
       /* We can't relocate beyond the repository root, but the user is allowed
          to specify a redundant part of the fs path in from and to, but only
          if this part is identical in both strings. */
-      apr_size_t repos_len = strlen(entry->repos);
+      apr_size_t repos_len = strlen (entry->repos);
            
-      if (from_len >= repos_len)
+      if (from_len > repos_len)
         {
-          apr_size_t to_len = strlen(to);
+          apr_size_t to_len = strlen (to);
           apr_size_t fs_path_len = from_len - repos_len;
           if (to_len < fs_path_len
-              || strncmp(from + repos_len, to + (to_len - fs_path_len),
+              || strncmp (from + repos_len, to + (to_len - fs_path_len),
                          fs_path_len) != 0)
-            return svn_error_create(SVN_ERR_WC_INVALID_RELOCATION, NULL,
-                                    _("Relocate can only change the "
-                                      "repository part of an URL"));
+            return svn_error_create (SVN_ERR_WC_INVALID_RELOCATION, NULL,
+                                     _("Relocate can only change the "
+                                       "repository part of an URL"));
           /* Since the fs path part is redundant, we don't need to change
              that part anyway, and the below code depends on this. */
           from_len = repos_len;
-          to = apr_pstrndup(pool, to, to_len - fs_path_len);
+          to = apr_pstrndup (pool, to, to_len - fs_path_len);
         }
 
-      if (strncmp(from, entry->repos, from_len) == 0)
+      if (strncmp (from, entry->repos, from_len) == 0)
         {
-          entry2.repos = apr_pstrcat(pool, to, entry->repos + from_len, NULL);
+          entry2.repos = apr_psprintf (svn_wc_adm_access_pool (adm_access),
+                                       "%s%s", to, entry->repos + from_len);
           flags |= SVN_WC__ENTRY_MODIFY_REPOS;
-          /* Make sure to is really the repository root. */
-          SVN_ERR(validator(validator_baton, entry->uuid, entry2.repos,
-                            TRUE, pool));
         }
     }
 
-  if (entry->url && ! strncmp(entry->url, from, from_len))
+  if (entry->url && ! strncmp (entry->url, from, from_len))
     {
-      entry2.url = apr_pstrcat(pool, to, entry->url + from_len, NULL);
+      entry2.url = apr_psprintf (svn_wc_adm_access_pool (adm_access),
+                                 "%s%s", to, entry->url + from_len);
       if (entry->uuid)
-        SVN_ERR(validator(validator_baton, entry->uuid, entry2.url, FALSE,
-                          pool));
+        SVN_ERR (validator (validator_baton, entry->uuid, entry2.url));
       flags |= SVN_WC__ENTRY_MODIFY_URL;
     }
 
-  if (entry->copyfrom_url && ! strncmp(entry->copyfrom_url, from, from_len))
+  if (entry->copyfrom_url && ! strncmp (entry->copyfrom_url, from, from_len))
     {
-      entry2.copyfrom_url = apr_pstrcat(pool, to,
-                                        entry->copyfrom_url + from_len, NULL);
+      entry2.copyfrom_url = apr_psprintf (svn_wc_adm_access_pool (adm_access),
+                                          "%s%s", to,
+                                          entry->copyfrom_url + from_len);
       if (entry->uuid)
-        SVN_ERR(validator(validator_baton, entry->uuid,
-                          entry2.copyfrom_url, FALSE, pool));
+        SVN_ERR (validator (validator_baton, entry->uuid, entry2.copyfrom_url));
       flags |= SVN_WC__ENTRY_MODIFY_COPYFROM_URL;
     }
 
   if (flags)
-    SVN_ERR(svn_wc__entry_modify(adm_access, entry->name,
-                                 &entry2, flags, do_sync, pool));
+    SVN_ERR (svn_wc__entry_modify (adm_access, entry->name,
+                                   &entry2, flags, do_sync, pool));
   return SVN_NO_ERROR;
 }
 
 svn_error_t *
-svn_wc_relocate2(const char *path,
+svn_wc_relocate (const char *path,
                  svn_wc_adm_access_t *adm_access,
                  const char *from,
                  const char *to,
                  svn_boolean_t recurse,
-                 svn_wc_relocation_validator2_t validator,
+                 svn_wc_relocation_validator_t validator,
                  void *validator_baton,
                  apr_pool_t *pool)
 {
   apr_hash_t *entries;
   apr_hash_index_t *hi;
   const svn_wc_entry_t *entry;
-  apr_pool_t *subpool;
 
-  SVN_ERR(svn_wc_entry(&entry, path, adm_access, TRUE, pool));
+  SVN_ERR (svn_wc_entry (&entry, path, adm_access, TRUE, pool));
   if (! entry)
-    return svn_error_create(SVN_ERR_ENTRY_NOT_FOUND, NULL, NULL);
+    return svn_error_create (SVN_ERR_ENTRY_NOT_FOUND, NULL, NULL);
 
   if (entry->kind == svn_node_file)
     {
-      SVN_ERR(relocate_entry(adm_access, entry, from, to,
-                             validator, validator_baton, TRUE /* sync */,
-                             pool));
+      SVN_ERR (relocate_entry (adm_access, entry, from, to,
+                               validator, validator_baton, TRUE /* sync */,
+                               pool));
       return SVN_NO_ERROR;
     }
 
@@ -143,90 +139,41 @@
      it relies on knowledge of the libsvn_client implementation, but it
      significantly cuts down on the number of expensive validations the
      validator has to do.  ### Should svn_wc.h document the ordering? */
-  SVN_ERR(svn_wc_entries_read(&entries, adm_access, TRUE, pool));
-  entry = apr_hash_get(entries, SVN_WC_ENTRY_THIS_DIR, APR_HASH_KEY_STRING);
-  SVN_ERR(relocate_entry(adm_access, entry, from, to,
-                         validator, validator_baton, FALSE, pool));
+  SVN_ERR (svn_wc_entries_read (&entries, adm_access, TRUE, pool));
+  entry = apr_hash_get (entries, SVN_WC_ENTRY_THIS_DIR, APR_HASH_KEY_STRING);
+  SVN_ERR (relocate_entry (adm_access, entry, from, to,
+                           validator, validator_baton, FALSE, pool));
 
-  subpool = svn_pool_create(pool);
-
-  for (hi = apr_hash_first(pool, entries); hi; hi = apr_hash_next(hi))
+  for (hi = apr_hash_first (pool, entries); hi; hi = apr_hash_next (hi))
     {
       const void *key;
       void *val;
 
-      apr_hash_this(hi, &key, NULL, &val);
+      apr_hash_this (hi, &key, NULL, &val);
       entry = val;
 
-      if (strcmp(key, SVN_WC_ENTRY_THIS_DIR) == 0)
+      if (strcmp (key, SVN_WC_ENTRY_THIS_DIR) == 0)
         continue;
 
-<<<<<<< HEAD
-      svn_pool_clear(subpool);
-
-=======
->>>>>>> fb160b83
       if (recurse && (entry->kind == svn_node_dir)
           && (! entry->deleted || (entry->schedule == svn_wc_schedule_add))
           && ! entry->absent)
         {
           svn_wc_adm_access_t *subdir_access;
-          const char *subdir = svn_path_join(path, key, subpool);
-          if (svn_wc__adm_missing(adm_access, subdir))
+          const char *subdir = svn_path_join (path, key, pool);
+          if (svn_wc__adm_missing (adm_access, subdir))
             continue;
-          SVN_ERR(svn_wc_adm_retrieve(&subdir_access, adm_access, 
-                                      subdir, subpool));
-          SVN_ERR(svn_wc_relocate2(subdir, subdir_access, from, to,
-                                   recurse, validator, 
-                                   validator_baton, subpool));
+          SVN_ERR (svn_wc_adm_retrieve (&subdir_access, adm_access, 
+                                        subdir, pool));
+          SVN_ERR (svn_wc_relocate (subdir, subdir_access, from, to,
+                                    recurse, validator, 
+                                    validator_baton, pool));
         }
-      SVN_ERR(relocate_entry(adm_access, entry, from, to,
-                             validator, validator_baton, FALSE, subpool));
+      SVN_ERR (relocate_entry (adm_access, entry, from, to,
+                               validator, validator_baton, FALSE, pool));
     }
 
-  svn_pool_destroy(subpool);
-
-  SVN_ERR(svn_wc__remove_wcprops(adm_access, NULL, FALSE, pool));
-  SVN_ERR(svn_wc__entries_write(entries, adm_access, pool));
+  SVN_ERR (svn_wc__remove_wcprops (adm_access, FALSE, pool));
+  SVN_ERR (svn_wc__entries_write (entries, adm_access, pool));
   return SVN_NO_ERROR;
 }
-
-/* Compatibility baton and wrapper. */
-struct compat_baton {
-  svn_wc_relocation_validator_t validator;
-  void *baton;
-};
-
-/* This implements svn_wc_relocate_validator2_t. */
-static svn_error_t *
-compat_validator(void *baton,
-                 const char *uuid,
-                 const char *url,
-                 svn_boolean_t root,
-                 apr_pool_t *pool)
-{
-  struct compat_baton *cb = baton;
-  /* The old callback type doesn't allow uuid to be NULL. */
-  if (uuid)
-    return cb->validator(cb->baton, uuid, url);
-  return SVN_NO_ERROR;
-}
-
-svn_error_t *
-svn_wc_relocate(const char *path,
-                svn_wc_adm_access_t *adm_access,
-                const char *from,
-                const char *to,
-                svn_boolean_t recurse,
-                svn_wc_relocation_validator_t validator,
-                void *validator_baton,
-                apr_pool_t *pool)
-{
-  struct compat_baton cb;
-
-  cb.validator = validator;
-  cb.baton = validator_baton;
-
-  return svn_wc_relocate2(path, adm_access, from, to, recurse,
-                          compat_validator, &cb, pool);
-}