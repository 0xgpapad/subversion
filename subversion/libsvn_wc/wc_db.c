--- conflicted
+++ resolved
@@ -7507,15 +7507,6 @@
           child_item->info.lock = lock_from_columns(stmt, 15, 16, 17, 18,
                                                     result_pool);
 
-<<<<<<< HEAD
-          /* Moved-to is only stored at op_depth 0. */
-          moved_to_relpath = svn_sqlite__column_text(stmt, 21, NULL);
-          if (moved_to_relpath)
-            child_item->info.moved_to_abspath =
-              svn_dirent_join(wcroot->abspath, moved_to_relpath, result_pool);
-
-=======
->>>>>>> 7fe7d504
           /* FILE_EXTERNAL flag only on op_depth 0. */
           child_item->info.file_external = svn_sqlite__column_boolean(stmt,
                                                                       22);
