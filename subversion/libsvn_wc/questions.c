<<<<<<< HEAD
/*
 * questions.c:  routines for asking questions about working copies
 *
 * ====================================================================
 * Copyright (c) 2000-2003 CollabNet.  All rights reserved.
 *
 * This software is licensed as described in the file COPYING, which
 * you should have received as part of this distribution.  The terms
 * are also available at http://subversion.tigris.org/license-1.html.
 * If newer versions of this license are posted there, you may use a
 * newer version instead, at your option.
 *
 * This software consists of voluntary contributions made by many
 * individuals.  For exact contribution history, see the revision
 * history and logs, available at http://subversion.tigris.org/.
 * ====================================================================
 */



#include <string.h>
#include <apr_pools.h>
#include <apr_file_io.h>
#include <apr_time.h>
#include <apr_strings.h>
#include "svn_pools.h"
#include "svn_types.h"
#include "svn_string.h"
#include "svn_error.h"
#include "svn_hash.h"
#include "svn_path.h"
#include "svn_time.h"
#include "svn_wc.h"
#include "svn_io.h"

#include "wc.h"
#include "adm_files.h"
#include "questions.h"



/* ### todo: make this compare repository too?  Or do so in parallel
   code.  See also adm_files.c:check_adm_exists(), which should
   probably be merged with this.  */
svn_error_t *
svn_wc_check_wc (const char *path,
                 int *wc_format,
                 apr_pool_t *pool)
{
  svn_error_t *err = SVN_NO_ERROR;
  svn_node_kind_t kind;

  SVN_ERR (svn_io_check_path (path, &kind, pool));
  
  if (kind == svn_node_none)
    {
      return svn_error_createf
        (APR_ENOENT, NULL,
         "svn_wc_check_wc: %s does not exist", path);
    }
  else if (kind != svn_node_dir)
    *wc_format = 0;
  else  /* okay, it's a directory, but is it a working copy? */
    {
      const char *format_file_path
        = svn_wc__adm_path (path, FALSE, pool, SVN_WC__ADM_FORMAT, NULL);

      err = svn_io_read_version_file (wc_format, format_file_path, pool);

      if (err || (*wc_format > SVN_WC__VERSION))
        {
          /* It really doesn't matter if it was a version mismatch or
             an error, or if an error, what kind.  If there's anything
             wrong at all, then for our purposes this is not a working
             copy, so return 0. */
          if (err)
            svn_error_clear (err);

          *wc_format = 0;
        }
    }

  return SVN_NO_ERROR;
}




/*** svn_wc_text_modified_p ***/

/* svn_wc_text_modified_p answers the question:

   "Are the contents of F different than the contents of
   .svn/text-base/F.svn-base?"

   or

   "Are the contents of .svn/props/xxx different than
   .svn/prop-base/xxx.svn-base?"

   In other words, we're looking to see if a user has made local
   modifications to a file since the last update or commit.

   Note: Assuming that F lives in a directory D at revision V, please
   notice that we are *NOT* answering the question, "are the contents
   of F different than revision V of F?"  While F may be at a different
   revision number than its parent directory, but we're only looking
   for local edits on F, not for consistent directory revisions.  

   TODO:  the logic of the routines on this page might change in the
   future, as they bear some relation to the user interface.  For
   example, if a file is removed -- without telling subversion about
   it -- how should subversion react?  Should it copy the file back
   out of text-base?  Should it ask whether one meant to officially
   mark it for removal?
*/

/* Is PATH's timestamp the same as the one recorded in our
   `entries' file?  Return the answer in EQUAL_P.  TIMESTAMP_KIND
   should be one of the enumerated type above. */
svn_error_t *
svn_wc__timestamps_equal_p (svn_boolean_t *equal_p,
                            const char *path,
                            svn_wc_adm_access_t *adm_access,
                            const enum svn_wc__timestamp_kind timestamp_kind,
                            apr_pool_t *pool)
{
  apr_time_t wfile_time, entrytime = 0;
  const char *entryname;
  apr_hash_t *entries = NULL;
  const svn_wc_entry_t *entry;
  svn_node_kind_t kind;

  SVN_ERR (svn_io_check_path (path, &kind, pool));
  if (kind == svn_node_dir)
    entryname = SVN_WC_ENTRY_THIS_DIR;
  else
    svn_path_split (path, NULL, &entryname, pool);

  /* Get the timestamp from the entries file */
  SVN_ERR (svn_wc_entries_read (&entries, adm_access, FALSE, pool));
  entry = apr_hash_get (entries, entryname, APR_HASH_KEY_STRING);

  /* Can't compare timestamps for an unversioned file. */
  if (entry == NULL)
    return svn_error_createf
      (SVN_ERR_ENTRY_NOT_FOUND, NULL,
       "timestamps_equal_p: `%s' not under revision control", entryname);

  /* Get the timestamp from the working file and the entry */
  if (timestamp_kind == svn_wc__text_time)
    {
      SVN_ERR (svn_io_file_affected_time (&wfile_time, path, pool));
      entrytime = entry->text_time;
    }
  
  else if (timestamp_kind == svn_wc__prop_time)
    {
      const char *prop_path;

      SVN_ERR (svn_wc__prop_path (&prop_path, path, 0, pool));
      SVN_ERR (svn_io_file_affected_time (&wfile_time, prop_path, pool));
      entrytime = entry->prop_time;
    }

  if (! entrytime)
    {
      /* TODO: If either timestamp is inaccessible, the test cannot
         return an answer.  Assume that the timestamps are
         different. */
      *equal_p = FALSE;
      return SVN_NO_ERROR;
    }

  {
    /* Put the disk timestamp through a string conversion, so it's
       at the same resolution as entry timestamps. */
    /* This string conversion here may be goodness, but it does
       nothing currently _and_ it is somewhat expensive _and_ it eats
       memory _and_ it is tested for in the regression tests. But I
       will only comment it out because I do not possess the guts to
       remove it altogether. */
    /*
    const char *tstr = svn_time_to_cstring (wfile_time, pool);
    SVN_ERR (svn_time_from_cstring (&wfile_time, tstr, pool));
    */
  }
  
  if (wfile_time == entrytime)
    *equal_p = TRUE;
  else
    *equal_p = FALSE;

  return SVN_NO_ERROR;
}


/* Do a byte-for-byte comparison of FILE1 and FILE2. */
static svn_error_t *
contents_identical_p (svn_boolean_t *identical_p,
                      const char *file1,
                      const char *file2,
                      apr_pool_t *pool)
{
  apr_status_t status;
  apr_size_t bytes_read1, bytes_read2;
  char buf1[BUFSIZ], buf2[BUFSIZ];
  apr_file_t *file1_h = NULL;
  apr_file_t *file2_h = NULL;

  SVN_ERR_W (svn_io_file_open (&file1_h, file1, APR_READ, APR_OS_DEFAULT,
                               pool),
             "contents_identical_p: open failed on file 1");

  SVN_ERR_W (svn_io_file_open (&file2_h, file2, APR_READ, APR_OS_DEFAULT,
                               pool),
             "contents_identical_p: open failed on file 2");

  *identical_p = TRUE;  /* assume TRUE, until disproved below */
  for (status = 0; ! APR_STATUS_IS_EOF(status); )
    {
      status = apr_file_read_full (file1_h, buf1, sizeof(buf1), &bytes_read1);
      if (status && !APR_STATUS_IS_EOF(status))
        return svn_error_createf
          (status, NULL,
           "contents_identical_p: full read failed on %s.", 
           file1);

      status = apr_file_read_full (file2_h, buf2, sizeof(buf2), &bytes_read2);
      if (status && !APR_STATUS_IS_EOF(status))
        return svn_error_createf
          (status, NULL,
           "contents_identical_p: full read failed on %s.", 
           file2);
      
      if ((bytes_read1 != bytes_read2)
          || (memcmp (buf1, buf2, bytes_read1)))
        {
          *identical_p = FALSE;
          break;
        }
    }

  status = apr_file_close (file1_h);
  if (status)
    return svn_error_createf 
      (status, NULL,
       "contents_identical_p: failed to close %s.", file1);

  status = apr_file_close (file2_h);
  if (status)
    return svn_error_createf 
      (status, NULL,
       "contents_identical_p: failed to close %s.", file2);

  return SVN_NO_ERROR;
}



svn_error_t *
svn_wc__files_contents_same_p (svn_boolean_t *same,
                               const char *file1,
                               const char *file2,
                               apr_pool_t *pool)
{
  svn_boolean_t q;

  SVN_ERR (svn_io_filesizes_different_p (&q, file1, file2, pool));

  if (q)
    {
      *same = 0;
      return SVN_NO_ERROR;
    }
  
  SVN_ERR (contents_identical_p (&q, file1, file2, pool));

  if (q)
    *same = 1;
  else
    *same = 0;

  return SVN_NO_ERROR;
}


svn_error_t *
svn_wc__versioned_file_modcheck (svn_boolean_t *modified_p,
                                 const char *versioned_file,
                                 svn_wc_adm_access_t *adm_access,
                                 const char *base_file,
                                 apr_pool_t *pool)
{
  svn_boolean_t same;
  const char *tmp_vfile;
  svn_error_t *err = SVN_NO_ERROR;

  SVN_ERR (svn_wc_translated_file (&tmp_vfile, versioned_file, adm_access,
                                   TRUE, pool));
  
  err = svn_wc__files_contents_same_p (&same, tmp_vfile, base_file, pool);
  *modified_p = (! same);
  
  if (tmp_vfile != versioned_file)
    SVN_ERR (svn_io_remove_file (tmp_vfile, pool));
  
  return err;
}


svn_error_t *
svn_wc_text_modified_p (svn_boolean_t *modified_p,
                        const char *filename,
                        svn_wc_adm_access_t *adm_access,
                        apr_pool_t *pool)
{
  const char *textbase_filename;
  svn_boolean_t equal_timestamps;
  apr_pool_t *subpool = svn_pool_create (pool);
  svn_node_kind_t kind;

  /* Sanity check:  if the path doesn't exist, return FALSE. */
  SVN_ERR (svn_io_check_path (filename, &kind, subpool));
  if (kind != svn_node_file)
    {
      *modified_p = FALSE;
      goto cleanup;
    }

  /* See if the local file's timestamp is the same as the one recorded
     in the administrative directory.  This could, theoretically, be
     wrong in certain rare cases, but with the addition of a forced
     delay after commits (see revision 419 and issue #542) it's highly
     unlikely to be a problem. */
  SVN_ERR (svn_wc__timestamps_equal_p (&equal_timestamps, filename, adm_access,
                                       svn_wc__text_time, subpool));
  if (equal_timestamps)
    {
      *modified_p = FALSE;
      goto cleanup;
    }
      
  /* If there's no text-base file, we have to assume the working file
     is modified.  For example, a file scheduled for addition but not
     yet committed. */
  textbase_filename = svn_wc__text_base_path (filename, 0, subpool);
  SVN_ERR (svn_io_check_path (textbase_filename, &kind, subpool));
  if (kind != svn_node_file)
    {
      *modified_p = TRUE;
      goto cleanup;
    }
  
  /* Otherwise, fall back on the standard mod detector. */
  SVN_ERR (svn_wc__versioned_file_modcheck (modified_p,
                                            filename,
                                            adm_access,
                                            textbase_filename,
                                            subpool));

 cleanup:
  svn_pool_destroy (subpool);

  return SVN_NO_ERROR;
}




svn_error_t *
svn_wc_conflicted_p (svn_boolean_t *text_conflicted_p,
                     svn_boolean_t *prop_conflicted_p,
                     const char *dir_path,
                     const svn_wc_entry_t *entry,
                     apr_pool_t *pool)
{
  const char *path;
  svn_node_kind_t kind;
  apr_pool_t *subpool = svn_pool_create (pool);  /* ### Why? */

  *text_conflicted_p = FALSE;
  *prop_conflicted_p = FALSE;

  /* Look for any text conflict, exercising only as much effort as
     necessary to obtain a definitive answer.  This only applies to
     files, but we don't have to explicitly check that entry is a
     file, since these attributes would never be set on a directory
     anyway.  A conflict file entry notation only counts if the
     conflict file still exists on disk.  */
  if (entry->conflict_old)
    {
      path = svn_path_join (dir_path, entry->conflict_old, subpool);
      SVN_ERR (svn_io_check_path (path, &kind, subpool));
      if (kind == svn_node_file)
        *text_conflicted_p = TRUE;
    }

  if ((! *text_conflicted_p) && (entry->conflict_new))
    {
      path = svn_path_join (dir_path, entry->conflict_new, subpool);
      SVN_ERR (svn_io_check_path (path, &kind, subpool));
      if (kind == svn_node_file)
        *text_conflicted_p = TRUE;
    }

  if ((! *text_conflicted_p) && (entry->conflict_wrk))
    {
      path = svn_path_join (dir_path, entry->conflict_wrk, subpool);
      SVN_ERR (svn_io_check_path (path, &kind, subpool));
      if (kind == svn_node_file)
        *text_conflicted_p = TRUE;
    }

  /* What about prop conflicts? */
  if (entry->prejfile)
    {
      path = svn_path_join (dir_path, entry->prejfile, subpool);
      SVN_ERR (svn_io_check_path (path, &kind, subpool));
      if (kind == svn_node_file)
        *prop_conflicted_p = TRUE;
    }
  
  svn_pool_destroy (subpool);
  return SVN_NO_ERROR;
}





svn_error_t *
svn_wc_has_binary_prop (svn_boolean_t *has_binary_prop,
                        const char *path,
                        apr_pool_t *pool)
{
  const svn_string_t *value;
  apr_pool_t *subpool = svn_pool_create (pool);

  SVN_ERR (svn_wc_prop_get (&value, SVN_PROP_MIME_TYPE, path, subpool));
 
  if (value && (svn_mime_type_is_binary (value->data)))
    *has_binary_prop = TRUE;
  else
    *has_binary_prop = FALSE;
  
  svn_pool_destroy (subpool);
  return SVN_NO_ERROR;
}
=======
/*
 * questions.c:  routines for asking questions about working copies
 *
 * ====================================================================
 * Copyright (c) 2000-2003 CollabNet.  All rights reserved.
 *
 * This software is licensed as described in the file COPYING, which
 * you should have received as part of this distribution.  The terms
 * are also available at http://subversion.tigris.org/license-1.html.
 * If newer versions of this license are posted there, you may use a
 * newer version instead, at your option.
 *
 * This software consists of voluntary contributions made by many
 * individuals.  For exact contribution history, see the revision
 * history and logs, available at http://subversion.tigris.org/.
 * ====================================================================
 */



#include <string.h>
#include <apr_pools.h>
#include <apr_file_io.h>
#include <apr_time.h>
#include <apr_strings.h>
#include "svn_pools.h"
#include "svn_types.h"
#include "svn_string.h"
#include "svn_error.h"
#include "svn_hash.h"
#include "svn_path.h"
#include "svn_time.h"
#include "svn_wc.h"
#include "svn_io.h"

#include "wc.h"
#include "adm_files.h"
#include "questions.h"



/* ### todo: make this compare repository too?  Or do so in parallel
   code.  See also adm_files.c:check_adm_exists(), which should
   probably be merged with this.  */
svn_error_t *
svn_wc_check_wc (const char *path,
                 int *wc_format,
                 apr_pool_t *pool)
{
  svn_error_t *err = SVN_NO_ERROR;
  svn_node_kind_t kind;

  SVN_ERR (svn_io_check_path (path, &kind, pool));
  
  if (kind == svn_node_none)
    {
      return svn_error_createf
        (APR_ENOENT, NULL,
         "svn_wc_check_wc: %s does not exist", path);
    }
  else if (kind != svn_node_dir)
    *wc_format = 0;
  else  /* okay, it's a directory, but is it a working copy? */
    {
      const char *format_file_path
        = svn_wc__adm_path (path, FALSE, pool, SVN_WC__ADM_FORMAT, NULL);

      err = svn_io_read_version_file (wc_format, format_file_path, pool);

      if (err || (*wc_format > SVN_WC__VERSION))
        {
          /* It really doesn't matter if it was a version mismatch or
             an error, or if an error, what kind.  If there's anything
             wrong at all, then for our purposes this is not a working
             copy, so return 0. */
          if (err)
            svn_error_clear (err);

          *wc_format = 0;
        }
    }

  return SVN_NO_ERROR;
}




/*** svn_wc_text_modified_p ***/

/* svn_wc_text_modified_p answers the question:

   "Are the contents of F different than the contents of
   .svn/text-base/F.svn-base?"

   or

   "Are the contents of .svn/props/xxx different than
   .svn/prop-base/xxx.svn-base?"

   In other words, we're looking to see if a user has made local
   modifications to a file since the last update or commit.

   Note: Assuming that F lives in a directory D at revision V, please
   notice that we are *NOT* answering the question, "are the contents
   of F different than revision V of F?"  While F may be at a different
   revision number than its parent directory, but we're only looking
   for local edits on F, not for consistent directory revisions.  

   TODO:  the logic of the routines on this page might change in the
   future, as they bear some relation to the user interface.  For
   example, if a file is removed -- without telling subversion about
   it -- how should subversion react?  Should it copy the file back
   out of text-base?  Should it ask whether one meant to officially
   mark it for removal?
*/

/* Is PATH's timestamp the same as the one recorded in our
   `entries' file?  Return the answer in EQUAL_P.  TIMESTAMP_KIND
   should be one of the enumerated type above. */
svn_error_t *
svn_wc__timestamps_equal_p (svn_boolean_t *equal_p,
                            const char *path,
                            svn_wc_adm_access_t *adm_access,
                            const enum svn_wc__timestamp_kind timestamp_kind,
                            apr_pool_t *pool)
{
  apr_time_t wfile_time, entrytime = 0;
  const char *entryname;
  apr_hash_t *entries = NULL;
  const svn_wc_entry_t *entry;
  svn_node_kind_t kind;

  SVN_ERR (svn_io_check_path (path, &kind, pool));
  if (kind == svn_node_dir)
    entryname = SVN_WC_ENTRY_THIS_DIR;
  else
    svn_path_split (path, NULL, &entryname, pool);

  /* Get the timestamp from the entries file */
  SVN_ERR (svn_wc_entries_read (&entries, adm_access, FALSE, pool));
  entry = apr_hash_get (entries, entryname, APR_HASH_KEY_STRING);

  /* Can't compare timestamps for an unversioned file. */
  if (entry == NULL)
    return svn_error_createf
      (SVN_ERR_ENTRY_NOT_FOUND, NULL,
       "timestamps_equal_p: `%s' not under revision control", entryname);

  /* Get the timestamp from the working file and the entry */
  if (timestamp_kind == svn_wc__text_time)
    {
      SVN_ERR (svn_io_file_affected_time (&wfile_time, path, pool));
      entrytime = entry->text_time;
    }
  
  else if (timestamp_kind == svn_wc__prop_time)
    {
      const char *prop_path;

      SVN_ERR (svn_wc__prop_path (&prop_path, path, 0, pool));
      SVN_ERR (svn_io_file_affected_time (&wfile_time, prop_path, pool));
      entrytime = entry->prop_time;
    }

  if (! entrytime)
    {
      /* TODO: If either timestamp is inaccessible, the test cannot
         return an answer.  Assume that the timestamps are
         different. */
      *equal_p = FALSE;
      return SVN_NO_ERROR;
    }

  {
    /* Put the disk timestamp through a string conversion, so it's
       at the same resolution as entry timestamps. */
    /* This string conversion here may be goodness, but it does
       nothing currently _and_ it is somewhat expensive _and_ it eats
       memory _and_ it is tested for in the regression tests. But I
       will only comment it out because I do not possess the guts to
       remove it altogether. */
    /*
    const char *tstr = svn_time_to_cstring (wfile_time, pool);
    SVN_ERR (svn_time_from_cstring (&wfile_time, tstr, pool));
    */
  }
  
  if (wfile_time == entrytime)
    *equal_p = TRUE;
  else
    *equal_p = FALSE;

  return SVN_NO_ERROR;
}


/* Do a byte-for-byte comparison of FILE1 and FILE2. */
static svn_error_t *
contents_identical_p (svn_boolean_t *identical_p,
                      const char *file1,
                      const char *file2,
                      apr_pool_t *pool)
{
  apr_status_t status;
  apr_size_t bytes_read1, bytes_read2;
  char buf1[BUFSIZ], buf2[BUFSIZ];
  apr_file_t *file1_h = NULL;
  apr_file_t *file2_h = NULL;

  SVN_ERR_W (svn_io_file_open (&file1_h, file1, APR_READ, APR_OS_DEFAULT,
                               pool),
             "contents_identical_p: open failed on file 1");

  SVN_ERR_W (svn_io_file_open (&file2_h, file2, APR_READ, APR_OS_DEFAULT,
                               pool),
             "contents_identical_p: open failed on file 2");

  *identical_p = TRUE;  /* assume TRUE, until disproved below */
  for (status = 0; ! APR_STATUS_IS_EOF(status); )
    {
      status = apr_file_read_full (file1_h, buf1, sizeof(buf1), &bytes_read1);
      if (status && !APR_STATUS_IS_EOF(status))
        return svn_error_createf
          (status, NULL,
           "contents_identical_p: full read failed on %s.", 
           file1);

      status = apr_file_read_full (file2_h, buf2, sizeof(buf2), &bytes_read2);
      if (status && !APR_STATUS_IS_EOF(status))
        return svn_error_createf
          (status, NULL,
           "contents_identical_p: full read failed on %s.", 
           file2);
      
      if ((bytes_read1 != bytes_read2)
          || (memcmp (buf1, buf2, bytes_read1)))
        {
          *identical_p = FALSE;
          break;
        }
    }

  status = apr_file_close (file1_h);
  if (status)
    return svn_error_createf 
      (status, NULL,
       "contents_identical_p: failed to close %s.", file1);

  status = apr_file_close (file2_h);
  if (status)
    return svn_error_createf 
      (status, NULL,
       "contents_identical_p: failed to close %s.", file2);

  return SVN_NO_ERROR;
}



svn_error_t *
svn_wc__files_contents_same_p (svn_boolean_t *same,
                               const char *file1,
                               const char *file2,
                               apr_pool_t *pool)
{
  svn_boolean_t q;

  SVN_ERR (svn_io_filesizes_different_p (&q, file1, file2, pool));

  if (q)
    {
      *same = 0;
      return SVN_NO_ERROR;
    }
  
  SVN_ERR (contents_identical_p (&q, file1, file2, pool));

  if (q)
    *same = 1;
  else
    *same = 0;

  return SVN_NO_ERROR;
}


svn_error_t *
svn_wc__versioned_file_modcheck (svn_boolean_t *modified_p,
                                 const char *versioned_file,
                                 svn_wc_adm_access_t *adm_access,
                                 const char *base_file,
                                 apr_pool_t *pool)
{
  svn_boolean_t same;
  const char *tmp_vfile;
  svn_error_t *err = SVN_NO_ERROR;

  SVN_ERR (svn_wc_translated_file (&tmp_vfile, versioned_file, adm_access,
                                   TRUE, pool));
  
  err = svn_wc__files_contents_same_p (&same, tmp_vfile, base_file, pool);
  *modified_p = (! same);
  
  if (tmp_vfile != versioned_file)
    SVN_ERR (svn_io_remove_file (tmp_vfile, pool));
  
  return err;
}


svn_error_t *
svn_wc_text_modified_p (svn_boolean_t *modified_p,
                        const char *filename,
                        svn_wc_adm_access_t *adm_access,
                        apr_pool_t *pool)
{
  const char *textbase_filename;
  svn_boolean_t equal_timestamps;
  apr_pool_t *subpool = svn_pool_create (pool);
  svn_node_kind_t kind;

  /* Sanity check:  if the path doesn't exist, return FALSE. */
  SVN_ERR (svn_io_check_path (filename, &kind, subpool));
  if (kind != svn_node_file)
    {
      *modified_p = FALSE;
      goto cleanup;
    }

  /* See if the local file's timestamp is the same as the one recorded
     in the administrative directory.  This could, theoretically, be
     wrong in certain rare cases, but with the addition of a forced
     delay after commits (see revision 419 and issue #542) it's highly
     unlikely to be a problem. */
  SVN_ERR (svn_wc__timestamps_equal_p (&equal_timestamps, filename, adm_access,
                                       svn_wc__text_time, subpool));
  if (equal_timestamps)
    {
      *modified_p = FALSE;
      goto cleanup;
    }
      
  /* If there's no text-base file, we have to assume the working file
     is modified.  For example, a file scheduled for addition but not
     yet committed. */
  textbase_filename = svn_wc__text_base_path (filename, 0, subpool);
  SVN_ERR (svn_io_check_path (textbase_filename, &kind, subpool));
  if (kind != svn_node_file)
    {
      *modified_p = TRUE;
      goto cleanup;
    }
  
  /* Otherwise, fall back on the standard mod detector. */
  SVN_ERR (svn_wc__versioned_file_modcheck (modified_p,
                                            filename,
                                            adm_access,
                                            textbase_filename,
                                            subpool));

 cleanup:
  svn_pool_destroy (subpool);

  return SVN_NO_ERROR;
}




svn_error_t *
svn_wc_conflicted_p (svn_boolean_t *text_conflicted_p,
                     svn_boolean_t *prop_conflicted_p,
                     const char *dir_path,
                     const svn_wc_entry_t *entry,
                     apr_pool_t *pool)
{
  const char *path;
  svn_node_kind_t kind;
  apr_pool_t *subpool = svn_pool_create (pool);  /* ### Why? */

  *text_conflicted_p = FALSE;
  *prop_conflicted_p = FALSE;

  /* Look for any text conflict, exercising only as much effort as
     necessary to obtain a definitive answer.  This only applies to
     files, but we don't have to explicitly check that entry is a
     file, since these attributes would never be set on a directory
     anyway.  A conflict file entry notation only counts if the
     conflict file still exists on disk.  */
  if (entry->conflict_old)
    {
      path = svn_path_join (dir_path, entry->conflict_old, subpool);
      SVN_ERR (svn_io_check_path (path, &kind, subpool));
      if (kind == svn_node_file)
        *text_conflicted_p = TRUE;
    }

  if ((! *text_conflicted_p) && (entry->conflict_new))
    {
      path = svn_path_join (dir_path, entry->conflict_new, subpool);
      SVN_ERR (svn_io_check_path (path, &kind, subpool));
      if (kind == svn_node_file)
        *text_conflicted_p = TRUE;
    }

  if ((! *text_conflicted_p) && (entry->conflict_wrk))
    {
      path = svn_path_join (dir_path, entry->conflict_wrk, subpool);
      SVN_ERR (svn_io_check_path (path, &kind, subpool));
      if (kind == svn_node_file)
        *text_conflicted_p = TRUE;
    }

  /* What about prop conflicts? */
  if (entry->prejfile)
    {
      path = svn_path_join (dir_path, entry->prejfile, subpool);
      SVN_ERR (svn_io_check_path (path, &kind, subpool));
      if (kind == svn_node_file)
        *prop_conflicted_p = TRUE;
    }
  
  svn_pool_destroy (subpool);
  return SVN_NO_ERROR;
}





svn_error_t *
svn_wc_has_binary_prop (svn_boolean_t *has_binary_prop,
                        const char *path,
                        apr_pool_t *pool)
{
  const svn_string_t *value;
  apr_pool_t *subpool = svn_pool_create (pool);

  SVN_ERR (svn_wc_prop_get (&value, SVN_PROP_MIME_TYPE, path, subpool));
 
  if (value && (svn_mime_type_is_binary (value->data)))
    *has_binary_prop = TRUE;
  else
    *has_binary_prop = FALSE;
  
  svn_pool_destroy (subpool);
  return SVN_NO_ERROR;
}
>>>>>>> 568fa1e5
<|MERGE_RESOLUTION|>--- conflicted
+++ resolved
@@ -1,4 +1,3 @@
-<<<<<<< HEAD
 /*
  * questions.c:  routines for asking questions about working copies
  *
@@ -452,460 +451,4 @@
   
   svn_pool_destroy (subpool);
   return SVN_NO_ERROR;
-}
-=======
-/*
- * questions.c:  routines for asking questions about working copies
- *
- * ====================================================================
- * Copyright (c) 2000-2003 CollabNet.  All rights reserved.
- *
- * This software is licensed as described in the file COPYING, which
- * you should have received as part of this distribution.  The terms
- * are also available at http://subversion.tigris.org/license-1.html.
- * If newer versions of this license are posted there, you may use a
- * newer version instead, at your option.
- *
- * This software consists of voluntary contributions made by many
- * individuals.  For exact contribution history, see the revision
- * history and logs, available at http://subversion.tigris.org/.
- * ====================================================================
- */
-
-
--
-#include <string.h>
-#include <apr_pools.h>
-#include <apr_file_io.h>
-#include <apr_time.h>
-#include <apr_strings.h>
-#include "svn_pools.h"
-#include "svn_types.h"
-#include "svn_string.h"
-#include "svn_error.h"
-#include "svn_hash.h"
-#include "svn_path.h"
-#include "svn_time.h"
-#include "svn_wc.h"
-#include "svn_io.h"
-
-#include "wc.h"
-#include "adm_files.h"
-#include "questions.h"
-
-
--
-/* ### todo: make this compare repository too?  Or do so in parallel
-   code.  See also adm_files.c:check_adm_exists(), which should
-   probably be merged with this.  */
-svn_error_t *
-svn_wc_check_wc (const char *path,
-                 int *wc_format,
-                 apr_pool_t *pool)
-{
-  svn_error_t *err = SVN_NO_ERROR;
-  svn_node_kind_t kind;
-
-  SVN_ERR (svn_io_check_path (path, &kind, pool));
-  
-  if (kind == svn_node_none)
-    {
-      return svn_error_createf
-        (APR_ENOENT, NULL,
-         "svn_wc_check_wc: %s does not exist", path);
-    }
-  else if (kind != svn_node_dir)
-    *wc_format = 0;
-  else  /* okay, it's a directory, but is it a working copy? */
-    {
-      const char *format_file_path
-        = svn_wc__adm_path (path, FALSE, pool, SVN_WC__ADM_FORMAT, NULL);
-
-      err = svn_io_read_version_file (wc_format, format_file_path, pool);
-
-      if (err || (*wc_format > SVN_WC__VERSION))
-        {
-          /* It really doesn't matter if it was a version mismatch or
-             an error, or if an error, what kind.  If there's anything
-             wrong at all, then for our purposes this is not a working
-             copy, so return 0. */
-          if (err)
-            svn_error_clear (err);
-
-          *wc_format = 0;
-        }
-    }
-
-  return SVN_NO_ERROR;
-}
-
-
-
--
-/*** svn_wc_text_modified_p ***/
-
-/* svn_wc_text_modified_p answers the question:
-
-   "Are the contents of F different than the contents of
-   .svn/text-base/F.svn-base?"
-
-   or
-
-   "Are the contents of .svn/props/xxx different than
-   .svn/prop-base/xxx.svn-base?"
-
-   In other words, we're looking to see if a user has made local
-   modifications to a file since the last update or commit.
-
-   Note: Assuming that F lives in a directory D at revision V, please
-   notice that we are *NOT* answering the question, "are the contents
-   of F different than revision V of F?"  While F may be at a different
-   revision number than its parent directory, but we're only looking
-   for local edits on F, not for consistent directory revisions.  
-
-   TODO:  the logic of the routines on this page might change in the
-   future, as they bear some relation to the user interface.  For
-   example, if a file is removed -- without telling subversion about
-   it -- how should subversion react?  Should it copy the file back
-   out of text-base?  Should it ask whether one meant to officially
-   mark it for removal?
-*/
-
-/* Is PATH's timestamp the same as the one recorded in our
-   `entries' file?  Return the answer in EQUAL_P.  TIMESTAMP_KIND
-   should be one of the enumerated type above. */
-svn_error_t *
-svn_wc__timestamps_equal_p (svn_boolean_t *equal_p,
-                            const char *path,
-                            svn_wc_adm_access_t *adm_access,
-                            const enum svn_wc__timestamp_kind timestamp_kind,
-                            apr_pool_t *pool)
-{
-  apr_time_t wfile_time, entrytime = 0;
-  const char *entryname;
-  apr_hash_t *entries = NULL;
-  const svn_wc_entry_t *entry;
-  svn_node_kind_t kind;
-
-  SVN_ERR (svn_io_check_path (path, &kind, pool));
-  if (kind == svn_node_dir)
-    entryname = SVN_WC_ENTRY_THIS_DIR;
-  else
-    svn_path_split (path, NULL, &entryname, pool);
-
-  /* Get the timestamp from the entries file */
-  SVN_ERR (svn_wc_entries_read (&entries, adm_access, FALSE, pool));
-  entry = apr_hash_get (entries, entryname, APR_HASH_KEY_STRING);
-
-  /* Can't compare timestamps for an unversioned file. */
-  if (entry == NULL)
-    return svn_error_createf
-      (SVN_ERR_ENTRY_NOT_FOUND, NULL,
-       "timestamps_equal_p: `%s' not under revision control", entryname);
-
-  /* Get the timestamp from the working file and the entry */
-  if (timestamp_kind == svn_wc__text_time)
-    {
-      SVN_ERR (svn_io_file_affected_time (&wfile_time, path, pool));
-      entrytime = entry->text_time;
-    }
-  
-  else if (timestamp_kind == svn_wc__prop_time)
-    {
-      const char *prop_path;
-
-      SVN_ERR (svn_wc__prop_path (&prop_path, path, 0, pool));
-      SVN_ERR (svn_io_file_affected_time (&wfile_time, prop_path, pool));
-      entrytime = entry->prop_time;
-    }
-
-  if (! entrytime)
-    {
-      /* TODO: If either timestamp is inaccessible, the test cannot
-         return an answer.  Assume that the timestamps are
-         different. */
-      *equal_p = FALSE;
-      return SVN_NO_ERROR;
-    }
-
-  {
-    /* Put the disk timestamp through a string conversion, so it's
-       at the same resolution as entry timestamps. */
-    /* This string conversion here may be goodness, but it does
-       nothing currently _and_ it is somewhat expensive _and_ it eats
-       memory _and_ it is tested for in the regression tests. But I
-       will only comment it out because I do not possess the guts to
-       remove it altogether. */
-    /*
-    const char *tstr = svn_time_to_cstring (wfile_time, pool);
-    SVN_ERR (svn_time_from_cstring (&wfile_time, tstr, pool));
-    */
-  }
-  
-  if (wfile_time == entrytime)
-    *equal_p = TRUE;
-  else
-    *equal_p = FALSE;
-
-  return SVN_NO_ERROR;
-}
-
-
-/* Do a byte-for-byte comparison of FILE1 and FILE2. */
-static svn_error_t *
-contents_identical_p (svn_boolean_t *identical_p,
-                      const char *file1,
-                      const char *file2,
-                      apr_pool_t *pool)
-{
-  apr_status_t status;
-  apr_size_t bytes_read1, bytes_read2;
-  char buf1[BUFSIZ], buf2[BUFSIZ];
-  apr_file_t *file1_h = NULL;
-  apr_file_t *file2_h = NULL;
-
-  SVN_ERR_W (svn_io_file_open (&file1_h, file1, APR_READ, APR_OS_DEFAULT,
-                               pool),
-             "contents_identical_p: open failed on file 1");
-
-  SVN_ERR_W (svn_io_file_open (&file2_h, file2, APR_READ, APR_OS_DEFAULT,
-                               pool),
-             "contents_identical_p: open failed on file 2");
-
-  *identical_p = TRUE;  /* assume TRUE, until disproved below */
-  for (status = 0; ! APR_STATUS_IS_EOF(status); )
-    {
-      status = apr_file_read_full (file1_h, buf1, sizeof(buf1), &bytes_read1);
-      if (status && !APR_STATUS_IS_EOF(status))
-        return svn_error_createf
-          (status, NULL,
-           "contents_identical_p: full read failed on %s.", 
-           file1);
-
-      status = apr_file_read_full (file2_h, buf2, sizeof(buf2), &bytes_read2);
-      if (status && !APR_STATUS_IS_EOF(status))
-        return svn_error_createf
-          (status, NULL,
-           "contents_identical_p: full read failed on %s.", 
-           file2);
-      
-      if ((bytes_read1 != bytes_read2)
-          || (memcmp (buf1, buf2, bytes_read1)))
-        {
-          *identical_p = FALSE;
-          break;
-        }
-    }
-
-  status = apr_file_close (file1_h);
-  if (status)
-    return svn_error_createf 
-      (status, NULL,
-       "contents_identical_p: failed to close %s.", file1);
-
-  status = apr_file_close (file2_h);
-  if (status)
-    return svn_error_createf 
-      (status, NULL,
-       "contents_identical_p: failed to close %s.", file2);
-
-  return SVN_NO_ERROR;
-}
-
-
-
-svn_error_t *
-svn_wc__files_contents_same_p (svn_boolean_t *same,
-                               const char *file1,
-                               const char *file2,
-                               apr_pool_t *pool)
-{
-  svn_boolean_t q;
-
-  SVN_ERR (svn_io_filesizes_different_p (&q, file1, file2, pool));
-
-  if (q)
-    {
-      *same = 0;
-      return SVN_NO_ERROR;
-    }
-  
-  SVN_ERR (contents_identical_p (&q, file1, file2, pool));
-
-  if (q)
-    *same = 1;
-  else
-    *same = 0;
-
-  return SVN_NO_ERROR;
-}
-
-
-svn_error_t *
-svn_wc__versioned_file_modcheck (svn_boolean_t *modified_p,
-                                 const char *versioned_file,
-                                 svn_wc_adm_access_t *adm_access,
-                                 const char *base_file,
-                                 apr_pool_t *pool)
-{
-  svn_boolean_t same;
-  const char *tmp_vfile;
-  svn_error_t *err = SVN_NO_ERROR;
-
-  SVN_ERR (svn_wc_translated_file (&tmp_vfile, versioned_file, adm_access,
-                                   TRUE, pool));
-  
-  err = svn_wc__files_contents_same_p (&same, tmp_vfile, base_file, pool);
-  *modified_p = (! same);
-  
-  if (tmp_vfile != versioned_file)
-    SVN_ERR (svn_io_remove_file (tmp_vfile, pool));
-  
-  return err;
-}
-
-
-svn_error_t *
-svn_wc_text_modified_p (svn_boolean_t *modified_p,
-                        const char *filename,
-                        svn_wc_adm_access_t *adm_access,
-                        apr_pool_t *pool)
-{
-  const char *textbase_filename;
-  svn_boolean_t equal_timestamps;
-  apr_pool_t *subpool = svn_pool_create (pool);
-  svn_node_kind_t kind;
-
-  /* Sanity check:  if the path doesn't exist, return FALSE. */
-  SVN_ERR (svn_io_check_path (filename, &kind, subpool));
-  if (kind != svn_node_file)
-    {
-      *modified_p = FALSE;
-      goto cleanup;
-    }
-
-  /* See if the local file's timestamp is the same as the one recorded
-     in the administrative directory.  This could, theoretically, be
-     wrong in certain rare cases, but with the addition of a forced
-     delay after commits (see revision 419 and issue #542) it's highly
-     unlikely to be a problem. */
-  SVN_ERR (svn_wc__timestamps_equal_p (&equal_timestamps, filename, adm_access,
-                                       svn_wc__text_time, subpool));
-  if (equal_timestamps)
-    {
-      *modified_p = FALSE;
-      goto cleanup;
-    }
-      
-  /* If there's no text-base file, we have to assume the working file
-     is modified.  For example, a file scheduled for addition but not
-     yet committed. */
-  textbase_filename = svn_wc__text_base_path (filename, 0, subpool);
-  SVN_ERR (svn_io_check_path (textbase_filename, &kind, subpool));
-  if (kind != svn_node_file)
-    {
-      *modified_p = TRUE;
-      goto cleanup;
-    }
-  
-  /* Otherwise, fall back on the standard mod detector. */
-  SVN_ERR (svn_wc__versioned_file_modcheck (modified_p,
-                                            filename,
-                                            adm_access,
-                                            textbase_filename,
-                                            subpool));
-
- cleanup:
-  svn_pool_destroy (subpool);
-
-  return SVN_NO_ERROR;
-}
-
-
-
--
-svn_error_t *
-svn_wc_conflicted_p (svn_boolean_t *text_conflicted_p,
-                     svn_boolean_t *prop_conflicted_p,
-                     const char *dir_path,
-                     const svn_wc_entry_t *entry,
-                     apr_pool_t *pool)
-{
-  const char *path;
-  svn_node_kind_t kind;
-  apr_pool_t *subpool = svn_pool_create (pool);  /* ### Why? */
-
-  *text_conflicted_p = FALSE;
-  *prop_conflicted_p = FALSE;
-
-  /* Look for any text conflict, exercising only as much effort as
-     necessary to obtain a definitive answer.  This only applies to
-     files, but we don't have to explicitly check that entry is a
-     file, since these attributes would never be set on a directory
-     anyway.  A conflict file entry notation only counts if the
-     conflict file still exists on disk.  */
-  if (entry->conflict_old)
-    {
-      path = svn_path_join (dir_path, entry->conflict_old, subpool);
-      SVN_ERR (svn_io_check_path (path, &kind, subpool));
-      if (kind == svn_node_file)
-        *text_conflicted_p = TRUE;
-    }
-
-  if ((! *text_conflicted_p) && (entry->conflict_new))
-    {
-      path = svn_path_join (dir_path, entry->conflict_new, subpool);
-      SVN_ERR (svn_io_check_path (path, &kind, subpool));
-      if (kind == svn_node_file)
-        *text_conflicted_p = TRUE;
-    }
-
-  if ((! *text_conflicted_p) && (entry->conflict_wrk))
-    {
-      path = svn_path_join (dir_path, entry->conflict_wrk, subpool);
-      SVN_ERR (svn_io_check_path (path, &kind, subpool));
-      if (kind == svn_node_file)
-        *text_conflicted_p = TRUE;
-    }
-
-  /* What about prop conflicts? */
-  if (entry->prejfile)
-    {
-      path = svn_path_join (dir_path, entry->prejfile, subpool);
-      SVN_ERR (svn_io_check_path (path, &kind, subpool));
-      if (kind == svn_node_file)
-        *prop_conflicted_p = TRUE;
-    }
-  
-  svn_pool_destroy (subpool);
-  return SVN_NO_ERROR;
-}
-
-
-
--
-
-svn_error_t *
-svn_wc_has_binary_prop (svn_boolean_t *has_binary_prop,
-                        const char *path,
-                        apr_pool_t *pool)
-{
-  const svn_string_t *value;
-  apr_pool_t *subpool = svn_pool_create (pool);
-
-  SVN_ERR (svn_wc_prop_get (&value, SVN_PROP_MIME_TYPE, path, subpool));
- 
-  if (value && (svn_mime_type_is_binary (value->data)))
-    *has_binary_prop = TRUE;
-  else
-    *has_binary_prop = FALSE;
-  
-  svn_pool_destroy (subpool);
-  return SVN_NO_ERROR;
-}
->>>>>>> 568fa1e5
+}