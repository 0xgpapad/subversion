--- conflicted
+++ resolved
@@ -2,22 +2,17 @@
  * questions.c:  routines for asking questions about working copies
  *
  * ====================================================================
- *    Licensed to the Apache Software Foundation (ASF) under one
- *    or more contributor license agreements.  See the NOTICE file
- *    distributed with this work for additional information
- *    regarding copyright ownership.  The ASF licenses this file
- *    to you under the Apache License, Version 2.0 (the
- *    "License"); you may not use this file except in compliance
- *    with the License.  You may obtain a copy of the License at
+ * Copyright (c) 2000-2004, 2006, 2008 CollabNet.  All rights reserved.
  *
- *      http://www.apache.org/licenses/LICENSE-2.0
+ * This software is licensed as described in the file COPYING, which
+ * you should have received as part of this distribution.  The terms
+ * are also available at http://subversion.tigris.org/license-1.html.
+ * If newer versions of this license are posted there, you may use a
+ * newer version instead, at your option.
  *
- *    Unless required by applicable law or agreed to in writing,
- *    software distributed under the License is distributed on an
- *    "AS IS" BASIS, WITHOUT WARRANTIES OR CONDITIONS OF ANY
- *    KIND, either express or implied.  See the License for the
- *    specific language governing permissions and limitations
- *    under the License.
+ * This software consists of voluntary contributions made by many
+ * individuals.  For exact contribution history, see the revision
+ * history and logs, available at http://subversion.tigris.org/.
  * ====================================================================
  */
 
@@ -25,26 +20,25 @@
  
 #include <string.h>
-
 #include <apr_pools.h>
 #include <apr_file_io.h>
 #include <apr_file_info.h>
 #include <apr_time.h>
-
 #include "svn_pools.h"
 #include "svn_types.h"
 #include "svn_string.h"
 #include "svn_error.h"
-#include "svn_dirent_uri.h"
+#include "svn_path.h"
 #include "svn_time.h"
 #include "svn_io.h"
 #include "svn_props.h"
 
 #include "wc.h"
 #include "adm_files.h"
+#include "questions.h"
+#include "entries.h"
 #include "props.h"
 #include "translate.h"
-#include "wc_db.h"
 
 #include "svn_private_config.h"
 #include "private/svn_wc_private.h"
@@ -53,9 +47,6 @@
 #define SVN_WC_NG_CHECK_ENV_VAR "SVN_I_LOVE_CORRUPTED_WORKING_COPIES_SO_DISABLE_CHECK_FOR_WC_NG"
  
-<<<<<<< HEAD
-
-=======
 static svn_error_t *
 is_inside_wc_ng(const char *abspath,
                 const char *target_path,
@@ -209,7 +200,6 @@
 
  
->>>>>>> 3392406b
 /*** svn_wc_text_modified_p ***/
 
 /* svn_wc_text_modified_p answers the question:
@@ -239,31 +229,47 @@
 */
 
 
-/* Set *MODIFIED_P to TRUE if (after translation) VERSIONED_FILE_ABSPATH
- * differs from PRISTINE_STREAM, else to FALSE if not.  Also verify that
- * PRISTINE_STREAM matches the stored checksum for VERSIONED_FILE_ABSPATH,
- * if verify_checksum is TRUE. If checksum does not match, return the error
+/* Is PATH's timestamp the same as the one recorded in our
+   `entries' file?  Return the answer in EQUAL_P.  TIMESTAMP_KIND
+   should be one of the enumerated type above. */
+svn_error_t *
+svn_wc__timestamps_equal_p(svn_boolean_t *equal_p,
+                           const char *path,
+                           svn_wc_adm_access_t *adm_access,
+                           apr_pool_t *pool)
+{
+  const svn_wc_entry_t *entry;
+  apr_time_t wfile_time;
+
+  /* Get the timestamp from the entries file */
+  SVN_ERR(svn_wc__entry_versioned(&entry, path, adm_access, FALSE, pool));
+
+  /* Get the timestamp from the working file and the entry */
+  SVN_ERR(svn_io_file_affected_time(&wfile_time, path, pool));
+
+  *equal_p = wfile_time == entry->text_time;
+
+  return SVN_NO_ERROR;
+}
+
+
+/* Set *MODIFIED_P to TRUE if (after translation) VERSIONED_FILE
+ * differs from BASE_FILE, else to FALSE if not.  Also verify that
+ * BASE_FILE matches the entry checksum for VERSIONED_FILE, if
+ * verify_checksum is TRUE. If checksum does not match, return the error
  * SVN_ERR_WC_CORRUPT_TEXT_BASE.
  *
- * If COMPARE_TEXTBASES is true, translate VERSIONED_FILE_ABSPATH's EOL
- * style and keywords to repository-normal form according to its properties,
- * and compare the result with PRISTINE_STREAM.  If COMPARE_TEXTBASES is
- * false, translate PRISTINE_STREAM's EOL style and keywords to working-copy
- * form according to VERSIONED_FILE_ABSPATH's properties, and compare the
- * result with VERSIONED_FILE_ABSPATH.
- *
- * PRISTINE_STREAM will be closed before a successful return.
- *
- * DB is a wc_db; use SCRATCH_POOL for temporary allocation.
+ * ADM_ACCESS is an access baton for VERSIONED_FILE.  Use POOL for
+ * temporary allocation.
  */
 static svn_error_t *
 compare_and_verify(svn_boolean_t *modified_p,
-                   svn_wc__db_t *db,
-                   const char *versioned_file_abspath,
-                   svn_stream_t *pristine_stream,
+                   const char *versioned_file,
+                   svn_wc_adm_access_t *adm_access,
+                   const char *base_file,
                    svn_boolean_t compare_textbases,
                    svn_boolean_t verify_checksum,
-                   apr_pool_t *scratch_pool)
+                   apr_pool_t *pool)
 {
   svn_boolean_t same;
   svn_subst_eol_style_t eol_style;
@@ -272,15 +278,12 @@
   svn_boolean_t special;
   svn_boolean_t need_translation;
 
-  SVN_ERR_ASSERT(svn_dirent_is_absolute(versioned_file_abspath));
-
-  SVN_ERR(svn_wc__get_eol_style(&eol_style, &eol_str, db,
-                                versioned_file_abspath, scratch_pool,
-                                scratch_pool));
-  SVN_ERR(svn_wc__get_keywords(&keywords, db, versioned_file_abspath, NULL,
-                               scratch_pool, scratch_pool));
-  SVN_ERR(svn_wc__get_special(&special, db, versioned_file_abspath,
-                              scratch_pool));
+
+  SVN_ERR(svn_wc__get_eol_style(&eol_style, &eol_str, versioned_file,
+                                adm_access, pool));
+  SVN_ERR(svn_wc__get_keywords(&keywords, versioned_file,
+                              adm_access, NULL, pool));
+  SVN_ERR(svn_wc__get_special(&special, versioned_file, adm_access, pool));
 
   need_translation = svn_subst_translation_required(eol_style, eol_str,
                                                     keywords, special, TRUE);
@@ -290,41 +293,32 @@
       /* Reading files is necessary. */
       svn_checksum_t *checksum;
       svn_stream_t *v_stream;  /* versioned_file */
-      const svn_checksum_t *node_checksum;
+      svn_stream_t *b_stream;  /* base_file */
+      const svn_wc_entry_t *entry;
+
+      SVN_ERR(svn_stream_open_readonly(&b_stream, base_file, pool, pool));
 
       if (verify_checksum)
         {
           /* Need checksum verification, so read checksum from entries file
            * and setup checksummed stream for base file. */
-          SVN_ERR(svn_wc__db_read_info(NULL, NULL, NULL, NULL, NULL, NULL,
-                                       NULL, NULL, NULL, NULL,
-                                       NULL, &node_checksum, NULL, NULL,
-                                       NULL, NULL, NULL, NULL, NULL,
-                                       NULL, NULL, NULL,
-                                       NULL, NULL,
-                                       db, versioned_file_abspath,
-                                       scratch_pool, scratch_pool));
-          /* SVN_EXPERIMENTAL_PRISTINE:
-             node_checksum is originally MD-5 but will later be SHA-1.  To
-             allow for this, we calculate CHECKSUM as the same kind so that
-             we can compare them. */
-
-          if (node_checksum)
-            pristine_stream = svn_stream_checksummed2(pristine_stream,
-                                                      &checksum, NULL,
-                                                      node_checksum->kind, TRUE,
-                                                      scratch_pool);
+          SVN_ERR(svn_wc__entry_versioned(&entry, versioned_file, adm_access,
+                                         TRUE, pool));
+
+          if (entry->checksum)
+            b_stream = svn_stream_checksummed2(b_stream, &checksum, NULL,
+                                               svn_checksum_md5, TRUE, pool);
         }
 
       if (special)
         {
-          SVN_ERR(svn_subst_read_specialfile(&v_stream, versioned_file_abspath,
-                                             scratch_pool, scratch_pool));
+          SVN_ERR(svn_subst_read_specialfile(&v_stream, versioned_file,
+                                             pool, pool));
         }
       else
         {
-          SVN_ERR(svn_stream_open_readonly(&v_stream, versioned_file_abspath,
-                                           scratch_pool, scratch_pool));
+          SVN_ERR(svn_stream_open_readonly(&v_stream, versioned_file,
+                                           pool, pool));
 
           if (compare_textbases && need_translation)
             {
@@ -334,54 +328,50 @@
                        && eol_style != svn_subst_eol_style_none)
                 return svn_error_create(SVN_ERR_IO_UNKNOWN_EOL, NULL, NULL);
 
-              /* Wrap file stream to detranslate into normal form,
-               * "repairing" the EOL style if it is inconsistent. */
+              /* Wrap file stream to detranslate into normal form. */
               v_stream = svn_subst_stream_translated(v_stream,
                                                      eol_str,
-                                                     TRUE /* repair */,
+                                                     TRUE,
                                                      keywords,
                                                      FALSE /* expand */,
-                                                     scratch_pool);
+                                                     pool);
             }
           else if (need_translation)
             {
-              /* Wrap base stream to translate into working copy form, and
-               * arrange to throw an error if its EOL style is inconsistent. */
-              pristine_stream = svn_subst_stream_translated(pristine_stream,
-                                                            eol_str, FALSE,
-                                                            keywords, TRUE,
-                                                            scratch_pool);
+              /* Wrap base stream to translate into working copy form. */
+              b_stream = svn_subst_stream_translated(b_stream, eol_str,
+                                                     FALSE, keywords, TRUE,
+                                                     pool);
             }
         }
 
-      SVN_ERR(svn_stream_contents_same2(&same, pristine_stream, v_stream,
-                                        scratch_pool));
-
-      if (verify_checksum && node_checksum)
+      SVN_ERR(svn_stream_contents_same(&same, b_stream, v_stream, pool));
+
+      SVN_ERR(svn_stream_close(v_stream));
+      SVN_ERR(svn_stream_close(b_stream));
+
+      if (verify_checksum && entry->checksum)
         {
-          if (checksum && !svn_checksum_match(checksum, node_checksum))
+          const char *digest;
+          digest = svn_checksum_to_cstring_display(checksum, pool);
+          if (strcmp(digest, entry->checksum) != 0)
             {
-              return svn_error_createf(SVN_ERR_WC_CORRUPT_TEXT_BASE, NULL,
-                   _("Checksum mismatch indicates corrupt text base for file: "
-                     "'%s':\n"
-                     "   expected:  %s\n"
-                     "     actual:  %s\n"),
-                  svn_dirent_local_style(versioned_file_abspath, scratch_pool),
-                  svn_checksum_to_cstring_display(node_checksum, scratch_pool),
-                  svn_checksum_to_cstring_display(checksum, scratch_pool));
+              return svn_error_createf
+                (SVN_ERR_WC_CORRUPT_TEXT_BASE, NULL,
+                  _("Checksum mismatch indicates corrupt text base: '%s'\n"
+                    "   expected:  %s\n"
+                    "     actual:  %s\n"),
+                  svn_path_local_style(base_file, pool),
+                  entry->checksum,
+                  digest);
             }
         }
     }
   else
     {
       /* Translation would be a no-op, so compare the original file. */
-      svn_stream_t *v_stream;  /* versioned_file */
-
-      SVN_ERR(svn_stream_open_readonly(&v_stream, versioned_file_abspath,
-                                       scratch_pool, scratch_pool));
-
-      SVN_ERR(svn_stream_contents_same2(&same, pristine_stream, v_stream,
-                                        scratch_pool));
+      SVN_ERR(svn_io_files_contents_same_p(&same, base_file, versioned_file,
+                                           pool));
     }
 
   *modified_p = (! same);
@@ -390,57 +380,35 @@
 }
 
 svn_error_t *
-svn_wc__internal_versioned_file_modcheck(svn_boolean_t *modified_p,
-                                         svn_wc__db_t *db,
-                                         const char *versioned_file_abspath,
-                                         const char *base_file_abspath,
-                                         svn_boolean_t compare_textbases,
-                                         apr_pool_t *scratch_pool)
-{
-  svn_stream_t *pristine_stream;
-
-  SVN_ERR_ASSERT(svn_dirent_is_absolute(base_file_abspath));
-  SVN_ERR(svn_stream_open_readonly(&pristine_stream, base_file_abspath,
-                                   scratch_pool, scratch_pool));
-
-  return svn_error_return(compare_and_verify(modified_p, db,
-                                             versioned_file_abspath,
-                                             pristine_stream,
-                                             compare_textbases,
-                                             FALSE,
-                                             scratch_pool));
-}
-
-svn_error_t *
 svn_wc__versioned_file_modcheck(svn_boolean_t *modified_p,
-                                svn_wc_context_t *wc_ctx,
-                                const char *versioned_file_abspath,
-                                const char *base_file_abspath,
-                                apr_pool_t *scratch_pool)
-{
-  return svn_error_return(svn_wc__internal_versioned_file_modcheck(
-                            modified_p, wc_ctx->db, versioned_file_abspath,
-                            base_file_abspath,
-                            TRUE /* compare_textbases */,
-                            scratch_pool));
-}
-
-svn_error_t *
-svn_wc__internal_text_modified_p(svn_boolean_t *modified_p,
-                                 svn_wc__db_t *db,
-                                 const char *local_abspath,
+                                const char *versioned_file,
+                                svn_wc_adm_access_t *adm_access,
+                                const char *base_file,
+                                svn_boolean_t compare_textbases,
+                                apr_pool_t *pool)
+{
+  return compare_and_verify(modified_p, versioned_file, adm_access,
+                            base_file, compare_textbases, FALSE, pool);
+}
+
+svn_error_t *
+svn_wc__text_modified_internal_p(svn_boolean_t *modified_p,
+                                 const char *filename,
                                  svn_boolean_t force_comparison,
+                                 svn_wc_adm_access_t *adm_access,
                                  svn_boolean_t compare_textbases,
-                                 apr_pool_t *scratch_pool)
-{
-  svn_stream_t *pristine_stream;
+                                 apr_pool_t *pool)
+{
+  const char *textbase_filename;
+  svn_node_kind_t kind;
   svn_error_t *err;
   apr_finfo_t finfo;
 
+
   /* No matter which way you look at it, the file needs to exist. */
-  err = svn_io_stat(&finfo, local_abspath,
+  err = svn_io_stat(&finfo, filename,
                     APR_FINFO_SIZE | APR_FINFO_MTIME | APR_FINFO_TYPE
-                    | APR_FINFO_LINK, scratch_pool);
+                    | APR_FINFO_LINK, pool);
   if ((err && APR_STATUS_IS_ENOENT(err->apr_err))
       || (!err && !(finfo.filetype == APR_REG ||
                     finfo.filetype == APR_LNK)))
@@ -456,8 +424,7 @@
 
   if (! force_comparison)
     {
-      svn_filesize_t translated_size;
-      apr_time_t last_mod_time;
+      const svn_wc_entry_t *entry;
 
       /* We're allowed to use a heuristic to determine whether files may
          have changed.  The heuristic has these steps:
@@ -487,23 +454,21 @@
 
       */
 
-      /* Read the relevant info */
-      err = svn_wc__db_read_info(NULL, NULL, NULL, NULL, NULL, NULL, NULL,
-                                 NULL, NULL, &last_mod_time, NULL, NULL,
-                                 &translated_size , NULL,
-                                 NULL, NULL, NULL, NULL, NULL, NULL, NULL,
-                                 NULL, NULL, NULL,
-                                 db, local_abspath,
-                                 scratch_pool, scratch_pool);
+
+      /* Get the entry */
+      err = svn_wc_entry(&entry, filename, adm_access, FALSE, pool);
       if (err)
         {
           svn_error_clear(err);
           goto compare_them;
         }
 
+      if (! entry)
+        goto compare_them;
+
       /* Compare the sizes, if applicable */
-      if (translated_size != SVN_WC_ENTRY_WORKING_SIZE_UNKNOWN
-          && finfo.size != translated_size)
+      if (entry->working_size != SVN_WC_ENTRY_WORKING_SIZE_UNKNOWN
+          && finfo.size != entry->working_size)
         goto compare_them;
 
 
@@ -512,7 +477,7 @@
          Note: text_time == 0 means absent from entries,
                which also means the timestamps won't be equal,
                so there's no need to explicitly check the 'absent' value. */
-      if (last_mod_time != finfo.mtime)
+      if (entry->text_time != finfo.mtime)
         goto compare_them;
 
 
@@ -521,210 +486,228 @@
     }
 
  compare_them:
-  /* If there's no text-base file, we have to assume the working file
+ /* If there's no text-base file, we have to assume the working file
      is modified.  For example, a file scheduled for addition but not
      yet committed. */
   /* We used to stat for the working base here, but we just give
      compare_and_verify a try; we'll check for errors afterwards */
-  err = svn_wc__get_pristine_contents(&pristine_stream, db, local_abspath,
-                                      scratch_pool, scratch_pool);
-  if (err && APR_STATUS_IS_ENOENT(err->apr_err))
-    {
-      svn_error_clear(err);
-      *modified_p = TRUE;
-      return SVN_NO_ERROR;
-    }
-
-  SVN_ERR(err);
-
-  if (pristine_stream == NULL)
-    {
-      *modified_p = TRUE;
-      return SVN_NO_ERROR;
-    }
+  textbase_filename = svn_wc__text_base_path(filename, FALSE, pool);
 
   /* Check all bytes, and verify checksum if requested. */
-  return svn_error_return(compare_and_verify(modified_p, db, local_abspath,
-                                             pristine_stream,
-                                             compare_textbases,
-                                             force_comparison,
-                                             scratch_pool));
-}
-
-
-svn_error_t *
-svn_wc_text_modified_p2(svn_boolean_t *modified_p,
-                        svn_wc_context_t *wc_ctx,
-                        const char *local_abspath,
+  {
+    apr_pool_t *subpool = svn_pool_create(pool);
+
+    err = compare_and_verify(modified_p,
+                             filename,
+                             adm_access,
+                             textbase_filename,
+                             compare_textbases,
+                             force_comparison,
+                             subpool);
+    if (err)
+      {
+        svn_error_t *err2;
+
+        err2 = svn_io_check_path(textbase_filename, &kind, pool);
+        if (! err2 && kind != svn_node_file)
+          {
+            svn_error_clear(err);
+            *modified_p = TRUE;
+            return SVN_NO_ERROR;
+          }
+
+        svn_error_clear(err);
+        return err2;
+      }
+
+    svn_pool_destroy(subpool);
+  }
+
+  /* It is quite legitimate for modifications to the working copy to
+     produce a timestamp variation with no text variation. If it turns out
+     that there are no differences then we might be able to "repair" the
+     text-time in the entries file and so avoid the expensive file contents
+     comparison in the future.
+     Though less likely, the same may be true for the size
+     of the working file. */
+  if (! *modified_p && svn_wc_adm_locked(adm_access))
+    {
+      svn_wc_entry_t tmp;
+
+      tmp.working_size = finfo.size;
+      tmp.text_time = finfo.mtime;
+      SVN_ERR(svn_wc__entry_modify(adm_access,
+                                   svn_path_basename(filename, pool),
+                                   &tmp,
+                                   SVN_WC__ENTRY_MODIFY_TEXT_TIME
+                                   | SVN_WC__ENTRY_MODIFY_WORKING_SIZE,
+                                   TRUE, pool));
+    }
+
+  return SVN_NO_ERROR;
+}
+
+
+svn_error_t *
+svn_wc_text_modified_p(svn_boolean_t *modified_p,
+                        const char *filename,
                         svn_boolean_t force_comparison,
-                        apr_pool_t *scratch_pool)
-{
-  return svn_wc__internal_text_modified_p(modified_p, wc_ctx->db,
-                                          local_abspath, force_comparison,
-                                          TRUE, scratch_pool);
+                        svn_wc_adm_access_t *adm_access,
+                        apr_pool_t *pool)
+{
+  return svn_wc__text_modified_internal_p(modified_p, filename,
+                                          force_comparison, adm_access,
+                                          TRUE, pool);
 }
 
 
  
 svn_error_t *
-svn_wc__internal_conflicted_p(svn_boolean_t *text_conflicted_p,
-                              svn_boolean_t *prop_conflicted_p,
-                              svn_boolean_t *tree_conflicted_p,
-                              svn_wc__db_t *db,
-                              const char *local_abspath,
-                              apr_pool_t *scratch_pool)
-{
-  svn_node_kind_t kind;
-  svn_wc__db_kind_t node_kind;
-  const apr_array_header_t *conflicts;
-  int i;
-  const char* dir_path;
-  svn_boolean_t conflicted;
-
-  SVN_ERR(svn_wc__db_read_info(NULL, &node_kind, NULL, NULL, NULL, NULL,
-                               NULL, NULL, NULL, NULL, NULL,
-                               NULL, NULL, NULL, NULL, NULL, NULL,
-                               NULL, NULL, NULL, NULL, NULL,
-                               &conflicted, NULL,
-                               db, local_abspath, scratch_pool,
-                               scratch_pool));
-
-  if (node_kind == svn_wc__db_kind_dir)
-    dir_path = local_abspath;
-  else
-    dir_path = svn_dirent_dirname(local_abspath, scratch_pool);
-
-  if (text_conflicted_p)
-    *text_conflicted_p = FALSE;
-  if (prop_conflicted_p)
-    *prop_conflicted_p = FALSE;
-  if (tree_conflicted_p)
-    *tree_conflicted_p = FALSE;
-
-  if (!conflicted)
-    return SVN_NO_ERROR;
-
-  SVN_ERR(svn_wc__db_read_conflicts(&conflicts, db, local_abspath,
-                                    scratch_pool, scratch_pool));
-
-  for (i = 0; i < conflicts->nelts; i++)
-    {
-      const svn_wc_conflict_description2_t *cd;
-      cd = APR_ARRAY_IDX(conflicts, i, const svn_wc_conflict_description2_t *);
-
-      switch (cd->kind)
-        {
-          case svn_wc_conflict_kind_text:
-            /* Look for any text conflict, exercising only as much effort as
-               necessary to obtain a definitive answer.  This only applies to
-               files, but we don't have to explicitly check that entry is a
-               file, since these attributes would never be set on a directory
-               anyway.  A conflict file entry notation only counts if the
-               conflict file still exists on disk.  */
-
-            if (!text_conflicted_p || *text_conflicted_p)
-              break;
-
-            if (cd->base_file)
-              {
-                const char *path = svn_dirent_join(dir_path, cd->base_file,
-                                                   scratch_pool);
-
-                SVN_ERR(svn_io_check_path(path, &kind, scratch_pool));
-
-                *text_conflicted_p = (kind == svn_node_file);
-
-                if (*text_conflicted_p)
-                  break;
-              }
-
-            if (cd->their_file)
-              {
-                const char *path = svn_dirent_join(dir_path, cd->their_file,
-                                                   scratch_pool);
-
-                SVN_ERR(svn_io_check_path(path, &kind, scratch_pool));
-
-                *text_conflicted_p = (kind == svn_node_file);
-
-                if (*text_conflicted_p)
-                  break;
-              }
-
-            if (cd->my_file)
-              {
-                const char *path = svn_dirent_join(dir_path, cd->my_file,
-                                                   scratch_pool);
-
-                SVN_ERR(svn_io_check_path(path, &kind, scratch_pool));
-
-                *text_conflicted_p = (kind == svn_node_file);
-              }
-            break;
-
-          case svn_wc_conflict_kind_property:
-            if (!prop_conflicted_p || *prop_conflicted_p)
-              break;
-
-            if (cd->their_file)
-              {
-                const char *path = svn_dirent_join(dir_path, cd->their_file,
-                                                   scratch_pool);
-
-                SVN_ERR(svn_io_check_path(path, &kind, scratch_pool));
-
-                *prop_conflicted_p = (kind == svn_node_file);
-              }
-
-            break;
-
-          case svn_wc_conflict_kind_tree:
-            if (tree_conflicted_p)
-              *tree_conflicted_p = TRUE;
-
-            break;
-
-          default:
-            /* Ignore other conflict types */
-            break;
-        }
-    }
-  return SVN_NO_ERROR;
-}
-
-svn_error_t *
-svn_wc_conflicted_p3(svn_boolean_t *text_conflicted_p,
+svn_wc_conflicted_p2(svn_boolean_t *text_conflicted_p,
                      svn_boolean_t *prop_conflicted_p,
                      svn_boolean_t *tree_conflicted_p,
-                     svn_wc_context_t *wc_ctx,
-                     const char *local_abspath,
-                     apr_pool_t *scratch_pool)
-{
-  return svn_error_return(svn_wc__internal_conflicted_p(text_conflicted_p,
-                                                        prop_conflicted_p,
-                                                        tree_conflicted_p,
-                                                        wc_ctx->db,
-                                                        local_abspath,
-                                                        scratch_pool));
-}
-
-svn_error_t *
-svn_wc__marked_as_binary(svn_boolean_t *marked,
-                         const char *local_abspath,
-                         svn_wc__db_t *db,
-                         apr_pool_t *scratch_pool)
+                     const char *path,
+                     svn_wc_adm_access_t *adm_access,
+                     apr_pool_t *pool)
+{
+  svn_node_kind_t kind;
+  const svn_wc_entry_t *entry;
+  const char* dir_path = svn_path_dirname(path, pool);
+
+  SVN_ERR(svn_wc_entry(&entry, path, adm_access, TRUE, pool));
+
+  if (text_conflicted_p)
+    {
+      *text_conflicted_p = FALSE;
+
+      if (entry)
+        {
+          /* Look for any text conflict, exercising only as much effort as
+             necessary to obtain a definitive answer.  This only applies to
+             files, but we don't have to explicitly check that entry is a
+             file, since these attributes would never be set on a directory
+             anyway.  A conflict file entry notation only counts if the
+             conflict file still exists on disk.  */
+
+          if (entry->conflict_old)
+            {
+              path = svn_path_join(dir_path, entry->conflict_old, pool);
+              SVN_ERR(svn_io_check_path(path, &kind, pool));
+              *text_conflicted_p = (kind == svn_node_file);
+            }
+
+          if ((! *text_conflicted_p) && (entry->conflict_new))
+            {
+              path = svn_path_join(dir_path, entry->conflict_new, pool);
+              SVN_ERR(svn_io_check_path(path, &kind, pool));
+              *text_conflicted_p = (kind == svn_node_file);
+            }
+
+          if ((! *text_conflicted_p) && (entry->conflict_wrk))
+            {
+              path = svn_path_join(dir_path, entry->conflict_wrk, pool);
+              SVN_ERR(svn_io_check_path(path, &kind, pool));
+              *text_conflicted_p = (kind == svn_node_file);
+            }
+        }
+    }
+
+  /* What about prop conflicts? */
+  if (prop_conflicted_p)
+    {
+      *prop_conflicted_p = FALSE;
+
+      if (entry && entry->prejfile)
+        {
+          /* A dir's .prej file is _inside_ the dir. */
+          if (entry->kind == svn_node_dir)
+            path = svn_path_join(path, entry->prejfile, pool);
+          else
+            path = svn_path_join(dir_path, entry->prejfile, pool);
+
+          SVN_ERR(svn_io_check_path(path, &kind, pool));
+          *prop_conflicted_p = (kind == svn_node_file);
+        }
+    }
+
+  /* Find out whether it's a tree conflict victim. */
+  if (tree_conflicted_p)
+    {
+      svn_wc_conflict_description_t *conflict;
+
+      SVN_ERR_ASSERT(adm_access != NULL);
+      SVN_ERR(svn_wc__get_tree_conflict(&conflict, path, adm_access, pool));
+      *tree_conflicted_p = (conflict != NULL);
+    }
+
+  return SVN_NO_ERROR;
+}
+
+svn_error_t *
+svn_wc_conflicted_p(svn_boolean_t *text_conflicted_p,
+                    svn_boolean_t *prop_conflicted_p,
+                    const char *dir_path,
+                    const svn_wc_entry_t *entry,
+                    apr_pool_t *pool)
+{
+  svn_node_kind_t kind;
+  const char *path;
+
+  *text_conflicted_p = FALSE;
+  *prop_conflicted_p = FALSE;
+
+  if (entry->conflict_old)
+    {
+      path = svn_path_join(dir_path, entry->conflict_old, pool);
+      SVN_ERR(svn_io_check_path(path, &kind, pool));
+      *text_conflicted_p = (kind == svn_node_file);
+    }
+
+  if ((! *text_conflicted_p) && (entry->conflict_new))
+    {
+      path = svn_path_join(dir_path, entry->conflict_new, pool);
+      SVN_ERR(svn_io_check_path(path, &kind, pool));
+      *text_conflicted_p = (kind == svn_node_file);
+    }
+
+  if ((! *text_conflicted_p) && (entry->conflict_wrk))
+    {
+      path = svn_path_join(dir_path, entry->conflict_wrk, pool);
+      SVN_ERR(svn_io_check_path(path, &kind, pool));
+      *text_conflicted_p = (kind == svn_node_file);
+    }
+
+  if (entry->prejfile)
+    {
+      path = svn_path_join(dir_path, entry->prejfile, pool);
+      SVN_ERR(svn_io_check_path(path, &kind, pool));
+      *prop_conflicted_p = (kind == svn_node_file);
+    }
+
+  return SVN_NO_ERROR;
+}
+
++
+
+svn_error_t *
+svn_wc_has_binary_prop(svn_boolean_t *has_binary_prop,
+                       const char *path,
+                       svn_wc_adm_access_t *adm_access,
+                       apr_pool_t *pool)
 {
   const svn_string_t *value;
-
-  SVN_ERR(svn_wc__internal_propget(&value, db, local_abspath,
-                                   SVN_PROP_MIME_TYPE,
-                                   scratch_pool, scratch_pool));
+  apr_pool_t *subpool = svn_pool_create(pool);
+
+  SVN_ERR(svn_wc_prop_get(&value, SVN_PROP_MIME_TYPE, path, adm_access,
+                          subpool));
 
   if (value && (svn_mime_type_is_binary(value->data)))
-    *marked = TRUE;
+    *has_binary_prop = TRUE;
   else
-    *marked = FALSE;
-
+    *has_binary_prop = FALSE;
+
+  svn_pool_destroy(subpool);
   return SVN_NO_ERROR;
 }