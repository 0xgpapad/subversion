--- conflicted
+++ resolved
@@ -483,7 +483,11 @@
    deletion is committed.  This is only allowed on the this_dir entry,
    and only when the schedule is 'delete'.
 
-<<<<<<< HEAD
+working-size:
+   The number of bytes in the working file.  This can differ from the
+   number of bytes in the text base; for example, the working file may
+   have undergone keyword substitution or eol translation.
+
 depth:
    The entry depth of this directory.  `empty' means updates will not pull
    in any files or subdirectories not already present.  `files' means that
@@ -493,12 +497,6 @@
    `empty'.  `' means infinite (normal) depth -- the directory has all its
    entries and pulls new entries with depth infinity as well.
    Default is infinite (`').
-=======
-working-size:
-   The number of bytes in the working file.  This can differ from the
-   number of bytes in the text base; for example, the working file may
-   have undergone keyword substitution or eol translation.
->>>>>>> d345ef54
 
 The only fields allowed in an entry for a directory (other than the
 this_dir entry) are name, absent, deleted, schedule, copied,
