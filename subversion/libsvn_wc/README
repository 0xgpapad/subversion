     Oh Most High and Fragrant Emacs, please be in -*- text -*- mode!

This is the library described in the section "The working copy
management library" of svn-design.texi.  It performs local operations
in the working copy, tweaking administrative files and versioned data.
It does not communicate directly with a repository; instead, other
libraries that do talk to the repository call into this library to
make queries and changes in the working copy.


The Problem We're Solving
-------------------------

The working copy is arranged as a directory tree, which, at checkout,
mirrors a tree rooted at some node in the repository.  Over time, the
working copy accumulates uncommitted changes, some of which may affect
its tree layout.  By commit time, the working copy's layout could be
arbitrarily different from the repository tree on which it was based.

Furthermore, updates/commits do not always involve the entire tree, so
it is possible for the working copy to go a very long time without
being a perfect mirror of some tree in the repository.


One Way We're Not Solving It
----------------------------

Updates and commits are about merging two trees that share a common
ancestor, but have diverged since that ancestor.  In real life, one of
the trees comes from the working copy, the other from the repository.
But when thinking about how to merge two such trees, we can ignore the
question of which is the working copy and which is the repository,
because the principles involved are symmetrical.

Why do we say symmetrical?

It's tempting to think of a change as being either "from" the working
copy or "in" the repository.  But the true source of a change is some
committer -- each change represents some developer's intention toward
a file or a tree, and a conflict is what happens when two intentions
are incompatible (or their compatibility cannot be automatically
determined).

It doesn't matter in what order the intentions were discovered --
which has already made it into the repository versus which exists only
in someone's working copy.  Incompatibility is incompatibility,
independent of timing.

In fact, a working copy can be viewed as a "branch" off the
repository, and the changes committed in the repository *since* then
represent another, divergent branch.  Thus, every update or commit is
a general branch-merge problem:

   - An update is an attempt to merge the repository's branch into the
     working copy's branch, and the attempt may fail wholly or
     partially depending on the number of conflicts.

   - A commit is an attempt to merge the working copy's branch into
     the repository.  The exact same algorithm is used as with
     updates, the only difference being that a commit must succeed
     completely or not at all.  That last condition is merely a
     usability decision: the repository tree is shared by many
     people, so folding both sides of a conflict into it to aid
     resolution would actually make it less usable, not more.  On the
     other hand, representing both sides of a conflict in a working
     copy is often helpful to the person who owns that copy.

So below we consider the general problem of how to merge two trees
that have a common ancestor.  The concrete tree layout discussed will
be that of the working copy, because this library needs to know
exactly how to massage a working copy from one state to another.


Structure of the Working Copy
-----------------------------

Working copy meta-information is stored in .svn/ subdirectories,
analogous to CVS/ subdirs.  See the separate sections below for more details.

  .svn/format                   /* Deprecated in post 1.3 working copies. */
       entries                  /* Various adm info for each directory entry */
       dir-props                /* Working properties for this directory */
       dir-prop-base            /* Pristine properties for this directory */
       dir-prop-revert          /* Dir base-props for revert, if any */
       lock                     /* If existent, tells others this dir is busy
                                   */
       log                      /* Operations log, if any (for rollback
                                   crash-recovery) */
       log.N                    /* Additional ops logs (N is an integer
                                   >= 1) */
       text-base/               /* Pristine repos revisions of the files... */
            foo.c.svn-base      /* Repos revision of foo.c. */
            foo.c.svn-revert    /* Text-base used when reverting, if any. */
       props/                   /* Working properties for files in this dir */
            foo.c.svn-work      /* Stores foo.c's working props */
       prop-base/               /* Pristine properties for files in this dir */
            foo.c.svn-base      /* Stores foo.c's pristine props */
            foo.c.svn-revert       /* Props base when reverting, if any */
       wcprops/                 /* Special 'wc' props for files in this dir */
            foo.c.svn-work          /* wcprops for foo.c, if any */
       dir-wcprops              /* wcprops for this directory, if any */
       tmp/                     /* Local tmp area */
            ./                  /* Adm files are written directly here */
            text-base/          /* tmp area for base files */
            prop-base/          /* tmp area for base props */
            props/              /* tmp area for props */
       empty-file               /* Obsolete, no longer used, not present in
                                   post-1.3 working copies */

`format':
   Says what version of the working copy adm format this is (so future
   clients can be backwards compatible easily).

   This file is deprecated and present for backwards compatibility.
   It may be removed in the future.

`entries':
   This file holds revision numbers and other information for this
   directory and its files, and records the presence of subdirs (but
   does not record much other information about them, as the subdirs
   do that themselves).  See below for more information.

<<<<<<< HEAD
   Since format 7, this file also contains the format number of this
   working copy directory.

   Also, the presence of this file means that the entire process of
   creating the adm area was completed, because this is always the
   last file created.  Of course, that's no guarantee that someone
   didn't muck things up afterwards, but it's good enough for
   existence-checking.

`dir-props'

=======
`dir-props':
>>>>>>> cabf4e42
   Properties for this directory.  These are the "working" properties
   that may be changed by the user.

`dir-prop-base':
   Same as `dir-props', except this is the pristine copy;  analogous to
   the "text-base" revisions of files.  The last up-to-date copy of the
   directory's properties live here. 

`dir-prop-revert':
   In a schedule-replace situation for this directory, this holds the
   base-props for the deleted version of the directory (i.e., the
   version that is being replaced).  If this file doesn't exist, the
   `dir-prop-base' file is used.

`lock':
   Present if some client is using this .svn/ subdir for anything that
   requires write access.

`log' and `log.N':
   These files (XML fragments) hold a log of actions that are about to be
   done, or are in the process of being done.  Each action is of the
   sort that, given a log entry for it, either it is okay to do the
   action again (i.e., the action is idempotent), or else one can tell
   unambiguously whether or not the action was successfully done.
   Thus, in recovering from a crash or an interrupt, the wc library
   reads over the log file, ignoring those actions that have already
   been done, and doing the ones that have not.  When all the actions
   in log have been done, the log files are removed.

   Some operations produce more than one log file.  The first log file
   is named `log', the next `log.1' and so on.  Processing the log
   files starts at `log' and stops after `log.N' when there is no `log.N+1'
   (counting the first log file as `log.0'; it is named `log' for
   compatibility.)

   Soon there will be a general explanation/algorithm for using the
   log file; for now, this example gives the flavor:

   To do a fresh checkout of `iota' in directory `.'

      1. add_file() produces the new ./.svn/tmp/.svn/entries, which
         probably is the same as the original `entries' file since
         `iota' is likely to be the same revision as its parent
         directory.  (But not necessarily...)

      2. apply_textdelta() hands window_handler() to its caller.

      3. window_handler() is invoked N times, constructing
         ./.svn/tmp/iota

      4. finish_file() is called.  First, it creates `log' atomically,
         with the following items,

            <mv src=".svn/tmp/iota" dst=".svn/text-base/iota">
            <mv src=".svn/tmp/.svn/entries" dst=".svn/entries">
            <merge src=".svn/text-base/iota" dst="iota">

         Then it does the operations in the log file one by one.
         When it's done, it removes the log.

   To recover from a crash:

      1. Look for a log file.  

           A. If none, just "rm -r tmp/*".

           B. Else, run over the log file from top to bottom,
              attempting to do each action.  If an action turns out to
              have already been done, that's fine, just ignore it.
              When done, remove the log file.


   Note that foo/.svn/log always uses paths relative to foo/, for
   example, this:
   
       <!-- THIS IS GOOD -->
       <mv name=".svn/tmp/prop-base/name"
           dest=".svn/prop-base/name">
           
   rather than this:

       <!-- THIS WOULD BE BAD -->
       <mv name="/home/joe/project/.svn/tmp/prop-base/name"
           dest="/home/joe/project/.svn/prop-base/name">

   or this:

       <!-- THIS WOULD ALSO BE BAD -->
       <mv name="tmp/prop-base/name"
           dest="prop-base/name">

   The problem with the second way is that is violates the
   separability of .svn subdirectories -- a subdir should be operable
   independent of its location in the local filesystem.  

   The problem with the third way is that it can't conveniently refer
   to the user's actual working files, only to files inside .svn/.

`tmp':
   A shallow mirror of the working directory (i.e., the parent of the
   .svn/ subdirectory), giving us reproducible tmp names.

   When the working copy library needs a tmp file for something in the
   .svn dir, it uses tmp/thing, for example .svn/tmp/entries, or
   .svn/tmp/text-base/foo.c.svn-base.  When temp file with a unique name
   is needed, use the `.tmp' extension to distinguish it from temporary
   admin files with well-known names.

   See discussion of the `log' file for more details.

`text-base/':
   Each file in text-base/ is a pristine repository revision of that
   file, corresponding to the revision indicated in `entries'.  These
   files are used for sending diffs back to the server, etc.

   A file named `foo.c' in the working copy will be named `foo.c.svn-base'
   in this directory.

   For a file scheduled for replacement, the text-base of the deleted
   entry may be stored in `foo.c.svn-revert'.

`prop-base/':
   Pristine repos properties for those files, in hashdump format.  Named
   with the extension `.svn-base'.

   For an entry scheduled for replacement, the text-base of the deleted
   entry may be stored in `foo.c.svn-revert'.

   
`props/':
   The non-pristine (working copy) of each file's properties.  These
   are where local modifications to properties live.  The files in this
   directory are given `.svn-work' extensions.

   Notice that right now, Subversion's ability to handle metadata
   (properties) is a bit limited:

   1. Properties are not "streamy" the same way a file's text is.
      Properties are held entirely in memory.

   2. Property *lists* are also held entirely in memory.  Property
      lists move back and forth between hashtables and our disk-based
      `hashdump' format.  Anytime a user wishes to read or write an
      individual property, the *entire* property list is loaded from
      disk into memory, and written back out again.  Not exactly a
      paradigm of efficiency!

   In other words, for Subversion 1.0, properties work sufficiently,
   but shouldn't be abused.  They work fine for storing information
   like ACLs, permissions, ownership, and notes; but users shouldn't
   be trying to store 30 meg PNG files.  :)

'wcprops/' and 'dir-wcprops':
   Some properties are never seen or set by the user, and are never
   stored in the repository filesystem.  They are created by the
   networking layer (DAV right now) and need to be secretly saved and
   retrieved, much like a web browser stores "cookies".  Special wc
   library routines allow the networking layer to get and set these
   properties.  

   Note that because these properties aren't being versioned, we don't
   bother to keep pristine forms of them in a 'base' area.  Nor do we
   paranoid-ly move them through .svn/tmp/ when changing them.  These
   sorts of behaviors are meant for preserving sacred user data,
   especially local modifications.  wcprops, on the other hand, are
   just internal tracking data used by the system, like the 'entries'
   file.

`empty-file':
   This file was added in format 4 and earlier.  This was used to
   create file diffs against the empty file (i.e. for adds and
   deletes).

`README':
   This file was removed in format 5.  It used to contain a short text
   saying what this directory is for and warning users not to alter
   its contents.
   
The entries file
----------------

This section describes the entries file as of format 7 and beyond.  See below
for the older XML-based format.

The entries file is a text file.  The character encoding of the file
is UTF-8 with no BOM (byte order mark) allowed at the beginning.  All
whitespace is significant.

The file starts with a decimal number which is the format version of
this working copy directory, followed by a line feed (0x0a) character.
No whitespace (except for the terminating line feed) is allowed before
or after the number.  The changes in each format are listed in wc.h.

The rest of the file contains one record for each directory entry.
Each record contains a number of ordered fields as described below.
The fields are terminated by a line feed (0x0a) character.  Empty
fields are represented by just the terminator.  Empty fields that are
only followed by empty fields may be omited from the record.  Records
are terminated by a form feed (0x0c) and a cosmetic line feed (0x0a).

The bytes representing the characters "\" and ASCII control characters
(0x01 - 0x1f and 0x7f) must be escaped when they occur in a field.
The escaping uses the syntax "\xHH", where "HH" are the two
hexadecimal digits (either upper- or lowercase) representing the
escaped byte.  No other bytes may be escaped.  NUL bytes are not
allowed.

A field may be boolean, in which case it can have either a value equal
to the field name, meaning true, or no value, meaning false.  Timestamps
are stored in the format produced by svn_time_to_cstring().  Revision
numbers are stored as decimal numbers.

The first entry has an empty name field and is the entry for this directory,
that is, the directory containing this administrative area.  This is
known as the "this_dir" entry.

The following fields are allowed; they are present in the order in
which they are described.  Except for boolean fields, the field names
are not present in the file.

name:
   The basename of this entry, or the empty string for the this_dir
   entry.  Required for all entries.

kind:
   The kind of this entry: `file' or `dir'.  Required for all entries. 

revision:
   The revision that the pristine text and properties of this entry
   represent.  Defaults to the revision of the this_dir entry, for
   which it is required.  Set to 0 for entries not yet in the
   repository.

url:
   The URL of the corresponding entry in the repository.  Required
   for the this_dir entry; for all other entries, the default is to
   append the URI-encoded entry name to the URL of the this_dir entry,
   as a path segment.

repos:
   The prefix of the URL which represents the repository root of this
   entry.  Defaults to the repository root of the this_dir entry.
   Optional for the this_dir entry, for compatibility.

schedule:
   The current scheduling for this entry: `add', `delete' or
   `replace'.  Defaults to normal scheduling.

text-time:
   For file entries, the timestamp of the working file when it was
   last known to be identical to the text base file.  Optional, no default.

checksum:
   For file entries, base-64-encoded MD5 checksum of the text-base
   file.  Optional, for backwards compatibility.

committed-date:
   The date of the committed-rev if available.  Optional, no default.

committed-rev:
   The last committed revision for this entry if this entry is in the
   repository.  Optional, no default.

last-author:
   The author of the `committed-rev' if available.  Optional, no default.

has-props:
   A boolean: true if there are any working properties for this entry.

has-prop-mods:
   A boolean: true if this entry has any property modifications.

cachable-props:
   A space-separated list of property names whose presence is cached
   in present-props.  Defaults to the value of the this_dir entry.
   For the this_dir entry, defaults to the empty list. 

present-props:
   A space-separated list of property names.  If a property name n is
   in this list, then the working props of this entry contains this
   property.  If cachable-props contains a property name n' but n' is
   absent from present-props, then the working props don't contain
   this property.  Defaults to the empty list.

conflict-old, conflict-new and conflict-wrk:
   Present if there is a text conflict, in which case these three
   fields specify the relative filenames of the three saved
   conflict files.

prop-reject-file:
   In case of a property conflict, this field is present and
   specifies the relative filename of the property reject file.

copied:
   A boolean: true if this entry was added with history; only allowed
   when schedule is add.  (### Why aren't the copyfrom attributes
   enough for this?)

copyfrom-url:
   If this entry is added with history, the URL of the copy source.
   Present iff copyfrom-rev is present.

copyfrom-rev:
   If this entry is added with history, the revision of the copy
   source.  Present iff copyfrom-url is present.

deleted:
   A boolean: true if this entry is deleted in its revision but exists
   in its parent's revision.  This is necessary because updates are
   not atomic: different bits of a working copy can be updated to
   different revisions at different times, and it's possible that
   this entry may be updated to a more recent revision (R) than its
   parent's revision (P).  If this entry is deleted in R, and the
   parent is trying to report its own state (based on P) to the
   repository, the parent cannot simply claim to be at P; the parent
   must also indicate that this particular entry is deleted because it
   is at R.

absent:
   A boolean: true if is an entry by this name in the repository but
   we don't know anything about it except its kind.

incomplete:
   A boolean: true if this entries file is not complete yet.  Used
   when updating.  This is only allowed on the this_dir entry; it
   allows update operations to be non-atomic, by marking the directory
   as still in the process of being updated.  If this update is
   interrupted for some reason, a later update will see that this
   directory is incomplete and Do The Right Thing.

uuid:
   The repository UUID of this entry.  Defaults to the UUID of the
   this_dir entry.  Optional, even for the this_dir entry, for
   backwards compatibility.

lock-token:
   The lock token URL if this entry is locked in the repository;
   absent otherwise.

lock-owner:
   The lock owner, iff there is a lock token.

lock-comment:
   The lock comment iff there is a lock token and the lock has a
   comment.

lock-creation-date:
   The lock creation date iff there is a lock token.

The only fields allowed in an entry for a directory (other than the
this_dir entry) are name, absent, deleted, schedule, copied,
copyfrom-url, copyfrom-rev and kind.  The other fields are only stored
in the this_dir entry for the directory in question.


XML-based entries format
------------------------

In format 6 and earlier, the entries file is stored in an XML based
format.  The entries file is an XML document with a top-level element
named `wc-entries'.  This element contains one or more `entries'
elements, one for each directory entry.  All XML elements in the
entries file are in the XML namespace "svn:".

All `entry' elements are empty, and can have the attributes
corresponding to fields of the non-XML format.

An attribute may be boolean, in which case it can have one of the
values `true' or `false'.  Boolean attributes default to `false' if
not present.  Timestamps are stored in the same format as in the
non-XML format.  Inheritence of values from the this_dir entry works
in the same way as in the non-XML format.

Fields added in format 7 and later are not allowed in the XML-based
format.  The attributes `has-props', `has-prop-mods', `cachable-props', 
and `present-props' are only valid in format 6.

In addition, the following attribute is allowed, which has no
corresponding field in the non-XML format:

`prop-time':
   Obsolete.  In format 5 and earlier this was similar to `text-time',
   but for the working props file.



Property storage
----------------

For each entry, there may be one base and one working properties file.
For files, these are named .svn/prop-base/foo.svn-base and
.svn/props/foo.svn-work, respectively.  For directories, these are
stored directly under .svn in .svn/dir-prop-base and .svn/dir-props,
respectively.  Property files are in the hashdump format produced by
svn_hash_write().  If the file contains no properties, it is either
empty or contains just the "END\n" delimiter.  The way properties are
stored changed in format 6; that way is described first.

In format 6 and later, the base-props file is present only if there
are any base properties.  The working props file is present only if
the entry has property modifications (i.e. its has-prop-mods
field is true).  Note that an existing, but empty working props
file means that there are property modifications, but no working
properties.

In formats 5 and earlier, base-props are handled the same, but a
non-existent working props file is equivalent to an empty file and the
working props file always contains the working properties.  The
`prop-time' attribute can be used to optimize detection of property
modifications.

wcprops are stored in a similar fashion to how base-props are stored,
but they use .svn/dir-wcprops and .svn/wcprops/foo.svn-work names for
directory and file properties, respectively.


How the client applies an update delta
--------------------------------------

Updating is more than just bringing changes down from the repository;
it's also folding those changes into the working copy.  Getting the
right changes is the easy part -- folding them in is hard.

Before we examine how Subversion handles this, let's look at what CVS
does:

   1. Unmodified portions of the working copy are simply brought
      up-to-date.  The server sends a forward diff, the client applies
      it.

   2. Locally modified portions are "merged", where possible.  That
      is, the changes from the repository are incorporated into the
      local changes in an intelligent way (if the diff application
      succeeds, then no conflict, else go to 3...)

   3. Where merging is not possible, a conflict is flagged, and *both*
      sides of the conflict are folded into the local file in such a
      way that it's easy for the developer to figure out what
      happened.  (And the old locally-modified file is saved under a
      temp name, just in case.)

It would be nice for Subversion to do things this way too;
unfortunately, that's not possible in every case.

CVS has a wonderfully simplifying limitation: it doesn't version
directories, so never has tree-structure conflicts.  Given that only
textual conflicts are possible, there is usually a natural way to
express both sides of a conflict -- just include the opposing texts
inside the file, delimited with conflict markers.  (Or for binary
files, make both revisions available under temporary names.)

While Subversion can behave the same way for textual conflicts, the
situation is more complex for trees.  There is sometimes no way for a
working copy to reflect both sides of a tree conflict without being
more confusing than helpful.  How does one put "conflict markers" into
a directory, especially when what was a directory might now be a file,
or vice-versa?

Therefore, while Subversion does everything it can to fold conflicts
intelligently (doing at least as well as CVS does), in extreme cases
it is acceptable for the Subversion client to punt, saying in effect
"Your working copy is too out of whack; please move it aside, check
out a fresh one, redo your changes in the fresh copy, and commit from
that."  (This response may also apply to subtrees of the working copy,
of course).

Usually it offers more detail than that, too.  In addition to the
overall out-of-whackness message, it can say "Directory foo was
renamed to bar, conflicting with your new file bar; file blah was
deleted, conflicting with your local change to file blah, ..." and so
on.  The important thing is that these are informational only -- they
tell the user what's wrong, but they don't try to fix it
automatically.

All this is purely a matter of *client-side* intelligence.  Nothing in
the repository logic or protocol affects the client's ability to fold
conflicts.  So as we get smarter, and/or as there is demand for more
informative conflicting updates, the client's behavior can improve and
punting can become a rare event.  We should start out with a _simple_
conflict-folding algorithm initially, though.


Text and Property Components
----------------------------

A Subversion working copy keeps track of *two* forks per file, much
like the way MacOS files have "data" forks and "resource" forks.  Each
file under revision control has its "text" and "properties" tracked
with different timestamps and different conflict (reject) files.  In
this vein, each file's status-line has two columns which describe the
file's state.

Examples:

  --  glub.c      --> glub.c is completely up-to-date.
  U-  foo.c       --> foo.c's textual component was updated.
  -M  bar.c       --> bar.c's properties have been locally modified
  UC  baz.c       --> baz.c has had both components patched, but a
                      local property change is creating a conflict.<|MERGE_RESOLUTION|>--- conflicted
+++ resolved
@@ -120,7 +120,6 @@
    does not record much other information about them, as the subdirs
    do that themselves).  See below for more information.
 
-<<<<<<< HEAD
    Since format 7, this file also contains the format number of this
    working copy directory.
 
@@ -130,11 +129,7 @@
    didn't muck things up afterwards, but it's good enough for
    existence-checking.
 
-`dir-props'
-
-=======
 `dir-props':
->>>>>>> cabf4e42
    Properties for this directory.  These are the "working" properties
    that may be changed by the user.
 
