/*
 * update_editor.c :  main editor for checkouts and updates
 *
 * ====================================================================
 * Copyright (c) 2000-2007 CollabNet.  All rights reserved.
 *
 * This software is licensed as described in the file COPYING, which
 * you should have received as part of this distribution.  The terms
 * are also available at http://subversion.tigris.org/license-1.html.
 * If newer versions of this license are posted there, you may use a
 * newer version instead, at your option.
 *
 * This software consists of voluntary contributions made by many
 * individuals.  For exact contribution history, see the revision
 * history and logs, available at http://subversion.tigris.org/.
 * ====================================================================
 */



#include <stdlib.h>
#include <string.h>
#include <assert.h>

#include <apr_pools.h>
#include <apr_hash.h>
#include <apr_md5.h>
#include <apr_tables.h>
#include <apr_file_io.h>
#include <apr_strings.h>

#include "svn_types.h"
#include "svn_pools.h"
#include "svn_delta.h"
#include "svn_string.h"
#include "svn_path.h"
#include "svn_xml.h"
#include "svn_error.h"
#include "svn_io.h"
#include "svn_md5.h"
#include "svn_private_config.h"
#include "svn_time.h"
#include "svn_config.h"

#include "wc.h"
#include "questions.h"
#include "log.h"
#include "adm_files.h"
#include "adm_ops.h"
#include "entries.h"
#include "lock.h"
#include "props.h"
#include "translate.h"

#include "private/svn_wc_private.h"


/*** batons ***/

struct edit_baton
{
  /* For updates, the "destination" of the edit is the ANCHOR (the
     directory at which the edit is rooted) plus the TARGET (the
     actual thing we wish to update).  For checkouts, ANCHOR holds the
     whole path, and TARGET is unused. */
  const char *anchor;
  const char *target;

  /* ADM_ACCESS is an access baton that includes the ANCHOR directory */
  svn_wc_adm_access_t *adm_access;

  /* Array of file extension patterns to preserve as extensions in
     generated conflict files. */
  apr_array_header_t *ext_patterns;

  /* The revision we're targeting...or something like that.  This
     starts off as a pointer to the revision to which we are updating,
     or SVN_INVALID_REVNUM, but by the end of the edit, should be
     pointing to the final revision. */
  svn_revnum_t *target_revision;

  /* The depth of this edit */
  svn_depth_t depth;

  /* Need to know if the user wants us to overwrite the 'now' times on
     edited/added files with the last-commit-time. */
  svn_boolean_t use_commit_times;

  /* Was the root actually opened (was this a non-empty edit)? */
  svn_boolean_t root_opened;

  /* Was the update-target deleted?  This is a special situation. */
  svn_boolean_t target_deleted;

  /* Allow unversioned obstructions when adding a path. */
  svn_boolean_t allow_unver_obstructions;
 
  /* Non-null if this is a 'switch' operation. */
  const char *switch_url;

  /* The URL to the root of the repository, or NULL. */
  const char *repos;

  /* External diff3 to use for merges (can be null, in which case
     internal merge code is used). */
  const char *diff3_cmd;

  /* Object for gathering info to be accessed after the edit is
     complete. */
  svn_wc_traversal_info_t *traversal_info;

  /* This editor sends back notifications as it edits. */
  svn_wc_notify_func2_t notify_func;
  void *notify_baton;

  /* This editor is normally wrapped in a cancellation editor anyway,
     so it doesn't bother to check for cancellation itself.  However,
     it needs a cancel_func and cancel_baton available to pass to
     long-running functions. */
  svn_cancel_func_t cancel_func;
  void *cancel_baton;

  /* This editor will invoke a interactive conflict-resolution
     callback, if available. */
  svn_wc_conflict_resolver_func_t conflict_func;
  void *conflict_baton;

  /* Paths that were skipped during the edit, and therefore shouldn't have
     their revision/url info updated at the end.
     The keys are pathnames and the values unspecified. */
  apr_hash_t *skipped_paths;
 
  apr_pool_t *pool;
};


struct dir_baton
{
  /* The path to this directory. */
  const char *path;

  /* Basename of this directory. */
  const char *name;

  /* The repository URL this directory will correspond to. */
  const char *new_URL;

  /* The global edit baton. */
  struct edit_baton *edit_baton;

  /* Baton for this directory's parent, or NULL if this is the root
     directory. */
  struct dir_baton *parent_baton;

  /* Gets set iff this is a new directory that is not yet versioned and not
     yet in the parent's list of entries */
  svn_boolean_t added;

  /* Set if an unversioned dir of the same name already existed in
     this directory. */
  svn_boolean_t existed;

  /* Set if a dir of the same name already exists and is
     scheduled for addition without history. */
  svn_boolean_t add_existed;

  /* An array of svn_prop_t structures, representing all the property
     changes to be applied to this directory. */
  apr_array_header_t *propchanges;

  /* The bump information for this directory. */
  struct bump_dir_info *bump_info;

  /* The current log file number. */
  int log_number;

  /* The current log buffer. */
  svn_stringbuf_t *log_accum;

  /* The pool in which this baton itself is allocated. */
  apr_pool_t *pool;
};


/* The bump information is tracked separately from the directory batons.
   This is a small structure kept in the edit pool, while the heavier
   directory baton is managed by the editor driver.

   In a postfix delta case, the directory batons are going to disappear.
   The files will refer to these structures, rather than the full
   directory baton.  */
struct bump_dir_info
{
  /* ptr to the bump information for the parent directory */
  struct bump_dir_info *parent;

  /* how many entries are referring to this bump information? */
  int ref_count;

  /* the path of the directory to bump */
  const char *path;

  /* Set if this directory is skipped due to prop conflicts.
     This does NOT mean that children are skipped. */
  svn_boolean_t skipped;
};


struct handler_baton
{
  apr_file_t *source;
  apr_file_t *dest;
  svn_txdelta_window_handler_t apply_handler;
  void *apply_baton;
  apr_pool_t *pool;
  struct file_baton *fb;
};


/* Return the url for NAME in DIR, allocated in POOL, or null if
 * unable to obtain a url.  If NAME is null, get the url for DIR.
 * 
 * Use ASSOCIATED_ACCESS to retrieve an access baton for PATH, and do
 * all temporary allocation in POOL. 
 */
static const char *
get_entry_url(svn_wc_adm_access_t *associated_access,
              const char *dir,
              const char *name,
              apr_pool_t *pool)
{
  svn_error_t *err;
  const svn_wc_entry_t *entry;
  svn_wc_adm_access_t *adm_access;

  err = svn_wc_adm_retrieve(&adm_access, associated_access, dir, pool);

  if (! err)
    {
      /* Note that `name' itself may be NULL. */
      err = svn_wc_entry(&entry, svn_path_join_many(pool, dir, name, NULL),
                         adm_access, FALSE, pool);
    }
  if (err || (! entry) || (! entry->url))
    {
      svn_error_clear(err);
      return NULL;
    }

  return entry->url;
}

/* Flush accumulated log entries to a log file on disk for DIR_BATON and
 * increase the log number of the dir baton.
 * Use POOL for temporary allocations. */
static svn_error_t *
flush_log(struct dir_baton *db, apr_pool_t *pool)
{
  if (! svn_stringbuf_isempty(db->log_accum))
    {
      svn_wc_adm_access_t *adm_access;

      SVN_ERR(svn_wc_adm_retrieve(&adm_access, db->edit_baton->adm_access,
                                   db->path, pool));
      SVN_ERR(svn_wc__write_log(adm_access, db->log_number, db->log_accum,
                                pool));
      db->log_number++;
      svn_stringbuf_setempty(db->log_accum);
    }

  return SVN_NO_ERROR;
}

/* An APR pool cleanup handler.  This runs the log file for a
   directory baton. */
static apr_status_t
cleanup_dir_baton(void *dir_baton)
{
  struct dir_baton *db = dir_baton;
  svn_error_t *err;
  apr_status_t apr_err;
  svn_wc_adm_access_t *adm_access;
  apr_pool_t *pool = apr_pool_parent_get(db->pool);

  err = flush_log(db, pool);
  if (! err && db->log_number > 0)
    {
      err = svn_wc_adm_retrieve(&adm_access, db->edit_baton->adm_access,
                                db->path, pool);

      if (! err)
        {
          err = svn_wc__run_log(adm_access, NULL, pool);
      
          if (! err)
            return APR_SUCCESS;
        }
    }

  if (err)
    apr_err = err->apr_err;
  else
    apr_err = APR_SUCCESS;
  svn_error_clear(err);
  return apr_err;
}

/* An APR pool cleanup handler.  This is a child handler, it removes
   the mail pool handler. */
static apr_status_t
cleanup_dir_baton_child(void *dir_baton)
{
  struct dir_baton *db = dir_baton;
  apr_pool_cleanup_kill(db->pool, db, cleanup_dir_baton);
  return APR_SUCCESS;
}    


/* Return a new dir_baton to represent NAME (a subdirectory of
   PARENT_BATON).  If PATH is NULL, this is the root directory of the
   edit. */
static struct dir_baton *
make_dir_baton(const char *path,
               struct edit_baton *eb,
               struct dir_baton *pb,
               svn_boolean_t added,
               apr_pool_t *pool)
{
  struct dir_baton *d = apr_pcalloc(pool, sizeof(*d));
  struct bump_dir_info *bdi;
  
  /* Don't do this.  Just do NOT do this to me. */
  if (pb && (! path))
    abort();

  /* Construct the PATH and baseNAME of this directory. */
  d->path = apr_pstrdup(pool, eb->anchor);
  if (path)
    {
      d->path = svn_path_join(d->path, path, pool);
      d->name = svn_path_basename(path, pool);
    }
  else
    {
      d->name = NULL;
    }

  /* Figure out the new_URL for this directory. */
  if (eb->switch_url)
    {
      /* Switches are, shall we say, complex.  If this directory is
         the root directory (it has no parent), then it either gets
         the SWITCH_URL for its own (if it is both anchor and target)
         or the parent of the SWITCH_URL (if it is anchor, but there's
         another target). */
      if (! pb)
        {
          if (! *eb->target) /* anchor is also target */
            d->new_URL = apr_pstrdup(pool, eb->switch_url);
          else
            d->new_URL = svn_path_dirname(eb->switch_url, pool);
        }
      /* Else this directory is *not* the root (has a parent).  If it
         is the target (there is a target, and this directory has no
         grandparent), then it gets the SWITCH_URL for its own.
         Otherwise, it gets a child of its parent's URL. */
      else
        {
          if (*eb->target && (! pb->parent_baton))
            d->new_URL = apr_pstrdup(pool, eb->switch_url);
          else
            d->new_URL = svn_path_url_add_component(pb->new_URL, 
                                                    d->name, pool);
        }
    }
  else  /* must be an update */
    {
      /* updates are the odds ones.  if we're updating a path already
         present on disk, we use its original URL.  otherwise, we'll
         telescope based on its parent's URL. */
      d->new_URL = get_entry_url(eb->adm_access, d->path, NULL, pool);
      if ((! d->new_URL) && pb)
        d->new_URL = svn_path_url_add_component(pb->new_URL, d->name, pool);
    }

  /* the bump information lives in the edit pool */
  bdi = apr_palloc(eb->pool, sizeof(*bdi));
  bdi->parent = pb ? pb->bump_info : NULL;
  bdi->ref_count = 1;
  bdi->path = apr_pstrdup(eb->pool, d->path);
  bdi->skipped = FALSE;

  /* the parent's bump info has one more referer */
  if (pb)
    ++bdi->parent->ref_count;

  d->edit_baton   = eb;
  d->parent_baton = pb;
  d->pool         = svn_pool_create(pool);
  d->propchanges  = apr_array_make(pool, 1, sizeof(svn_prop_t));
  d->added        = added;
  d->existed      = FALSE;
  d->add_existed  = FALSE;
  d->bump_info    = bdi;
  d->log_number   = 0;
  d->log_accum    = svn_stringbuf_create("", pool);

  apr_pool_cleanup_register(d->pool, d, cleanup_dir_baton,
                            cleanup_dir_baton_child);
  
  return d;
}



/* Helper for maybe_bump_dir_info():

   In a single atomic action, (1) remove any 'deleted' entries from a
   directory, (2) remove any 'absent' entries whose revision numbers
   are different from the parent's new target revision, (3) remove any
   'missing' dir entries, and (4) remove the directory's 'incomplete'
   flag. */
static svn_error_t *
complete_directory(struct edit_baton *eb,
                   const char *path,
                   svn_boolean_t is_root_dir,
                   apr_pool_t *pool)
{
  svn_wc_adm_access_t *adm_access;
  apr_hash_t *entries;
  svn_wc_entry_t *entry;
  apr_hash_index_t *hi;
  apr_pool_t *subpool;
  svn_wc_entry_t *current_entry;
  const char *name;

  /* If this is the root directory and there is a target, we can't
     mark this directory complete. */
  if (is_root_dir && *eb->target)
    return SVN_NO_ERROR;

  /* All operations are on the in-memory entries hash. */
  SVN_ERR(svn_wc_adm_retrieve(&adm_access, eb->adm_access, path, pool));
  SVN_ERR(svn_wc_entries_read(&entries, adm_access, TRUE, pool));

  /* Mark THIS_DIR complete. */
  entry = apr_hash_get(entries, SVN_WC_ENTRY_THIS_DIR, APR_HASH_KEY_STRING);
  if (! entry)
    return svn_error_createf(SVN_ERR_ENTRY_NOT_FOUND, NULL,
                             _("No '.' entry in: '%s'"),
                             svn_path_local_style(path, pool));
  entry->incomplete = FALSE;

  /* After a depth upgrade the entry must reflect the new depth.
     Upgrading to infinity changes the depth of *all* directories,
     upgrading to something else only changes the root dir. */
  if (eb->depth == svn_depth_infinity
      || (is_root_dir && eb->depth > entry->depth))
    entry->depth = eb->depth;

  /* Remove any deleted or missing entries. */
  subpool = svn_pool_create(pool);
  for (hi = apr_hash_first(pool, entries); hi; hi = apr_hash_next(hi))
    {
      const void *key;
      void *val;

      svn_pool_clear(subpool);
      apr_hash_this(hi, &key, NULL, &val);
      name = key;
      current_entry = val;
      
      /* Any entry still marked as deleted (and not schedule add) can now
         be removed -- if it wasn't undeleted by the update, then it
         shouldn't stay in the updated working set.  Schedule add items
         should remain.
      */
      if (current_entry->deleted)
        {
          if (current_entry->schedule != svn_wc_schedule_add)
            svn_wc__entry_remove(entries, name);
          else
            {
              svn_wc_entry_t tmpentry;
              tmpentry.deleted = FALSE;
              SVN_ERR(svn_wc__entry_modify(adm_access, current_entry->name,
                                           &tmpentry,
                                           SVN_WC__ENTRY_MODIFY_DELETED,
                                           FALSE, subpool));
            }
        }
      /* An absent entry might have been reconfirmed as absent, and the way
         we can tell is by looking at its revision number: a revision
         number different from the target revision of the update means the
         update never mentioned the item, so the entry should be
         removed. */
      else if (current_entry->absent
               && (current_entry->revision != *(eb->target_revision)))
        {
          svn_wc__entry_remove(entries, name);
        }
      else if (current_entry->kind == svn_node_dir)
        {
          const char *child_path = svn_path_join(path, name, subpool);
          
          if ((svn_wc__adm_missing(adm_access, child_path))
              && (! current_entry->absent)
              && (current_entry->schedule != svn_wc_schedule_add))
            {
              svn_wc__entry_remove(entries, name);
              if (eb->notify_func)
                {
                  svn_wc_notify_t *notify
                    = svn_wc_create_notify(child_path,
                                           svn_wc_notify_update_delete,
                                           subpool);
                  notify->kind = current_entry->kind;
                  (* eb->notify_func)(eb->notify_baton, notify, subpool);
                }
            }
        }
    }

  svn_pool_destroy(subpool);

  /* An atomic write of the whole entries file. */
  SVN_ERR(svn_wc__entries_write(entries, adm_access, pool));

  return SVN_NO_ERROR;
}



/* Decrement the bump_dir_info's reference count. If it hits zero,
   then this directory is "done". This means it is safe to remove the
   'incomplete' flag attached to the THIS_DIR entry.

   In addition, when the directory is "done", we loop onto the parent's
   bump information to possibly mark it as done, too.
*/
static svn_error_t *
maybe_bump_dir_info(struct edit_baton *eb,
                    struct bump_dir_info *bdi,
                    apr_pool_t *pool)
{
  /* Keep moving up the tree of directories until we run out of parents,
     or a directory is not yet "done".  */
  for ( ; bdi != NULL; bdi = bdi->parent)
    {
      if (--bdi->ref_count > 0)
        return SVN_NO_ERROR;    /* directory isn't done yet */

      /* The refcount is zero, so we remove any 'dead' entries from
         the directory and mark it 'complete'.  */
      if (! bdi->skipped)
        SVN_ERR(complete_directory(eb, bdi->path, 
                                   bdi->parent ? FALSE : TRUE, pool));
    }
  /* we exited the for loop because there are no more parents */

  return SVN_NO_ERROR;
}

struct file_baton
{
  /* The global edit baton. */
  struct edit_baton *edit_baton;

  /* The parent directory of this file. */
  struct dir_baton *dir_baton;

  /* Pool specific to this file_baton. */
  apr_pool_t *pool;

  /* Name of this file (its entry in the directory). */
  const char *name;

  /* Path to this file, either abs or relative to the change-root. */
  const char *path;

  /* The repository URL this file will correspond to. */
  const char *new_URL;

  /* Set if this file is new. */
  svn_boolean_t added;

  /* Set if this file is skipped because it was in conflict. */
  svn_boolean_t skipped;

  /* Set if an unversioned file of the same name already existed in
     this directory. */
  svn_boolean_t existed;

  /* Set if a file of the same name already exists and is
     scheduled for addition without history. */
  svn_boolean_t add_existed;

  /* The path to the current text base, if any.
     This gets set if there are file content changes. */
  const char *text_base_path;

  /* This gets set if the file underwent a text change, which guides
     the code that syncs up the adm dir and working copy. */
  const char *new_text_base_path;

  /* An array of svn_prop_t structures, representing all the property
     changes to be applied to this file. */
  apr_array_header_t *propchanges;

  /* The last-changed-date of the file.  This is actually a property
     that comes through as an 'entry prop', and will be used to set
     the working file's timestamp if it's added.  */
  const char *last_changed_date;

  /* Bump information for the directory this file lives in */
  struct bump_dir_info *bump_info;

  /* This is initialized to all zeroes when the baton is created, then
     populated with the MD5 digest of the resultant fulltext after the
     last window is handled by the handler returned from
     apply_textdelta(). */ 
  unsigned char digest[APR_MD5_DIGESTSIZE];
};


/* Make a new file baton in the provided POOL, with PB as the parent baton.
   PATH is relative to the root of the edit. */
static struct file_baton *
make_file_baton(struct dir_baton *pb,
                const char *path,
                svn_boolean_t adding,
                apr_pool_t *pool)
{
  struct file_baton *f = apr_pcalloc(pool, sizeof(*f));

  /* I rather need this information, yes. */
  if (! path)
    abort();

  /* Make the file's on-disk name. */
  f->path = svn_path_join(pb->edit_baton->anchor, path, pool);
  f->name = svn_path_basename(path, pool);

  /* Figure out the new_URL for this file. */
  if (pb->edit_baton->switch_url)
    {
      f->new_URL = svn_path_url_add_component(pb->new_URL, f->name, pool);
    }
  else 
    {
      f->new_URL = get_entry_url(pb->edit_baton->adm_access,
                                 pb->path, f->name, pool);
    }

  f->pool         = pool;
  f->edit_baton   = pb->edit_baton;
  f->propchanges  = apr_array_make(pool, 1, sizeof(svn_prop_t));
  f->bump_info    = pb->bump_info;
  f->added        = adding;
  f->existed      = FALSE;
  f->add_existed  = FALSE;
  f->dir_baton    = pb;

  /* No need to initialize f->digest, since we used pcalloc(). */

  /* the directory's bump info has one more referer now */
  ++f->bump_info->ref_count;

  return f;
}



/*** Helpers for the editor callbacks. ***/

static svn_error_t *
window_handler(svn_txdelta_window_t *window, void *baton)
{
  struct handler_baton *hb = baton;
  struct file_baton *fb = hb->fb;
  svn_error_t *err, *err2;

  /* Apply this window.  We may be done at that point.  */
  err = hb->apply_handler(window, hb->apply_baton);
  if (window != NULL && !err)
    return err;

  /* Either we're done (window is NULL) or we had an error.  In either
     case, clean up the handler.  */
  if (hb->source)
    {
      err2 = svn_wc__close_text_base(hb->source, fb->path, 0, hb->pool);
      if (err2 && !err)
        err = err2;
      else
        svn_error_clear(err2);
    }
  err2 = svn_wc__close_text_base(hb->dest, fb->path, 0, hb->pool);
  if (err2)
    {
      if (!err)
        err = err2;
      else
        svn_error_clear(err2);
    }

  if (err)
    {
      /* We failed to apply the delta; clean up the temporary file.  */
      svn_error_clear(svn_io_remove_file(fb->new_text_base_path, hb->pool));
      fb->new_text_base_path = NULL;
    }

  svn_pool_destroy(hb->pool);

  return err;
}


/* Prepare directory for dir_baton DB for updating or checking out.
 * Give it depth DEPTH.
 *
 * If the path already exists, but is not a working copy for
 * ANCESTOR_URL and ANCESTOR_REVISION, then an error will be returned. 
 */
static svn_error_t *
prep_directory(struct dir_baton *db,
               const char *ancestor_url,
               svn_revnum_t ancestor_revision,
               svn_depth_t depth,
               apr_pool_t *pool)
{
  const char *repos;

  /* Make sure the directory exists. */
  SVN_ERR(svn_wc__ensure_directory(db->path, pool));

  /* Use the repository root of the anchor, but only if it actually is an
     ancestor of the URL of this directory. */
  if (db->edit_baton->repos
      && svn_path_is_ancestor(db->edit_baton->repos, ancestor_url))
    repos = db->edit_baton->repos;
  else
    repos = NULL;

  /* Make sure it's the right working copy, either by creating it so,
     or by checking that it is so already. */
  SVN_ERR(svn_wc_ensure_adm3(db->path, NULL,
                             ancestor_url, repos,
                             ancestor_revision, depth, pool));

  if (! db->edit_baton->adm_access
      || strcmp(svn_wc_adm_access_path(db->edit_baton->adm_access),
                db->path))
    {
      svn_wc_adm_access_t *adm_access;
      apr_pool_t *adm_access_pool
        = db->edit_baton->adm_access
        ? svn_wc_adm_access_pool(db->edit_baton->adm_access)
        : db->edit_baton->pool;
      svn_error_t *err = svn_wc_adm_open3(&adm_access,
                                          db->edit_baton->adm_access,
                                          db->path, TRUE, 0, NULL, NULL,
                                          adm_access_pool);

      /* db->path may be scheduled for addition without history.
         In that case db->edit_baton->adm_access already has it locked. */
      if (err && err->apr_err == SVN_ERR_WC_LOCKED)
        {
           svn_error_clear(err);
           err = svn_wc_adm_retrieve(&adm_access,
                                     db->edit_baton->adm_access,
                                     db->path, adm_access_pool);
        }

      SVN_ERR(err);

      if (!db->edit_baton->adm_access)
        db->edit_baton->adm_access = adm_access;
    }
  
  return SVN_NO_ERROR;
}


/* Accumulate tags in LOG_ACCUM to set ENTRY_PROPS for BASE_NAME.
   ENTRY_PROPS is an array of svn_prop_t* entry props.
   If ENTRY_PROPS contains the removal of a lock token, all entryprops
   related to a lock will be removed and LOCK_STATE, if non-NULL, will be
   set to svn_wc_notify_lock_state_unlocked.  Else, LOCK_STATE, if non-NULL
   will be set to svn_wc_lock_state_unchanged. */
static svn_error_t *
accumulate_entry_props(svn_stringbuf_t *log_accum,
                       svn_wc_notify_lock_state_t *lock_state,
                       svn_wc_adm_access_t *adm_access,
                       const char *base_name,
                       apr_array_header_t *entry_props,
                       apr_pool_t *pool)
{
  int i;
  svn_wc_entry_t tmp_entry;
  apr_uint64_t flags = 0;

  if (lock_state)
    *lock_state = svn_wc_notify_lock_state_unchanged;

  for (i = 0; i < entry_props->nelts; ++i)
    {
      const svn_prop_t *prop = &APR_ARRAY_IDX(entry_props, i, svn_prop_t);
      const char *val;

      /* The removal of the lock-token entryprop means that the lock was
         defunct. */
      if (! strcmp(prop->name, SVN_PROP_ENTRY_LOCK_TOKEN))
        {
          SVN_ERR(svn_wc__loggy_delete_lock(&log_accum, adm_access,
                                            base_name, pool));
          if (lock_state)
            *lock_state = svn_wc_notify_lock_state_unlocked;
          continue;
        }
      /* A prop value of NULL means the information was not
         available.  We don't remove this field from the entries
         file; we have convention just leave it empty.  So let's
         just skip those entry props that have no values. */
      if (! prop->value)
        continue;

      val = prop->value->data;

      if (! strcmp(prop->name, SVN_PROP_ENTRY_LAST_AUTHOR))
        {
          flags |= SVN_WC__ENTRY_MODIFY_CMT_AUTHOR;
          tmp_entry.cmt_author = val;
        }
      else if (! strcmp(prop->name, SVN_PROP_ENTRY_COMMITTED_REV))
        {
          flags |= SVN_WC__ENTRY_MODIFY_CMT_REV;
          tmp_entry.cmt_rev = SVN_STR_TO_REV(val);
        }
      else if (! strcmp(prop->name, SVN_PROP_ENTRY_COMMITTED_DATE))
        {
          flags |= SVN_WC__ENTRY_MODIFY_CMT_DATE;
          SVN_ERR(svn_time_from_cstring(&tmp_entry.cmt_date, val, pool));
        }
      else if (! strcmp(prop->name, SVN_PROP_ENTRY_UUID))
        {
          flags |= SVN_WC__ENTRY_MODIFY_UUID;
          tmp_entry.uuid = val;
        }
    }

  if (flags)
    SVN_ERR(svn_wc__loggy_entry_modify(&log_accum, adm_access, base_name,
                                       &tmp_entry, flags, pool));

  return SVN_NO_ERROR;
}


/* Accumulate tags in LOG_ACCUM to set WCPROPS for BASE_NAME.  WCPROPS is
   an array of svn_prop_t* wc props. */
static svn_error_t *
accumulate_wcprops(svn_stringbuf_t *log_accum,
                   svn_wc_adm_access_t *adm_access,
                   const char *base_name,
                   apr_array_header_t *wcprops,
                   apr_pool_t *pool)
{
  int i;

  /* ### The log file will rewrite the props file for each property :( It
     ### would be better if all the changes could be combined into one
     ### write. */
  for (i = 0; i < wcprops->nelts; ++i)
    {
      const svn_prop_t *prop = &APR_ARRAY_IDX(wcprops, i, svn_prop_t);

      SVN_ERR(svn_wc__loggy_modify_wcprop
              (&log_accum, adm_access,
               base_name,
               prop->name, prop->value ? prop->value->data : NULL, pool));
    }

  return SVN_NO_ERROR;
}
      

/* Check that when ADD_PATH is joined to BASE_PATH, the resulting path
 * is still under BASE_PATH in the local filesystem.  If not, return
 * SVN_ERR_WC_OBSTRUCTED_UPDATE; else return success.
 * 
 * This is to prevent the situation where the repository contains,
 * say, "..\nastyfile".  Although that's perfectly legal on some
 * systems, when checked out onto Win32 it would cause "nastyfile" to
 * be created in the parent of the current edit directory.
 * 
 * (http://cve.mitre.org/cgi-bin/cvename.cgi?name=2007-3846)
 */
static svn_error_t *
check_path_under_root(const char *base_path,
                      const char *add_path,
                      apr_pool_t *pool)
{
  char *newpath;
  apr_status_t retval;

  retval = apr_filepath_merge
    (&newpath, base_path, add_path,
     APR_FILEPATH_NOTABOVEROOT | APR_FILEPATH_SECUREROOTTEST,
     pool);

  if (retval != APR_SUCCESS)
    {
      return svn_error_createf
        (SVN_ERR_WC_OBSTRUCTED_UPDATE, NULL,
         _("Path '%s' is not in the working copy"),
         /* Not using newpath here because it might be NULL or
            undefined, since apr_filepath_merge() returned error.
            (Pity we can't pass NULL for &newpath in the first place,
            but the APR docs don't bless that.) */
         svn_path_local_style(svn_path_join(base_path, add_path, pool), pool));
    }

  return SVN_NO_ERROR;
}


/*** The callbacks we'll plug into an svn_delta_editor_t structure. ***/

static svn_error_t *
set_target_revision(void *edit_baton, 
                    svn_revnum_t target_revision,
                    apr_pool_t *pool)
{
  struct edit_baton *eb = edit_baton;

  /* Stashing a target_revision in the baton */
  *(eb->target_revision) = target_revision;
  return SVN_NO_ERROR;
}


static svn_error_t *
open_root(void *edit_baton,
          svn_revnum_t base_revision, /* This is ignored in co */
          apr_pool_t *pool,
          void **dir_baton)
{
  struct edit_baton *eb = edit_baton;
  struct dir_baton *d;

  /* Note that something interesting is actually happening in this
     edit run. */
  eb->root_opened = TRUE;

  *dir_baton = d = make_dir_baton(NULL, eb, NULL, FALSE, pool);
  if (! *eb->target)
    {
      /* For an update with a NULL target, this is equivalent to open_dir(): */
      svn_wc_adm_access_t *adm_access;
      svn_wc_entry_t tmp_entry;
      apr_uint64_t flags = SVN_WC__ENTRY_MODIFY_REVISION |
        SVN_WC__ENTRY_MODIFY_URL | SVN_WC__ENTRY_MODIFY_INCOMPLETE;
                                     
      /* Mark directory as being at target_revision, but incomplete. */  
      tmp_entry.revision = *(eb->target_revision);
      tmp_entry.url = d->new_URL;
      /* See open_directory() for why this check is necessary. */
      if (eb->repos && svn_path_is_ancestor(eb->repos, d->new_URL))
        {
          tmp_entry.repos = eb->repos;
          flags |= SVN_WC__ENTRY_MODIFY_REPOS;
        }
      tmp_entry.incomplete = TRUE;
      SVN_ERR(svn_wc_adm_retrieve(&adm_access, eb->adm_access,
                                  d->path, pool));
      SVN_ERR(svn_wc__entry_modify(adm_access, NULL /* THIS_DIR */,
                                   &tmp_entry, flags,
                                   TRUE /* immediate write */,
                                   pool));
    }

  return SVN_NO_ERROR;
}


/* Helper for delete_entry().

   Search an error chain (ERR) for evidence that a local mod was left.
   If so, cleanup LOGFILE and return an appropriate error.  Otherwise,
   just return the original error chain.
*/
static svn_error_t *
leftmod_error_chain(svn_error_t *err,
                    const char *logfile,
                    const char *path,
                    apr_pool_t *pool)
{
  svn_error_t *tmp_err;

  if (! err)
    return SVN_NO_ERROR;

  /* Advance TMP_ERR to the part of the error chain that reveals that
     a local mod was left, or to the NULL end of the chain. */
  for (tmp_err = err; tmp_err; tmp_err = tmp_err->child)
    if (tmp_err->apr_err == SVN_ERR_WC_LEFT_LOCAL_MOD)
      break;

  /* If we found a "left a local mod" error, wrap and return it.
     Otherwise, we just return our top-most error. */
  if (tmp_err)
    {
      /* Remove the LOGFILE (and eat up errors from this process). */
      svn_error_clear(svn_io_remove_file(logfile, pool));

      return svn_error_createf
        (SVN_ERR_WC_OBSTRUCTED_UPDATE, tmp_err,
         _("Won't delete locally modified directory '%s'"),
         svn_path_local_style(path, pool));
    }

  return err;
}


static svn_error_t *
do_entry_deletion(struct edit_baton *eb,
                  const char *parent_path,
                  const char *path,
                  int *log_number,
                  apr_pool_t *pool)
{
  apr_file_t *log_fp = NULL;
  const char *base_name;
  svn_wc_adm_access_t *adm_access;
  svn_node_kind_t kind;
  const char *logfile_path, *logfile_name;
  const char *full_path = svn_path_join(eb->anchor, path, pool);
  svn_stringbuf_t *log_item = svn_stringbuf_create("", pool);

  SVN_ERR(svn_io_check_path(full_path, &kind, pool));

  SVN_ERR(svn_wc_adm_retrieve(&adm_access, eb->adm_access,
                              parent_path, pool));

  logfile_name = svn_wc__logfile_path(*log_number, pool);
  
  logfile_path = svn_wc__adm_path(parent_path, FALSE, pool,
                                  logfile_name, NULL);

  SVN_ERR(svn_wc__open_adm_file(&log_fp,
                                parent_path,
                                logfile_name,
                                (APR_WRITE | APR_CREATE), /* not excl */
                                pool));

  /* Here's the deal: in the new editor interface, PATH is a full path
     below the editor's anchor, and parent_path is the parent directory.
     That's all fine and well, but our log-system requires that all
     log commands talk *only* about paths relative (and below)
     parent_path, i.e. where the log is being executed.  */

  base_name = svn_path_basename(path, pool);
  SVN_ERR(svn_wc__loggy_delete_entry(&log_item, adm_access,
                                     base_name, pool));

  /* If the thing being deleted is the *target* of this update, then
     we need to recreate a 'deleted' entry, so that parent can give
     accurate reports about itself in the future. */
  if (strcmp(path, eb->target) == 0)
    {
      svn_wc_entry_t tmp_entry;

      tmp_entry.revision = *(eb->target_revision);
      tmp_entry.kind = (kind == svn_node_file) ? svn_node_file : svn_node_dir;
      tmp_entry.deleted = TRUE;

      SVN_ERR(svn_wc__loggy_entry_modify(&log_item, adm_access,
                                         path, &tmp_entry,
                                         /*### path should have been base_name?! */
                                         SVN_WC__ENTRY_MODIFY_REVISION
                                         | SVN_WC__ENTRY_MODIFY_KIND
                                         | SVN_WC__ENTRY_MODIFY_DELETED,
                                         pool));

      eb->target_deleted = TRUE;
    }

  SVN_ERR_W(svn_io_file_write_full(log_fp, log_item->data, 
                                   log_item->len, NULL, pool),
            apr_psprintf(pool, 
                         _("Error writing log file for '%s'"),
                         svn_path_local_style(parent_path, pool)));

  SVN_ERR(svn_wc__close_adm_file(log_fp,
                                 parent_path,
                                 logfile_name,
                                 TRUE, /* sync */
                                 pool));
    
  if (eb->switch_url)
    {
      /* The SVN_WC__LOG_DELETE_ENTRY log item will cause
       * svn_wc_remove_from_revision_control() to be run.  But that
       * function checks whether the deletion target's URL is child of
       * its parent directory's URL, and if it's not, then the entry
       * in parent won't be deleted (because presumably the child
       * represents a disjoint working copy, i.e., it is a wc_root).
       *
       * However, during a switch this works against us, because by
       * the time we get here, the parent's URL has already been
       * changed.  So we manually remove the child from revision
       * control after the delete-entry item has been written in the
       * parent's log, but before it is run, so the only work left for
       * the log item is to remove the entry in the parent directory.
       */

      if (kind == svn_node_dir)
        {
          svn_wc_adm_access_t *child_access;

          SVN_ERR(svn_wc_adm_retrieve
                  (&child_access, eb->adm_access,
                   full_path, pool));
          
          SVN_ERR(leftmod_error_chain 
                  (svn_wc_remove_from_revision_control 
                   (child_access,
                    SVN_WC_ENTRY_THIS_DIR,
                    TRUE, /* destroy */
                    TRUE, /* instant error */
                    eb->cancel_func,
                    eb->cancel_baton,
                    pool),
                   logfile_path, parent_path, pool));
        }
    }

  SVN_ERR(leftmod_error_chain(svn_wc__run_log(adm_access, NULL, pool),
                              logfile_path, parent_path, pool));
  *log_number = 0;

  /* The passed-in `path' is relative to the anchor of the edit, so if
   * the operation was invoked on something other than ".", then
   * `path' will be wrong for purposes of notification.  However, we
   * can always count on the parent_path being the parent of base_name,
   * so we just join them together to get a good notification path.
   */
  if (eb->notify_func)
    (*eb->notify_func)
      (eb->notify_baton,
       svn_wc_create_notify(svn_path_join(parent_path, base_name, pool),
                            svn_wc_notify_update_delete, pool), pool);

  return SVN_NO_ERROR;
}


static svn_error_t *
delete_entry(const char *path, 
             svn_revnum_t revision, 
             void *parent_baton,
             apr_pool_t *pool)
{
  struct dir_baton *pb = parent_baton;
  SVN_ERR(check_path_under_root(pb->path, svn_path_basename(path, pool),
                                pool));
  return do_entry_deletion(pb->edit_baton, pb->path, path, &pb->log_number,
                           pool);
}


static svn_error_t *
add_directory(const char *path,
              void *parent_baton,
              const char *copyfrom_path,
              svn_revnum_t copyfrom_revision,
              apr_pool_t *pool,
              void **child_baton)
{
  struct dir_baton *pb = parent_baton;
  struct edit_baton *eb = pb->edit_baton;
  struct dir_baton *db = make_dir_baton(path, eb, pb, TRUE, pool);
  svn_node_kind_t kind;

  /* Flush the log for the parent directory before going into this subtree. */
  SVN_ERR(flush_log(pb, pool));

  /* Semantic check.  Either both "copyfrom" args are valid, or they're
     NULL and SVN_INVALID_REVNUM.  A mixture is illegal semantics. */
  if ((copyfrom_path && (! SVN_IS_VALID_REVNUM(copyfrom_revision)))
      || ((! copyfrom_path) && (SVN_IS_VALID_REVNUM(copyfrom_revision))))
    abort();

  SVN_ERR(check_path_under_root(pb->path, db->name, pool));
  SVN_ERR(svn_io_check_path(db->path, &kind, db->pool));

  /* The path can exist, but it must be a directory... */
  if (kind == svn_node_file || kind == svn_node_unknown)
    return svn_error_createf
      (SVN_ERR_WC_OBSTRUCTED_UPDATE, NULL,
       _("Failed to add directory '%s': a non-directory object of the "
         "same name already exists"),
       svn_path_local_style(db->path, pool));

  if (kind == svn_node_dir)
    {
      /* ...Ok, it's a directory but it can't be versioned or
         scheduled for addition with history. */
      svn_wc_adm_access_t *adm_access;

      /* Test the obstructing dir to see if it's versioned. */
      svn_error_t *err = svn_wc_adm_open3(&adm_access, NULL,
                                          db->path, FALSE, 0,
                                          NULL, NULL, pool);

      if (err && err->apr_err != SVN_ERR_WC_NOT_DIRECTORY)
        {
          /* Something quite unexepected has happened. */
          return err;
        }
      else if (err) /* Not a versioned dir. */
        {
          svn_error_clear(err);
          if (eb->allow_unver_obstructions)
            {
              /* Obstructing dir is not versioned, just need to flag it as
                 existing then we are done here. */
              db->existed = TRUE;
            }
          else
            {
              return svn_error_createf
                (SVN_ERR_WC_OBSTRUCTED_UPDATE, NULL,
                 _("Failed to add directory '%s': an unversioned "
                   "directory of the same name already exists"),
                 svn_path_local_style(db->path, pool));
            }
        }
      else /* Obstructing dir *is* versioned or scheduled for addition. */
        {
          const svn_wc_entry_t *entry;
          SVN_ERR(svn_wc_entry(&entry, db->path, adm_access, FALSE, pool));

          /* Anything other than a dir scheduled for addition without
             history is an error. */
          if (entry 
              && entry->schedule == svn_wc_schedule_add
              && ! entry->copied)
            {
              db->add_existed = TRUE;
            }
          else
            {
              return svn_error_createf
                (SVN_ERR_WC_OBSTRUCTED_UPDATE, NULL,
                 _("Failed to add directory '%s': a versioned "
                   "directory of the same name already exists"),
                 svn_path_local_style(db->path, pool));
            }
        }
    }

  /* It may not be named the same as the administrative directory. */
  if (svn_wc_is_adm_dir(svn_path_basename(path, pool), pool))
    return svn_error_createf
      (SVN_ERR_WC_OBSTRUCTED_UPDATE, NULL,
       _("Failed to add directory '%s': object of the same name as the "
         "administrative directory"),
       svn_path_local_style(db->path, pool));

  /* Either we got real copyfrom args... */
  if (copyfrom_path || SVN_IS_VALID_REVNUM(copyfrom_revision))
    {
      /* ### todo: for now, this editor doesn't know how to deal with
         copyfrom args.  Someday it will interpet them as an update
         optimization, and actually copy one part of the wc to another.
         Then it will recursively "normalize" all the ancestry in the
         copied tree.  Someday! */      
      return svn_error_createf
        (SVN_ERR_UNSUPPORTED_FEATURE, NULL,
         _("Failed to add directory '%s': "
           "copyfrom arguments not yet supported"),
         svn_path_local_style(db->path, pool));
    }
  else  /* ...or we got invalid copyfrom args. */
    {
      svn_wc_adm_access_t *adm_access;
      svn_wc_entry_t tmp_entry;
      apr_uint64_t modify_flags = SVN_WC__ENTRY_MODIFY_KIND |
        SVN_WC__ENTRY_MODIFY_DELETED | SVN_WC__ENTRY_MODIFY_ABSENT;

      SVN_ERR(svn_wc_adm_retrieve(&adm_access, eb->adm_access,
                                  pb->path, db->pool));

      /* Immediately create an entry for the new directory in the parent.
         Note that the parent must already be either added or opened, and
         thus it's in an 'incomplete' state just like the new dir.
         The entry may already exist if the new directory is already
         scheduled for addition without history, in that case set
         its schedule to normal. */
      tmp_entry.kind = svn_node_dir;
      /* Note that there may already exist a 'ghost' entry in the
         parent with the same name, in a 'deleted' or 'absent' state.
         If so, it's fine to overwrite it... but we need to make sure
         we get rid of the state flag when doing so: */
      tmp_entry.deleted = FALSE;
      tmp_entry.absent = FALSE;

      if (db->add_existed)
        {
          tmp_entry.schedule = svn_wc_schedule_normal;
          modify_flags |= SVN_WC__ENTRY_MODIFY_SCHEDULE |
            SVN_WC__ENTRY_MODIFY_FORCE;
        }

      SVN_ERR(svn_wc__entry_modify(adm_access, db->name, &tmp_entry,
                                   modify_flags,
                                   TRUE /* immediate write */, pool));

      if (db->add_existed)
        {
          /* Immediately tweak the schedule for "this dir" so it too
             is no longer scheduled for addition.  Change rev from 0
             to the target revision allowing prep_directory() to do
             its thing without error. */
          modify_flags  = SVN_WC__ENTRY_MODIFY_SCHEDULE
            | SVN_WC__ENTRY_MODIFY_FORCE | SVN_WC__ENTRY_MODIFY_REVISION;

          SVN_ERR(svn_wc_adm_retrieve(&adm_access,
                                      db->edit_baton->adm_access,
                                      db->path, pool));
          tmp_entry.revision = *(eb->target_revision);
 
          if (eb->switch_url)
            {
              tmp_entry.url = svn_path_url_add_component(eb->switch_url,
                                                         db->name, pool);
              modify_flags |= SVN_WC__ENTRY_MODIFY_URL;
            }
 
          SVN_ERR(svn_wc__entry_modify(adm_access, NULL, &tmp_entry,
                                       modify_flags,
                                       TRUE /* immediate write */, pool));
        }
    }

  {
    svn_depth_t depth = svn_depth_infinity;

    if (eb->depth == svn_depth_empty
        || eb->depth == svn_depth_files
        || eb->depth == svn_depth_immediates)
      depth = svn_depth_empty;

    SVN_ERR(prep_directory(db,
                           db->new_URL,
                           *(eb->target_revision),
                           depth,
                           db->pool));
  }

  *child_baton = db;

  /* If this add was obstructed by dir scheduled for addition without
     history let close_file() handle the notification because there
     might be properties to deal with. */
  if (eb->notify_func && !(db->add_existed))
    {
      svn_wc_notify_t *notify = svn_wc_create_notify(
        db->path,
        db->existed ?
        svn_wc_notify_exists : svn_wc_notify_update_add,
        pool);
      notify->kind = svn_node_dir;
      (*eb->notify_func)(eb->notify_baton, notify, pool);
    }

  return SVN_NO_ERROR;
}


static svn_error_t *
open_directory(const char *path,
               void *parent_baton,
               svn_revnum_t base_revision,
               apr_pool_t *pool,
               void **child_baton)
{
  struct dir_baton *db, *pb = parent_baton;
  struct edit_baton *eb = pb->edit_baton;
  const svn_wc_entry_t *entry;
  svn_wc_entry_t tmp_entry;
  apr_uint64_t flags = SVN_WC__ENTRY_MODIFY_REVISION |
    SVN_WC__ENTRY_MODIFY_URL | SVN_WC__ENTRY_MODIFY_INCOMPLETE;
                                 
  svn_wc_adm_access_t *adm_access;

  /* Flush the log for the parent directory before going into this subtree. */
  SVN_ERR(flush_log(pb, pool));

  /* kff todo: check that the dir exists locally, find it somewhere if
     its not there?  Yes, all this and more...  And ancestor_url and
     ancestor_revision need to get used. */

  db = make_dir_baton(path, eb, pb, FALSE, pool);
  *child_baton = db;

  SVN_ERR(check_path_under_root(pb->path, db->name, pool));

  /* Skip this directory if it has property conflicts. */
  SVN_ERR(svn_wc_entry(&entry, db->path, eb->adm_access, FALSE, pool));
  if (entry)
    {
      /* Text conflicts can't happen for a directory, but we need to supply
         both flags. */
      svn_boolean_t text_conflicted;
      svn_boolean_t prop_conflicted;

      SVN_ERR(svn_wc_conflicted_p(&text_conflicted, &prop_conflicted,
                                  db->path, entry, pool));
      assert(! text_conflicted);
      if (prop_conflicted)
        {
          db->bump_info->skipped = TRUE;
          apr_hash_set(eb->skipped_paths, apr_pstrdup(eb->pool, db->path),
                       APR_HASH_KEY_STRING, (void*)1);
          if (eb->notify_func)
            {
              svn_wc_notify_t *notify
                = svn_wc_create_notify(db->path, svn_wc_notify_skip, pool);
              notify->kind = svn_node_dir;
              notify->prop_state = svn_wc_notify_state_conflicted;
              (*eb->notify_func)(eb->notify_baton, notify, pool);
            }
          return SVN_NO_ERROR;
        }
    }

  /* Mark directory as being at target_revision and URL, but incomplete. */
  tmp_entry.revision = *(eb->target_revision);
  tmp_entry.url = db->new_URL;
  /* In some situations, the URL of this directory does not have the same
     repository root as the anchor of the update; we can't just blindly
     use the that repository root here, so make sure it is really an
     ancestor. */
  if (eb->repos && svn_path_is_ancestor(eb->repos, db->new_URL))
    {
      tmp_entry.repos = eb->repos;
      flags |= SVN_WC__ENTRY_MODIFY_REPOS;
    }
  tmp_entry.incomplete = TRUE;

  SVN_ERR(svn_wc_adm_retrieve(&adm_access, eb->adm_access,
                              db->path, pool));  
  SVN_ERR(svn_wc__entry_modify(adm_access, NULL /* THIS_DIR */,
                               &tmp_entry, flags,
                               TRUE /* immediate write */,
                               pool));

  return SVN_NO_ERROR;
}


static svn_error_t *
change_dir_prop(void *dir_baton,
                const char *name,
                const svn_string_t *value,
                apr_pool_t *pool)
{
  svn_prop_t *propchange;
  struct dir_baton *db = dir_baton;

  if (db->bump_info->skipped)
    return SVN_NO_ERROR;

  propchange = apr_array_push(db->propchanges);
  propchange->name = apr_pstrdup(db->pool, name);
  propchange->value = value ? svn_string_dup(value, db->pool) : NULL;

  return SVN_NO_ERROR;
}



/* If any of the svn_prop_t objects in PROPCHANGES represents a change
   to the SVN_PROP_EXTERNALS property, return that change, else return
   null.  If PROPCHANGES contains more than one such change, return
   the first. */
static const svn_prop_t *
externals_prop_changed(apr_array_header_t *propchanges)
{
  int i;

  for (i = 0; i < propchanges->nelts; i++)
    {
      const svn_prop_t *p = &(APR_ARRAY_IDX(propchanges, i, svn_prop_t));
      if (strcmp(p->name, SVN_PROP_EXTERNALS) == 0)
        return p;
    }

  return NULL;
}

static svn_error_t *
close_directory(void *dir_baton,
                apr_pool_t *pool)
{
  struct dir_baton *db = dir_baton;
  svn_wc_notify_state_t prop_state = svn_wc_notify_state_unknown;
  apr_array_header_t *entry_props, *wc_props, *regular_props;
  svn_wc_adm_access_t *adm_access;
      
  SVN_ERR(svn_categorize_props(db->propchanges, &entry_props, &wc_props,
                               &regular_props, pool));

  SVN_ERR(svn_wc_adm_retrieve(&adm_access, db->edit_baton->adm_access,
                              db->path, db->pool));
      
  /* If this directory has property changes stored up, now is the time
     to deal with them. */
  if (regular_props->nelts || entry_props->nelts || wc_props->nelts)
    {
      if (regular_props->nelts)
        {
          /* If recording traversal info, then see if the
             SVN_PROP_EXTERNALS property on this directory changed,
             and record before and after for the change. */
          if (db->edit_baton->traversal_info)
            {
              svn_wc_traversal_info_t *ti = db->edit_baton->traversal_info;
              const svn_prop_t *change = externals_prop_changed(regular_props);

              if (change)
                {
                  const svn_string_t *new_val_s = change->value;
                  const svn_string_t *old_val_s;

                  SVN_ERR(svn_wc_prop_get
                          (&old_val_s, SVN_PROP_EXTERNALS,
                           db->path, adm_access, db->pool));

                  if ((new_val_s == NULL) && (old_val_s == NULL))
                    ; /* No value before, no value after... so do nothing. */
                  else if (new_val_s && old_val_s
                           && (svn_string_compare(old_val_s, new_val_s)))
                    ; /* Value did not change... so do nothing. */
                  else  /* something changed, record the change */
                    {
                      /* We can't assume that ti came pre-loaded with the
                         old values of the svn:externals property.  Yes,
                         most callers will have already initialized ti by
                         sending it through svn_wc_crawl_revisions, but we
                         shouldn't count on that here -- so we set both the
                         old and new values again. */

                      if (old_val_s)
                        apr_hash_set(ti->externals_old,
                                     apr_pstrdup(ti->pool, db->path),
                                     APR_HASH_KEY_STRING,
                                     apr_pstrmemdup(ti->pool, old_val_s->data,
                                                    old_val_s->len));

                      if (new_val_s)
                        apr_hash_set(ti->externals_new,
                                     apr_pstrdup(ti->pool, db->path),
                                     APR_HASH_KEY_STRING,
                                     apr_pstrmemdup(ti->pool, new_val_s->data,
                                                    new_val_s->len));
                    }
                }
            }

          /* Merge pending properties into temporary files (ignoring
             conflicts). */
          SVN_ERR_W(svn_wc__merge_props(&prop_state,
                                        adm_access, NULL,
                                        NULL /* use baseprops */,
                                        regular_props, TRUE, FALSE,
                                        db->pool, &db->log_accum),
                    _("Couldn't do property merge"));
        }

      SVN_ERR(accumulate_entry_props(db->log_accum, NULL,
                                     adm_access, SVN_WC_ENTRY_THIS_DIR,
                                     entry_props, pool));

      SVN_ERR(accumulate_wcprops(db->log_accum, adm_access,
                                 SVN_WC_ENTRY_THIS_DIR, wc_props, pool));
    }

  /* Flush and run the log. */
  SVN_ERR(flush_log(db, pool));
  SVN_ERR(svn_wc__run_log(adm_access, db->edit_baton->diff3_cmd, db->pool));
  db->log_number = 0;

  /* We're done with this directory, so remove one reference from the
     bump information. This may trigger a number of actions. See
     maybe_bump_dir_info() for more information.  */
  SVN_ERR(maybe_bump_dir_info(db->edit_baton, db->bump_info, db->pool));

  /* Notify of any prop changes on this directory -- but do nothing
     if it's an added or skipped directory, because notification has already
     happened in that case - unless the add was obstructed by a dir
     scheduled for addition without history, in which case we handle
     notification here). */
  if (! db->bump_info->skipped && (db->add_existed || (! db->added))
      && (db->edit_baton->notify_func))
    {
      svn_wc_notify_t *notify
        = svn_wc_create_notify(db->path,
                               db->existed || db->add_existed
                               ? svn_wc_notify_exists
                               : svn_wc_notify_update_update,
                               pool);
      notify->kind = svn_node_dir;
      notify->prop_state = prop_state;
    (*db->edit_baton->notify_func)(db->edit_baton->notify_baton,
                                   notify, pool);
    }

  return SVN_NO_ERROR;
}


/* Common code for 'absent_file' and 'absent_directory'. */
static svn_error_t *
absent_file_or_dir(const char *path,
                   svn_node_kind_t kind,
                   void *parent_baton,
                   apr_pool_t *pool)
{
  const char *name = svn_path_basename(path, pool);
  struct dir_baton *pb = parent_baton;
  struct edit_baton *eb = pb->edit_baton;
  svn_wc_adm_access_t *adm_access;
  apr_hash_t *entries;
  const svn_wc_entry_t *ent;
  svn_wc_entry_t tmp_entry;

  /* Extra check: an item by this name may not exist, but there may
     still be one scheduled for addition.  That's a genuine
     tree-conflict.  */
  SVN_ERR(svn_wc_adm_retrieve(&adm_access, eb->adm_access, pb->path, pool));
  SVN_ERR(svn_wc_entries_read(&entries, adm_access, FALSE, pool));
  ent = apr_hash_get(entries, name, APR_HASH_KEY_STRING);
  if (ent && (ent->schedule == svn_wc_schedule_add))
    return svn_error_createf
      (SVN_ERR_WC_OBSTRUCTED_UPDATE, NULL,
       _("Failed to mark '%s' absent: item of the same name is already "
         "scheduled for addition"),
       svn_path_local_style(path, pool));
  
  /* Immediately create an entry for the new item in the parent.  Note
     that the parent must already be either added or opened, and thus
     it's in an 'incomplete' state just like the new item.  */
  tmp_entry.kind = kind;

  /* Note that there may already exist a 'ghost' entry in the parent
     with the same name, in a 'deleted' state.  If so, it's fine to
     overwrite it... but we need to make sure we get rid of the
     'deleted' flag when doing so: */
  tmp_entry.deleted = FALSE;

  /* Post-update processing knows to leave this entry if its revision
     is equal to the target revision of the overall update. */
  tmp_entry.revision = *(eb->target_revision);

  /* And, of course, marking as absent is the whole point. */
  tmp_entry.absent = TRUE;

  SVN_ERR(svn_wc__entry_modify(adm_access, name, &tmp_entry,
                               (SVN_WC__ENTRY_MODIFY_KIND    |
                                SVN_WC__ENTRY_MODIFY_REVISION |
                                SVN_WC__ENTRY_MODIFY_DELETED |
                                SVN_WC__ENTRY_MODIFY_ABSENT),
                               TRUE /* immediate write */, pool));

  return SVN_NO_ERROR;
}


static svn_error_t *
absent_file(const char *path,
            void *parent_baton,
            apr_pool_t *pool)
{
  return absent_file_or_dir(path, svn_node_file, parent_baton, pool);
}


static svn_error_t *
absent_directory(const char *path,
                 void *parent_baton,
                 apr_pool_t *pool)
{
  return absent_file_or_dir(path, svn_node_dir, parent_baton, pool);
}


/* Common code for add_file() and open_file(). */
static svn_error_t *
add_or_open_file(const char *path,
                 void *parent_baton,
                 const char *copyfrom_path,
                 svn_revnum_t copyfrom_rev,
                 void **file_baton,
                 svn_boolean_t adding, /* 0 if replacing */
                 apr_pool_t *pool)
{
  struct dir_baton *pb = parent_baton;
  struct edit_baton *eb = pb->edit_baton;
  struct file_baton *fb;
  const svn_wc_entry_t *entry;
  svn_node_kind_t kind;
  svn_wc_adm_access_t *adm_access;

  /* the file_pool can stick around for a *long* time, so we want to use
     a subpool for any temporary allocations. */
  apr_pool_t *subpool = svn_pool_create(pool);

  /* ### kff todo: if file is marked as removed by user, then flag a
     conflict in the entry and proceed.  Similarly if it has changed
     kind.  see issuezilla task #398. */

  fb = make_file_baton(pb, path, adding, pool);

  SVN_ERR(check_path_under_root(fb->dir_baton->path, fb->name, subpool));

  /* It is interesting to note: everything below is just validation. We
     aren't actually doing any "work" or fetching any persistent data. */

  SVN_ERR(svn_io_check_path(fb->path, &kind, subpool));
  SVN_ERR(svn_wc_adm_retrieve(&adm_access, eb->adm_access, 
                              pb->path, subpool));
  SVN_ERR(svn_wc_entry(&entry, fb->path, adm_access, FALSE, subpool));
  
  /* Sanity checks. */

  /* If adding, there should be nothing with this name unless unversioned
     obstructions are permitted or the obstruction is scheduled for addition
     without history. */
  if (adding && (kind != svn_node_none))
    {
      if (eb->allow_unver_obstructions
          || (entry && entry->schedule == svn_wc_schedule_add))
        {
          if (entry && entry->copied)
            {
              return svn_error_createf(SVN_ERR_WC_OBSTRUCTED_UPDATE,
                                       NULL,
                                       _("Failed to add file '%s': a "
                                         "file of the same name is "
                                         "already scheduled for addition "
                                         "with history"),
                                       svn_path_local_style(fb->path,
                                                            pool));
            }

          /* The name can exist, but it better *really* be a file. */
          if (kind != svn_node_file)
            return svn_error_createf(SVN_ERR_WC_OBSTRUCTED_UPDATE,
                                     NULL,
                                     _("Failed to add file '%s': "
                                       "a non-file object of the same "
                                       "name already exists"),
                                     svn_path_local_style(fb->path,
                                                          pool));

          if (entry)
            fb->add_existed = TRUE; /* Flag as addition without history. */
          else
            fb->existed = TRUE;     /* Flag as unversioned obstruction. */
        }
      else
        {
          return svn_error_createf
            (SVN_ERR_WC_OBSTRUCTED_UPDATE, NULL,
             _("Failed to add file '%s': object of the same name "
               "already exists"), svn_path_local_style(fb->path, pool));
        }
    }
  /* sussman sez: If we're trying to add a file that's already in
     `entries' (but not on disk), that's okay.  It's probably because
     the user deleted the working version and ran 'svn up' as a means
     of getting the file back.  

     It certainly doesn't hurt to re-add the file.  We can't possibly
     get the entry showing up twice in `entries', since it's a hash;
     and we know that we won't lose any local mods.  Let the existing
     entry be overwritten. */

  /* If replacing, make sure the .svn entry already exists. */
  if ((! adding) && (! entry))
    return svn_error_createf(SVN_ERR_UNVERSIONED_RESOURCE, NULL,
                             _("File '%s' in directory '%s' "
                               "is not a versioned resource"),
                             fb->name,
                             svn_path_local_style(pb->path, pool));
  
  /* If we're not adding and the file is in conflict, don't mess with it. */
  if (! adding)
    {
      svn_boolean_t text_conflicted;
      svn_boolean_t prop_conflicted;

      SVN_ERR(svn_wc_conflicted_p(&text_conflicted, &prop_conflicted,
                                  pb->path, entry, pool));
      if (text_conflicted || prop_conflicted)
        {
          fb->skipped = TRUE;
          apr_hash_set(eb->skipped_paths, apr_pstrdup(eb->pool, fb->path),
                       APR_HASH_KEY_STRING, (void*)1);
          if (eb->notify_func)
            {
              svn_wc_notify_t *notify
                = svn_wc_create_notify(fb->path, svn_wc_notify_skip, pool);
              notify->kind = svn_node_file;
              notify->content_state = text_conflicted
                                      ? svn_wc_notify_state_conflicted
                                      : svn_wc_notify_state_unknown;
              notify->prop_state = prop_conflicted
                                   ? svn_wc_notify_state_conflicted
                                   : svn_wc_notify_state_unknown;
              (*eb->notify_func)(eb->notify_baton, notify, pool);
            }
        }
    }

  /* ### todo:  right now the incoming copyfrom* args are being
     completely ignored!  Someday the editor-driver may expect us to
     support this optimization;  when that happens, this func needs to
     -copy- the specified existing wc file to this location.  From
     there, the driver can apply_textdelta on it, etc. */

  svn_pool_destroy(subpool);

  *file_baton = fb;
  return SVN_NO_ERROR;
}


static svn_error_t *
add_file(const char *name,
         void *parent_baton,
         const char *copyfrom_path,
         svn_revnum_t copyfrom_revision,
         apr_pool_t *pool,
         void **file_baton)
{
  return add_or_open_file(name, parent_baton, copyfrom_path, 
                          copyfrom_revision, file_baton, TRUE, pool);
}


static svn_error_t *
open_file(const char *name,
          void *parent_baton,
          svn_revnum_t base_revision,
          apr_pool_t *pool,
          void **file_baton)
{
  return add_or_open_file(name, parent_baton, NULL, base_revision, 
                          file_baton, FALSE, pool);
}


static svn_error_t *
apply_textdelta(void *file_baton, 
                const char *base_checksum,
                apr_pool_t *pool,
                svn_txdelta_window_handler_t *handler,
                void **handler_baton)
{
  struct file_baton *fb = file_baton;
  struct edit_baton *eb = fb->edit_baton;
  apr_pool_t *handler_pool = svn_pool_create(fb->pool);
  struct handler_baton *hb = apr_palloc(handler_pool, sizeof(*hb));
  svn_error_t *err;
  svn_wc_adm_access_t *adm_access;
  const svn_wc_entry_t *ent;
  svn_boolean_t replaced;
  svn_boolean_t use_revert_base;

  if (fb->skipped)
    {
      *handler = svn_delta_noop_window_handler;
      *handler_baton = NULL;
      return SVN_NO_ERROR;
    }

  /* Before applying incoming svndiff data to text base, make sure
     text base hasn't been corrupted, and that its checksum
     matches the expected base checksum. */
  SVN_ERR(svn_wc_adm_retrieve(&adm_access, eb->adm_access,
                              svn_path_dirname(fb->path, pool), pool));
  SVN_ERR(svn_wc_entry(&ent, fb->path, adm_access, FALSE, pool));

  replaced = ent && ent->schedule == svn_wc_schedule_replace;
  use_revert_base = replaced && (ent->copyfrom_url != NULL);
  if (use_revert_base)
    {
      fb->text_base_path = svn_wc__text_revert_path(fb->path, FALSE, fb->pool);
      fb->new_text_base_path = svn_wc__text_revert_path(fb->path, TRUE,
                                                        fb->pool);
    }
  else
    {
      fb->text_base_path = svn_wc__text_base_path(fb->path, FALSE, fb->pool);
      fb->new_text_base_path = svn_wc__text_base_path(fb->path, TRUE,
                                                      fb->pool);
    }

  /* Only compare checksums if this file has an entry, and the entry has
     a checksum.  If there's no entry, it just means the file is
     created in this update, so there won't be any previously recorded
     checksum to compare against.  If no checksum, well, for backwards
     compatibility we assume that no checksum always matches. */
  if (ent && ent->checksum)
    {
      unsigned char digest[APR_MD5_DIGESTSIZE];
      const char *hex_digest;

      SVN_ERR(svn_io_file_checksum(digest, fb->text_base_path, pool));
      hex_digest = svn_md5_digest_to_cstring_display(digest, pool);
      
      /* Compare the base_checksum here, rather than in the window
         handler, because there's no guarantee that the handler will
         see every byte of the base file. */
      if (base_checksum)
        {
          if (strcmp(hex_digest, base_checksum) != 0)
            return svn_error_createf
              (SVN_ERR_WC_CORRUPT_TEXT_BASE, NULL,
               _("Checksum mismatch for '%s'; expected: '%s', actual: '%s'"),
               svn_path_local_style(fb->text_base_path, pool), base_checksum,
               hex_digest);
        }
      
      if ((ent && ent->checksum) && ! replaced &&
          strcmp(hex_digest, ent->checksum) != 0)
        {
          return svn_error_createf
            (SVN_ERR_WC_CORRUPT_TEXT_BASE, NULL,
             _("Checksum mismatch for '%s'; recorded: '%s', actual: '%s'"),
             svn_path_local_style(fb->text_base_path, pool), ent->checksum,
             hex_digest);
        }
    }

  /* Open the text base for reading, unless this is an added file. */

  /* 
     kff todo: what we really need to do here is:
       
     1. See if there's a file or dir by this name already here.
     2. See if it's under revision control.
     3. If both are true, open text-base.
     4. If only 1 is true, bail, because we can't go destroying user's
        files (or as an alternative to bailing, move it to some tmp
        name and somehow tell the user, but communicating with the
        user without erroring is a whole callback system we haven't
        finished inventing yet.)
  */

  if (! fb->added)
    {
      if (use_revert_base)
        SVN_ERR(svn_wc__open_revert_base(&hb->source, fb->path,
                                         APR_READ,
                                         handler_pool));
      else
        SVN_ERR(svn_wc__open_text_base(&hb->source, fb->path, APR_READ,
                                       handler_pool));

    }
  else
    hb->source = NULL;

  /* Open the text base for writing (this will get us a temporary file).  */

  if (use_revert_base)
    err = svn_wc__open_revert_base(&hb->dest, fb->path,
                                   (APR_WRITE | APR_TRUNCATE | APR_CREATE),
                                   handler_pool);
  else
    err = svn_wc__open_text_base(&hb->dest, fb->path,
                                 (APR_WRITE | APR_TRUNCATE | APR_CREATE),
                                 handler_pool);

  if (err)
    {
      svn_pool_destroy(handler_pool);
      return err;
    }
  
  /* Prepare to apply the delta.  */
  svn_txdelta_apply(svn_stream_from_aprfile(hb->source, handler_pool),
                    svn_stream_from_aprfile(hb->dest, handler_pool),
                    fb->digest, fb->new_text_base_path, handler_pool,
                    &hb->apply_handler, &hb->apply_baton);
  
  hb->pool = handler_pool;
  hb->fb = fb;
  
  /* We're all set.  */
  *handler_baton = hb;
  *handler = window_handler;

  return SVN_NO_ERROR;
}




static svn_error_t *
change_file_prop(void *file_baton,
                 const char *name,
                 const svn_string_t *value,
                 apr_pool_t *pool)
{
  struct file_baton *fb = file_baton;
  struct edit_baton *eb = fb->edit_baton;
  svn_prop_t *propchange;

  if (fb->skipped)
    return SVN_NO_ERROR;

  /* Push a new propchange to the file baton's array of propchanges */
  propchange = apr_array_push(fb->propchanges);
  propchange->name = apr_pstrdup(fb->pool, name);
  propchange->value = value ? svn_string_dup(value, fb->pool) : NULL;

  /* Special case: If use-commit-times config variable is set we
     cache the last-changed-date propval so we can use it to set
     the working file's timestamp. */
  if (eb->use_commit_times
      && (strcmp(name, SVN_PROP_ENTRY_COMMITTED_DATE) == 0)
      && value)
    fb->last_changed_date = apr_pstrdup(fb->pool, value->data);

  return SVN_NO_ERROR;
}


/* Write log commands to merge PROP_CHANGES into the existing
   properties of FILE_PATH.  PROP_CHANGES can contain regular
   properties as well as entryprops and wcprops.  Update *PROP_STATE
   to reflect the result of the regular prop merge.  Make *LOCK_STATE
   reflect the possible removal of a lock token from FILE_PATH's
   entryprops.

   ADM_ACCESS is the access baton for FILE_PATH.  Append log commands to
   LOG_ACCUM.  Use POOL for temporary allocations. */
static svn_error_t *
merge_props(svn_stringbuf_t *log_accum,
            svn_wc_notify_state_t *prop_state,
            svn_wc_notify_lock_state_t *lock_state,
            svn_wc_adm_access_t *adm_access,
            const char *file_path,
            const apr_array_header_t *prop_changes,
            apr_pool_t *pool)
{
  apr_array_header_t *regular_props = NULL, *wc_props = NULL,
    *entry_props = NULL;
  const char *base_name;

  svn_path_split(file_path, NULL, &base_name, pool);

  /* Sort the property list into three arrays, based on kind. */
  SVN_ERR(svn_categorize_props(prop_changes,
                               &entry_props, &wc_props, &regular_props,
                               pool));

  /* Always initialize to unknown state. */
  *prop_state = svn_wc_notify_state_unknown;

  /* Merge the 'regular' props into the existing working proplist. */
  if (regular_props)
    {
      /* This will merge the old and new props into a new prop db, and
         write <cp> commands to the logfile to install the merged
         props.  */
      SVN_ERR(svn_wc__merge_props(prop_state,
                                  adm_access, base_name,
                                  NULL /* use base props */,
                                  regular_props, TRUE, FALSE, pool,
                                  &log_accum));
    }
  
  /* If there are any ENTRY PROPS, make sure those get appended to the
     growing log as fields for the file's entry.

     Note that no merging needs to happen; these kinds of props aren't
     versioned, so if the property is present, we overwrite the value. */  
  if (entry_props)
    SVN_ERR(accumulate_entry_props(log_accum, lock_state,
                                   adm_access, base_name,
                                   entry_props, pool));
  else
    *lock_state = svn_wc_notify_lock_state_unchanged;

  /* This writes a whole bunch of log commands to install wcprops.  */
  if (wc_props)
    SVN_ERR(accumulate_wcprops(log_accum, adm_access,
                               base_name, wc_props, pool));

  return SVN_NO_ERROR;
}

/* Append, to LOG_ACCUM, log commands to update the entry for NAME in
   ADM_ACCESS with a NEW_REVISION and a NEW_URL (if non-NULL), making sure
   the entry refers to a file and has no absent or deleted state.
   Use POOL for temporary allocations. */
static svn_error_t *
loggy_tweak_entry(svn_stringbuf_t *log_accum,
                  svn_wc_adm_access_t *adm_access,
                  const char *name,
                  svn_revnum_t new_revision,
                  const char *new_URL,
                  apr_pool_t *pool)
{
  /* Write log entry which will bump the revision number.  Also, just
     in case we're overwriting an existing phantom 'deleted' or
     'absent' entry, be sure to remove the hiddenness. */
  svn_wc_entry_t tmp_entry;
  apr_uint64_t modify_flags = SVN_WC__ENTRY_MODIFY_KIND
    | SVN_WC__ENTRY_MODIFY_REVISION
    | SVN_WC__ENTRY_MODIFY_DELETED
    | SVN_WC__ENTRY_MODIFY_ABSENT
    | SVN_WC__ENTRY_MODIFY_TEXT_TIME
    | SVN_WC__ENTRY_MODIFY_WORKING_SIZE;


  tmp_entry.revision = new_revision;
  tmp_entry.kind = svn_node_file;
  tmp_entry.deleted = FALSE;
  tmp_entry.absent = FALSE;
  /* Indicate the file was locally modified and we didn't get to
     calculate the true value, but we can't set it to UNKNOWN (-1),
     because that would indicate absense of this value.
     If it isn't locally modified,
     we'll overwrite with the actual value later. */
  tmp_entry.working_size = SVN_WC_ENTRY_WORKING_SIZE_UNKNOWN;
  /* The same is true for the TEXT_TIME field, except that that doesn't
     have an explicid 'changed' value, so we set the value to 'undefined'. */
  tmp_entry.text_time = 0;

  /* Possibly install a *non*-inherited URL in the entry. */
  if (new_URL)
    {
      tmp_entry.url = new_URL;
      modify_flags |= SVN_WC__ENTRY_MODIFY_URL;
    }

  SVN_ERR(svn_wc__loggy_entry_modify(&log_accum, adm_access,
                                     name, &tmp_entry, modify_flags,
                                     pool));

  return SVN_NO_ERROR;
}


/* This is the small planet.  It has the complex responsibility of
 * "integrating" a new revision of a file into a working copy. 
 *
 * Given a file_baton FB for a file either already under version control, or
 * prepared (see below) to join version control, fully install a
 * new revision of the file.
 *
 * By "install", we mean: create a new text-base and prop-base, merge
 * any textual and property changes into the working file, and finally
 * update all metadata so that the working copy believes it has a new
 * working revision of the file.  All of this work includes being
 * sensitive to eol translation, keyword substitution, and performing
 * all actions accumulated to FB->DIR_BATON->LOG_ACCUM.
 *
 * If there's a new text base, FB->NEW_TEXT_BASE_PATH must be the full
 * pathname of the new text base, somewhere in the administrative area
 * of the working file.  The temporary text base will be removed after
 * a successful run of the generated log commands.
 *
 * Set *CONTENT_STATE, *PROP_STATE and *LOCK_STATE to the state of the
 * contents, properties and repository lock, respectively, after the
 * installation.  If an error is returned, the value of these three
 * variables is undefined.
 *
 * POOL is used for all bookkeeping work during the installation.
 */
static svn_error_t *
merge_file(svn_wc_notify_state_t *content_state,
           svn_wc_notify_state_t *prop_state,
           svn_wc_notify_lock_state_t *lock_state,
           struct file_baton *fb,
           apr_pool_t *pool)
{
  const char *parent_dir, *base_name;
  struct edit_baton *eb = fb->edit_baton;
  svn_stringbuf_t *log_accum = fb->dir_baton->log_accum;
  svn_wc_adm_access_t *adm_access;
  svn_boolean_t is_locally_modified;
  svn_boolean_t is_replaced = FALSE;
  svn_boolean_t magic_props_changed;
  enum svn_wc_merge_outcome_t merge_outcome = svn_wc_merge_unchanged;
  const svn_wc_entry_t *entry;

  /* Accumulated entry modifications. */
  svn_wc_entry_t tmp_entry;
  apr_uint64_t flags = 0;

  const char *txtb, *tmp_txtb;

  /*
     When this function is called on file F, we assume the following
     things are true:

         - The new pristine text of F, if any, is present at
           fb->new_text_base_path

         - The .svn/entries file still reflects the old version of F.

         - fb->old_text_base_path is the old pristine F.
           (This is only set if there's a new text base).

      The goal is to update the local working copy of F to reflect
      the changes received from the repository, preserving any local
      modifications.
  */

  /* Start by splitting the file path, getting an access baton for the parent,
     and an entry for the file if any. */
  svn_path_split(fb->path, &parent_dir, &base_name, pool);
  SVN_ERR(svn_wc_adm_retrieve(&adm_access, eb->adm_access, 
                              parent_dir, pool));

  SVN_ERR(svn_wc_entry(&entry, fb->path, adm_access, FALSE, pool));
  if (! entry && ! fb->added)
    return svn_error_createf(
        SVN_ERR_UNVERSIONED_RESOURCE, NULL,
        _("'%s' is not under version control"),
        svn_path_local_style(fb->path, pool));

  /* Get versions of the text base paths that are relative to parent_dir. */
  if (fb->text_base_path)
    txtb = svn_path_is_child(parent_dir, fb->text_base_path, pool);
  else
    txtb = NULL;
  if (fb->new_text_base_path)
    tmp_txtb = svn_path_is_child(parent_dir, fb->new_text_base_path, pool);
  else
    tmp_txtb = FALSE;

  /* Determine if any of the propchanges are the "magic" ones that
     might require changing the working file. */
  magic_props_changed = svn_wc__has_magic_property(fb->propchanges);

  /* Install all kinds of properties.  It is important to do this before
     any file content merging, since that process might expand keywords, in
     which case we want the new entryprops to be in place. */
  SVN_ERR(merge_props(log_accum, prop_state, lock_state, adm_access,
                      fb->path, fb->propchanges, pool));

  /* Has the user made local mods to the working file?
     Note that this compares to the current pristine file, which is
     different from fb->old_text_base_path if we have a replaced-with-history
     file.  However, in the case we had an obstruction, we check against the
     new text base. */
  if (! fb->existed)
    SVN_ERR(svn_wc__text_modified_internal_p(&is_locally_modified, fb->path,
                                             FALSE, adm_access, FALSE, pool));
  else if (fb->new_text_base_path)
    SVN_ERR(svn_wc__versioned_file_modcheck(&is_locally_modified, fb->path,
                                             adm_access,
                                             fb->new_text_base_path,
                                             FALSE, pool));
  else
    is_locally_modified = FALSE;

  if (entry && entry->schedule == svn_wc_schedule_replace)
    is_replaced = TRUE;

  if (fb->add_existed)
    {
      /* Tweak schedule for the file's entry so it is no longer
         scheduled for addition. */
      tmp_entry.schedule = svn_wc_schedule_normal;
      flags |= (SVN_WC__ENTRY_MODIFY_SCHEDULE |
                SVN_WC__ENTRY_MODIFY_FORCE);
    }

  /* Set the new revision and URL in the entry and clean up some other
     fields. */
  SVN_ERR(loggy_tweak_entry(log_accum, adm_access, base_name,
                            *eb->target_revision, fb->new_URL, pool));

  /* For 'textual' merging, we implement this matrix.

                          Text file                   Binary File
                         -----------------------------------------------
    "Local Mods" &&      | svn_wc_merge uses diff3, | svn_wc_merge     |
    (!fb->existed ||     | possibly makes backups & | makes backups,   |
     fb->add_existed)    | marks file as conflicted.| marks conflicted |
                         -----------------------------------------------
    "Local Mods" &&      |        Just leave obstructing file as-is.   |
    fb->existed          |                                             |
                         -----------------------------------------------
    No Mods              |        Just overwrite working file.         |
                         |                                             |
                         -----------------------------------------------

   So the first thing we do is figure out where we are in the
   matrix. */
  if (tmp_txtb)
    {
      if (! is_locally_modified && ! is_replaced)
        {
          /* If there are no local mods, who cares whether it's a text
             or binary file!  Just write a log command to overwrite
             any working file with the new text-base.  If newline
             conversion or keyword substitution is activated, this
             will happen as well during the copy.
             For replaced files, though, we want to merge in the changes
             even if the file is not modified compared to the (non-revert)
             text-base. */
          SVN_ERR(svn_wc__loggy_copy(&log_accum, NULL, adm_access,
                                     svn_wc__copy_translate,
                                     tmp_txtb, base_name, FALSE, pool));
        }
      else   /* working file or obstruction is locally modified... */
        {
          svn_node_kind_t wfile_kind = svn_node_unknown;
          
          SVN_ERR(svn_io_check_path(fb->path, &wfile_kind, pool));
          if (wfile_kind == svn_node_none) /* working file is missing?! */
            {
              /* Just copy the new text-base to the file. */
              SVN_ERR(svn_wc__loggy_copy(&log_accum, NULL, adm_access,
                                         svn_wc__copy_translate,
                                         tmp_txtb, base_name, FALSE, pool));
            }
          else if (! fb->existed)
            /* Working file exists and has local mods
               or is scheduled for addition but is not an obstruction. */
            {                  
              /* Now we need to let loose svn_wc__merge_internal() to merge 
                 the textual changes into the working file. */
              const char *oldrev_str, *newrev_str, *mine_str;
              const char *merge_left;
              const char *path_ext = "";

              /* If we have any file extensions we're supposed to
                 preserve in generated conflict file names, then find
                 this path's extension.  But then, if it isn't one of
                 the ones we want to keep in conflict filenames,
                 pretend it doesn't have an extension at all. */
              if (eb->ext_patterns && eb->ext_patterns->nelts)
                {
                  svn_path_splitext(NULL, &path_ext, fb->path, pool);
                  if (! (*path_ext 
                         && svn_cstring_match_glob_list(path_ext, 
                                                        eb->ext_patterns)))
                    path_ext = "";
                }
                
              /* Create strings representing the revisions of the
                 old and new text-bases. */
              oldrev_str = apr_psprintf(pool, ".r%ld%s%s",
                                        entry->revision,
                                        *path_ext ? "." : "",
                                        *path_ext ? path_ext : "");
              newrev_str = apr_psprintf(pool, ".r%ld%s%s",
                                        *eb->target_revision,
                                        *path_ext ? "." : "",
                                        *path_ext ? path_ext : "");
              mine_str = apr_psprintf(pool, ".mine%s%s",
                                      *path_ext ? "." : "",
                                      *path_ext ? path_ext : "");
              
              if (fb->add_existed && ! is_replaced)
                {
                  SVN_ERR(svn_wc_create_tmp_file2(NULL, &merge_left,
                                                  svn_wc_adm_access_path(
                                                      adm_access),
                                                  svn_io_file_del_none,
                                                  pool));
                }
              else
                merge_left = fb->text_base_path;

              /* Merge the changes from the old textbase to the new
                 textbase into the file we're updating.
                 Remember that this function wants full paths! */
              SVN_ERR(svn_wc__merge_internal
                      (&log_accum, &merge_outcome,
                       merge_left,
                       fb->new_text_base_path,
                       fb->path,
                       adm_access,
                       oldrev_str, newrev_str, mine_str,
                       FALSE, eb->diff3_cmd, NULL, fb->propchanges,
                       eb->conflict_func, eb->conflict_baton, pool));

              /* If we created a temporary left merge file, get rid of it. */
              if (merge_left != fb->text_base_path)
                SVN_ERR(svn_wc__loggy_remove(&log_accum, adm_access,
                                             svn_path_is_child(parent_dir,
                                                               merge_left,
                                                               pool), pool));
            } /* end: working file exists and has mods */
        } /* end: working file has mods */
    } /* end: "textual" merging process */
  else
    {
      apr_hash_t *keywords;

      SVN_ERR(svn_wc__get_keywords(&keywords, fb->path,
                                   adm_access, NULL, pool));
      if (magic_props_changed || keywords)
        /* no new text base, but... */
        {
          /* Special edge-case: it's possible that this file installation
             only involves propchanges, but that some of those props still
             require a retranslation of the working file.

             OR that the file doesn't involve propchanges which by themselves
             require retranslation, but receiving a change bumps the revision
             number which requires re-expansion of keywords... */

          const char *tmptext;

          /* Copy and DEtranslate the working file to a temp text-base.
             Note that detranslation is done according to the old props. */
          SVN_ERR(svn_wc_translated_file2(&tmptext, fb->path, fb->path,
                                          adm_access,
                                          SVN_WC_TRANSLATE_TO_NF
                                          | SVN_WC_TRANSLATE_NO_OUTPUT_CLEANUP,
                                          pool));

          tmptext = svn_path_is_child(parent_dir, tmptext, pool);
          /* A log command that copies the tmp-text-base and REtranslates
             it back to the working file.
             Now, since this is done during the execution of the log file, this
             retranslation is actually done according to the new props. */
          SVN_ERR(svn_wc__loggy_copy(&log_accum, NULL, adm_access,
                                     svn_wc__copy_translate,
                                     tmptext, base_name, FALSE, pool));
        }

      if (*lock_state == svn_wc_notify_lock_state_unlocked)
        /* If a lock was removed and we didn't update the text contents, we
           might need to set the file read-only. */
        SVN_ERR(svn_wc__loggy_maybe_set_readonly(&log_accum, adm_access,
                                                 base_name, pool));
    }

  /* Deal with installation of the new textbase, if appropriate. */
  if (tmp_txtb)
    {
      SVN_ERR(svn_wc__loggy_move(&log_accum, NULL,
                                 adm_access, tmp_txtb, txtb, FALSE, pool));
      SVN_ERR(svn_wc__loggy_set_readonly(&log_accum, adm_access,
                                         txtb, pool));

      /* If the file is replaced don't write the checksum.  Checksum is blank
         on replaced files. */
      if (!is_replaced)
        {
          tmp_entry.checksum = svn_md5_digest_to_cstring(fb->digest, pool);
          flags |= SVN_WC__ENTRY_MODIFY_CHECKSUM;
        }
    }

  /* Do the entry modifications we've accumulated. */
  SVN_ERR(svn_wc__loggy_entry_modify(&log_accum, adm_access,
                                     base_name, &tmp_entry, flags, pool));

  /* Log commands to handle text-timestamp and working-size */
  if (!is_locally_modified)
    {
      /* Adjust working copy file unless this file is an allowed
         obstruction. */
      if (fb->last_changed_date && !fb->existed)
        SVN_ERR(svn_wc__loggy_set_timestamp(&log_accum, adm_access,
                                            base_name, fb->last_changed_date,
                                            pool));

      if (tmp_txtb || magic_props_changed)
        {
          /* Adjust entries file to match working file */
          SVN_ERR(svn_wc__loggy_set_entry_timestamp_from_wc
                  (&log_accum, adm_access,
                   base_name, SVN_WC__ENTRY_ATTR_TEXT_TIME, pool));
        }
      SVN_ERR(svn_wc__loggy_set_entry_working_size_from_wc
              (&log_accum, adm_access, base_name, pool));
    }

  /* Set the returned content state. */

  /* This is kind of interesting.  Even if no new text was
     installed (i.e., new_text_path was null), we could still
     report a pre-existing conflict state.  Say a file, already
     in a state of textual conflict, receives prop mods during an
     update.  Then we'll notify that it has text conflicts.  This
     seems okay to me.  I guess.  I dunno.  You? */

  if (merge_outcome == svn_wc_merge_conflict)
    *content_state = svn_wc_notify_state_conflicted;
  else if (fb->new_text_base_path)
    {
      if (is_locally_modified)
        *content_state = svn_wc_notify_state_merged;
      else
        *content_state = svn_wc_notify_state_changed;
    }
  else
    *content_state = svn_wc_notify_state_unchanged;

  return SVN_NO_ERROR;
}


/* Mostly a wrapper around merge_file. */
static svn_error_t *
close_file(void *file_baton,
           const char *text_checksum,
           apr_pool_t *pool)
{
  struct file_baton *fb = file_baton;
  struct edit_baton *eb = fb->edit_baton;
  svn_wc_notify_state_t content_state, prop_state;
  svn_wc_notify_lock_state_t lock_state;

  if (fb->skipped)
    {
      SVN_ERR(maybe_bump_dir_info(eb, fb->bump_info, pool));
      return SVN_NO_ERROR;
    }

  /* window-handler assembles new pristine text in .svn/tmp/text-base/  */
  if (fb->new_text_base_path && text_checksum)
    {
      const char *real_sum = svn_md5_digest_to_cstring(fb->digest, pool);
          
      if (real_sum && (strcmp(text_checksum, real_sum) != 0))
        return svn_error_createf
          (SVN_ERR_CHECKSUM_MISMATCH, NULL,
           _("Checksum mismatch for '%s'; expected: '%s', actual: '%s'"),
           svn_path_local_style(fb->path, pool), text_checksum, real_sum);
    }

  SVN_ERR(merge_file(&content_state, &prop_state, &lock_state, fb, pool));

  /* We have one less referrer to the directory's bump information. */
  SVN_ERR(maybe_bump_dir_info(eb, fb->bump_info, pool));

  if (((content_state != svn_wc_notify_state_unchanged) ||
       (prop_state != svn_wc_notify_state_unchanged) ||
       (lock_state != svn_wc_notify_lock_state_unchanged)) &&
      eb->notify_func)
    {
      svn_wc_notify_t *notify;
      svn_wc_notify_action_t action = svn_wc_notify_update_update;

      if (fb->existed || fb->add_existed)
        {
          if (content_state != svn_wc_notify_state_conflicted)
            action = svn_wc_notify_exists;
        }
      else if (fb->added)
        {
          action = svn_wc_notify_update_add;
        }

      notify = svn_wc_create_notify(fb->path, action, pool);
      notify->kind = svn_node_file;
      notify->content_state = content_state;
      notify->prop_state = prop_state;
      notify->lock_state = lock_state;
      /* ### use merge_file() mimetype here */
      (*eb->notify_func)(eb->notify_baton, notify, pool);
    }
  return SVN_NO_ERROR;  
}


static svn_error_t *
close_edit(void *edit_baton,
           apr_pool_t *pool)
{
  struct edit_baton *eb = edit_baton;
  const char *target_path = svn_path_join(eb->anchor, eb->target, pool);
  int log_number = 0;

  /* If there is a target and that target is missing, then it
     apparently wasn't re-added by the update process, so we'll
     pretend that the editor deleted the entry.  The helper function
     do_entry_deletion() will take care of the necessary steps.  */
  if ((*eb->target) && (svn_wc__adm_missing(eb->adm_access, target_path)))
    SVN_ERR(do_entry_deletion(eb, eb->anchor, eb->target, &log_number,
                              pool));

  /* The editor didn't even open the root; we have to take care of
     some cleanup stuffs. */
  if (! eb->root_opened)
    {
      /* We need to "un-incomplete" the root directory. */
      SVN_ERR(complete_directory(eb, eb->anchor, TRUE, pool));
    }

  
  /* By definition, anybody "driving" this editor for update or switch
     purposes at a *minimum* must have called set_target_revision() at
     the outset, and close_edit() at the end -- even if it turned out
     that no changes ever had to be made, and open_root() was never
     called.  That's fine.  But regardless, when the edit is over,
     this editor needs to make sure that *all* paths have had their
     revisions bumped to the new target revision. */

  /* Make sure our update target now has the new working revision.
     Also, if this was an 'svn switch', then rewrite the target's
     url.  All of this tweaking might happen recursively!  Note
     that if eb->target is NULL, that's okay (albeit "sneaky",
     some might say).  */
  
  /* Extra check: if the update did nothing but make its target
     'deleted', then do *not* run cleanup on the target, as it
     will only remove the deleted entry!  */
  if (! eb->target_deleted)
    SVN_ERR(svn_wc__do_update_cleanup(target_path,
                                      eb->adm_access,
                                      eb->depth,
                                      eb->switch_url,
                                      eb->repos,
                                      *(eb->target_revision),
                                      eb->notify_func,
                                      eb->notify_baton,
                                      TRUE, eb->skipped_paths,
                                      eb->pool));

  /* The edit is over, free its pool.
     ### No, this is wrong.  Who says this editor/baton won't be used
     again?  But the change is not merely to remove this call.  We
     should also make eb->pool not be a subpool (see make_editor),
     and change callers of svn_client_{checkout,update,switch} to do
     better pool management. ### */
  svn_pool_destroy(eb->pool);
  
  return SVN_NO_ERROR;
}



/*** Returning editors. ***/

/* Helper for the three public editor-supplying functions. */
static svn_error_t *
make_editor(svn_revnum_t *target_revision,
            svn_wc_adm_access_t *adm_access,
            const char *anchor,
            const char *target,
            svn_boolean_t use_commit_times,
            const char *switch_url,
            svn_depth_t depth,
            svn_boolean_t allow_unver_obstructions,
            svn_wc_notify_func2_t notify_func,
            void *notify_baton,
            svn_cancel_func_t cancel_func,
            void *cancel_baton,
            svn_wc_conflict_resolver_func_t conflict_func,
            void *conflict_baton,
            const char *diff3_cmd,
            apr_array_header_t *preserved_exts,
            const svn_delta_editor_t **editor,
            void **edit_baton,
            svn_wc_traversal_info_t *traversal_info,
            apr_pool_t *pool)
{
  struct edit_baton *eb;
  apr_pool_t *subpool = svn_pool_create(pool);
  svn_delta_editor_t *tree_editor = svn_delta_default_editor(subpool);
  const svn_wc_entry_t *entry;

  /* Get the anchor entry, so we can fetch the repository root. */
  SVN_ERR(svn_wc_entry(&entry, anchor, adm_access, FALSE, pool));

  /* Disallow a switch operation to change the repository root of the target,
     if that is known. */
  if (switch_url && entry && entry->repos &&
      ! svn_path_is_ancestor(entry->repos, switch_url))
    return svn_error_createf 
      (SVN_ERR_WC_INVALID_SWITCH, NULL,
       _("'%s'\n"
         "is not the same repository as\n"
         "'%s'"), switch_url, entry->repos);

  /* Construct an edit baton. */
  eb = apr_pcalloc(subpool, sizeof(*eb));
  eb->pool                     = subpool;
  eb->use_commit_times         = use_commit_times;
  eb->target_revision          = target_revision;
  eb->switch_url               = switch_url;
  eb->repos                    = entry ? entry->repos : NULL;
  eb->adm_access               = adm_access;
  eb->anchor                   = anchor;
  eb->target                   = target;
  eb->depth                    = depth;
  eb->notify_func              = notify_func;
  eb->notify_baton             = notify_baton;
  eb->traversal_info           = traversal_info;
  eb->diff3_cmd                = diff3_cmd;
  eb->cancel_func              = cancel_func;
  eb->cancel_baton             = cancel_baton;
  eb->conflict_func            = conflict_func;
  eb->conflict_baton           = conflict_baton;
  eb->allow_unver_obstructions = allow_unver_obstructions;
  eb->skipped_paths            = apr_hash_make(subpool);
  eb->ext_patterns             = preserved_exts;

  /* Construct an editor. */
  tree_editor->set_target_revision = set_target_revision;
  tree_editor->open_root = open_root;
  tree_editor->delete_entry = delete_entry;
  tree_editor->add_directory = add_directory;
  tree_editor->open_directory = open_directory;
  tree_editor->change_dir_prop = change_dir_prop;
  tree_editor->close_directory = close_directory;
  tree_editor->absent_directory = absent_directory;
  tree_editor->add_file = add_file;
  tree_editor->open_file = open_file;
  tree_editor->apply_textdelta = apply_textdelta;
  tree_editor->change_file_prop = change_file_prop;
  tree_editor->close_file = close_file;
  tree_editor->absent_file = absent_file;
  tree_editor->close_edit = close_edit;

  SVN_ERR(svn_delta_get_cancellation_editor(cancel_func,
                                            cancel_baton,
                                            tree_editor,
                                            eb,
                                            editor,
                                            edit_baton,
                                            pool));

  return SVN_NO_ERROR;
}


svn_error_t *
svn_wc_get_update_editor3(svn_revnum_t *target_revision,
                          svn_wc_adm_access_t *anchor,
                          const char *target,
                          svn_boolean_t use_commit_times,
                          svn_depth_t depth,
                          svn_boolean_t allow_unver_obstructions,
                          svn_wc_notify_func2_t notify_func,
                          void *notify_baton,
                          svn_cancel_func_t cancel_func,
                          void *cancel_baton,
                          svn_wc_conflict_resolver_func_t conflict_func,
                          void *conflict_baton,
                          const char *diff3_cmd,
                          apr_array_header_t *preserved_exts,
                          const svn_delta_editor_t **editor,
                          void **edit_baton,
                          svn_wc_traversal_info_t *traversal_info,
                          apr_pool_t *pool)
{
  return make_editor(target_revision, anchor, svn_wc_adm_access_path(anchor),
                     target, use_commit_times, NULL, depth,
                     allow_unver_obstructions, notify_func, notify_baton,
<<<<<<< HEAD
                     cancel_func, cancel_baton, diff3_cmd, preserved_exts, 
                     editor, edit_baton, traversal_info, pool);
=======
                     cancel_func, cancel_baton, conflict_func, conflict_baton,
                     diff3_cmd, preserved_exts, editor, edit_baton,
                     traversal_info, pool);
>>>>>>> 4eaf3f05
}


svn_error_t *
svn_wc_get_update_editor2(svn_revnum_t *target_revision,
                          svn_wc_adm_access_t *anchor,
                          const char *target,
                          svn_boolean_t use_commit_times,
                          svn_boolean_t recurse,
                          svn_wc_notify_func2_t notify_func,
                          void *notify_baton,
                          svn_cancel_func_t cancel_func,
                          void *cancel_baton,
                          const char *diff3_cmd,
                          const svn_delta_editor_t **editor,
                          void **edit_baton,
                          svn_wc_traversal_info_t *traversal_info,
                          apr_pool_t *pool)
{
  return svn_wc_get_update_editor3(target_revision, anchor, target,
                                   use_commit_times,
                                   SVN_DEPTH_FROM_RECURSE(recurse),
                                   FALSE, notify_func, notify_baton,
<<<<<<< HEAD
                                   cancel_func, cancel_baton,
=======
                                   cancel_func, cancel_baton, NULL, NULL,
>>>>>>> 4eaf3f05
                                   diff3_cmd, NULL, editor, edit_baton,
                                   traversal_info, pool);
}

svn_error_t *
svn_wc_get_update_editor(svn_revnum_t *target_revision,
                         svn_wc_adm_access_t *anchor,
                         const char *target,
                         svn_boolean_t use_commit_times,
                         svn_boolean_t recurse,
                         svn_wc_notify_func_t notify_func,
                         void *notify_baton,
                         svn_cancel_func_t cancel_func,
                         void *cancel_baton,
                         const char *diff3_cmd,
                         const svn_delta_editor_t **editor,
                         void **edit_baton,
                         svn_wc_traversal_info_t *traversal_info,
                         apr_pool_t *pool)
{
  svn_wc__compat_notify_baton_t *nb = apr_palloc(pool, sizeof(*nb));
  nb->func = notify_func;
  nb->baton = notify_baton;
  
  return svn_wc_get_update_editor3(target_revision, anchor, target,
                                   use_commit_times,
                                   SVN_DEPTH_FROM_RECURSE(recurse),
                                   FALSE, svn_wc__compat_call_notify_func, nb,
<<<<<<< HEAD
                                   cancel_func, cancel_baton, diff3_cmd,
                                   NULL, editor, edit_baton, traversal_info, 
                                   pool);
=======
                                   cancel_func, cancel_baton, NULL, NULL,
                                   diff3_cmd, NULL, editor, edit_baton,
                                   traversal_info, pool);
>>>>>>> 4eaf3f05
}

svn_error_t *
svn_wc_get_switch_editor3(svn_revnum_t *target_revision,
                          svn_wc_adm_access_t *anchor,
                          const char *target,
                          const char *switch_url,
                          svn_boolean_t use_commit_times,
                          svn_depth_t depth,
                          svn_boolean_t allow_unver_obstructions,
                          svn_wc_notify_func2_t notify_func,
                          void *notify_baton,
                          svn_cancel_func_t cancel_func,
                          void *cancel_baton,
                          const char *diff3_cmd,
                          apr_array_header_t *preserved_exts,
                          const svn_delta_editor_t **editor,
                          void **edit_baton,
                          svn_wc_traversal_info_t *traversal_info,
                          apr_pool_t *pool)
{
  assert(switch_url);

  return make_editor(target_revision, anchor, svn_wc_adm_access_path(anchor),
                     target, use_commit_times, switch_url, depth,
                     allow_unver_obstructions, notify_func, notify_baton,
<<<<<<< HEAD
                     cancel_func, cancel_baton, diff3_cmd, preserved_exts, 
=======
                     cancel_func, cancel_baton,
                     NULL, NULL, /* TODO: add conflict callback here  */
                     diff3_cmd, preserved_exts,
>>>>>>> 4eaf3f05
                     editor, edit_baton, traversal_info, pool);
}

svn_error_t *
svn_wc_get_switch_editor2(svn_revnum_t *target_revision,
                          svn_wc_adm_access_t *anchor,
                          const char *target,
                          const char *switch_url,
                          svn_boolean_t use_commit_times,
                          svn_boolean_t recurse,
                          svn_wc_notify_func2_t notify_func,
                          void *notify_baton,
                          svn_cancel_func_t cancel_func,
                          void *cancel_baton,
                          const char *diff3_cmd,
                          const svn_delta_editor_t **editor,
                          void **edit_baton,
                          svn_wc_traversal_info_t *traversal_info,
                          apr_pool_t *pool)
{
  assert(switch_url);

  return svn_wc_get_switch_editor3(target_revision, anchor, target,
                                   switch_url, use_commit_times,
                                   SVN_DEPTH_FROM_RECURSE(recurse),
                                   FALSE, notify_func, notify_baton,
                                   cancel_func, cancel_baton, diff3_cmd,
                                   NULL, editor, edit_baton, traversal_info,
                                   pool);
}

svn_error_t *
svn_wc_get_switch_editor(svn_revnum_t *target_revision,
                         svn_wc_adm_access_t *anchor,
                         const char *target,
                         const char *switch_url,
                         svn_boolean_t use_commit_times,
                         svn_boolean_t recurse,
                         svn_wc_notify_func_t notify_func,
                         void *notify_baton,
                         svn_cancel_func_t cancel_func,
                         void *cancel_baton,
                         const char *diff3_cmd,
                         const svn_delta_editor_t **editor,
                         void **edit_baton,
                         svn_wc_traversal_info_t *traversal_info,
                         apr_pool_t *pool)
{
  svn_wc__compat_notify_baton_t *nb = apr_palloc(pool, sizeof(*nb));
  nb->func = notify_func;
  nb->baton = notify_baton;

  return svn_wc_get_switch_editor3(target_revision, anchor, target,
                                   switch_url, use_commit_times,
                                   SVN_DEPTH_FROM_RECURSE(recurse),
                                   FALSE, svn_wc__compat_call_notify_func, nb,
                                   cancel_func, cancel_baton, diff3_cmd,
                                   NULL, editor, edit_baton, traversal_info, 
                                   pool);
}
                                    

svn_wc_traversal_info_t *
svn_wc_init_traversal_info(apr_pool_t *pool)
{
  svn_wc_traversal_info_t *ti = apr_palloc(pool, sizeof(*ti));
  
  ti->pool           = pool;
  ti->externals_old  = apr_hash_make(pool);
  ti->externals_new  = apr_hash_make(pool);
  
  return ti;
}


void
svn_wc_edited_externals(apr_hash_t **externals_old,
                        apr_hash_t **externals_new,
                        svn_wc_traversal_info_t *traversal_info)
{
  *externals_old = traversal_info->externals_old;
  *externals_new = traversal_info->externals_new;
}



/* THE GOAL

   Note the following actions, where X is the thing we wish to update,
   P is a directory whose repository URL is the parent of
   X's repository URL, N is directory whose repository URL is *not*
   the parent directory of X (including the case where N is not a
   versioned resource at all):

      1.  `svn up .' from inside X.
      2.  `svn up ...P/X' from anywhere.
      3.  `svn up ...N/X' from anywhere.

   For the purposes of the discussion, in the '...N/X' situation, X is
   said to be a "working copy (WC) root" directory.

   Now consider the four cases for X's type (file/dir) in the working
   copy vs. the repository:

      A.  dir in working copy, dir in repos.
      B.  dir in working copy, file in repos.
      C.  file in working copy, dir in repos.
      D.  file in working copy, file in repos.

   Here are the results we expect for each combination of the above:

      1A. Successfully update X.
      1B. Error (you don't want to remove your current working
          directory out from underneath the application).
      1C. N/A (you can't be "inside X" if X is a file).
      1D. N/A (you can't be "inside X" if X is a file).

      2A. Successfully update X.
      2B. Successfully update X.
      2C. Successfully update X.
      2D. Successfully update X.

      3A. Successfully update X.
      3B. Error (you can't create a versioned file X inside a
          non-versioned directory).
      3C. N/A (you can't have a versioned file X in directory that is
          not its repository parent).
      3D. N/A (you can't have a versioned file X in directory that is
          not its repository parent).

   To summarize, case 2 always succeeds, and cases 1 and 3 always fail
   (or can't occur) *except* when the target is a dir that remains a
   dir after the update.

   ACCOMPLISHING THE GOAL

   Updates are accomplished by driving an editor, and an editor is
   "rooted" on a directory.  So, in order to update a file, we need to
   break off the basename of the file, rooting the editor in that
   file's parent directory, and then updating only that file, not the
   other stuff in its parent directory.

   Secondly, we look at the case where we wish to update a directory.
   This is typically trivial.  However, one problematic case, exists
   when we wish to update a directory that has been removed from the
   repository and replaced with a file of the same name.  If we root
   our edit at the initial directory, there is no editor mechanism for
   deleting that directory and replacing it with a file (this would be
   like having an editor now anchored on a file, which is disallowed).

   All that remains is to have a function with the knowledge required
   to properly decide where to root our editor, and what to act upon
   with that now-rooted editor.  Given a path to be updated, this
   function should conditionally split that path into an "anchor" and
   a "target", where the "anchor" is the directory at which the update
   editor is rooted (meaning, editor->open_root() is called with
   this directory in mind), and the "target" is the actual intended
   subject of the update.

   svn_wc_get_actual_target() is that function.

   So, what are the conditions?

   Case I: Any time X is '.' (implying it is a directory), we won't
   lop off a basename.  So we'll root our editor at X, and update all
   of X.

   Cases II & III: Any time we are trying to update some path ...N/X,
   we again will not lop off a basename.  We can't root an editor at
   ...N with X as a target, either because ...N isn't a versioned
   resource at all (Case II) or because X is X is not a child of ...N
   in the repository (Case III).  We root at X, and update X.

   Cases IV-???: We lop off a basename when we are updating a
   path ...P/X, rooting our editor at ...P and updating X, or when X
   is missing from disk.

   These conditions apply whether X is a file or directory.

   ---

   As it turns out, commits need to have a similar check in place,
   too, specifically for the case where a single directory is being
   committed (we have to anchor at that directory's parent in case the
   directory itself needs to be modified) */
static svn_error_t *
check_wc_root(svn_boolean_t *wc_root,
              svn_node_kind_t *kind,
              const char *path, 
              svn_wc_adm_access_t *adm_access,
              apr_pool_t *pool)
{
  const char *parent, *base_name;
  const svn_wc_entry_t *p_entry, *entry;
  svn_error_t *err;
  svn_wc_adm_access_t *p_access;

  /* Go ahead and initialize our return value to the most common
     (code-wise) values. */
  *wc_root = TRUE;

  /* Get our ancestry.  In the event that the path is unversioned,
     treat it as if it were a file so that the anchor will be the
     parent directory. */
  SVN_ERR(svn_wc_entry(&entry, path, adm_access, FALSE, pool));
  if (kind)
    *kind = entry ? entry->kind : svn_node_file;

  /* If PATH is the current working directory, we have no choice but
     to consider it a WC root (we can't examine its parent at all) */
  if (svn_path_is_empty(path))
    return SVN_NO_ERROR;

  /* If this is the root folder (of a drive), it should be the WC 
     root too. */
  if (svn_dirent_is_root(path, strlen(path)))
    return SVN_NO_ERROR;

  /* If we cannot get an entry for PATH's parent, PATH is a WC root. */
  p_entry = NULL;
  svn_path_split(path, &parent, &base_name, pool);
  SVN_ERR(svn_wc__adm_retrieve_internal(&p_access, adm_access, parent,
                                        pool));
  err = SVN_NO_ERROR;
  if (! p_access)
    /* For historical reasons we cannot rely on the caller having opened
       the parent, so try it here.  I'd like this bit to go away.  */
    err = svn_wc_adm_probe_open3(&p_access, NULL, parent, FALSE, 0,
                                 NULL, NULL, pool);

  if (! err)
    err = svn_wc_entry(&p_entry, parent, p_access, FALSE, pool);

  if (err || (! p_entry))
    {
      svn_error_clear(err);
      return SVN_NO_ERROR;
    }
  
  /* If the parent directory has no url information, something is
     messed up.  Bail with an error. */
  if (! p_entry->url)
    return svn_error_createf 
      (SVN_ERR_ENTRY_MISSING_URL, NULL,
       _("'%s' has no ancestry information"),
       svn_path_local_style(parent, pool));

  /* If PATH's parent in the WC is not its parent in the repository,
     PATH is a WC root. */
  if (entry && entry->url 
      && (strcmp(svn_path_url_add_component(p_entry->url, base_name, pool),
                 entry->url) != 0))
    return SVN_NO_ERROR;

  /* If PATH's parent in the repository is not its parent in the WC,
     PATH is a WC root. */
  SVN_ERR(svn_wc_entry(&p_entry, path, p_access, FALSE, pool));
  if (! p_entry)
      return SVN_NO_ERROR;

  /* If we have not determined that PATH is a WC root by now, it must
     not be! */
  *wc_root = FALSE;
  return SVN_NO_ERROR;
}


svn_error_t *
svn_wc_is_wc_root(svn_boolean_t *wc_root,
                  const char *path,
                  svn_wc_adm_access_t *adm_access,
                  apr_pool_t *pool)
{
  return check_wc_root(wc_root, NULL, path, adm_access, pool);
}


svn_error_t *
svn_wc_get_actual_target(const char *path,
                         const char **anchor,
                         const char **target,
                         apr_pool_t *pool)
{
  svn_wc_adm_access_t *adm_access;
  svn_boolean_t is_wc_root;
  svn_node_kind_t kind;

  SVN_ERR(svn_wc_adm_probe_open3(&adm_access, NULL, path, FALSE, 0,
                                 NULL, NULL, pool));
  SVN_ERR(check_wc_root(&is_wc_root, &kind, path, adm_access, pool));
  SVN_ERR(svn_wc_adm_close(adm_access));

  /* If PATH is not a WC root, or if it is a file, lop off a basename. */
  if ((! is_wc_root) || (kind == svn_node_file))
    {
      svn_path_split(path, anchor, target, pool);
    }
  else
    {
      *anchor = apr_pstrdup(pool, path);
      *target = "";
    }

  return SVN_NO_ERROR;
}

/* Write, to LOG_ACCUM, commands to install properties for an added DST_PATH.
   NEW_BASE_PROPS and NEW_PROPS are base and working properties, respectively.
   BASE_PROPS can contain entryprops and wcprops as well.  ADM_ACCESS must
   be an access baton for DST_PATH.
   Use @a POOL for temporary allocations. */
static svn_error_t *
install_added_props(svn_stringbuf_t *log_accum,
                    svn_wc_adm_access_t *adm_access,
                    const char *dst_path,
                    apr_hash_t *new_base_props,
                    apr_hash_t *new_props,
                    apr_pool_t *pool)
{
  apr_array_header_t *regular_props = NULL, *wc_props = NULL,
    *entry_props = NULL;
  const char *base_name = svn_path_basename(dst_path, pool);

  /* Categorize the base properties. */
  {
    apr_array_header_t *prop_array;
    int i;

    /* Diff an empty prop has against the new base props gives us an array
       of all props. */
    SVN_ERR(svn_prop_diffs(&prop_array, new_base_props,
                           apr_hash_make(pool), pool));
    SVN_ERR(svn_categorize_props(prop_array,
                                 &entry_props, &wc_props, &regular_props,
                                 pool));
    
    /* Put regular props back into a hash table. */
    new_base_props = apr_hash_make(pool);
    for (i = 0; i < regular_props->nelts; ++i)
      {
        const svn_prop_t *prop = &APR_ARRAY_IDX(regular_props, i, svn_prop_t);

        apr_hash_set(new_base_props, prop->name, APR_HASH_KEY_STRING,
                     prop->value);
      }
  }  

  /* Install base and working props. */
  SVN_ERR(svn_wc__install_props(&log_accum, adm_access, base_name,
                                new_base_props,
                                new_props ? new_props : new_base_props,
                                TRUE, pool));

  /* Install the entry props. */
  SVN_ERR(accumulate_entry_props(log_accum, NULL,
                                 adm_access, base_name,
                                 entry_props, pool));

  /* This writes a whole bunch of log commands to install wcprops.  */
  SVN_ERR(accumulate_wcprops(log_accum, adm_access,
                             base_name, wc_props, pool));

  return SVN_NO_ERROR;
}

svn_error_t *
svn_wc_add_repos_file2(const char *dst_path,
                       svn_wc_adm_access_t *adm_access,
                       const char *new_text_base_path,
                       const char *new_text_path,
                       apr_hash_t *new_base_props,
                       apr_hash_t *new_props,
                       const char *copyfrom_url,
                       svn_revnum_t copyfrom_rev,
                       apr_pool_t *pool)
{
  const char *new_URL;
  const char *adm_path = svn_wc_adm_access_path(adm_access);
  const char *tmp_text_base_path =
    svn_wc__text_base_path(dst_path, TRUE, pool);
  const char *local_tmp_text_base_path =
    svn_path_is_child(adm_path, tmp_text_base_path, pool);
  const char *text_base_path =
    svn_wc__text_base_path(dst_path, FALSE, pool);
  const char *local_text_base_path =
    svn_path_is_child(adm_path, text_base_path, pool);
  const svn_wc_entry_t *ent;
  const svn_wc_entry_t *dst_entry;
  svn_stringbuf_t *log_accum;
  const char *dir_name, *base_name;

  svn_path_split(dst_path, &dir_name, &base_name, pool);

  /* Fabricate the anticipated new URL of the target and check the
     copyfrom URL to be in the same repository. */
  {
    SVN_ERR(svn_wc__entry_versioned(&ent, dir_name, adm_access, FALSE, pool));

    new_URL = svn_path_url_add_component(ent->url, base_name, pool);

    if (copyfrom_url && ent->repos &&
        ! svn_path_is_ancestor(ent->repos, copyfrom_url))
      return svn_error_createf(SVN_ERR_UNSUPPORTED_FEATURE, NULL,
                               _("Copyfrom-url '%s' has different repository"
                                 " root than '%s'"),
                               copyfrom_url, ent->repos);
  }

  /* Accumulate log commands in this buffer until we're ready to close
     and run the log.  */
  log_accum = svn_stringbuf_create("", pool);

  /* If we're replacing the file then we need to save the destination files
     text base and prop base before replacing it. This allows us to revert
     the entire change. */
  SVN_ERR(svn_wc_entry(&dst_entry, dst_path, adm_access, FALSE, pool));
  if (dst_entry && dst_entry->schedule == svn_wc_schedule_delete)
    {
      const char *full_path = svn_wc_adm_access_path(adm_access);
      const char *dst_rtext = svn_wc__text_revert_path(base_name, FALSE,
                                                       pool);
      const char *dst_txtb = svn_wc__text_base_path(base_name, FALSE, pool);
      const char *dst_rprop;
      const char *dst_bprop;
      svn_node_kind_t kind;

      SVN_ERR(svn_wc__prop_revert_path(&dst_rprop, base_name,
                                       svn_node_file, FALSE, pool));

      SVN_ERR(svn_wc__prop_base_path(&dst_bprop, base_name,
                                     svn_node_file, FALSE, pool));

      SVN_ERR(svn_wc__loggy_move(&log_accum, NULL,
                                 adm_access, dst_txtb, dst_rtext,
                                 FALSE, pool));

      /* If prop base exist, copy it to revert base. */
      SVN_ERR(svn_io_check_path(svn_path_join(full_path, dst_bprop, pool),
                                &kind, pool));
      if (kind == svn_node_file)
        SVN_ERR(svn_wc__loggy_move(&log_accum, NULL,
                                   adm_access, dst_bprop, dst_rprop,
                                   FALSE, pool));
      else if (kind == svn_node_none)
        {
          /* If there wasn't any prop base we still need an empty revert
             propfile, otherwise a revert won't know that a change to the
             props needs to be made (it'll just see no file, and do nothing).
             So manufacture an empty propfile and force it to be written out. */

          apr_hash_t *empty_hash = apr_hash_make(pool);
          const char *propfile_path;

          SVN_ERR(svn_wc_create_tmp_file2(NULL,
                                          &propfile_path,
                                          full_path,
                                          svn_io_file_del_none,
                                          pool));
          propfile_path = svn_path_is_child(full_path, propfile_path, pool);

          SVN_ERR(svn_wc__save_prop_file(svn_path_join(full_path,
                                                       propfile_path,
                                                       pool),
                                         empty_hash, TRUE, pool));

          SVN_ERR(svn_wc__loggy_move(&log_accum, NULL,
                                     adm_access, propfile_path, dst_rprop,
                                     FALSE, pool));
        }
    }
  
  /* Schedule this for addition first, before the entry exists.
   * Otherwise we'll get bounced out with an error about scheduling
   * an already-versioned item for addition.
   */
  {
    svn_wc_entry_t tmp_entry;
    apr_uint64_t modify_flags = SVN_WC__ENTRY_MODIFY_SCHEDULE;

    tmp_entry.schedule = svn_wc_schedule_add;

    if (copyfrom_url)
      {
        assert(SVN_IS_VALID_REVNUM(copyfrom_rev));

        tmp_entry.copyfrom_url = copyfrom_url;
        tmp_entry.copyfrom_rev = copyfrom_rev;
        tmp_entry.copied = TRUE;

        modify_flags |= SVN_WC__ENTRY_MODIFY_COPYFROM_URL
          | SVN_WC__ENTRY_MODIFY_COPYFROM_REV
          | SVN_WC__ENTRY_MODIFY_COPIED;
      }

    SVN_ERR(svn_wc__loggy_entry_modify(&log_accum, adm_access,
                                       base_name, &tmp_entry,
                                       modify_flags, pool));
  }

  /* Set the new revision number and URL in the entry and clean up some other
     fields. */
  SVN_ERR(loggy_tweak_entry(log_accum, adm_access, base_name,
                            dst_entry ? dst_entry->revision : ent->revision,
                            new_URL, pool));

  SVN_ERR(install_added_props(log_accum, adm_access, dst_path,
                              new_base_props, new_props, pool));

  /* Make sure the text base is where our log file can refer to it. */
  if (strcmp(tmp_text_base_path, new_text_base_path) != 0)
    SVN_ERR(svn_io_file_move(new_text_base_path, tmp_text_base_path,
                             pool));

  /* Install working file. */
  if (new_text_path)
    {
      /* If the caller gave us a new working file, move it in place. */
      const char *tmp_text_path;
      const char *local_tmp_text_path;

      /* Move new text to temporary file in adm_access. */
      SVN_ERR(svn_wc_create_tmp_file2(NULL, &tmp_text_path, adm_path,
                                      svn_io_file_del_none, pool));

      SVN_ERR(svn_io_file_move(new_text_path, tmp_text_path, pool));

      local_tmp_text_path = svn_path_is_child(adm_path, tmp_text_path, pool);
      /* Translate/rename new temporary text file to working text. */
      if (svn_wc__has_special_property(new_base_props))
        {
          SVN_ERR(svn_wc__loggy_copy(&log_accum, NULL, adm_access,
                                     svn_wc__copy_translate_special_only,
                                     local_tmp_text_path,
                                     base_name, FALSE, pool));
          /* Remove the copy-source, making it look like a move */
          SVN_ERR(svn_wc__loggy_remove(&log_accum, adm_access,
                                       local_tmp_text_path, pool));
        }
      else
        SVN_ERR(svn_wc__loggy_move(&log_accum, NULL, adm_access,
                                   local_tmp_text_path, base_name,
                                   FALSE, pool));
      SVN_ERR(svn_wc__loggy_maybe_set_readonly(&log_accum, adm_access,
                                               base_name, pool));
    }
  else
    {
      /* No working file provided by the caller, copy and translate the
         text base. */
      SVN_ERR(svn_wc__loggy_copy(&log_accum, NULL, adm_access,
                                 svn_wc__copy_translate,
                                 local_tmp_text_base_path, base_name, FALSE,
                                 pool));
      SVN_ERR(svn_wc__loggy_set_entry_timestamp_from_wc
              (&log_accum, adm_access,
               base_name, SVN_WC__ENTRY_ATTR_TEXT_TIME, pool));
      SVN_ERR(svn_wc__loggy_set_entry_working_size_from_wc
              (&log_accum, adm_access, base_name, pool));
    }

  /* Install new text base. */
  {
    unsigned char digest[APR_MD5_DIGESTSIZE];
    svn_wc_entry_t tmp_entry;
      
    /* Write out log commands to set up the new text base and its
       checksum. */
    SVN_ERR(svn_wc__loggy_move(&log_accum, NULL,
                               adm_access, local_tmp_text_base_path,
                               local_text_base_path, FALSE, pool));
    SVN_ERR(svn_wc__loggy_set_readonly(&log_accum, adm_access,
                                       local_text_base_path, pool));

    SVN_ERR(svn_io_file_checksum(digest, tmp_text_base_path, pool));

    tmp_entry.checksum = svn_md5_digest_to_cstring(digest, pool);
    SVN_ERR(svn_wc__loggy_entry_modify(&log_accum, adm_access,
                                       base_name, &tmp_entry,
                                       SVN_WC__ENTRY_MODIFY_CHECKSUM,
                                       pool));
  }


  /* Write our accumulation of log entries into a log file */
  SVN_ERR(svn_wc__write_log(adm_access, 0, log_accum, pool));

  SVN_ERR(svn_wc__run_log(adm_access, NULL, pool));

  return SVN_NO_ERROR;
}


svn_error_t *
svn_wc_add_repos_file(const char *dst_path,
                      svn_wc_adm_access_t *adm_access,
                      const char *new_text_path,
                      apr_hash_t *new_props,
                      const char *copyfrom_url,
                      svn_revnum_t copyfrom_rev,
                      apr_pool_t *pool)
{
  return svn_wc_add_repos_file2(dst_path, adm_access,
                                new_text_path, NULL,
                                new_props, NULL,
                                copyfrom_url, copyfrom_rev,
                                pool);
}<|MERGE_RESOLUTION|>--- conflicted
+++ resolved
@@ -2776,14 +2776,9 @@
   return make_editor(target_revision, anchor, svn_wc_adm_access_path(anchor),
                      target, use_commit_times, NULL, depth,
                      allow_unver_obstructions, notify_func, notify_baton,
-<<<<<<< HEAD
-                     cancel_func, cancel_baton, diff3_cmd, preserved_exts, 
-                     editor, edit_baton, traversal_info, pool);
-=======
                      cancel_func, cancel_baton, conflict_func, conflict_baton,
                      diff3_cmd, preserved_exts, editor, edit_baton,
                      traversal_info, pool);
->>>>>>> 4eaf3f05
 }
 
 
@@ -2807,11 +2802,7 @@
                                    use_commit_times,
                                    SVN_DEPTH_FROM_RECURSE(recurse),
                                    FALSE, notify_func, notify_baton,
-<<<<<<< HEAD
-                                   cancel_func, cancel_baton,
-=======
                                    cancel_func, cancel_baton, NULL, NULL,
->>>>>>> 4eaf3f05
                                    diff3_cmd, NULL, editor, edit_baton,
                                    traversal_info, pool);
 }
@@ -2840,15 +2831,9 @@
                                    use_commit_times,
                                    SVN_DEPTH_FROM_RECURSE(recurse),
                                    FALSE, svn_wc__compat_call_notify_func, nb,
-<<<<<<< HEAD
-                                   cancel_func, cancel_baton, diff3_cmd,
-                                   NULL, editor, edit_baton, traversal_info, 
-                                   pool);
-=======
                                    cancel_func, cancel_baton, NULL, NULL,
                                    diff3_cmd, NULL, editor, edit_baton,
                                    traversal_info, pool);
->>>>>>> 4eaf3f05
 }
 
 svn_error_t *
@@ -2875,13 +2860,9 @@
   return make_editor(target_revision, anchor, svn_wc_adm_access_path(anchor),
                      target, use_commit_times, switch_url, depth,
                      allow_unver_obstructions, notify_func, notify_baton,
-<<<<<<< HEAD
-                     cancel_func, cancel_baton, diff3_cmd, preserved_exts, 
-=======
                      cancel_func, cancel_baton,
                      NULL, NULL, /* TODO: add conflict callback here  */
                      diff3_cmd, preserved_exts,
->>>>>>> 4eaf3f05
                      editor, edit_baton, traversal_info, pool);
 }
 
