--- conflicted
+++ resolved
@@ -1200,34 +1200,23 @@
   return SVN_NO_ERROR;
 }
 
-/* Check whether the incoming change ACTION on FULL_PATH would
- * conflict with FULL_PATH's scheduled change. If so, then raise a
- * tree conflict with FULL_PATH as the victim, by appending log
- * actions to LOG_ACCUM, and setting TREE_CONFLICTED to TRUE.  If not,
- * set TREE_CONFLICTED to FALSE.
+/* Check whether the incoming change ACTION on FULL_PATH would conflict with
+ * FULL_PATH's scheduled change. If so, then raise a tree conflict with
+ * FULL_PATH as the victim, by appending log actions to LOG_ACCUM.
  *
- * The edit baton EB gives information including whether the operation
- * is an update or a switch.
+ * The edit baton EB gives information including whether the operation is
+ * an update or a switch.
  *
  * ENTRY is the wc-entry for FULL_PATH, if there is one (even if
-<<<<<<< HEAD
  * schedule-delete etc.), or NULL if FULL_PATH is unversioned or does
  * not exist.  PARENT_ADM_ACCESS is the admin access baton of
  * FULL_PATH's parent directory.
- */
-static svn_error_t *
-check_tree_conflict(svn_boolean_t *tree_conflicted,
-=======
- * schedule-delete etc.), or NULL if FULL_PATH is unversioned.
- * PARENT_ADM_ACCESS is the admin access baton of FULL_PATH's parent
- * directory.
  *
  * If PCONFLICT is not null, set *PCONFLICT to the conflict description if
  * there is one or else to null.
  */
 static svn_error_t *
 check_tree_conflict(svn_wc_conflict_description_t **pconflict,
->>>>>>> f816f55c
                     struct edit_baton *eb,
                     svn_stringbuf_t *log_accum,
                     const char *full_path,
@@ -1236,7 +1225,6 @@
                     svn_wc_conflict_action_t action,
                     apr_pool_t *pool)
 {
-  *tree_conflicted = FALSE;
   svn_wc_conflict_reason_t reason = (svn_wc_conflict_reason_t)(-1);
 
   /* Test whether ACTION conflicts with the state of ENTRY.
@@ -1329,7 +1317,6 @@
       svn_wc_conflict_description_t *conflict;
 
       /* The entry is a tree conflict victim. */
-      *tree_conflicted = TRUE;
       conflict = svn_wc_conflict_description_create_tree(
         full_path, parent_adm_access, entry->kind,
         eb->switch_url ? svn_wc_operation_switch : svn_wc_operation_update,
@@ -1363,7 +1350,7 @@
   const svn_wc_entry_t *entry;
   const char *full_path = svn_path_join(eb->anchor, path, pool);
   svn_stringbuf_t *log_item = svn_stringbuf_create("", pool);
-  svn_boolean_t tree_conflicted;
+  svn_wc_conflict_description_t *tree_conflict;
   svn_wc_notify_t *notify;
 
   SVN_ERR(svn_wc_adm_retrieve(&adm_access, eb->adm_access,
@@ -1371,12 +1358,11 @@
 
   SVN_ERR(svn_wc__entry_versioned(&entry, full_path, adm_access, FALSE, pool));
 
-<<<<<<< HEAD
-  SVN_ERR(check_tree_conflict(&tree_conflicted, eb, log_item, full_path, entry,
+  SVN_ERR(check_tree_conflict(&tree_conflict, eb, log_item, full_path, entry,
                               adm_access, svn_wc_conflict_action_delete, pool));
 
   /* Notify and bail out if this raised a tree-conflict. */
-  if (tree_conflicted)
+  if (tree_conflict)
     {
       SVN_ERR(svn_wc__write_log(adm_access, *log_number, log_item, pool));
 
@@ -1417,10 +1403,6 @@
 
       return SVN_NO_ERROR;
     }
-=======
-  SVN_ERR(check_tree_conflict(NULL, eb, log_item, full_path, entry, adm_access,
-                              svn_wc_conflict_action_delete, pool));
->>>>>>> f816f55c
 
   SVN_ERR(svn_wc__loggy_delete_entry(&log_item, adm_access, full_path,
                                      pool));
@@ -1638,6 +1620,8 @@
             {
               svn_wc_adm_access_t *parent_adm_access;
               const char *repos;
+              svn_wc_conflict_description_t *tree_conflict;
+
               /* Use the repository root of the anchor, but only if it 
                  actually is an ancestor of the URL of this directory. */
               if (eb->repos && svn_path_is_ancestor(eb->repos, db->new_URL))
@@ -1656,15 +1640,11 @@
                                           pb->path, pool));
 
               /* Raise a tree conflict if this directory is already present. */
-<<<<<<< HEAD
-              SVN_ERR(check_tree_conflict(&db->tree_conflicted, eb,
+              SVN_ERR(check_tree_conflict(&tree_conflict, eb,
                                           pb->log_accum, db->path, entry,
                                           parent_adm_access,
-=======
-              SVN_ERR(check_tree_conflict(NULL, eb, pb->log_accum, db->path,
-                                          entry, parent_adm_access,
->>>>>>> f816f55c
                                           svn_wc_conflict_action_add, pool));
+              db->tree_conflicted = (tree_conflict != NULL);
             }
         }
     }
@@ -1813,6 +1793,7 @@
 
   svn_wc_adm_access_t *adm_access;
   svn_wc_adm_access_t *parent_adm_access;
+  svn_wc_conflict_description_t *tree_conflict;
 
   SVN_ERR(make_dir_baton(&db, path, eb, pb, FALSE, pool));
   *child_baton = db;
@@ -1828,12 +1809,8 @@
                               pb->path, pool));
 
   SVN_ERR(svn_wc_entry(&entry, db->path, adm_access, FALSE, pool));
-
-  /* Skip this directory if it has property and/or tree conflicts */
   if (entry)
     {
-<<<<<<< HEAD
-=======
       db->ambient_depth = entry->depth;
       db->was_incomplete = entry->incomplete;
     }
@@ -1841,27 +1818,12 @@
   /* Skip this directory if it already had (property or tree) conflicts. */
   if (entry)
     {
-      /* Text conflicts can't happen for a directory, but we need to supply
-         all flags. */
-      svn_boolean_t text_conflicted;
->>>>>>> f816f55c
       svn_boolean_t prop_conflicted;
       svn_boolean_t tree_conflicted;
-
-<<<<<<< HEAD
-      db->ambient_depth = entry->depth;
-      db->was_incomplete = entry->incomplete;
 
       SVN_ERR(svn_wc_conflicted_p2(NULL, &prop_conflicted, &tree_conflicted,
                                    db->path, adm_access, pool));
       if (prop_conflicted || tree_conflicted)
-=======
-      SVN_ERR(svn_wc_conflicted_p2(&text_conflicted, &prop_conflicted,
-                                   &has_tree_conflicted_children, db->path,
-                                   entry, pool));
-      SVN_ERR_ASSERT(! text_conflicted);
-      if (prop_conflicted || has_tree_conflicted_children)
->>>>>>> f816f55c
         {
           db->bump_info->skipped = TRUE;
           apr_hash_set(eb->skipped_paths, apr_pstrdup(eb->pool, db->path),
@@ -1871,17 +1833,10 @@
               svn_wc_notify_t *notify
                 = svn_wc_create_notify(db->path, svn_wc_notify_skip, pool);
               notify->kind = svn_node_dir;
-<<<<<<< HEAD
               notify->prop_state = prop_conflicted
                   ? svn_wc_notify_state_conflicted
                   : svn_wc_notify_state_unknown;
               notify->tree_conflicted = tree_conflicted;
-=======
-              if (prop_conflicted)
-                notify->prop_state = svn_wc_notify_state_conflicted;
-              /* ### if (tree_conflicted)
-                notify->tree_conflict_state = svn_wc_notify_state_conflicted; */
->>>>>>> f816f55c
               (*eb->notify_func)(eb->notify_baton, notify, pool);
             }
           return SVN_NO_ERROR;
@@ -1889,15 +1844,10 @@
     }
 
   /* Raise a tree conflict if scheduled for deletion or similar. */
-<<<<<<< HEAD
-  SVN_ERR(check_tree_conflict(&db->tree_conflicted, eb, pb->log_accum,
+  SVN_ERR(check_tree_conflict(&tree_conflict, eb, pb->log_accum,
                               db->path, entry, parent_adm_access,
                               svn_wc_conflict_action_edit, pool));
-=======
-  SVN_ERR(check_tree_conflict(NULL, eb, pb->log_accum, db->path, entry,
-                              parent_adm_access, svn_wc_conflict_action_edit,
-                              pool));
->>>>>>> f816f55c
+  db->tree_conflicted = (tree_conflict != NULL);
 
   /* Mark directory as being at target_revision and URL, but incomplete. */
   tmp_entry.revision = *(eb->target_revision);
@@ -2597,7 +2547,6 @@
   svn_node_kind_t kind;
   svn_wc_adm_access_t *adm_access;
   apr_pool_t *subpool;
-  svn_boolean_t tree_conflicted;
 
   if (copyfrom_path || SVN_IS_VALID_REVNUM(copyfrom_rev))
     {
@@ -2627,7 +2576,6 @@
 
   /* Sanity checks. */
 
-<<<<<<< HEAD
   /* Skip file addition if parent directory is in tree-conflict. */
   if (pb->tree_conflicted)
     {
@@ -2678,15 +2626,9 @@
   else
     /* The parent directory is not in conflict.
      * Raise a tree conflict if there's already something versioned here. */
-    SVN_ERR(check_tree_conflict(&tree_conflicted, eb, pb->log_accum,
-                                path, entry, adm_access,
+    SVN_ERR(check_tree_conflict(NULL, eb, pb->log_accum, path, entry, adm_access,
                                 svn_wc_conflict_action_add, pool));
 
-=======
-  /* Raise a tree conflict if there's already something versioned here. */
-  SVN_ERR(check_tree_conflict(NULL, eb, pb->log_accum, path, entry, adm_access,
-                              svn_wc_conflict_action_add, pool));
->>>>>>> f816f55c
 
   /* When adding, there should be nothing with this name unless unversioned
      obstructions are permitted or the obstruction is scheduled for addition
@@ -2773,7 +2715,7 @@
   svn_wc_adm_access_t *adm_access;
   svn_boolean_t text_conflicted;
   svn_boolean_t prop_conflicted;
-  svn_boolean_t tree_conflicted;
+  svn_wc_conflict_description_t *tree_conflict;
 
   /* the file_pool can stick around for a *long* time, so we want to use
      a subpool for any temporary allocations. */
@@ -2804,32 +2746,18 @@
    * This is use case 1 described in the paper attached to issue #2282
    * See also notes/tree-conflicts/detection.txt
    */
-<<<<<<< HEAD
-  SVN_ERR(check_tree_conflict(&tree_conflicted, eb, pb->log_accum, fb->path,
+  SVN_ERR(check_tree_conflict(&tree_conflict, eb, pb->log_accum, fb->path,
                               entry, adm_access, svn_wc_conflict_action_edit,
                               subpool));
-=======
-  SVN_ERR(check_tree_conflict(NULL, eb, pb->log_accum, fb->path, entry,
-                              adm_access, svn_wc_conflict_action_edit, pool));
->>>>>>> f816f55c
 
   /* It is interesting to note: everything below is just validation. We
      aren't actually doing any "work" or fetching any persistent data. */
 
-<<<<<<< HEAD
+  /* If the file was already or is now in conflict, don't mess with it. */
   SVN_ERR(svn_wc_conflicted_p2(&text_conflicted, &prop_conflicted, NULL,
                                fb->path, adm_access, subpool));
 
-  /* If the file is in conflict, don't mess with it. */
-  if (text_conflicted || prop_conflicted || tree_conflicted)
-=======
-  /* If the file was already in conflict, don't mess with it. */
-  SVN_ERR(svn_wc_conflicted_p2(&text_conflicted, &prop_conflicted,
-                               &has_tree_conflicted_children, pb->path, entry,
-                               pool));
-  SVN_ERR_ASSERT(! has_tree_conflicted_children);
-  if (text_conflicted || prop_conflicted)
->>>>>>> f816f55c
+  if (text_conflicted || prop_conflicted || (tree_conflict != NULL))
     {
       fb->skipped = TRUE;
       apr_hash_set(eb->skipped_paths, apr_pstrdup(eb->pool, fb->path),
@@ -2838,7 +2766,7 @@
         {
           svn_wc_notify_t *notify
             = svn_wc_create_notify(fb->path,
-                                   tree_conflicted
+                                   (tree_conflict != NULL)
                                      ? svn_wc_notify_update_update
                                      : svn_wc_notify_skip,
                                    pool);
@@ -2853,7 +2781,7 @@
             ? svn_wc_notify_state_conflicted
             : svn_wc_notify_state_unknown;
 
-          notify->tree_conflicted = tree_conflicted;
+          notify->tree_conflicted = (tree_conflict != NULL);
           
           (*eb->notify_func)(eb->notify_baton, notify, pool);
         }
