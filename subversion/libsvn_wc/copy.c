/*
 * copy.c:  wc 'copy' functionality.
 *
 * ====================================================================
 * Copyright (c) 2000-2008 CollabNet.  All rights reserved.
 *
 * This software is licensed as described in the file COPYING, which
 * you should have received as part of this distribution.  The terms
 * are also available at http://subversion.tigris.org/license-1.html.
 * If newer versions of this license are posted there, you may use a
 * newer version instead, at your option.
 *
 * This software consists of voluntary contributions made by many
 * individuals.  For exact contribution history, see the revision
 * history and logs, available at http://subversion.tigris.org/.
 * ====================================================================
 */

/* ==================================================================== */



/*** Includes. ***/

#include <string.h>
#include "svn_pools.h"
#include "svn_error.h"
#include "svn_dirent_uri.h"
#include "svn_path.h"

#include "wc.h"
#include "adm_files.h"
#include "entries.h"
#include "props.h"
#include "translate.h"

#include "svn_private_config.h"
#include "private/svn_wc_private.h"


/*** Code. ***/

/* Copy all properties of SRC_PATH to DST_PATH. */
static svn_error_t *
copy_props(const char *src_path,
           const char *dst_path,
           svn_wc_adm_access_t *src_access,
           svn_wc_adm_access_t *dst_access,
           apr_pool_t *pool)
{
  apr_hash_t *props;
  apr_hash_index_t *hi;

  SVN_ERR(svn_wc_prop_list(&props, src_path, src_access, pool));
  for (hi = apr_hash_first(pool, props); hi; hi = apr_hash_next(hi))
    {
      const char *propname;
      svn_string_t *propval;
      const void *key;
      void *val;

      apr_hash_this(hi, &key, NULL, &val);
      propname = key;
      propval = val;

      SVN_ERR(svn_wc_prop_set3(propname, propval,
                               dst_path, dst_access,
                               FALSE /* skip_checks */,
                               NULL, NULL, pool));
    }

  return SVN_NO_ERROR;
}


/* Helper function for svn_wc_copy2() which handles WC->WC copying of
   files which are scheduled for addition or unversioned.

   Copy file SRC_PATH in SRC_ACCESS to DST_BASENAME in DST_PARENT_ACCESS.

   DST_PARENT_ACCESS is a 0 depth locked access for a versioned directory
   in the same WC as SRC_PATH.

   If SRC_IS_ADDED is true then SRC_PATH is scheduled for addition and
   DST_BASENAME will also be scheduled for addition.

   If SRC_IS_ADDED is false then SRC_PATH is the unversioned child
   file of a versioned or added parent and DST_BASENAME is simply copied.

   Use POOL for all necessary allocations.
*/
static svn_error_t *
copy_added_file_administratively(const char *src_path,
                                 svn_boolean_t src_is_added,
                                 svn_wc_adm_access_t *src_access,
                                 svn_wc_adm_access_t *dst_parent_access,
                                 const char *dst_basename,
                                 svn_cancel_func_t cancel_func,
                                 void *cancel_baton,
                                 svn_wc_notify_func2_t notify_func,
                                 void *notify_baton,
                                 apr_pool_t *pool)
{
  const char *dst_path
    = svn_path_join(svn_wc_adm_access_path(dst_parent_access),
                    dst_basename, pool);

  /* Copy this file and possibly put it under version control. */
  SVN_ERR(svn_io_copy_file(src_path, dst_path, TRUE, pool));

  if (src_is_added)
    {
      SVN_ERR(svn_wc_add3(dst_path, dst_parent_access, svn_depth_infinity,
                          NULL, SVN_INVALID_REVNUM, cancel_func,
                          cancel_baton, notify_func,
                          notify_baton, pool));

      SVN_ERR(copy_props(src_path, dst_path,
                         src_access, dst_parent_access,
                         pool));
    }

  return SVN_NO_ERROR;
}


/* Helper function for svn_wc_copy2() which handles WC->WC copying of
   directories which are scheduled for addition or unversioned.

   Recursively copy directory SRC_PATH and its children, excluding
   administrative directories, to DST_BASENAME in DST_PARENT_ACCESS.

   DST_PARENT_ACCESS is a 0 depth locked access for a versioned directory
   in the same WC as SRC_PATH.

   SRC_ACCESS is a -1 depth access for SRC_PATH

   If SRC_IS_ADDED is true then SRC_PATH is scheduled for addition and
   DST_BASENAME will also be scheduled for addition.

   If SRC_IS_ADDED is false then SRC_PATH is the unversioned child
   directory of a versioned or added parent and DST_BASENAME is simply
   copied.

   Use POOL for all necessary allocations.
*/
static svn_error_t *
copy_added_dir_administratively(const char *src_path,
                                svn_boolean_t src_is_added,
                                svn_wc_adm_access_t *dst_parent_access,
                                svn_wc_adm_access_t *src_access,
                                const char *dst_basename,
                                svn_cancel_func_t cancel_func,
                                void *cancel_baton,
                                svn_wc_notify_func2_t notify_func,
                                void *notify_baton,
                                apr_pool_t *pool)
{
  const char *dst_parent = svn_wc_adm_access_path(dst_parent_access);

  if (! src_is_added)
    {
      /* src_path is the top of an unversioned tree, just copy
         the whole thing and we are done. */
      SVN_ERR(svn_io_copy_dir_recursively(src_path, dst_parent, dst_basename,
                                          TRUE, cancel_func, cancel_baton,
                                          pool));
    }
  else
    {
      const svn_wc_entry_t *entry;
      svn_wc_adm_access_t *dst_child_dir_access;
      svn_wc_adm_access_t *src_child_dir_access;
      apr_dir_t *dir;
      apr_finfo_t this_entry;
      svn_error_t *err;
      apr_pool_t *subpool;
      apr_int32_t flags = APR_FINFO_TYPE | APR_FINFO_NAME;
      /* The 'dst_path' is simply dst_parent/dst_basename */
      const char *dst_path = svn_path_join(dst_parent, dst_basename, pool);

      /* Check cancellation; note that this catches recursive calls too. */
      if (cancel_func)
        SVN_ERR(cancel_func(cancel_baton));

      /* "Copy" the dir dst_path and schedule it, and possibly
         its children, for addition. */
      SVN_ERR(svn_io_dir_make(dst_path, APR_OS_DEFAULT, pool));

      /* Add the directory, adding locking access for dst_path
         to dst_parent_access at the same time. */
      SVN_ERR(svn_wc_add3(dst_path, dst_parent_access, svn_depth_infinity, NULL,
                          SVN_INVALID_REVNUM, cancel_func, cancel_baton,
                          notify_func, notify_baton, pool));

      /* Copy properties. */
      SVN_ERR(copy_props(src_path, dst_path,
                         src_access, dst_parent_access,
                         pool));

      /* Get the accesses for the newly added dir and its source, we'll
         need both to process any of SRC_PATHS's children below. */
      SVN_ERR(svn_wc_adm_retrieve(&dst_child_dir_access, dst_parent_access,
                                  dst_path, pool));
      SVN_ERR(svn_wc_adm_retrieve(&src_child_dir_access, src_access,
                                  src_path, pool));

      SVN_ERR(svn_io_dir_open(&dir, src_path, pool));

      subpool = svn_pool_create(pool);

      /* Read src_path's entries one by one. */
      while (1)
        {
          const char *src_fullpath;

          svn_pool_clear(subpool);

          err = svn_io_dir_read(&this_entry, flags, dir, subpool);

          if (err)
            {
              /* Check if we're done reading the dir's entries. */
              if (APR_STATUS_IS_ENOENT(err->apr_err))
                {
                  apr_status_t apr_err;

                  svn_error_clear(err);
                  apr_err = apr_dir_close(dir);
                  if (apr_err)
                    return svn_error_wrap_apr(apr_err,
                                              _("Can't close "
                                                "directory '%s'"),
                                              svn_path_local_style(src_path,
                                                                   subpool));
                  break;
                }
              else
                {
                  return svn_error_createf(err->apr_err, err,
                                           _("Error during recursive copy "
                                             "of '%s'"),
                                           svn_path_local_style(src_path,
                                                            subpool));
                }
            }

          /* Skip entries for this dir and its parent.  */
          if (this_entry.name[0] == '.'
              && (this_entry.name[1] == '\0'
                  || (this_entry.name[1] == '.'
                      && this_entry.name[2] == '\0')))
            continue;

          /* Check cancellation so you can cancel during an
           * add of a directory with lots of files. */
          if (cancel_func)
            SVN_ERR(cancel_func(cancel_baton));

          /* Skip over SVN admin directories. */
          if (svn_wc_is_adm_dir(this_entry.name, subpool))
            continue;

          /* Construct the full path of the entry. */
          src_fullpath = svn_path_join(src_path, this_entry.name, subpool);

          SVN_ERR(svn_wc_entry(&entry, src_fullpath, src_child_dir_access,
                               TRUE, subpool));

          /* We do not need to handle excluded items here, since this function
             only deal with the sources which are not yet in the repos.
             Exclude flag is by definition not expected in such situation. */

          /* Recurse on directories; add files; ignore the rest. */
          if (this_entry.filetype == APR_DIR)
            {
              SVN_ERR(copy_added_dir_administratively(src_fullpath,
                                                      entry ? TRUE : FALSE,
                                                      dst_child_dir_access,
                                                      src_child_dir_access,
                                                      this_entry.name,
                                                      cancel_func,
                                                      cancel_baton,
                                                      notify_func,
                                                      notify_baton,
                                                      subpool));
            }
          else if (this_entry.filetype != APR_UNKFILE)
            {
              SVN_ERR(copy_added_file_administratively(src_fullpath,
                                                       entry ? TRUE : FALSE,
                                                       src_child_dir_access,
                                                       dst_child_dir_access,
                                                       this_entry.name,
                                                       cancel_func,
                                                       cancel_baton,
                                                       notify_func,
                                                       notify_baton,
                                                       subpool));
            }

        } /* End while(1) loop */

    svn_pool_destroy(subpool);

  } /* End else src_is_added. */

  return SVN_NO_ERROR;
}


/* Helper function for copy_file_administratively() and
   copy_dir_administratively().  Determines the COPYFROM_URL and
   COPYFROM_REV of a file or directory SRC_PATH which is the descendant
   of an explicitly moved or copied directory that has not been committed.
*/
static svn_error_t *
get_copyfrom_url_rev_via_parent(const char *src_path,
                                const char **copyfrom_url,
                                svn_revnum_t *copyfrom_rev,
                                svn_wc_adm_access_t *src_access,
                                apr_pool_t *pool)
{
  const char *parent_path;
  const char *rest;
  const char *abs_src_path;

  SVN_ERR(svn_path_get_absolute(&abs_src_path, src_path, pool));

  parent_path = svn_path_dirname(abs_src_path, pool);
  rest = svn_path_basename(abs_src_path, pool);

  *copyfrom_url = NULL;

  while (! *copyfrom_url)
    {
      svn_wc_adm_access_t *parent_access;
      const svn_wc_entry_t *entry;

      /* Don't look for parent_path in src_access if it can't be
         there... */
      if (svn_dirent_is_ancestor(svn_wc_adm_access_path(src_access),
                                 parent_path))
        {
          SVN_ERR(svn_wc_adm_retrieve(&parent_access, src_access,
                                      parent_path, pool));
          SVN_ERR(svn_wc__entry_versioned(&entry, parent_path, parent_access,
                                         FALSE, pool));
        }
      else /* ...get access for parent_path instead. */
        {
          SVN_ERR(svn_wc_adm_probe_open3(&parent_access, NULL,
                                         parent_path, FALSE, -1,
                                         NULL, NULL, pool));
          SVN_ERR(svn_wc__entry_versioned(&entry, parent_path, parent_access,
                                         FALSE, pool));
          SVN_ERR(svn_wc_adm_close2(parent_access, pool));
        }

      if (entry->copyfrom_url)
        {
          *copyfrom_url = svn_path_join(entry->copyfrom_url, rest,
                                        pool);
          *copyfrom_rev = entry->copyfrom_rev;
        }
      else
        {
          const char *last_parent_path = parent_path;

          rest = svn_path_join(svn_path_basename(parent_path, pool),
                               rest, pool);
          parent_path = svn_path_dirname(parent_path, pool);

          if (strcmp(parent_path, last_parent_path) == 0)
            {
              /* If this happens, it probably means that parent_path is "".
                 But there's no reason to limit ourselves to just that case;
                 given everything else that's going on in this function, a
                 strcmp() is pretty cheap, and the result we're trying to
                 prevent is an infinite loop if svn_path_dirname() returns
                 its input unchanged. */
              return svn_error_createf
                (SVN_ERR_WC_COPYFROM_PATH_NOT_FOUND, NULL,
                 _("no parent with copyfrom information found above '%s'"),
                 svn_path_local_style(src_path, pool));
            }
        }
    }

  return SVN_NO_ERROR;
}

/* A helper for copy_file_administratively() which sets *COPYFROM_URL
   and *COPYFROM_REV appropriately (possibly to NULL/SVN_INVALID_REVNUM).
   DST_ENTRY may be NULL. */
static APR_INLINE svn_error_t *
determine_copyfrom_info(const char **copyfrom_url, svn_revnum_t *copyfrom_rev,
                        const char *src_path, svn_wc_adm_access_t *src_access,
                        const svn_wc_entry_t *src_entry,
                        const svn_wc_entry_t *dst_entry, apr_pool_t *pool)
{
  const char *url;
  svn_revnum_t rev;

  if (src_entry->copyfrom_url)
    {
      /* When copying/moving a file that was already explicitly
         copied/moved then we know the URL it was copied from... */
      url = src_entry->copyfrom_url;
      rev = src_entry->copyfrom_rev;
    }
  else
    {
      /* ...But if this file is merely the descendant of an explicitly
         copied/moved directory, we need to do a bit more work to
         determine copyfrom_url and copyfrom_rev. */
      SVN_ERR(get_copyfrom_url_rev_via_parent(src_path, &url, &rev,
                                              src_access, pool));
    }

  if (dst_entry && rev == dst_entry->revision &&
      strcmp(url, dst_entry->url) == 0)
    {
      /* Suppress copyfrom info when the copy source is the same as
         for the destination. */
      url = NULL;
      rev = SVN_INVALID_REVNUM;
    }
  else if (src_entry->copyfrom_url)
    {
      /* As the URL was allocated for src_entry, make a copy. */
      url = apr_pstrdup(pool, url);
    }

  *copyfrom_url = url;
  *copyfrom_rev = rev;
  return SVN_NO_ERROR;
}

/* This function effectively creates and schedules a file for
   addition, but does extra administrative things to allow it to
   function as a 'copy'.

   ASSUMPTIONS:

     - src_path is under version control; the working file doesn't
                  necessarily exist (its text-base does).
     - dst_parent points to a dir under version control, in the same
                  working copy.
     - dst_basename will be the 'new' name of the copied file in dst_parent
 */
static svn_error_t *
copy_file_administratively(const char *src_path,
                           svn_wc_adm_access_t *src_access,
                           svn_wc_adm_access_t *dst_parent,
                           const char *dst_basename,
                           svn_cancel_func_t cancel_func,
                           void *cancel_baton,
                           svn_wc_notify_func2_t notify_func,
                           void *notify_baton,
                           apr_pool_t *pool)
{
  svn_node_kind_t dst_kind;
  const svn_wc_entry_t *src_entry, *dst_entry;

  /* The 'dst_path' is simply dst_parent/dst_basename */
  const char *dst_path
    = svn_path_join(svn_wc_adm_access_path(dst_parent), dst_basename, pool);

  /* Sanity check:  if dst file exists already, don't allow overwrite. */
  SVN_ERR(svn_io_check_path(dst_path, &dst_kind, pool));
  if (dst_kind != svn_node_none)
    return svn_error_createf(SVN_ERR_ENTRY_EXISTS, NULL,
                             _("'%s' already exists and is in the way"),
                             svn_path_local_style(dst_path, pool));

  /* Even if DST_PATH doesn't exist it may still be a versioned item; it
     may be scheduled for deletion, or the user may simply have removed the
     working copy.  Since we are going to write to DST_PATH text-base and
     prop-base we need to detect such cases and abort. */
  SVN_ERR(svn_wc_entry(&dst_entry, dst_path, dst_parent, FALSE, pool));
  if (dst_entry && dst_entry->schedule != svn_wc_schedule_delete)
    {
      return svn_error_createf(SVN_ERR_ENTRY_EXISTS, NULL,
                               _("There is already a versioned item '%s'"),
                               svn_path_local_style(dst_path, pool));
    }

  /* Sanity check 1: You cannot make a copy of something that's not
     under version control. */
  SVN_ERR(svn_wc__entry_versioned(&src_entry, src_path, src_access, FALSE,
                                 pool));

  /* Sanity check 2: You cannot make a copy of something that's not
     in the repository unless it's a copy of an uncommitted copy. */
  if ((src_entry->schedule == svn_wc_schedule_add && (! src_entry->copied))
      || (! src_entry->url))
    return svn_error_createf
      (SVN_ERR_UNSUPPORTED_FEATURE, NULL,
       _("Cannot copy or move '%s': it is not in the repository yet; "
         "try committing first"),
       svn_path_local_style(src_path, pool));


  /* Schedule the new file for addition in its parent, WITH HISTORY. */
  {
    const char *copyfrom_url;
    svn_revnum_t copyfrom_rev;
    apr_hash_t *props, *base_props;
    svn_stream_t *base_contents;
    svn_stream_t *contents;

    /* Are we moving or copying a file that is already moved or copied
       but not committed? */
    if (src_entry->copied)
      {
        SVN_ERR(determine_copyfrom_info(&copyfrom_url, &copyfrom_rev, src_path,
                                        src_access, src_entry, dst_entry,
                                        pool));
      }
    else
      {
        /* Grrr.  Why isn't the first arg to svn_wc_get_ancestry const? */
        char *tmp;

        SVN_ERR(svn_wc_get_ancestry(&tmp, &copyfrom_rev, src_path, src_access,
                                    pool));

        copyfrom_url = tmp;
      }

    /* Load source base and working props. */
    SVN_ERR(svn_wc__load_props(&base_props, &props, NULL, src_access,
                               src_path, pool));

    /* Copy working copy file to temporary location */
    {
      svn_boolean_t special;

      SVN_ERR(svn_wc__get_special(&special, src_path, src_access, pool));
      if (special)
        {
          SVN_ERR(svn_subst_read_specialfile(&contents, src_path,
                                             pool, pool));
        }
      else
        {
          svn_subst_eol_style_t eol_style;
          const char *eol_str;
          apr_hash_t *keywords;

          SVN_ERR(svn_wc__get_keywords(&keywords, src_path, src_access, NULL,
                                       pool));
          SVN_ERR(svn_wc__get_eol_style(&eol_style, &eol_str, src_path,
                                        src_access, pool));

          SVN_ERR(svn_stream_open_readonly(&contents, src_path, pool, pool));

          if (svn_subst_translation_required(eol_style, eol_str, keywords,
                                             FALSE, FALSE))
            {
              /* Wrap the stream to translate to normal form */
              SVN_ERR(svn_subst_stream_translated_to_normal_form(&contents,
                                                                 contents,
                                                                 eol_style,
                                                                 eol_str,
                                                                 FALSE,
                                                                 keywords,
                                                                 pool));
            }
<<<<<<< HEAD
          else
            {
/*            SVN_ERR(svn_stream_open_readonly(&contents, src_path,
                                             pool, pool));*/
              svn_error_t *err = SVN_NO_ERROR;

              /* Try with the working file and fallback on its text-base. */
              err = svn_stream_open_readonly(&contents, src_path, pool, pool);
              if (err)
                {
                  if (APR_STATUS_IS_ENOENT(err->apr_err))
                    {
                      svn_error_clear(err);
                      err = svn_stream_open_readonly(&contents,
                        svn_wc__text_base_path(src_path, FALSE, pool),
                        pool, pool);
                      if (err && APR_STATUS_IS_ENOENT(err->apr_err))
                        return svn_error_create(
                          SVN_ERR_WC_COPYFROM_PATH_NOT_FOUND, err, NULL);
                    }
                }
            }
=======
>>>>>>> 7b8ef0dd
        }
    }

    SVN_ERR(svn_wc_get_pristine_contents(&base_contents, src_path,
                                         pool, pool));

    SVN_ERR(svn_wc_add_repos_file3(dst_path, dst_parent,
                                   base_contents, contents,
                                   base_props, props,
                                   copyfrom_url, copyfrom_rev,
                                   cancel_func, cancel_baton,
                                   notify_func, notify_baton,
                                   pool));
  }

  /* Report the addition to the caller. */
  if (notify_func != NULL)
    {
      svn_wc_notify_t *notify = svn_wc_create_notify(dst_path,
                                                     svn_wc_notify_add,
                                                     pool);
      notify->kind = svn_node_file;
      (*notify_func)(notify_baton, notify, pool);
    }

  return SVN_NO_ERROR;
}


/* Recursively crawl over a directory PATH and do a number of things:
     - Remove lock tokens
     - Remove WC props
     - Convert deleted items to schedule-delete items
     - Set .svn directories to be hidden
*/
static svn_error_t *
post_copy_cleanup(svn_wc_adm_access_t *adm_access,
                  apr_pool_t *pool)
{
  apr_pool_t *subpool = svn_pool_create(pool);
  apr_hash_t *entries;
  apr_hash_index_t *hi;
  svn_wc_entry_t *entry;
  const char *path = svn_wc_adm_access_path(adm_access);

  /* Remove wcprops. */
  SVN_ERR(svn_wc__props_delete(path, svn_wc__props_wcprop, adm_access, pool));

  /* Because svn_io_copy_dir_recursively() doesn't copy directory
     permissions, we'll patch up our tree's .svn subdirs to be
     hidden. */
#ifdef APR_FILE_ATTR_HIDDEN
  {
    const char *adm_dir = svn_wc__adm_child(path, NULL, pool);
    const char *path_apr;
    apr_status_t status;
    SVN_ERR(svn_path_cstring_from_utf8(&path_apr, adm_dir, pool));
    status = apr_file_attrs_set(path_apr,
                                APR_FILE_ATTR_HIDDEN,
                                APR_FILE_ATTR_HIDDEN,
                                pool);
    if (status)
      return svn_error_wrap_apr(status, _("Can't hide directory '%s'"),
                                svn_path_local_style(adm_dir, pool));
  }
#endif

  /* Loop over all children, removing lock tokens and recursing into
     directories. */
  SVN_ERR(svn_wc_entries_read(&entries, adm_access, TRUE, pool));
  for (hi = apr_hash_first(pool, entries); hi; hi = apr_hash_next(hi))
    {
      const void *key;
      void *val;
      svn_node_kind_t kind;
      svn_boolean_t deleted = FALSE;
      apr_uint64_t flags = SVN_WC__ENTRY_MODIFY_FORCE;

      svn_pool_clear(subpool);

      apr_hash_this(hi, &key, NULL, &val);
      entry = val;
      kind = entry->kind;
      deleted = entry->deleted;

      if (entry->depth == svn_depth_exclude)
        continue;

      /* Convert deleted="true" into schedule="delete" for all
         children (and grandchildren, if RECURSE is set) of the path
         represented by ADM_ACCESS.  The result of this is that when
         the copy is committed the items in question get deleted and
         the result is a directory in the repository that matches the
         original source directory for copy.  If this were not done
         the deleted="true" items would simply vanish from the entries
         file as the copy is added to the working copy.  The new
         schedule="delete" files do not have a text-base and so their
         scheduled deletion cannot be reverted.  For directories a
         placeholder with an svn_node_kind_t of svn_node_file and
         schedule="delete" is used to avoid the problems associated
         with creating a directory.  See Issue #2101 for details. */
      if (entry->deleted)
        {
          entry->schedule = svn_wc_schedule_delete;
          flags |= SVN_WC__ENTRY_MODIFY_SCHEDULE;

          entry->deleted = FALSE;
          flags |= SVN_WC__ENTRY_MODIFY_DELETED;

          if (entry->kind == svn_node_dir)
            {
              /* ### WARNING: Very dodgy stuff here! ###

              Directories are a problem since a schedule delete directory
              needs an admin directory to be present.  It's possible to
              create a dummy admin directory and that sort of works, it's
              good enough if the user commits the copy.  Where it falls
              down is if the user *reverts* the dummy directory since the
              now schedule normal, copied, directory doesn't have the
              correct contents.

              The dodgy solution is to cheat and use a schedule delete file
              as a placeholder!  This is sufficient to provide a delete
              when the copy is committed.  Attempts to revert any such
              "fake" files will fail due to a missing text-base. This
              effectively means that the schedule deletes have to remain
              schedule delete until the copy is committed, when they become
              state deleted and everything works! */
              entry->kind = svn_node_file;
              flags |= SVN_WC__ENTRY_MODIFY_KIND;
            }
        }

      /* Remove lock stuffs. */
      if (entry->lock_token)
        {
          entry->lock_token = NULL;
          entry->lock_owner = NULL;
          entry->lock_comment = NULL;
          entry->lock_creation_date = 0;
          flags |= (SVN_WC__ENTRY_MODIFY_LOCK_TOKEN
                    | SVN_WC__ENTRY_MODIFY_LOCK_OWNER
                    | SVN_WC__ENTRY_MODIFY_LOCK_COMMENT
                    | SVN_WC__ENTRY_MODIFY_LOCK_CREATION_DATE);
        }

      /* If we meaningfully modified the flags, we must be wanting to
         change the entry. */
      if (flags != SVN_WC__ENTRY_MODIFY_FORCE)
        SVN_ERR(svn_wc__entry_modify(adm_access, key, entry,
                                     flags, TRUE, subpool));

      /* If a dir, not deleted, and not "this dir", recurse. */
      if ((! deleted)
          && (kind == svn_node_dir)
          && (strcmp(key, SVN_WC_ENTRY_THIS_DIR) != 0))
        {
          svn_wc_adm_access_t *child_access;
          const char *child_path;
          child_path = svn_path_join
            (svn_wc_adm_access_path(adm_access), key, subpool);
          SVN_ERR(svn_wc_adm_retrieve(&child_access, adm_access,
                                      child_path, subpool));
          SVN_ERR(post_copy_cleanup(child_access, subpool));
        }
    }

  /* Cleanup */
  svn_pool_destroy(subpool);

  return SVN_NO_ERROR;
}


/* This function effectively creates and schedules a dir for
   addition, but does extra administrative things to allow it to
   function as a 'copy'.

   ASSUMPTIONS:

     - src_path points to a dir under version control
     - dst_parent points to a dir under version control, in the same
                  working copy.
     - dst_basename will be the 'new' name of the copied dir in dst_parent
 */
static svn_error_t *
copy_dir_administratively(const char *src_path,
                          svn_wc_adm_access_t *src_access,
                          svn_wc_adm_access_t *dst_parent,
                          const char *dst_basename,
                          svn_cancel_func_t cancel_func,
                          void *cancel_baton,
                          svn_wc_notify_func2_t notify_copied,
                          void *notify_baton,
                          apr_pool_t *pool)
{
  const svn_wc_entry_t *src_entry;
  svn_wc_adm_access_t *adm_access;

  /* The 'dst_path' is simply dst_parent/dst_basename */
  const char *dst_path = svn_path_join(svn_wc_adm_access_path(dst_parent),
                                       dst_basename, pool);

  /* Sanity check 1: You cannot make a copy of something that's not
     under version control. */
  SVN_ERR(svn_wc__entry_versioned(&src_entry, src_path, src_access, FALSE,
                                 pool));

  /* Sanity check 2: You cannot make a copy of something that's not
     in the repository unless it's a copy of an uncommitted copy. */
  if ((src_entry->schedule == svn_wc_schedule_add && (! src_entry->copied))
      || (! src_entry->url))
    return svn_error_createf
      (SVN_ERR_UNSUPPORTED_FEATURE, NULL,
       _("Cannot copy or move '%s': it is not in the repository yet; "
         "try committing first"),
       svn_path_local_style(src_path, pool));

  /* Recursively copy the whole directory over.  This gets us all
     text-base, props, base-props, as well as entries, local mods,
     schedulings, existences, etc.

      ### Should we be copying unversioned items within the directory? */
  SVN_ERR(svn_io_copy_dir_recursively(src_path,
                                      svn_wc_adm_access_path(dst_parent),
                                      dst_basename,
                                      TRUE,
                                      cancel_func, cancel_baton,
                                      pool));

  /* If this is part of a move, the copied directory will be locked,
     because the source directory was locked.  Running cleanup will remove
     the locks, even though this directory has not yet been added to the
     parent. */
  SVN_ERR(svn_wc_cleanup2(dst_path, NULL, cancel_func, cancel_baton, pool));

  /* We've got some post-copy cleanup to do now. */
  SVN_ERR(svn_wc_adm_open3(&adm_access, NULL, dst_path, TRUE, -1,
                           cancel_func, cancel_baton, pool));
  SVN_ERR(post_copy_cleanup(adm_access, pool));

  /* Schedule the directory for addition in both its parent and itself
     (this_dir) -- WITH HISTORY.  This function should leave the
     existing administrative dir untouched.  */
  {
    const char *copyfrom_url;
    svn_revnum_t copyfrom_rev;
    svn_wc_entry_t tmp_entry;

    /* Are we copying a dir that is already copied but not committed? */
    if (src_entry->copied)
      {
        const svn_wc_entry_t *dst_entry;
        SVN_ERR(svn_wc_entry(&dst_entry, dst_path, dst_parent, FALSE, pool));
        SVN_ERR(determine_copyfrom_info(&copyfrom_url, &copyfrom_rev, src_path,
                                        src_access, src_entry, dst_entry,
                                        pool));

        /* The URL for a copied dir won't exist in the repository, which
           will cause  svn_wc_add2() below to fail.  Set the URL to the
           URL of the first copy for now to prevent this. */
        tmp_entry.url = apr_pstrdup(pool, copyfrom_url);
        SVN_ERR(svn_wc__entry_modify(adm_access, NULL, /* This Dir */
                                     &tmp_entry,
                                     SVN_WC__ENTRY_MODIFY_URL, TRUE,
                                     pool));
      }
    else
      {
        /* Grrr.  Why isn't the first arg to svn_wc_get_ancestry const? */
        char *tmp;

        SVN_ERR(svn_wc_get_ancestry(&tmp, &copyfrom_rev, src_path, src_access,
                                    pool));

        copyfrom_url = tmp;
      }

    SVN_ERR(svn_wc_adm_close2(adm_access, pool));

    return svn_wc_add3(dst_path, dst_parent, svn_depth_infinity,
                       copyfrom_url, copyfrom_rev,
                       cancel_func, cancel_baton,
                       notify_copied, notify_baton, pool);
  }
}



/* Public Interface */

svn_error_t *
svn_wc_copy2(const char *src_path,
             svn_wc_adm_access_t *dst_parent,
             const char *dst_basename,
             svn_cancel_func_t cancel_func,
             void *cancel_baton,
             svn_wc_notify_func2_t notify_func,
             void *notify_baton,
             apr_pool_t *pool)
{
  svn_wc_adm_access_t *adm_access;
  svn_node_kind_t src_kind;
  const char *dst_path, *target_path;
  const svn_wc_entry_t *dst_entry, *src_entry, *target_entry;

  SVN_ERR(svn_wc_adm_probe_open3(&adm_access, NULL, src_path, FALSE, -1,
                                 cancel_func, cancel_baton, pool));

  dst_path =  svn_wc_adm_access_path(dst_parent);
  SVN_ERR(svn_wc__entry_versioned(&dst_entry, dst_path, dst_parent, FALSE,
                                 pool));
  SVN_ERR(svn_wc__entry_versioned(&src_entry, src_path, adm_access, FALSE,
                                 pool));

  if ((src_entry->repos != NULL && dst_entry->repos != NULL) &&
      strcmp(src_entry->repos, dst_entry->repos) != 0)
    return svn_error_createf
      (SVN_ERR_WC_INVALID_SCHEDULE, NULL,
       _("Cannot copy to '%s', as it is not from repository '%s'; "
         "it is from '%s'"),
       svn_path_local_style(svn_wc_adm_access_path(dst_parent), pool),
       src_entry->repos, dst_entry->repos);
  if (dst_entry->schedule == svn_wc_schedule_delete)
    return svn_error_createf
      (SVN_ERR_WC_INVALID_SCHEDULE, NULL,
       _("Cannot copy to '%s' as it is scheduled for deletion"),
       svn_path_local_style(svn_wc_adm_access_path(dst_parent), pool));

  /* TODO(#2843): Rework the error report. */
  /* Check if the copy target is missing or hidden and thus not exist on the
     disk, before actually doing the file copy. */
  target_path = svn_path_join(dst_path, dst_basename, pool);
  SVN_ERR(svn_wc_entry(&target_entry, target_path, dst_parent, TRUE, pool));
  if (target_entry 
      && ((target_entry->depth == svn_depth_exclude) 
          || target_entry->absent))
    {
      return svn_error_createf
        (SVN_ERR_ENTRY_EXISTS, 
         NULL, _("'%s' is already under version control"),
         svn_path_local_style(target_path, pool)); 
    }

  SVN_ERR(svn_io_check_path(src_path, &src_kind, pool));

  if (src_kind == svn_node_file ||
      (src_entry->kind == svn_node_file && src_kind == svn_node_none))
    {
      /* Check if we are copying a file scheduled for addition,
         these require special handling. */
      if (src_entry->schedule == svn_wc_schedule_add
          && (! src_entry->copied))
        {
          SVN_ERR(copy_added_file_administratively(src_path, TRUE, adm_access,
                                                   dst_parent, dst_basename,
                                                   cancel_func, cancel_baton,
                                                   notify_func, notify_baton,
                                                   pool));
        }
      else
        {
          SVN_ERR(copy_file_administratively(src_path, adm_access,
                                             dst_parent, dst_basename,
                                             cancel_func, cancel_baton,
                                             notify_func, notify_baton,
                                             pool));
        }
    }
  else if (src_kind == svn_node_dir)
    {
      /* Check if we are copying a directory scheduled for addition,
         these require special handling. */
      if (src_entry->schedule == svn_wc_schedule_add
          && (! src_entry->copied))
        {
          SVN_ERR(copy_added_dir_administratively(src_path, TRUE,
                                                  dst_parent, adm_access,
                                                  dst_basename,
                                                  cancel_func, cancel_baton,
                                                  notify_func, notify_baton,
                                                  pool));
        }
      else
        {
          SVN_ERR(copy_dir_administratively(src_path, adm_access,
                                            dst_parent, dst_basename,
                                            cancel_func, cancel_baton,
                                            notify_func, notify_baton, pool));
        }
    }

  return svn_wc_adm_close2(adm_access, pool);
}


svn_error_t *
svn_wc_copy(const char *src_path,
            svn_wc_adm_access_t *dst_parent,
            const char *dst_basename,
            svn_cancel_func_t cancel_func,
            void *cancel_baton,
            svn_wc_notify_func_t notify_func,
            void *notify_baton,
            apr_pool_t *pool)
{
  svn_wc__compat_notify_baton_t nb;

  nb.func = notify_func;
  nb.baton = notify_baton;

  return svn_wc_copy2(src_path, dst_parent, dst_basename, cancel_func,
                      cancel_baton, svn_wc__compat_call_notify_func,
                      &nb, pool);
}

<|MERGE_RESOLUTION|>--- conflicted
+++ resolved
@@ -2,7 +2,7 @@
  * copy.c:  wc 'copy' functionality.
  *
  * ====================================================================
- * Copyright (c) 2000-2008 CollabNet.  All rights reserved.
+ * Copyright (c) 2000-2009 CollabNet.  All rights reserved.
  *
  * This software is licensed as described in the file COPYING, which
  * you should have received as part of this distribution.  The terms
@@ -550,13 +550,28 @@
           svn_subst_eol_style_t eol_style;
           const char *eol_str;
           apr_hash_t *keywords;
+          svn_error_t *err = SVN_NO_ERROR;
 
           SVN_ERR(svn_wc__get_keywords(&keywords, src_path, src_access, NULL,
                                        pool));
           SVN_ERR(svn_wc__get_eol_style(&eol_style, &eol_str, src_path,
                                         src_access, pool));
 
-          SVN_ERR(svn_stream_open_readonly(&contents, src_path, pool, pool));
+          /* Try with the working file and fallback on its text-base. */
+          err = svn_stream_open_readonly(&contents, src_path, pool, pool);
+          if (err)
+            {
+              if (APR_STATUS_IS_ENOENT(err->apr_err))
+                {
+                  svn_error_clear(err);
+                  err = svn_stream_open_readonly(&contents,
+                    svn_wc__text_base_path(src_path, FALSE, pool),
+                    pool, pool);
+                  if (err && APR_STATUS_IS_ENOENT(err->apr_err))
+                    return svn_error_create(SVN_ERR_WC_COPYFROM_PATH_NOT_FOUND,
+                                            err, NULL);
+                    }
+                }
 
           if (svn_subst_translation_required(eol_style, eol_str, keywords,
                                              FALSE, FALSE))
@@ -570,31 +585,6 @@
                                                                  keywords,
                                                                  pool));
             }
-<<<<<<< HEAD
-          else
-            {
-/*            SVN_ERR(svn_stream_open_readonly(&contents, src_path,
-                                             pool, pool));*/
-              svn_error_t *err = SVN_NO_ERROR;
-
-              /* Try with the working file and fallback on its text-base. */
-              err = svn_stream_open_readonly(&contents, src_path, pool, pool);
-              if (err)
-                {
-                  if (APR_STATUS_IS_ENOENT(err->apr_err))
-                    {
-                      svn_error_clear(err);
-                      err = svn_stream_open_readonly(&contents,
-                        svn_wc__text_base_path(src_path, FALSE, pool),
-                        pool, pool);
-                      if (err && APR_STATUS_IS_ENOENT(err->apr_err))
-                        return svn_error_create(
-                          SVN_ERR_WC_COPYFROM_PATH_NOT_FOUND, err, NULL);
-                    }
-                }
-            }
-=======
->>>>>>> 7b8ef0dd
         }
     }
 
