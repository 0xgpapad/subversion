/*
 * adm_files.c: helper routines for handling files & dirs in the
 *              working copy administrative area (creating,
 *              deleting, opening, and closing).  This is the only
 *              code that actually knows where administrative
 *              information is kept.  
 *
 * ====================================================================
 * Copyright (c) 2000-2004 CollabNet.  All rights reserved.
 *
 * This software is licensed as described in the file COPYING, which
 * you should have received as part of this distribution.  The terms
 * are also available at http://subversion.tigris.org/license-1.html.
 * If newer versions of this license are posted there, you may use a
 * newer version instead, at your option.
 *
 * This software consists of voluntary contributions made by many
 * individuals.  For exact contribution history, see the revision
 * history and logs, available at http://subversion.tigris.org/.
 * ====================================================================
 */



#include <stdarg.h>
#include <assert.h>
#include <apr_pools.h>
#include <apr_file_io.h>
#include <apr_strings.h>

#include "svn_types.h"
#include "svn_error.h"
#include "svn_io.h"
#include "svn_path.h"
#include "svn_wc.h"

#include "wc.h"
#include "adm_files.h"
#include "entries.h"
#include "lock.h"

#include "svn_private_config.h"


/*** File names in the adm area. ***/

/* The default name of the WC admin directory. This name is always
   checked by svn_wc_is_adm_dir. */
static const char default_adm_dir_name[] = ".svn";

/* The name that is actually used for the WC admin directory.  The
   commonest case where this won't be the default is in Windows
   ASP.NET development environments, which choke on ".svn". */
static const char *adm_dir_name = default_adm_dir_name;


svn_boolean_t
svn_wc_is_adm_dir (const char *name, apr_pool_t *pool)
{
  (void)pool;  /* Silence compiler warnings about unused parameter. */
  return (0 == strcmp (name, adm_dir_name)
          || 0 == strcmp (name, default_adm_dir_name));
}


const char *
svn_wc_get_adm_dir (apr_pool_t *pool)
{
  (void)pool;  /* Silence compiler warnings about unused parameter. */
  return adm_dir_name;
}


svn_error_t *
svn_wc_set_adm_dir (const char *name, apr_pool_t *pool)
{
  /* This is the canonical list of administrative directory names.

     FIXME:
     An identical list is used in
       libsvn_subr/opt.c:svn_opt_args_to_target_array2(),
     but that function can't use this list, because that use would
     create a circular dependency between libsvn_wc and libsvn_subr.
     Make sure changes to the lists are always synchronized! */
  static const char *valid_dir_names[] = {
    default_adm_dir_name,
    "_svn",
    NULL
  };

  const char **dir_name;
  for (dir_name = valid_dir_names; *dir_name; ++dir_name)
    if (0 == strcmp (name, *dir_name))
      {
        /* Use the pointer to the statically allocated string
           constant, to avoid potential pool lifetime issues. */
        adm_dir_name = *dir_name;
        return SVN_NO_ERROR;
      }
  return svn_error_createf
    (SVN_ERR_BAD_FILENAME, NULL,
     _("'%s' is not a valid administrative directory name"),
     svn_path_local_style (name, pool));
}


/* Return the path to something in PATH's administrative area.
 *
 * First, the adm subdir is appended to PATH as a component, then the
 * "tmp" directory is added iff USE_TMP is set, then each of the
 * varargs in AP (char *'s) is appended as a path component.  The list
 * must be terminated with a NULL argument.
 *
 * Adding an empty component results in no effect (i.e., the separator
 * char is not doubled).
 *
 * If EXTENSION is non-null, it will be appended to the final string
 * without a separator character.
 */
static const char *
v_extend_with_adm_name (const char *path,
                        const char *extension,
                        svn_boolean_t use_tmp,
                        apr_pool_t *pool,
                        va_list ap)
{
  const char *this;

  /* Tack on the administrative subdirectory. */
  path = svn_path_join (path, adm_dir_name, pool);

  /* If this is a tmp file, name it into the tmp area. */
  if (use_tmp)
    path = svn_path_join (path, SVN_WC__ADM_TMP, pool);

  /* Tack on everything else. */
  while ((this = va_arg (ap, const char *)) != NULL)
    {
      if (this[0] == '\0')
        continue;

      path = svn_path_join (path, this, pool);
    }

  if (extension)
    path = apr_pstrcat (pool, path, extension, NULL);

  return path;
}


/* See v_extend_with_adm_name() for details. */
static const char *
extend_with_adm_name (const char *path,
                      const char *extension,
                      svn_boolean_t use_tmp,
                      apr_pool_t *pool,
                      ...)
{
  va_list ap;

  va_start (ap, pool);
  path = v_extend_with_adm_name (path, extension, use_tmp, pool, ap);
  va_end (ap);

  return path;
}


const char *
svn_wc__adm_path (const char *path,
                  svn_boolean_t tmp,
                  apr_pool_t *pool, 
                  ...)
{
  va_list ap;

  va_start (ap, pool);
  path = v_extend_with_adm_name (path, NULL, tmp, pool, ap);
  va_end (ap);

  return path;
}


svn_boolean_t
svn_wc__adm_path_exists (const char *path,
                         svn_boolean_t tmp,
                         apr_pool_t *pool, 
                         ...)
{
  svn_node_kind_t kind;
  svn_error_t *err;
  va_list ap;

  va_start (ap, pool);
  path = v_extend_with_adm_name (path, NULL, tmp, pool, ap);
  va_end (ap);

  err = svn_io_check_path (path, &kind, pool);
  if (err)
    {
      svn_error_clear (err);
      /* Return early, since kind is undefined in this case. */
      return FALSE;
    }

  if (kind == svn_node_none)
    return FALSE;
  else
    return TRUE;
}



/*** Making and using files in the adm area. ***/


/* Create an empty THING in the adm area with permissions set to PERMS. 
 * If TMP is non-zero, then create THING in the tmp dir.
 *
 * Does not check if THING already exists, so be careful -- THING will
 * be empty after this no matter what.
 */
svn_error_t *
svn_wc__make_adm_thing (svn_wc_adm_access_t *adm_access,
                        const char *thing,
                        svn_node_kind_t type,
                        apr_fileperms_t perms,
                        svn_boolean_t tmp,
                        apr_pool_t *pool)
{
  svn_error_t *err = SVN_NO_ERROR;
  apr_file_t *f = NULL;
  const char *path;

  SVN_ERR (svn_wc__adm_write_check (adm_access));

  path = extend_with_adm_name (svn_wc_adm_access_path (adm_access),
                               NULL, tmp, pool, thing, NULL);

  if (type == svn_node_file)
    {
      SVN_ERR (svn_io_file_open (&f, path,
                                 (APR_WRITE | APR_CREATE | APR_EXCL),
                                 perms,
                                 pool));

      /* Creation succeeded, so close immediately. */
      SVN_ERR (svn_io_file_close (f, pool));
    }
  else if (type == svn_node_dir)
    {
      SVN_ERR (svn_io_dir_make (path, perms, pool));
    }
  else   /* unknown type argument, wrongness */
    {
      /* We're only capturing this here because there wouldn't be a
         segfault or other obvious indicator that something went
         wrong.  Even so, not sure if it's appropriate.  Thoughts? */
      err = svn_error_create 
        (0, NULL, _("Bad type indicator"));
    }

  return err;
}



/*** Syncing files in the adm area. ***/

static svn_error_t *
sync_adm_file (const char *path,
               const char *extension,
               apr_pool_t *pool,
               ...)
{
  /* Some code duplication with close_adm_file() seems unavoidable,
     given how C va_lists work. */

  const char *tmp_path;
  va_list ap;
  
  /* Extend tmp name. */
  va_start (ap, pool);
  tmp_path = v_extend_with_adm_name (path, extension, 1, pool, ap);
  va_end (ap);
  
  /* Extend real name. */
  va_start (ap, pool);
  path = v_extend_with_adm_name (path, extension, 0, pool, ap);
  va_end (ap);
  
  /* Rename. */
  SVN_ERR (svn_wc__prep_file_for_replacement (path, TRUE, pool));
  SVN_ERR (svn_io_file_rename (tmp_path, path, pool));
  SVN_ERR (svn_io_set_file_read_only (path, FALSE, pool));

  return SVN_NO_ERROR;
}


/* Rename a tmp text-base file to its real text-base name.
   The file had better already be closed. */
svn_error_t *
svn_wc__sync_text_base (const char *path, apr_pool_t *pool)
{
  const char *parent_path, *base_name;
  svn_path_split (path, &parent_path, &base_name, pool);
  return sync_adm_file (parent_path,
                        SVN_WC__BASE_EXT,
                        pool,
                        SVN_WC__ADM_TEXT_BASE,
                        base_name,
                        NULL);
}

const char *
svn_wc__text_base_path (const char *path,
                        svn_boolean_t tmp,
                        apr_pool_t *pool)
{
  const char *newpath, *base_name;

  svn_path_split (path, &newpath, &base_name, pool);
  return extend_with_adm_name (newpath,
                               SVN_WC__BASE_EXT,
                               tmp,
                               pool,
                               SVN_WC__ADM_TEXT_BASE,
                               base_name,
                               NULL);
}

const char *
svn_wc__text_revert_path (const char *path,
                          svn_boolean_t tmp,
                          apr_pool_t *pool)
{
  const char *newpath, *base_name;

  svn_path_split (path, &newpath, &base_name, pool);
  return extend_with_adm_name (newpath,
                               SVN_WC__REVERT_EXT,
                               tmp,
                               pool,
                               SVN_WC__ADM_TEXT_BASE,
                               base_name,
                               NULL);
}

/* Kind for prop_path_internal. */
typedef enum prop_path_kind_t
{
  prop_path_kind_base = 0,
  prop_path_kind_revert,
  prop_path_kind_wcprop,
  prop_path_kind_working
} prop_path_kind_t;

static svn_error_t *
prop_path_internal (const char **prop_path,
                    const char *path,
                    svn_wc_adm_access_t *adm_access,
                    prop_path_kind_t path_kind,
                    svn_boolean_t tmp,
                    apr_pool_t *pool)
{
  const svn_wc_entry_t *entry;
  const char *entry_name;

  SVN_ERR (svn_wc_entry (&entry, path, adm_access, FALSE, pool));

  if (entry && entry->kind == svn_node_dir)  /* It's a working copy dir */
    {
      static const char * names[] = {
        SVN_WC__ADM_DIR_PROP_BASE,    /* prop_path_kind_base */
        SVN_WC__ADM_DIR_PROP_REVERT,  /* prop_path_kind_revert */
        SVN_WC__ADM_DIR_WCPROPS,      /* prop_path_kind_wcprop */
        SVN_WC__ADM_DIR_PROPS         /* prop_path_kind_working */
      };

      *prop_path = extend_with_adm_name
        (path,
         NULL,
         tmp,
         pool,
         names[path_kind],
         NULL);
    }
  else  /* It's either a file, or a non-wc dir (i.e., maybe an ex-file) */
    {
<<<<<<< HEAD
      svn_path_split (path, prop_path, &entry_name, pool);
      *prop_path = extend_with_adm_name
        (*prop_path,
         base ? SVN_WC__BASE_EXT : SVN_WC__WORK_EXT,
         tmp,
         pool,
         base ? SVN_WC__ADM_PROP_BASE
         : (wcprop ? SVN_WC__ADM_WCPROPS : SVN_WC__ADM_PROPS),
=======
      static const char * extensions[] = {
        SVN_WC__BASE_EXT,     /* prop_path_kind_base */
        SVN_WC__REVERT_EXT,   /* prop_path_kind_revert */
        SVN_WC__WORK_EXT,     /* prop_path_kind_wcprop */
        SVN_WC__WORK_EXT      /* prop_path_kind_working */
      };

      static const char * dirs[] = {
        SVN_WC__ADM_PROP_BASE,  /* prop_path_kind_base */
        SVN_WC__ADM_PROP_BASE,  /* prop_path_kind_revert */
        SVN_WC__ADM_WCPROPS,    /* prop_path_kind_wcprop */
        SVN_WC__ADM_PROPS       /* prop_path_kind_working */
      };

      svn_path_split (path, prop_path, &entry_name, pool);
      *prop_path = extend_with_adm_name
        (*prop_path,
         extensions[path_kind],
         tmp,
         pool,
         dirs[path_kind],
>>>>>>> d622cdc0
         entry_name,
         NULL);
    }

  return SVN_NO_ERROR;
}



/* Return a path to the 'wcprop' file for PATH, possibly in TMP area.  */
svn_error_t *
svn_wc__wcprop_path (const char **wcprop_path,
                     const char *path,
                     svn_wc_adm_access_t *adm_access,
                     svn_boolean_t tmp,
                     apr_pool_t *pool)
{
  return prop_path_internal (wcprop_path, path, adm_access,
                             prop_path_kind_wcprop, tmp, pool);
}




svn_error_t *
svn_wc__prop_path (const char **prop_path,
                   const char *path,
                   svn_wc_adm_access_t *adm_access,
                   svn_boolean_t tmp,
                   apr_pool_t *pool)
{
  return prop_path_internal (prop_path, path, adm_access,
                             prop_path_kind_working, tmp, pool);
}


svn_error_t *
svn_wc__prop_base_path (const char **prop_path,
                        const char *path,
                        svn_wc_adm_access_t *adm_access,
                        svn_boolean_t tmp,
                        apr_pool_t *pool)
{
  return prop_path_internal (prop_path, path, adm_access, 
                             prop_path_kind_base, tmp, pool);
}


svn_error_t *
svn_wc__prop_revert_path (const char **prop_path,
                          const char *path,
                          svn_wc_adm_access_t *adm_access,
                          svn_boolean_t tmp,
                          apr_pool_t *pool)
{
  return prop_path_internal (prop_path, path, adm_access,
                             prop_path_kind_revert, tmp, pool);
}


/*** Opening and closing files in the adm area. ***/

/* Open a file somewhere in the adm area for directory PATH.
 * First, add the adm subdir as the next component of PATH, then add
 * each of the varargs (they are char *'s), then add EXTENSION if it
 * is non-null, then open the resulting file as *HANDLE.
 *
 * If FLAGS indicates writing, open the file in the adm tmp area.
 * This means the file will probably need to be renamed from there,
 * either by passing the sync flag to close_adm_file() later, or with
 * an explicit call to sync_adm_file().
 */
static svn_error_t *
open_adm_file (apr_file_t **handle,
               const char *path,
               const char *extension,
               apr_fileperms_t protection,
               apr_int32_t flags,
               apr_pool_t *pool,
               ...)
{
  svn_error_t *err = SVN_NO_ERROR;
  va_list ap;

  /* If we're writing, always do it to a tmp file. */
  if (flags & APR_WRITE)
    {
      if (flags & APR_APPEND)
        {
          /* We don't handle append.  To do so we would need to copy the
             contents into the apr_file_t once it has been opened. */
          return svn_error_create
            (SVN_ERR_UNSUPPORTED_FEATURE, NULL,
             _("APR_APPEND not supported for adm files"));
        }

      /* Need to own the temporary file, so don't reuse an existing one. */
      flags |= APR_EXCL | APR_CREATE;

      /* Extend with tmp name. */
      va_start (ap, pool);
      path = v_extend_with_adm_name (path, extension, 1, pool, ap);
      va_end (ap);
    }
  else
    {
      /* Extend with regular adm name. */
      va_start (ap, pool);
      path = v_extend_with_adm_name (path, extension, 0, pool, ap);
      va_end (ap);
    }

  err = svn_io_file_open (handle, path, flags, protection, pool);
  if ((flags & APR_WRITE) && err && APR_STATUS_IS_EEXIST(err->apr_err))
    {
      /* Exclusive open failed, delete and retry */
      svn_error_clear (err);
      SVN_ERR (svn_io_remove_file (path, pool));
      err = svn_io_file_open (handle, path, flags, protection, pool);
    }

  if (err)
    {
      /* Oddly enough, APR will set *HANDLE even if the open failed.
         You'll get a filehandle whose descriptor is -1.  There must
         be a reason this is useful... Anyway, we don't want the
         handle. */
      *handle = NULL;
      /* If we receive a failure to open a file in our temporary directory,
       * it may be because our temporary directories aren't created.
       * Older SVN clients did not create these directories.
       * 'svn cleanup' will fix this problem.
       */
      if (APR_STATUS_IS_ENOENT(err->apr_err) && (flags & APR_WRITE))
        {
          err = svn_error_quick_wrap(err,
                               _("Your .svn/tmp directory may be missing or "
                                 "corrupt; run 'svn cleanup' and try again"));
        }
    }

  return err;
}


/* Close the file indicated by FP (PATH is passed to make error
 * reporting better).  If SYNC is non-zero, then the file will be
 * sync'd from the adm tmp area to its permanent location, otherwise
 * it will remain in the tmp area.  See open_adm_file().
 */
static svn_error_t *
close_adm_file (apr_file_t *fp,
                const char *path,
                const char *extension,
                svn_boolean_t sync,
                apr_pool_t *pool,
                ...)
{
  const char *tmp_path;
  va_list ap;

  /* Get the full name of the thing we're closing. */
  va_start (ap, pool);
  tmp_path = v_extend_with_adm_name (path, extension, sync, pool, ap);
  va_end (ap);

  SVN_ERR (svn_io_file_close (fp, pool));

  /* If we're syncing a tmp file, it needs to be renamed after closing. */
  if (sync)
    {
      /* Some code duplication with sync_adm_file() seems unavoidable,
         given how C va_lists work. */

      /* Obtain dest name. */
      va_start (ap, pool);
      path = v_extend_with_adm_name (path, extension, 0, pool, ap);
      va_end (ap);
      
      /* Rename. */
      SVN_ERR (svn_wc__prep_file_for_replacement (path, TRUE, pool));
      SVN_ERR (svn_io_file_rename (tmp_path, path, pool));
      SVN_ERR (svn_io_set_file_read_only (path, FALSE, pool));
      
      return SVN_NO_ERROR;
    }

  return SVN_NO_ERROR;
}


svn_error_t *
svn_wc__open_adm_file (apr_file_t **handle,
                       const char *path,
                       const char *fname,
                       apr_int32_t flags,
                       apr_pool_t *pool)
{
  return open_adm_file (handle, path, NULL, APR_OS_DEFAULT, flags, pool,
                        fname, NULL);
}


svn_error_t *
svn_wc__close_adm_file (apr_file_t *fp,
                        const char *path,
                        const char *fname,
                        int sync,
                        apr_pool_t *pool)
{
  return close_adm_file (fp, path, NULL, sync, pool, fname, NULL);
}


svn_error_t *
svn_wc__remove_adm_file (const char *path, apr_pool_t *pool, ...)
{
  va_list ap;

  va_start (ap, pool);
  path = v_extend_with_adm_name (path, NULL, 0, pool, ap);
  va_end (ap);
      
  SVN_ERR(svn_io_remove_file (path, pool));

  return SVN_NO_ERROR;
}


const char *
svn_wc__empty_file_path (const char *path,
                         apr_pool_t *pool)
{
  const char *parent_path = svn_path_dirname (path, pool);
  return extend_with_adm_name (parent_path, NULL, 0, pool,
                               SVN_WC__ADM_EMPTY_FILE, NULL);
}


svn_error_t *
svn_wc__open_empty_file (apr_file_t **handle,
                         const char *path,
                         apr_pool_t *pool)
{
  const char *parent_path = svn_path_dirname (path, pool);
  return open_adm_file (handle, parent_path, NULL, APR_OS_DEFAULT, APR_READ,
                        pool, SVN_WC__ADM_EMPTY_FILE, NULL);
}


svn_error_t *
svn_wc__close_empty_file (apr_file_t *fp,
                          const char *path,
                          apr_pool_t *pool)
{
  const char *parent_path = svn_path_dirname (path, pool);
  return close_adm_file (fp, parent_path, NULL, 0, pool,
                         SVN_WC__ADM_EMPTY_FILE, NULL);
}


svn_error_t *
svn_wc__open_text_base (apr_file_t **handle,
                        const char *path,
                        apr_int32_t flags,
                        apr_pool_t *pool)
{
  const char *parent_path, *base_name;
  svn_path_split (path, &parent_path, &base_name, pool);
  return open_adm_file (handle, parent_path, SVN_WC__BASE_EXT, APR_OS_DEFAULT,
                        flags, pool, SVN_WC__ADM_TEXT_BASE, base_name, NULL);
}


svn_error_t *
svn_wc__close_text_base (apr_file_t *fp,
                         const char *path,
                         int write,
                         apr_pool_t *pool)
{
  const char *parent_path, *base_name;
  svn_path_split (path, &parent_path, &base_name, pool);
  return close_adm_file (fp, parent_path, SVN_WC__BASE_EXT, write, pool,
                         SVN_WC__ADM_TEXT_BASE, base_name, NULL);
}


svn_error_t *
svn_wc__open_props (apr_file_t **handle,
                    const char *path,
                    apr_int32_t flags,
                    svn_boolean_t base,
                    svn_boolean_t wcprops,
                    apr_pool_t *pool)
{
  const char *parent_dir, *base_name;
  svn_node_kind_t kind;
  int wc_format_version;

  SVN_ERR (svn_io_check_path (path, &kind, pool));
  if (kind == svn_node_dir)
    parent_dir = path;
  else
    svn_path_split (path, &parent_dir, &base_name, pool);
  
  /* At this point, we know we need to open a file in the admin area
     of parent_dir.  First check that parent_dir is a working copy: */
  SVN_ERR (svn_wc_check_wc (parent_dir, &wc_format_version, pool));
  if (wc_format_version == 0)
    return svn_error_createf
      (SVN_ERR_WC_OBSTRUCTED_UPDATE, NULL,
       _("'%s' is not a working copy"),
       svn_path_local_style (parent_dir, pool));

  /* Then examine the flags to know -which- kind of prop file to get. */

  if (base && wcprops)
    return svn_error_create (SVN_ERR_WC_PATH_NOT_FOUND, NULL,
                             _("No such thing as 'base' "
                               "working copy properties!"));

  else if (base)
    {
      if (kind == svn_node_dir)
        return open_adm_file (handle, parent_dir, NULL, APR_OS_DEFAULT, flags,
                              pool, SVN_WC__ADM_DIR_PROP_BASE, NULL);
      else
        return open_adm_file (handle, parent_dir, SVN_WC__BASE_EXT,
                              APR_OS_DEFAULT, flags, pool,
                              SVN_WC__ADM_PROP_BASE, base_name, NULL);
    }
  else if (wcprops)
    {
      if (kind == svn_node_dir)
        return open_adm_file (handle, parent_dir, NULL, APR_OS_DEFAULT, flags,
                              pool, SVN_WC__ADM_DIR_WCPROPS, NULL);
      else
        {
          return open_adm_file
            (handle, parent_dir,
             SVN_WC__WORK_EXT, APR_OS_DEFAULT,
             flags, pool, SVN_WC__ADM_WCPROPS, base_name, NULL);
        }
    }
  else /* plain old property file */
    {
      if (kind == svn_node_dir)
        return open_adm_file (handle, parent_dir, NULL, APR_OS_DEFAULT, flags,
                              pool, SVN_WC__ADM_DIR_PROPS, NULL);
      else
        {
          return open_adm_file
            (handle, parent_dir,
             SVN_WC__WORK_EXT, APR_OS_DEFAULT,
             flags, pool, SVN_WC__ADM_PROPS, base_name, NULL);
        }
    }
}



svn_error_t *
svn_wc__close_props (apr_file_t *fp,
                     const char *path,
                     svn_boolean_t base,
                     svn_boolean_t wcprops,
                     int sync,
                     apr_pool_t *pool)
{
  const char *parent_dir, *base_name;
  svn_node_kind_t kind;

  SVN_ERR (svn_io_check_path (path, &kind, pool));
  if (kind == svn_node_dir)
    parent_dir = path;
  else    
    svn_path_split (path, &parent_dir, &base_name, pool);
  
  /* At this point, we know we need to close a file in the admin area
     of parent_dir.  Since the file must be open already, we know that
     parent_dir is a working copy. */

  /* Then examine the flags to know -which- kind of prop file to get. */

  if (base && wcprops)
    return svn_error_create (SVN_ERR_WC_PATH_NOT_FOUND, NULL,
                             _("No such thing as 'base' "
                               "working copy properties!"));

  else if (base)
    {
      if (kind == svn_node_dir)
        return close_adm_file (fp, parent_dir, NULL, sync, pool,
                               SVN_WC__ADM_DIR_PROP_BASE, NULL);
      else
        return close_adm_file (fp, parent_dir, SVN_WC__BASE_EXT, sync, pool,
                               SVN_WC__ADM_PROP_BASE, base_name, NULL);
    }
  else if (wcprops)
    {
      if (kind == svn_node_dir)
        return close_adm_file (fp, parent_dir, NULL, sync, pool,
                               SVN_WC__ADM_DIR_WCPROPS, NULL);
      else
        return close_adm_file
          (fp, parent_dir,
           SVN_WC__WORK_EXT,
           sync, pool, SVN_WC__ADM_WCPROPS, base_name, NULL);
    }
  else /* plain old property file */
    {
      if (kind == svn_node_dir)
        return close_adm_file (fp, parent_dir, NULL, sync, pool,
                               SVN_WC__ADM_DIR_PROPS, NULL);
      else
        return close_adm_file
          (fp, parent_dir,
           SVN_WC__WORK_EXT,
           sync, pool, SVN_WC__ADM_PROPS, base_name, NULL);
    }
}



svn_error_t *
svn_wc__sync_props (const char *path,
                    svn_boolean_t base,
                    svn_boolean_t wcprops,
                    apr_pool_t *pool)
{
  const char *parent_dir, *base_name;
  svn_node_kind_t kind;

  /* Check if path is a file or a dir. */
  SVN_ERR (svn_io_check_path (path, &kind, pool));

  /* If file, split the path. */
  if (kind == svn_node_file)
    svn_path_split (path, &parent_dir, &base_name, pool);
  else    
    parent_dir = path;
  
  /* At this point, we know we need to open a file in the admin area
     of parent_dir.  Examine the flags to know -which- kind of prop
     file to get -- there are three types! */

  if (base && wcprops)
    return svn_error_create (SVN_ERR_WC_PATH_NOT_FOUND, NULL,
                             _("No such thing as 'base' "
                               "working copy properties!"));

  else if (base)
    {
      if (kind == svn_node_dir)
        return sync_adm_file (parent_dir, NULL, pool,
                              SVN_WC__ADM_DIR_PROP_BASE, NULL);
      else
        return sync_adm_file (parent_dir, SVN_WC__BASE_EXT, pool,
                              SVN_WC__ADM_PROP_BASE, base_name, NULL);
    }
  else if (wcprops)
    {
      if (kind == svn_node_dir)
        return sync_adm_file (parent_dir, NULL, pool,
                              SVN_WC__ADM_DIR_WCPROPS, NULL);
      else
        return sync_adm_file (parent_dir, SVN_WC__BASE_EXT, pool,
                              SVN_WC__ADM_WCPROPS, base_name, NULL);
    }
  else /* plain old property file */
    {
      if (kind == svn_node_dir)
        return sync_adm_file (parent_dir, NULL, pool,
                              SVN_WC__ADM_DIR_PROPS, NULL);
      else
        return sync_adm_file (parent_dir, SVN_WC__WORK_EXT, pool,
                              SVN_WC__ADM_PROPS, base_name, NULL);
    }

}




/*** Checking for and creating administrative subdirs. ***/

/* Set *EXISTS to iff there's an adm area for PATH, and it matches URL
 * and REVISION.  If there's no adm area, set *EXISTS to false; if
 * there's an adm area but it doesn't match URL and REVISION, then
 * return error and don't touch *EXISTS.
 *
 * ### These semantics are totally bizarre.  One wonders what the
 * ### callers' real needs are.  In the long term, this function
 * ### should probably be unified with svn_wc_check_wc.
 */
static svn_error_t *
check_adm_exists (svn_boolean_t *exists,
                  const char *path,
                  const char *url,
                  svn_revnum_t revision,
                  apr_pool_t *pool)
{
  svn_error_t *err = SVN_NO_ERROR;
  svn_node_kind_t kind;
  svn_boolean_t dir_exists = FALSE, wc_exists = FALSE;
  const char *tmp_path;

  /** Step 1: check that the directory exists. **/

  tmp_path = extend_with_adm_name (path, NULL, 0, pool, NULL);

  SVN_ERR (svn_io_check_path (tmp_path, &kind, pool));
  if (kind != svn_node_none && kind != svn_node_dir)
    {
      /* If got an error other than dir non-existence, then
         something's weird and we should return a genuine error. */
      return svn_error_createf (APR_ENOTDIR, NULL,
                                _("'%s' is not a directory"),
                                svn_path_local_style (tmp_path, pool));
    }
  else if (kind == svn_node_none)
    {
      dir_exists = FALSE;
    }
  else                      /* must be a dir. */
    {
      assert (kind == svn_node_dir);
      dir_exists = TRUE;
    }

  /** Step 1.  If no adm directory, then we're done. */
  if (! dir_exists)
    {
      *exists = FALSE;
      return SVN_NO_ERROR;
    }

  /** The directory exists, but is it a valid working copy yet?
      Try step 2: checking that SVN_WC__ADM_FORMAT exists and that
      it's not too high a format version for this code.  **/
  {
    int wc_format;

    err = svn_io_read_version_file
      (&wc_format, svn_path_join (tmp_path, SVN_WC__ADM_FORMAT, pool), pool);

    if (err)
      {
        svn_error_clear (err);
        wc_exists = FALSE;
      }
    else
      wc_exists = TRUE;
  }

  /** Step 3: now check that repos and ancestry are correct **/

  if (wc_exists)
    {
      /* This is a bit odd.  We have to open an access baton, which relies
         on this being a working copy, in order to determine if this is a
         working copy! */
      svn_wc_adm_access_t *adm_access;
      const svn_wc_entry_t *entry;

      SVN_ERR (svn_wc_adm_open3 (&adm_access, NULL, path, FALSE, 0,
                                 NULL, NULL, pool));
      SVN_ERR (svn_wc_entry (&entry, path, adm_access, FALSE, pool));
      SVN_ERR (svn_wc_adm_close (adm_access));
      if (!entry)
        return svn_error_createf (SVN_ERR_ENTRY_NOT_FOUND, NULL,
                                  _("No entry for '%s'"),
                                  svn_path_local_style (path, pool));

      /* When the directory exists and is scheduled for deletion do not
       * check the revision or the URL.  The revision can be any 
       * arbitrary revision and the URL may differ if the add is
       * being driven from a merge which will have a different URL. */
      if (entry->schedule != svn_wc_schedule_delete)
        {
          if (entry->revision != revision)
            return
              svn_error_createf
              (SVN_ERR_WC_OBSTRUCTED_UPDATE, NULL,
               _("Revision %ld doesn't match existing revision %ld in '%s'"),
               revision, entry->revision, path);

          /** ### comparing URLs, should they be canonicalized first? */
          if (strcmp (entry->url, url) != 0)
            return
              svn_error_createf
              (SVN_ERR_WC_OBSTRUCTED_UPDATE, NULL,
               _("URL '%s' doesn't match existing URL '%s' in '%s'"),
               url, entry->url, path);
	}
    }

  *exists = wc_exists;

  return SVN_NO_ERROR;
}


static svn_error_t *
make_empty_adm (const char *path, apr_pool_t *pool)
{
  path = extend_with_adm_name (path, NULL, 0, pool, NULL);
  SVN_ERR (svn_io_dir_make_hidden (path, APR_OS_DEFAULT, pool));
  return SVN_NO_ERROR;
}


/* Init an adm file with some contents. 
   Don't call this until a tmp area exists in adm. */
static svn_error_t *
init_adm_file (const char *path,
               const char *thing,
               const char *contents,
               apr_pool_t *pool)
{
  apr_file_t *f = NULL;

  SVN_ERR (svn_wc__open_adm_file (&f, path, thing, 
                                  APR_WRITE | APR_CREATE, pool));
  SVN_ERR (svn_io_file_write_full (f, contents, 
                                   strlen (contents), NULL, pool));
  SVN_ERR (svn_wc__close_adm_file (f, path, thing, 1, pool));
  
  return SVN_NO_ERROR;
}


static svn_error_t *
init_adm_tmp_area (svn_wc_adm_access_t *adm_access,
                   apr_pool_t *pool)
{
  /* Default perms */
  apr_fileperms_t perms = APR_OS_DEFAULT;

  /* SVN_WC__ADM_TMP */
  SVN_ERR (svn_wc__make_adm_thing (adm_access, SVN_WC__ADM_TMP,
                                   svn_node_dir, perms, 0, pool));
  
  /* SVN_WC__ADM_TMP/SVN_WC__ADM_TEXT_BASE */
  SVN_ERR (svn_wc__make_adm_thing (adm_access, SVN_WC__ADM_TEXT_BASE,
                                   svn_node_dir, perms, 1, pool));

  /* SVN_WC__ADM_TMP/SVN_WC__ADM_PROP_BASE */
  SVN_ERR (svn_wc__make_adm_thing (adm_access, SVN_WC__ADM_PROP_BASE,
                                   svn_node_dir, perms, 1, pool));

  /* SVN_WC__ADM_TMP/SVN_WC__ADM_PROPS */
  SVN_ERR (svn_wc__make_adm_thing (adm_access, SVN_WC__ADM_PROPS,
                                   svn_node_dir, perms, 1, pool));

  /* SVN_WC__ADM_TMP/SVN_WC__ADM_WCPROPS */
  SVN_ERR (svn_wc__make_adm_thing (adm_access, SVN_WC__ADM_WCPROPS,
                                   svn_node_dir, perms, 1, pool));

  return SVN_NO_ERROR;
}


/* Set up a new adm area for PATH, with URL as the ancestor url, and
   INITIAL_REV as the starting revision.  The entries file starts out
   marked as 'incomplete.  The adm area starts out locked; remember to
   unlock it when done. */
static svn_error_t *
init_adm (const char *path,
          const char *uuid,
          const char *url,
          const char *repos,
          svn_revnum_t initial_rev,
          apr_pool_t *pool)
{
  svn_wc_adm_access_t *adm_access;

  /* Default perms */
  apr_fileperms_t perms = APR_OS_DEFAULT;

  /* Initial contents for certain adm files. */
  const char *readme_contents =
    "This is a Subversion working copy administrative directory."
    APR_EOL_STR
    "Visit http://subversion.tigris.org/ for more information."
    APR_EOL_STR;

  /* First, make an empty administrative area. */
  make_empty_adm (path, pool);

  /* Lock it immediately.  Theoretically, no compliant wc library
     would ever consider this an adm area until a README file were
     present... but locking it is still appropriately paranoid. */
  SVN_ERR (svn_wc__adm_pre_open (&adm_access, path, pool));

  /** Make subdirectories. ***/

  /* SVN_WC__ADM_TEXT_BASE */
  SVN_ERR (svn_wc__make_adm_thing (adm_access, SVN_WC__ADM_TEXT_BASE,
                                   svn_node_dir, perms, 0, pool));

  /* SVN_WC__ADM_PROP_BASE */
  SVN_ERR (svn_wc__make_adm_thing (adm_access, SVN_WC__ADM_PROP_BASE,
                                   svn_node_dir, perms, 0, pool));

  /* SVN_WC__ADM_PROPS */
  SVN_ERR (svn_wc__make_adm_thing (adm_access, SVN_WC__ADM_PROPS,
                                   svn_node_dir, perms, 0, pool));

  /* SVN_WC__ADM_WCPROPS */
  SVN_ERR (svn_wc__make_adm_thing (adm_access, SVN_WC__ADM_WCPROPS,
                                   svn_node_dir, perms, 0, pool));

  /** Init the tmp area. ***/
  SVN_ERR (init_adm_tmp_area (adm_access, pool));
  
  /** Initialize each administrative file. */

  /* SVN_WC__ADM_ENTRIES */
  SVN_ERR (svn_wc__entries_init (path, uuid, url, repos, initial_rev, pool));

  /* SVN_WC__ADM_EMPTY_FILE exists because sometimes an readable, empty
     file is required (in the repository diff for example). Creating such a
     file temporarily, only to delete it again, would appear to be less
     efficient than just having one around. It doesn't take up much space
     after all. */
  SVN_ERR (svn_wc__make_adm_thing (adm_access, SVN_WC__ADM_EMPTY_FILE,
                                   svn_node_file,
                                   APR_UREAD | APR_GREAD | APR_WREAD,
                                   0, pool));

  /* SVN_WC__ADM_README */
  SVN_ERR (init_adm_file (path, SVN_WC__ADM_README, readme_contents, pool));

  /* THIS FILE MUST BE CREATED LAST: 
     After this exists, the dir is considered complete. */
  SVN_ERR (svn_io_write_version_file 
           (extend_with_adm_name (path, NULL, FALSE, pool,
                                  SVN_WC__ADM_FORMAT, NULL),
            SVN_WC__VERSION, pool));

  /* Now unlock it.  It's now a valid working copy directory, that
     just happens to be at revision 0. */
  SVN_ERR (svn_wc_adm_close (adm_access));

  /* Else no problems, we're outta here. */
  return SVN_NO_ERROR;
}


svn_error_t *
svn_wc_ensure_adm2 (const char *path,
                    const char *uuid,
                    const char *url,
                    const char *repos,
                    svn_revnum_t revision,
                    apr_pool_t *pool)
{
  svn_boolean_t exists_already;

  SVN_ERR (check_adm_exists (&exists_already, path, url, revision, pool));
  return (exists_already ? SVN_NO_ERROR :
          init_adm (path, uuid, url, repos, revision, pool));
}

svn_error_t *
svn_wc_ensure_adm (const char *path,
                   const char *uuid,
                   const char *url,
                   svn_revnum_t revision,
                   apr_pool_t *pool)
{
  return svn_wc_ensure_adm2 (path, uuid, url, NULL, revision, pool);
}

svn_error_t *
svn_wc__adm_destroy (svn_wc_adm_access_t *adm_access, 
                     apr_pool_t *pool)
{
  const char *path;

  SVN_ERR (svn_wc__adm_write_check (adm_access));

  /* Well, the coast is clear for blowing away the administrative
     directory, which also removes the lock file */
  path = extend_with_adm_name (svn_wc_adm_access_path (adm_access),
                               NULL, FALSE, pool, NULL);
  SVN_ERR (svn_io_remove_dir (path, pool));
  SVN_ERR (svn_wc_adm_close (adm_access));

  return SVN_NO_ERROR;
}


svn_error_t *
svn_wc__adm_cleanup_tmp_area (svn_wc_adm_access_t *adm_access, 
                              apr_pool_t *pool)
{
  const char *tmp_path;

  SVN_ERR (svn_wc__adm_write_check (adm_access));

  /* Get the path to the tmp area, and blow it away. */
  tmp_path = extend_with_adm_name (svn_wc_adm_access_path (adm_access),
                                   NULL, 0, pool, SVN_WC__ADM_TMP, NULL);
  SVN_ERR (svn_io_remove_dir (tmp_path, pool));

  /* Now, rebuild the tmp area. */
  SVN_ERR (init_adm_tmp_area (adm_access, pool));

  return SVN_NO_ERROR;
}



svn_error_t *
svn_wc_create_tmp_file2 (apr_file_t **fp,
                         const char **new_name,
                         const char *path,
                         svn_boolean_t delete_on_close,
                         apr_pool_t *pool)
{
  const char *ignored_filename;
  apr_file_t *file;

  assert (fp || new_name);

  /* Use a self-explanatory name for the file :-) . */
  path = svn_wc__adm_path (path, TRUE, pool, "tempfile", NULL);

  /* Open a unique file;  use APR_DELONCLOSE. */
  SVN_ERR (svn_io_open_unique_file (&file, &ignored_filename,
                                    path, ".tmp", delete_on_close, pool));

  if (new_name)
    *new_name = ignored_filename;

  if (fp)
    *fp = file;
  else
    SVN_ERR (svn_io_file_close (file, pool));

  return SVN_NO_ERROR;
}


svn_error_t *
svn_wc_create_tmp_file (apr_file_t **fp,
                        const char *path,
                        svn_boolean_t delete_on_close,
                        apr_pool_t *pool)
{
  return svn_wc_create_tmp_file2 (fp, NULL, path, delete_on_close, pool);
}

svn_error_t *
svn_wc__prep_file_for_replacement (const char *path,
                                   svn_boolean_t ignore_enoent,
                                   apr_pool_t *pool)
{
   /* On Unix a read-only file can still be removed or replaced because
      this is really an edit of the parent directory, not of the file
      itself.  Windows apparently has different semantics, and so
      when the svn_io_set_file_read_write() call was temporarily
      removed in revision 5663, Subversion stopped working on Windows. 
      
      However, the svn_io_set_file_read_write() call sets all write
      permissions on Unix, which is undesireable.  Since it is unnecessary
      to make the file writeable, do nothing to prep the file for replacement
      on Unix. */

#ifdef WIN32
  return svn_io_set_file_read_write (path, ignore_enoent, pool);
#endif /* WIN32 */

  return SVN_NO_ERROR;
}<|MERGE_RESOLUTION|>--- conflicted
+++ resolved
@@ -394,16 +394,6 @@
     }
   else  /* It's either a file, or a non-wc dir (i.e., maybe an ex-file) */
     {
-<<<<<<< HEAD
-      svn_path_split (path, prop_path, &entry_name, pool);
-      *prop_path = extend_with_adm_name
-        (*prop_path,
-         base ? SVN_WC__BASE_EXT : SVN_WC__WORK_EXT,
-         tmp,
-         pool,
-         base ? SVN_WC__ADM_PROP_BASE
-         : (wcprop ? SVN_WC__ADM_WCPROPS : SVN_WC__ADM_PROPS),
-=======
       static const char * extensions[] = {
         SVN_WC__BASE_EXT,     /* prop_path_kind_base */
         SVN_WC__REVERT_EXT,   /* prop_path_kind_revert */
@@ -425,7 +415,6 @@
          tmp,
          pool,
          dirs[path_kind],
->>>>>>> d622cdc0
          entry_name,
          NULL);
     }
