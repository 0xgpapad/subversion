/*
 * merge.c:  merging changes into a working file
 *
 * ====================================================================
 * Copyright (c) 2000-2006 CollabNet.  All rights reserved.
 *
 * This software is licensed as described in the file COPYING, which
 * you should have received as part of this distribution.  The terms
 * are also available at http://subversion.tigris.org/license-1.html.
 * If newer versions of this license are posted there, you may use a
 * newer version instead, at your option.
 *
 * This software consists of voluntary contributions made by many
 * individuals.  For exact contribution history, see the revision
 * history and logs, available at http://subversion.tigris.org/.
 * ====================================================================
 */



#include "svn_wc.h"
#include "svn_diff.h"
#include "svn_path.h"

#include "wc.h"
#include "entries.h"
#include "translate.h"
#include "questions.h"
#include "log.h"

#include "svn_private_config.h"


/* Return a pointer to the svn_prop_t structure from PROP_DIFF
   belonging to PROP_NAME, if any.  NULL otherwise.*/
static const svn_prop_t *
get_prop(const apr_array_header_t *prop_diff,
         const char *prop_name)
{
  if (prop_diff)
    {
      int i;
      for (i = 0; i < prop_diff->nelts; i++)
        {
          const svn_prop_t *elt = &APR_ARRAY_IDX(prop_diff, i, svn_prop_t);
          if (strcmp(elt->name,prop_name) == 0)
            return elt;
        }
    }

  return NULL;
}


/* Detranslate a working copy file MERGE_TARGET to achieve the effect of:

   1. Detranslate
   2. Install new props
   3. Retranslate
   4. Detranslate

   in 1 pass to get a file which can be compared with the left and right
   files which were created with the 'new props' above.

   Property changes make this a little complex though. Changes in

   - svn:mime-type
   - svn:eol-style
   - svn:keywords
   - svn:special

   may change the way a file is translated.

   Effect for svn:mime-type:

     The value for svn:mime-type affects the translation wrt keywords
     and eol-style settings.

   I) both old and new mime-types are texty
      -> just do the translation dance (as lined out below)

   II) the old one is texty, the new one is binary
      -> detranslate with the old eol-style and keywords
         (the new re+detranslation is a no-op)

   III) the old one is binary, the new one texty
      -> detranslate with the new eol-style
         (the old detranslation is a no-op)

   IV) the old and new ones are binary
      -> don't detranslate, just make a straight copy


   Effect for svn:eol-style

   I) On add or change use the new value

   II) otherwise: use the old value (absent means 'no translation')


   Effect for svn:keywords

     Always use old settings (re+detranslation are no-op)


   Effect for svn:special

     Always use the old settings (same reasons as for svn:keywords)

*/
static svn_error_t *
detranslate_wc_file(const char **detranslated_file,
                    const char *merge_target,
                    svn_wc_adm_access_t *adm_access,
                    svn_boolean_t force_copy,
                    const apr_array_header_t *prop_diff,
                    apr_pool_t *pool)
{
  svn_boolean_t is_binary;
  const svn_prop_t *prop;
  svn_subst_eol_style_t style;
  const char *eol;
  apr_hash_t *keywords;
  svn_boolean_t special;

  /* Decide if the merge target currently is a text or binary file. */
  SVN_ERR(svn_wc_has_binary_prop(&is_binary,
                                 merge_target, adm_access, pool));


  /* See if we need to do a straight copy:
     - old and new mime-types are binary, or
     - old mime-type is binary and no new mime-type specified */
  if (is_binary
      && (((prop = get_prop(prop_diff, SVN_PROP_MIME_TYPE))
           && prop->value && svn_mime_type_is_binary(prop->value->data))
          || prop == NULL))
    {
      /* this is case IV above */
      keywords = NULL;
      special = FALSE;
      eol = NULL;
      style = svn_subst_eol_style_none;
    }
  else if ((!is_binary)
           && (prop = get_prop(prop_diff, SVN_PROP_MIME_TYPE))
           && prop->value && svn_mime_type_is_binary(prop->value->data))
    {
      /* Old props indicate texty, new props indicate binary:
         detranslate keywords and old eol-style */
      SVN_ERR(svn_wc__get_keywords(&keywords, merge_target,
                                   adm_access, NULL, pool));
      SVN_ERR(svn_wc__get_special(&special, merge_target, adm_access, pool));
    }
  else
    {
      /* New props indicate texty, regardless of old props */

      /* In case the file used to be special, detranslate specially */
      SVN_ERR(svn_wc__get_special(&special, merge_target, adm_access, pool));

      if (special)
        {
          keywords = NULL;
          eol = NULL;
          style = svn_subst_eol_style_none;
        }
      else
        {
          /* In case a new eol style was set, use that for detranslation */
          if ((prop = get_prop(prop_diff, SVN_PROP_EOL_STYLE)) && prop->value)
            {
              /* Value added or changed */
              svn_subst_eol_style_from_value(&style, &eol, prop->value->data);
            }
          else if (!is_binary)
            SVN_ERR(svn_wc__get_eol_style(&style, &eol, merge_target,
                                          adm_access, pool));
          else
            {
              eol = NULL;
              style = svn_subst_eol_style_none;
            }

          /* In case there were keywords, detranslate with keywords
             (iff we were texty) */
          if (!is_binary)
            SVN_ERR(svn_wc__get_keywords(&keywords, merge_target,
                                         adm_access, NULL, pool));
          else
            keywords = NULL;
        }
    }

  /* Now, detranslate with the settings we created above */

  if (force_copy || keywords || eol || special)
    {
      const char *detranslated;
      /* Force a copy into the temporary wc area to avoid having
         temporary files created below to appear in the actual wc. */

      SVN_ERR(svn_wc_create_tmp_file2
              (NULL, &detranslated,
               svn_wc_adm_access_path(adm_access),
               svn_io_file_del_none, pool));

      SVN_ERR(svn_subst_translate_to_normal_form(merge_target,
                                                 detranslated,
                                                 style,
                                                 eol, eol ? FALSE : TRUE,
                                                 keywords,
                                                 special,
                                                 pool));
      *detranslated_file = detranslated;
    }
  else
    *detranslated_file = merge_target;

  return SVN_NO_ERROR;
}

/* Updates (by copying and translating) the eol style in
   OLD_TARGET returning the filename containing the
   correct eol style in NEW_TARGET, if an eol style
   change is contained in PROP_DIFF */
static svn_error_t *
maybe_update_target_eols(const char **new_target,
                         const char *old_target,
                         svn_wc_adm_access_t *adm_access,
                         const apr_array_header_t *prop_diff,
                         apr_pool_t *pool)
{
  const svn_prop_t *prop = get_prop(prop_diff, SVN_PROP_EOL_STYLE);

  if (prop && prop->value)
    {
      const char *eol;
      const char *tmp_new;

      svn_subst_eol_style_from_value(NULL, &eol, prop->value->data);
      SVN_ERR(svn_wc_create_tmp_file2(NULL, &tmp_new,
                                      svn_wc_adm_access_path(adm_access),
                                      svn_io_file_del_none,
                                      pool));
      SVN_ERR(svn_subst_copy_and_translate3(old_target,
                                            tmp_new,
                                            eol, eol ? FALSE : TRUE,
                                            NULL, FALSE,
                                            FALSE, pool));
      *new_target = tmp_new;
    }
  else
    *new_target = old_target;

  return SVN_NO_ERROR;
}

/* Internal version of svn_wc_merge, also used to (loggily) merge updates
   from the repository.

   In the case of updating, the update can have sent new properties,
   which could affect the way the wc target is detranslated and
   compared with LEFT and RIGHT for merging.

   Property changes sent by the update are provided in PROP_DIFF.

 */

svn_error_t *
svn_wc__merge_internal(svn_stringbuf_t **log_accum,
                       enum svn_wc_merge_outcome_t *merge_outcome,
                       const char *left,
                       const char *right,
                       const char *merge_target,
                       svn_wc_adm_access_t *adm_access,
                       const char *left_label,
                       const char *right_label,
                       const char *target_label,
                       svn_boolean_t dry_run,
                       const char *diff3_cmd,
                       const apr_array_header_t *merge_options,
<<<<<<< HEAD
                       const apr_array_header_t *prop_diff,
=======
>>>>>>> 37c4630a
                       apr_pool_t *pool)
{
  const char *tmp_target, *result_target;
  const char *mt_pt, *mt_bn;
  const char *adm_path = svn_wc_adm_access_path(adm_access);
  const char *log_merge_target =
    svn_path_is_child(adm_path, merge_target, pool);
  apr_file_t *result_f;
  svn_boolean_t is_binary;
  const svn_wc_entry_t *entry;
  svn_boolean_t contains_conflicts;
<<<<<<< HEAD
  const svn_prop_t *prop;
=======
>>>>>>> 37c4630a

  svn_path_split(merge_target, &mt_pt, &mt_bn, pool);

  /* Sanity check:  the merge target must be under revision control. */
  SVN_ERR(svn_wc_entry(&entry, merge_target, adm_access, FALSE, pool));
  if (! entry)
    {
      *merge_outcome = svn_wc_merge_no_merge;
      return SVN_NO_ERROR;
    }

  /* Decide if the merge target is a text or binary file. */
  if ((prop = get_prop(prop_diff, SVN_PROP_MIME_TYPE))
      && prop->value)
    is_binary = svn_mime_type_is_binary(prop->value->data);
  else
    SVN_ERR(svn_wc_has_binary_prop(&is_binary, merge_target, adm_access, pool));

  SVN_ERR(detranslate_wc_file(&tmp_target, merge_target, adm_access,
                              (! is_binary) && diff3_cmd != NULL,
                              prop_diff, pool));

  /* We cannot depend on the left file to contain the same eols as the
     right file. If the merge target has mods, this will mark the entire
     file as conflicted, so we need to compensate. */
  SVN_ERR(maybe_update_target_eols(&left, left, adm_access, prop_diff, pool));

  if (! is_binary)              /* this is a text file */
    {
      /* Open a second temporary file for writing; this is where diff3
         will write the merged results. */
      SVN_ERR(svn_wc_create_tmp_file2(&result_f, &result_target,
                                      adm_path, svn_io_file_del_none,
                                      pool));
<<<<<<< HEAD
=======

      /* LEFT and RIGHT might be in totally different directories than
         MERGE_TARGET, and our diff3 command wants them all to be in
         the same directory.  So make temporary copies of LEFT and
         RIGHT right next to the target. */
      SVN_ERR(svn_io_open_unique_file2(NULL, &tmp_left,
                                       tmp_target,
                                       SVN_WC__TMP_EXT,
                                       svn_io_file_del_on_pool_cleanup,
                                       pool));
      SVN_ERR(svn_io_open_unique_file2(NULL, &tmp_right,
                                       tmp_target,
                                       SVN_WC__TMP_EXT,
                                       svn_io_file_del_on_pool_cleanup,
                                       pool));

      SVN_ERR(svn_io_copy_file(left, tmp_left, TRUE, pool));
      SVN_ERR(svn_io_copy_file(right, tmp_right, TRUE, pool));
>>>>>>> 37c4630a

      /* Run an external merge if requested. */
      if (diff3_cmd)
        {
          int exit_code;

          SVN_ERR(svn_io_run_diff3_2(&exit_code, ".",
<<<<<<< HEAD
                                     tmp_target, left, right,
=======
                                     tmp_target, tmp_left, tmp_right,
>>>>>>> 37c4630a
                                     target_label, left_label, right_label,
                                     result_f, diff3_cmd,
                                     merge_options, pool));

          contains_conflicts = exit_code == 1;
        }
      else
        {
          svn_diff_t *diff;
          const char *target_marker;
          const char *left_marker;
          const char *right_marker;
          svn_stream_t *ostream;
          svn_diff_file_options_t *options;

          ostream = svn_stream_from_aprfile(result_f, pool);
          options = svn_diff_file_options_create(pool);

          if (merge_options)
            SVN_ERR(svn_diff_file_options_parse(options, merge_options, pool));

          SVN_ERR(svn_diff_file_diff3_2(&diff,
                                        left, tmp_target, right,
                                        options, pool));

          /* Labels fall back to sensible defaults if not specified. */
          if (target_label)
            target_marker = apr_psprintf(pool, "<<<<<<< %s", target_label);
          else
            target_marker = "<<<<<<< .working";

          if (left_label)
            left_marker = apr_psprintf(pool, "||||||| %s", left_label);
          else
            left_marker = "||||||| .old";

          if (right_label)
            right_marker = apr_psprintf(pool, ">>>>>>> %s", right_label);
          else
            right_marker = ">>>>>>> .new";

          SVN_ERR(svn_diff_file_output_merge(ostream, diff,
                                             left, tmp_target, right,
                                             left_marker,
                                             target_marker,
                                             right_marker,
                                             "=======", /* seperator */
                                             FALSE, /* display original */
                                             FALSE, /* resolve conflicts */
                                             pool));
          SVN_ERR(svn_stream_close(ostream));

          contains_conflicts = svn_diff_contains_conflicts(diff);
        }

      /* Close the output file */
      SVN_ERR(svn_io_file_close(result_f, pool));

      if (contains_conflicts && ! dry_run)  /* got a conflict */
        {
          /* Preserve the three pre-merge files, and modify the
             entry (mark as conflicted, track the preserved files). */ 
          const char *left_copy, *right_copy, *target_copy;
<<<<<<< HEAD
          const char *tmp_left, *tmp_right, *tmp_target_copy;
=======
          const char *xtmp_left, *xtmp_right;
>>>>>>> 37c4630a
          const char *parentt, *left_base, *right_base, *target_base;
          svn_wc_adm_access_t *parent_access;
          svn_wc_entry_t tmp_entry;

          /* I miss Lisp. */

          SVN_ERR(svn_io_open_unique_file2(NULL,
                                           &left_copy,
                                           merge_target,
                                           left_label,
                                           svn_io_file_del_none,
                                           pool));

          /* Have I mentioned how much I miss Lisp? */

          SVN_ERR(svn_io_open_unique_file2(NULL,
                                           &right_copy,
                                           merge_target,
                                           right_label,
                                           svn_io_file_del_none,
                                           pool));

          /* Why, how much more pleasant to be forced to unroll my loops.
             If I'd been writing in Lisp, I might have mapped an inline
             lambda form over a list, or something equally disgusting.
             Thank goodness C was here to protect me! */

          SVN_ERR(svn_io_open_unique_file2(NULL,
                                           &target_copy,
                                           merge_target,
                                           target_label,
                                           svn_io_file_del_none,
                                           pool));

          /* We preserve all the files with keywords expanded and line
             endings in local (working) form. */

          svn_path_split(target_copy, &parentt, &target_base, pool);
          SVN_ERR(svn_wc_adm_retrieve(&parent_access, adm_access, parentt,
                                      pool));

          /* Log files require their paths to be in the subtree
             relative to the adm_access path they are executed in.

             Make our LEFT and RIGHT files 'local' if they aren't... */
<<<<<<< HEAD
          tmp_left = svn_path_is_child(adm_path, left, pool);
          if (! tmp_left)
            {
              SVN_ERR(svn_wc_create_tmp_file2
                      (NULL, &tmp_left,
                       adm_path, svn_io_file_del_none, pool));
              SVN_ERR(svn_io_copy_file(left, tmp_left, TRUE, pool));
              tmp_left = svn_path_is_child(adm_path, tmp_left, pool);
            }

          tmp_right = svn_path_is_child(adm_path, right, pool);
          if (! tmp_right)
            {
              SVN_ERR(svn_wc_create_tmp_file2
                      (NULL, &tmp_right,
                       adm_path, svn_io_file_del_none, pool));
              SVN_ERR(svn_io_copy_file(right, tmp_right, TRUE, pool));
              tmp_right = svn_path_is_child(adm_path, tmp_right, pool);
=======
          xtmp_left = svn_path_is_child(adm_path, left, pool);
          if (! xtmp_left)
            {
              SVN_ERR(svn_wc_create_tmp_file2
                      (NULL, &xtmp_left,
                       adm_path, svn_io_file_del_none, pool));
              SVN_ERR(svn_io_copy_file(left, xtmp_left, TRUE, pool));
              xtmp_left = svn_path_is_child(adm_path, xtmp_left, pool);
            }

          xtmp_right = svn_path_is_child(adm_path, right, pool);
          if (! xtmp_right)
            {
              SVN_ERR(svn_wc_create_tmp_file2
                      (NULL, &xtmp_right,
                       adm_path, svn_io_file_del_none, pool));
              SVN_ERR(svn_io_copy_file(right, xtmp_right, TRUE, pool));
              xtmp_right = svn_path_is_child(adm_path, xtmp_right, pool);
>>>>>>> 37c4630a
            }

          /* NOTE: Callers must ensure that the svn:eol-style and
             svn:keywords property values are correct in the currently
             installed props.  With 'svn merge', it's no big deal.  But
             when 'svn up' calls this routine, it needs to make sure that
             this routine is using the newest property values that may
             have been received *during* the update.  Since this routine
             will be run from within a log-command, merge_file()
             needs to make sure that a previous log-command to 'install
             latest props' has already executed first.  Ben and I just
             checked, and that is indeed the order in which the log items
             are written, so everything should be fine.  Really.  */

          /* Create LEFT and RIGHT backup files, in expanded form.
             We use merge_target's current properties to do the translation. */
          /* Derive the basenames of the 3 backup files. */
          left_base = svn_path_is_child(adm_path, left_copy, pool);
          right_base = svn_path_is_child(adm_path, right_copy, pool);

          SVN_ERR(svn_wc__loggy_translated_file(log_accum,
                                                adm_access,
<<<<<<< HEAD
                                                left_base, tmp_left,
                                                log_merge_target, pool));
          SVN_ERR(svn_wc__loggy_translated_file(log_accum,
                                                adm_access,
                                                right_base, tmp_right,
                                                log_merge_target, pool));

          /* Back up MERGE_TARGET through detranslation/retranslation:
             the new translation properties may not match the current ones */
          SVN_ERR(svn_wc_translated_file2(&tmp_target_copy,
                                          merge_target,
                                          merge_target,
                                          adm_access,
                                          SVN_WC_TRANSLATE_TO_NF
                                          | SVN_WC_TRANSLATE_NO_OUTPUT_CLEANUP,
                                          pool));
          SVN_ERR(svn_wc__loggy_translated_file
                  (log_accum, adm_access,
                   svn_path_is_child(adm_path, target_copy, pool),
                   svn_path_is_child(adm_path, tmp_target_copy, pool),
                   log_merge_target, pool));
=======
                                                left_base, xtmp_left,
                                                log_merge_target, pool));
          SVN_ERR(svn_wc__loggy_translated_file(log_accum,
                                                adm_access,
                                                right_base, xtmp_right,
                                                log_merge_target, pool));

          /* Back up MERGE_TARGET verbatim (it's already in expanded form.) */
          /*###FIXME: the new translation properties are not necessarily
            the same as the ones used to construct the current file...*/
          SVN_ERR(svn_io_copy_file(merge_target,
                                   target_copy, TRUE, pool));
>>>>>>> 37c4630a

          tmp_entry.conflict_old = left_base;
          tmp_entry.conflict_new = right_base;
          tmp_entry.conflict_wrk = target_base;

          /* Mark merge_target's entry as "Conflicted", and start tracking
             the backup files in the entry as well. */
          SVN_ERR(svn_wc__loggy_entry_modify
                  (log_accum, adm_access,
                   log_merge_target, &tmp_entry,
                   SVN_WC__ENTRY_MODIFY_CONFLICT_OLD
                   | SVN_WC__ENTRY_MODIFY_CONFLICT_NEW
                   | SVN_WC__ENTRY_MODIFY_CONFLICT_WRK,
                   pool));

          *merge_outcome = svn_wc_merge_conflict;

        }
      else if (contains_conflicts && dry_run)
        {
          *merge_outcome = svn_wc_merge_conflict;
        } /* end of conflict handling */
      else
        {
          svn_boolean_t same;
          SVN_ERR(svn_io_files_contents_same_p(&same, result_target,
                                               merge_target, pool));

          *merge_outcome = same ? svn_wc_merge_unchanged : svn_wc_merge_merged;
        }

      if (*merge_outcome != svn_wc_merge_unchanged && ! dry_run)
        {
          /* replace MERGE_TARGET with the new merged file, expanding. */
          const char *log_result_target =
            svn_path_is_child(adm_path, result_target, pool);

          SVN_ERR(svn_wc__loggy_copy(log_accum, NULL,
                                     adm_access,
                                     svn_wc__copy_translate,
                                     log_result_target,
                                     svn_path_is_child(adm_path,
                                                       merge_target, pool),
                                     FALSE, pool));
        }

    } /* end of merging for text files */

  else if (! dry_run) /* merging procedure for binary files */
    {
      /* ### when making the binary-file backups, should we be honoring
         keywords and eol stuff?   */

      const char *left_copy, *right_copy;
      const char *parentt, *left_base, *right_base;
      svn_wc_entry_t tmp_entry;

      /* reserve names for backups of left and right fulltexts */
      SVN_ERR(svn_io_open_unique_file2(NULL,
                                       &left_copy,
                                       merge_target,
                                       left_label,
                                       svn_io_file_del_none,
                                       pool));

      SVN_ERR(svn_io_open_unique_file2(NULL,
                                       &right_copy,
                                       merge_target,
                                       right_label,
                                       svn_io_file_del_none,
                                       pool));

      /* create the backup files */
      SVN_ERR(svn_io_copy_file(left,
                               left_copy, TRUE, pool));
      SVN_ERR(svn_io_copy_file(right,
                               right_copy, TRUE, pool));

<<<<<<< HEAD
      /* Was the merge target detranslated? */
      if (merge_target != tmp_target)
        {
          /* Create a .mine file too */
          const char *mine_copy;

          SVN_ERR(svn_io_open_unique_file2(NULL,
                                           &mine_copy,
                                           merge_target,
                                           target_label,
                                           svn_io_file_del_none,
                                           pool));
          mine_copy = svn_path_is_child(adm_path, mine_copy, pool);
          SVN_ERR(svn_wc__loggy_move(log_accum, NULL,
                                     adm_access,
                                     svn_path_is_child(adm_path,
                                                       tmp_target, pool),
                                     mine_copy,
                                     FALSE, pool));
          tmp_entry.conflict_wrk = mine_copy;
        }
      else
        tmp_entry.conflict_wrk = NULL;

=======
>>>>>>> 37c4630a
      /* Derive the basenames of the backup files. */
      svn_path_split(left_copy, &parentt, &left_base, pool);
      svn_path_split(right_copy, &parentt, &right_base, pool);

      /* Mark merge_target's entry as "Conflicted", and start tracking
         the backup files in the entry as well. */
<<<<<<< HEAD
      tmp_entry.conflict_old = left_base;
      tmp_entry.conflict_new = right_base;
=======
>>>>>>> 37c4630a
      SVN_ERR(svn_wc__loggy_entry_modify
              (log_accum,
               adm_access, log_merge_target,
               &tmp_entry,
               SVN_WC__ENTRY_MODIFY_CONFLICT_OLD
               | SVN_WC__ENTRY_MODIFY_CONFLICT_NEW
               | SVN_WC__ENTRY_MODIFY_CONFLICT_WRK,
               pool));

      *merge_outcome = svn_wc_merge_conflict; /* a conflict happened */

    } /* end of binary conflict handling */
  else
    *merge_outcome = svn_wc_merge_conflict; /* dry_run for binary files. */

  /* Merging is complete.  Regardless of text or binariness, we might
     need to tweak the executable bit on the new working file.  */
  if (! dry_run)
    {
      SVN_ERR(svn_wc__loggy_maybe_set_executable(log_accum,
                                                 adm_access, log_merge_target,
                                                 pool));

      SVN_ERR(svn_wc__loggy_maybe_set_readonly(log_accum,
                                                adm_access, log_merge_target,
                                                pool));

    }

  return SVN_NO_ERROR;
}



svn_error_t *
svn_wc_merge2(enum svn_wc_merge_outcome_t *merge_outcome,
              const char *left,
              const char *right,
              const char *merge_target,
              svn_wc_adm_access_t *adm_access,
              const char *left_label,
              const char *right_label,
              const char *target_label,
              svn_boolean_t dry_run,
              const char *diff3_cmd,
              const apr_array_header_t *merge_options,
              apr_pool_t *pool)
{
  svn_stringbuf_t *log_accum = svn_stringbuf_create("", pool);

  SVN_ERR(svn_wc__merge_internal(&log_accum, merge_outcome,
                                 left, right, merge_target,
                                 adm_access,
                                 left_label, right_label, target_label,
                                 dry_run,
                                 diff3_cmd,
                                 merge_options,
<<<<<<< HEAD
                                 NULL,
=======
>>>>>>> 37c4630a
                                 pool));

  /* Write our accumulation of log entries into a log file */
  SVN_ERR(svn_wc__write_log(adm_access, 0, log_accum, pool));

  SVN_ERR(svn_wc__run_log(adm_access, NULL, pool));

  return SVN_NO_ERROR;
}

svn_error_t *
svn_wc_merge(const char *left,
             const char *right,
             const char *merge_target,
             svn_wc_adm_access_t *adm_access,
             const char *left_label,
             const char *right_label,
             const char *target_label,
             svn_boolean_t dry_run,
             enum svn_wc_merge_outcome_t *merge_outcome,
             const char *diff3_cmd,
             apr_pool_t *pool)
{
  return svn_wc_merge2(merge_outcome,
                       left, right, merge_target, adm_access,
                       left_label, right_label, target_label,
                       dry_run, diff3_cmd, NULL, pool);
}<|MERGE_RESOLUTION|>--- conflicted
+++ resolved
@@ -33,241 +33,6 @@
 
  
-/* Return a pointer to the svn_prop_t structure from PROP_DIFF
-   belonging to PROP_NAME, if any.  NULL otherwise.*/
-static const svn_prop_t *
-get_prop(const apr_array_header_t *prop_diff,
-         const char *prop_name)
-{
-  if (prop_diff)
-    {
-      int i;
-      for (i = 0; i < prop_diff->nelts; i++)
-        {
-          const svn_prop_t *elt = &APR_ARRAY_IDX(prop_diff, i, svn_prop_t);
-          if (strcmp(elt->name,prop_name) == 0)
-            return elt;
-        }
-    }
-
-  return NULL;
-}
-
-
-/* Detranslate a working copy file MERGE_TARGET to achieve the effect of:
-
-   1. Detranslate
-   2. Install new props
-   3. Retranslate
-   4. Detranslate
-
-   in 1 pass to get a file which can be compared with the left and right
-   files which were created with the 'new props' above.
-
-   Property changes make this a little complex though. Changes in
-
-   - svn:mime-type
-   - svn:eol-style
-   - svn:keywords
-   - svn:special
-
-   may change the way a file is translated.
-
-   Effect for svn:mime-type:
-
-     The value for svn:mime-type affects the translation wrt keywords
-     and eol-style settings.
-
-   I) both old and new mime-types are texty
-      -> just do the translation dance (as lined out below)
-
-   II) the old one is texty, the new one is binary
-      -> detranslate with the old eol-style and keywords
-         (the new re+detranslation is a no-op)
-
-   III) the old one is binary, the new one texty
-      -> detranslate with the new eol-style
-         (the old detranslation is a no-op)
-
-   IV) the old and new ones are binary
-      -> don't detranslate, just make a straight copy
-
-
-   Effect for svn:eol-style
-
-   I) On add or change use the new value
-
-   II) otherwise: use the old value (absent means 'no translation')
-
-
-   Effect for svn:keywords
-
-     Always use old settings (re+detranslation are no-op)
-
-
-   Effect for svn:special
-
-     Always use the old settings (same reasons as for svn:keywords)
-
-*/
-static svn_error_t *
-detranslate_wc_file(const char **detranslated_file,
-                    const char *merge_target,
-                    svn_wc_adm_access_t *adm_access,
-                    svn_boolean_t force_copy,
-                    const apr_array_header_t *prop_diff,
-                    apr_pool_t *pool)
-{
-  svn_boolean_t is_binary;
-  const svn_prop_t *prop;
-  svn_subst_eol_style_t style;
-  const char *eol;
-  apr_hash_t *keywords;
-  svn_boolean_t special;
-
-  /* Decide if the merge target currently is a text or binary file. */
-  SVN_ERR(svn_wc_has_binary_prop(&is_binary,
-                                 merge_target, adm_access, pool));
-
-
-  /* See if we need to do a straight copy:
-     - old and new mime-types are binary, or
-     - old mime-type is binary and no new mime-type specified */
-  if (is_binary
-      && (((prop = get_prop(prop_diff, SVN_PROP_MIME_TYPE))
-           && prop->value && svn_mime_type_is_binary(prop->value->data))
-          || prop == NULL))
-    {
-      /* this is case IV above */
-      keywords = NULL;
-      special = FALSE;
-      eol = NULL;
-      style = svn_subst_eol_style_none;
-    }
-  else if ((!is_binary)
-           && (prop = get_prop(prop_diff, SVN_PROP_MIME_TYPE))
-           && prop->value && svn_mime_type_is_binary(prop->value->data))
-    {
-      /* Old props indicate texty, new props indicate binary:
-         detranslate keywords and old eol-style */
-      SVN_ERR(svn_wc__get_keywords(&keywords, merge_target,
-                                   adm_access, NULL, pool));
-      SVN_ERR(svn_wc__get_special(&special, merge_target, adm_access, pool));
-    }
-  else
-    {
-      /* New props indicate texty, regardless of old props */
-
-      /* In case the file used to be special, detranslate specially */
-      SVN_ERR(svn_wc__get_special(&special, merge_target, adm_access, pool));
-
-      if (special)
-        {
-          keywords = NULL;
-          eol = NULL;
-          style = svn_subst_eol_style_none;
-        }
-      else
-        {
-          /* In case a new eol style was set, use that for detranslation */
-          if ((prop = get_prop(prop_diff, SVN_PROP_EOL_STYLE)) && prop->value)
-            {
-              /* Value added or changed */
-              svn_subst_eol_style_from_value(&style, &eol, prop->value->data);
-            }
-          else if (!is_binary)
-            SVN_ERR(svn_wc__get_eol_style(&style, &eol, merge_target,
-                                          adm_access, pool));
-          else
-            {
-              eol = NULL;
-              style = svn_subst_eol_style_none;
-            }
-
-          /* In case there were keywords, detranslate with keywords
-             (iff we were texty) */
-          if (!is_binary)
-            SVN_ERR(svn_wc__get_keywords(&keywords, merge_target,
-                                         adm_access, NULL, pool));
-          else
-            keywords = NULL;
-        }
-    }
-
-  /* Now, detranslate with the settings we created above */
-
-  if (force_copy || keywords || eol || special)
-    {
-      const char *detranslated;
-      /* Force a copy into the temporary wc area to avoid having
-         temporary files created below to appear in the actual wc. */
-
-      SVN_ERR(svn_wc_create_tmp_file2
-              (NULL, &detranslated,
-               svn_wc_adm_access_path(adm_access),
-               svn_io_file_del_none, pool));
-
-      SVN_ERR(svn_subst_translate_to_normal_form(merge_target,
-                                                 detranslated,
-                                                 style,
-                                                 eol, eol ? FALSE : TRUE,
-                                                 keywords,
-                                                 special,
-                                                 pool));
-      *detranslated_file = detranslated;
-    }
-  else
-    *detranslated_file = merge_target;
-
-  return SVN_NO_ERROR;
-}
-
-/* Updates (by copying and translating) the eol style in
-   OLD_TARGET returning the filename containing the
-   correct eol style in NEW_TARGET, if an eol style
-   change is contained in PROP_DIFF */
-static svn_error_t *
-maybe_update_target_eols(const char **new_target,
-                         const char *old_target,
-                         svn_wc_adm_access_t *adm_access,
-                         const apr_array_header_t *prop_diff,
-                         apr_pool_t *pool)
-{
-  const svn_prop_t *prop = get_prop(prop_diff, SVN_PROP_EOL_STYLE);
-
-  if (prop && prop->value)
-    {
-      const char *eol;
-      const char *tmp_new;
-
-      svn_subst_eol_style_from_value(NULL, &eol, prop->value->data);
-      SVN_ERR(svn_wc_create_tmp_file2(NULL, &tmp_new,
-                                      svn_wc_adm_access_path(adm_access),
-                                      svn_io_file_del_none,
-                                      pool));
-      SVN_ERR(svn_subst_copy_and_translate3(old_target,
-                                            tmp_new,
-                                            eol, eol ? FALSE : TRUE,
-                                            NULL, FALSE,
-                                            FALSE, pool));
-      *new_target = tmp_new;
-    }
-  else
-    *new_target = old_target;
-
-  return SVN_NO_ERROR;
-}
-
-/* Internal version of svn_wc_merge, also used to (loggily) merge updates
-   from the repository.
-
-   In the case of updating, the update can have sent new properties,
-   which could affect the way the wc target is detranslated and
-   compared with LEFT and RIGHT for merging.
-
-   Property changes sent by the update are provided in PROP_DIFF.
-
- */
 
 svn_error_t *
 svn_wc__merge_internal(svn_stringbuf_t **log_accum,
@@ -282,13 +47,9 @@
                        svn_boolean_t dry_run,
                        const char *diff3_cmd,
                        const apr_array_header_t *merge_options,
-<<<<<<< HEAD
-                       const apr_array_header_t *prop_diff,
-=======
->>>>>>> 37c4630a
                        apr_pool_t *pool)
 {
-  const char *tmp_target, *result_target;
+  const char *tmp_target, *result_target, *tmp_left, *tmp_right;
   const char *mt_pt, *mt_bn;
   const char *adm_path = svn_wc_adm_access_path(adm_access);
   const char *log_merge_target =
@@ -297,10 +58,6 @@
   svn_boolean_t is_binary;
   const svn_wc_entry_t *entry;
   svn_boolean_t contains_conflicts;
-<<<<<<< HEAD
-  const svn_prop_t *prop;
-=======
->>>>>>> 37c4630a
 
   svn_path_split(merge_target, &mt_pt, &mt_bn, pool);
 
@@ -313,30 +70,24 @@
     }
 
   /* Decide if the merge target is a text or binary file. */
-  if ((prop = get_prop(prop_diff, SVN_PROP_MIME_TYPE))
-      && prop->value)
-    is_binary = svn_mime_type_is_binary(prop->value->data);
-  else
-    SVN_ERR(svn_wc_has_binary_prop(&is_binary, merge_target, adm_access, pool));
-
-  SVN_ERR(detranslate_wc_file(&tmp_target, merge_target, adm_access,
-                              (! is_binary) && diff3_cmd != NULL,
-                              prop_diff, pool));
-
-  /* We cannot depend on the left file to contain the same eols as the
-     right file. If the merge target has mods, this will mark the entire
-     file as conflicted, so we need to compensate. */
-  SVN_ERR(maybe_update_target_eols(&left, left, adm_access, prop_diff, pool));
-
+  SVN_ERR(svn_wc_has_binary_prop(&is_binary, merge_target, adm_access, pool));
+  
   if (! is_binary)              /* this is a text file */
     {
+      /* Make sure a temporary copy of 'target' is available with keywords
+         contracted and line endings in repository-normal (LF) form.
+         This is the file that diff3 will read as the 'mine' file.  */
+      SVN_ERR(svn_wc_translated_file2
+              (&tmp_target, merge_target,
+               merge_target, adm_access,
+               SVN_WC_TRANSLATE_TO_NF
+               | SVN_WC_TRANSLATE_FORCE_COPY, pool));
+
       /* Open a second temporary file for writing; this is where diff3
          will write the merged results. */
       SVN_ERR(svn_wc_create_tmp_file2(&result_f, &result_target,
                                       adm_path, svn_io_file_del_none,
                                       pool));
-<<<<<<< HEAD
-=======
 
       /* LEFT and RIGHT might be in totally different directories than
          MERGE_TARGET, and our diff3 command wants them all to be in
@@ -355,7 +106,6 @@
 
       SVN_ERR(svn_io_copy_file(left, tmp_left, TRUE, pool));
       SVN_ERR(svn_io_copy_file(right, tmp_right, TRUE, pool));
->>>>>>> 37c4630a
 
       /* Run an external merge if requested. */
       if (diff3_cmd)
@@ -363,15 +113,11 @@
           int exit_code;
 
           SVN_ERR(svn_io_run_diff3_2(&exit_code, ".",
-<<<<<<< HEAD
-                                     tmp_target, left, right,
-=======
                                      tmp_target, tmp_left, tmp_right,
->>>>>>> 37c4630a
                                      target_label, left_label, right_label,
                                      result_f, diff3_cmd,
                                      merge_options, pool));
-
+          
           contains_conflicts = exit_code == 1;
         }
       else
@@ -390,7 +136,7 @@
             SVN_ERR(svn_diff_file_options_parse(options, merge_options, pool));
 
           SVN_ERR(svn_diff_file_diff3_2(&diff,
-                                        left, tmp_target, right,
+                                        tmp_left, tmp_target, tmp_right,
                                         options, pool));
 
           /* Labels fall back to sensible defaults if not specified. */
@@ -410,7 +156,7 @@
             right_marker = ">>>>>>> .new";
 
           SVN_ERR(svn_diff_file_output_merge(ostream, diff,
-                                             left, tmp_target, right,
+                                             tmp_left, tmp_target, tmp_right,
                                              left_marker,
                                              target_marker,
                                              right_marker,
@@ -431,11 +177,7 @@
           /* Preserve the three pre-merge files, and modify the
              entry (mark as conflicted, track the preserved files). */ 
           const char *left_copy, *right_copy, *target_copy;
-<<<<<<< HEAD
-          const char *tmp_left, *tmp_right, *tmp_target_copy;
-=======
           const char *xtmp_left, *xtmp_right;
->>>>>>> 37c4630a
           const char *parentt, *left_base, *right_base, *target_base;
           svn_wc_adm_access_t *parent_access;
           svn_wc_entry_t tmp_entry;
@@ -481,26 +223,6 @@
              relative to the adm_access path they are executed in.
 
              Make our LEFT and RIGHT files 'local' if they aren't... */
-<<<<<<< HEAD
-          tmp_left = svn_path_is_child(adm_path, left, pool);
-          if (! tmp_left)
-            {
-              SVN_ERR(svn_wc_create_tmp_file2
-                      (NULL, &tmp_left,
-                       adm_path, svn_io_file_del_none, pool));
-              SVN_ERR(svn_io_copy_file(left, tmp_left, TRUE, pool));
-              tmp_left = svn_path_is_child(adm_path, tmp_left, pool);
-            }
-
-          tmp_right = svn_path_is_child(adm_path, right, pool);
-          if (! tmp_right)
-            {
-              SVN_ERR(svn_wc_create_tmp_file2
-                      (NULL, &tmp_right,
-                       adm_path, svn_io_file_del_none, pool));
-              SVN_ERR(svn_io_copy_file(right, tmp_right, TRUE, pool));
-              tmp_right = svn_path_is_child(adm_path, tmp_right, pool);
-=======
           xtmp_left = svn_path_is_child(adm_path, left, pool);
           if (! xtmp_left)
             {
@@ -519,7 +241,6 @@
                        adm_path, svn_io_file_del_none, pool));
               SVN_ERR(svn_io_copy_file(right, xtmp_right, TRUE, pool));
               xtmp_right = svn_path_is_child(adm_path, xtmp_right, pool);
->>>>>>> 37c4630a
             }
 
           /* NOTE: Callers must ensure that the svn:eol-style and
@@ -528,7 +249,7 @@
              when 'svn up' calls this routine, it needs to make sure that
              this routine is using the newest property values that may
              have been received *during* the update.  Since this routine
-             will be run from within a log-command, merge_file()
+             will be run from within a log-command, install_file()
              needs to make sure that a previous log-command to 'install
              latest props' has already executed first.  Ben and I just
              checked, and that is indeed the order in which the log items
@@ -542,29 +263,6 @@
 
           SVN_ERR(svn_wc__loggy_translated_file(log_accum,
                                                 adm_access,
-<<<<<<< HEAD
-                                                left_base, tmp_left,
-                                                log_merge_target, pool));
-          SVN_ERR(svn_wc__loggy_translated_file(log_accum,
-                                                adm_access,
-                                                right_base, tmp_right,
-                                                log_merge_target, pool));
-
-          /* Back up MERGE_TARGET through detranslation/retranslation:
-             the new translation properties may not match the current ones */
-          SVN_ERR(svn_wc_translated_file2(&tmp_target_copy,
-                                          merge_target,
-                                          merge_target,
-                                          adm_access,
-                                          SVN_WC_TRANSLATE_TO_NF
-                                          | SVN_WC_TRANSLATE_NO_OUTPUT_CLEANUP,
-                                          pool));
-          SVN_ERR(svn_wc__loggy_translated_file
-                  (log_accum, adm_access,
-                   svn_path_is_child(adm_path, target_copy, pool),
-                   svn_path_is_child(adm_path, tmp_target_copy, pool),
-                   log_merge_target, pool));
-=======
                                                 left_base, xtmp_left,
                                                 log_merge_target, pool));
           SVN_ERR(svn_wc__loggy_translated_file(log_accum,
@@ -577,7 +275,6 @@
             the same as the ones used to construct the current file...*/
           SVN_ERR(svn_io_copy_file(merge_target,
                                    target_copy, TRUE, pool));
->>>>>>> 37c4630a
 
           tmp_entry.conflict_old = left_base;
           tmp_entry.conflict_new = right_base;
@@ -656,44 +353,15 @@
       SVN_ERR(svn_io_copy_file(right,
                                right_copy, TRUE, pool));
 
-<<<<<<< HEAD
-      /* Was the merge target detranslated? */
-      if (merge_target != tmp_target)
-        {
-          /* Create a .mine file too */
-          const char *mine_copy;
-
-          SVN_ERR(svn_io_open_unique_file2(NULL,
-                                           &mine_copy,
-                                           merge_target,
-                                           target_label,
-                                           svn_io_file_del_none,
-                                           pool));
-          mine_copy = svn_path_is_child(adm_path, mine_copy, pool);
-          SVN_ERR(svn_wc__loggy_move(log_accum, NULL,
-                                     adm_access,
-                                     svn_path_is_child(adm_path,
-                                                       tmp_target, pool),
-                                     mine_copy,
-                                     FALSE, pool));
-          tmp_entry.conflict_wrk = mine_copy;
-        }
-      else
-        tmp_entry.conflict_wrk = NULL;
-
-=======
->>>>>>> 37c4630a
       /* Derive the basenames of the backup files. */
       svn_path_split(left_copy, &parentt, &left_base, pool);
       svn_path_split(right_copy, &parentt, &right_base, pool);
+      tmp_entry.conflict_old = left_base;
+      tmp_entry.conflict_new = right_base;
+      tmp_entry.conflict_wrk = NULL;
 
       /* Mark merge_target's entry as "Conflicted", and start tracking
          the backup files in the entry as well. */
-<<<<<<< HEAD
-      tmp_entry.conflict_old = left_base;
-      tmp_entry.conflict_new = right_base;
-=======
->>>>>>> 37c4630a
       SVN_ERR(svn_wc__loggy_entry_modify
               (log_accum,
                adm_access, log_merge_target,
@@ -752,10 +420,6 @@
                                  dry_run,
                                  diff3_cmd,
                                  merge_options,
-<<<<<<< HEAD
-                                 NULL,
-=======
->>>>>>> 37c4630a
                                  pool));
 
   /* Write our accumulation of log entries into a log file */
