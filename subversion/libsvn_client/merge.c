--- conflicted
+++ resolved
@@ -3430,14 +3430,9 @@
   /* Initialize CHILD->REMAINING_RANGES and filter out revisions already
      merged (or, in the case of reverse merges, ranges not yet merged). */
   SVN_ERR(filter_merged_revisions(parent, child, entry, mergeinfo_path,
-<<<<<<< HEAD
                                   adjusted_target_mergeinfo,
                                   revision1, revision2,
-=======
-                                  target_mergeinfo,
-                                  revision1, revision2,
                                   child_inherits_implicit,
->>>>>>> 481ab0c0
                                   ra_session, adm_access, ctx, pool));
 
   if (is_subtree)
@@ -6188,13 +6183,8 @@
                                              source_root_url,
                                              url1, revision1, url2, revision2,
                                              target_mergeinfo,
-<<<<<<< HEAD
                                              merge_b->implicit_src_gap, FALSE,
-                                             merge_b->ra_session1,
-=======
-                                             FALSE,
                                              FALSE, merge_b->ra_session1,
->>>>>>> 481ab0c0
                                              entry, adm_access, ctx, pool));
           remaining_ranges = merge_target->remaining_ranges;
         }
