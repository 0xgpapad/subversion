--- conflicted
+++ resolved
@@ -1878,25 +1878,6 @@
   SVN_ERR(svn_client__open_ra_session_internal(&ra_session2, URL1, NULL,
                                                NULL, NULL, FALSE, TRUE,
                                                ctx, pool));
-<<<<<<< HEAD
-=======
- 
-  SVN_ERR(svn_client__get_diff_editor(target_wcpath,
-                                      adm_access,
-                                      callbacks,
-                                      merge_b,
-                                      recurse,
-                                      merge_b->dry_run,
-                                      ra_session2,
-                                      start_revnum,
-                                      ctx->notify_func2,
-                                      ctx->notify_baton2,
-                                      ctx->cancel_func,
-                                      ctx->cancel_baton,
-                                      &diff_editor,
-                                      &diff_edit_baton,
-                                      pool));
->>>>>>> 075e1ab3
 
   /* Look at the merge info prop of the WC target to see what's
      already been merged into it. */
@@ -1927,7 +1908,7 @@
                                           callbacks,
                                           merge_b,
                                           recurse,
-                                          dry_run,
+                                          merge_b->dry_run,
                                           ra_session2,
                                           is_revert ? r->start : r->start - 1,
                                           ctx->notify_func2,
@@ -1955,7 +1936,7 @@
       SVN_ERR(reporter->finish_report(report_baton, pool));
     }
 
-  if (!dry_run && remaining_ranges->nelts > 0)
+  if (!merge_b->dry_run && remaining_ranges->nelts > 0)
     SVN_ERR(update_wc_merge_info(target_wcpath, target_mergeinfo, rel_path,
                                  remaining_ranges, is_revert, adm_access,
                                  pool));
