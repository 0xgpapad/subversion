--- conflicted
+++ resolved
@@ -2306,18 +2306,16 @@
    copy history from this peg path to INITIAL_REVISION2 and
    INITIAL_REVISION1.
 
-<<<<<<< HEAD
    CHILDREN_WITH_MERGEINFO may contain child paths with merge info
    which differs from that of the merge target root (it may be empty,
    but not NULL). CHILDREN_WITH_MERGEINFO list should have entries sorted in 
    depth first order as mandated by the reporter API. 
    Because of this, we drive the diff editor in such a
    way that it avoids merging child paths when a merge is driven for
-   their parent path. */
-=======
+   their parent path.
+
    ### TODO(sd): document DEPTH (as RECURSE should have been documented!)
 */
->>>>>>> a38cf443
 static svn_error_t *
 do_merge(const char *initial_URL1,
          const char *initial_path1,
@@ -2415,7 +2413,6 @@
   SVN_ERR(svn_client__open_ra_session_internal(&ra_session2, URL1, NULL,
                                                NULL, NULL, FALSE, TRUE,
                                                ctx, pool));
-<<<<<<< HEAD
 
   if (notify_b.same_urls)
     {
@@ -2500,7 +2497,7 @@
                                           adm_access,
                                           callbacks,
                                           merge_b,
-                                          recurse,
+                                          depth,
                                           merge_b->dry_run,
                                           ra_session2,
                                           is_revert ? r->start : r->start - 1,
@@ -2512,11 +2509,11 @@
                                           &diff_edit_baton,
                                           pool));
 
-      SVN_ERR(svn_ra_do_diff2(ra_session,
+      SVN_ERR(svn_ra_do_diff3(ra_session,
                               &reporter, &report_baton,
                               is_revert ? r->end - 1 : r->end,
                               "",
-                              recurse,
+                              depth,
                               ignore_ancestry,
                               TRUE,  /* text_deltas */
                               URL2,
@@ -2524,7 +2521,7 @@
 
       SVN_ERR(reporter->set_path(report_baton, "",
                                  is_revert ? r->start : r->start - 1,
-                                 FALSE, NULL, pool));
+                                 depth, FALSE, NULL, pool));
       if (notify_b.same_urls)
         {
           /* Describe children with merge info overlapping this merge
@@ -2549,7 +2546,7 @@
                   child_repos_path = child_wcpath + target_wcpath_len + 1;
                   SVN_ERR(reporter->set_path(report_baton, child_repos_path,
                                              is_revert ? r->end - 1 : r->end,
-                                             FALSE, NULL, pool));
+                                             depth, FALSE, NULL, pool));
                 }
             }
         }
@@ -2593,42 +2590,6 @@
         }
     }
 
-=======
- 
-  SVN_ERR(svn_client__get_diff_editor(target_wcpath,
-                                      adm_access,
-                                      callbacks,
-                                      merge_b,
-                                      depth,
-                                      merge_b->dry_run,
-                                      ra_session2,
-                                      start_revnum,
-                                      ctx->notify_func2,
-                                      ctx->notify_baton2,
-                                      ctx->cancel_func,
-                                      ctx->cancel_baton,
-                                      &diff_editor,
-                                      &diff_edit_baton,
-                                      pool));
-
-  SVN_ERR(svn_ra_do_diff3(ra_session,
-                          &reporter, &report_baton,
-                          end_revnum,
-                          "",
-                          depth,
-                          ignore_ancestry,
-                          TRUE,  /* text_deltas */
-                          URL2,
-                          diff_editor, diff_edit_baton, pool));
-
-  SVN_ERR(reporter->set_path(report_baton, "",
-                             start_revnum,
-                             depth,
-                             FALSE, NULL, pool));
-  
-  SVN_ERR(reporter->finish_report(report_baton, pool));
-  
->>>>>>> a38cf443
   /* Sleep to ensure timestamp integrity. */
   svn_sleep_for_timestamps();
 
@@ -3747,7 +3708,7 @@
    appropriate arguments (based on the type of child).  Use
    PARENT_ENTRY and ADM_ACCESS to fill CHILDREN_WITH_MERGEINFO.
    Cascade PARENT_WC_URL, INITIAL_PATH1, REVISION1, INITIAL_PATH2,
-   REVISION2, PEG_REVISION, RECURSE, IGNORE_ANCESTRY, ADM_ACCESS, and
+   REVISION2, PEG_REVISION, DEPTH, IGNORE_ANCESTRY, ADM_ACCESS, and
    MERGE_CMD_BATON to do_merge() and do_single_file_merge().  All
    allocation occurs in POOL. */
 static svn_error_t *
@@ -3759,7 +3720,7 @@
                             const char *initial_path2,
                             const svn_opt_revision_t *revision2,
                             const svn_opt_revision_t *peg_revision,
-                            svn_boolean_t recurse,
+                            svn_depth_t depth,
                             svn_boolean_t ignore_ancestry,
                             svn_wc_adm_access_t *adm_access,
                             struct merge_cmd_baton *merge_cmd_baton,
@@ -3817,7 +3778,7 @@
                            peg_revision,
                            child_wcpath,
                            adm_access,
-                           recurse,
+                           depth,
                            ignore_ancestry,
                            &merge_callbacks,
                            merge_cmd_baton,
@@ -3829,8 +3790,6 @@
 }
 
 svn_error_t *
-<<<<<<< HEAD
-=======
 svn_client_diff_summarize_peg(const char *path,
                               const svn_opt_revision_t *peg_revision,
                               const svn_opt_revision_t *start_revision,
@@ -3851,7 +3810,6 @@
 }
 
 svn_error_t *
->>>>>>> a38cf443
 svn_client_merge3(const char *source1,
                   const svn_opt_revision_t *revision1,
                   const char *source2,
@@ -3971,7 +3929,7 @@
                                               merge_cmd_baton.path,
                                               revision2,
                                               &peg_revision,
-                                              recurse,
+                                              depth,
                                               ignore_ancestry,
                                               adm_access,
                                               &merge_cmd_baton,
@@ -4016,14 +3974,9 @@
                   apr_pool_t *pool)
 {
   return svn_client_merge3(source1, revision1, source2, revision2,
-<<<<<<< HEAD
-                           target_wcpath, recurse, ignore_ancestry, force,
-                           FALSE, dry_run, merge_options, ctx, pool);
-=======
                            target_wcpath, SVN_DEPTH_FROM_RECURSE(recurse),
-                           ignore_ancestry, force, dry_run, merge_options,
-                           ctx, pool);
->>>>>>> a38cf443
+                           ignore_ancestry, force, FALSE, dry_run,
+                           merge_options, ctx, pool);
 }
 
 svn_error_t *
@@ -4146,7 +4099,7 @@
                                           path,
                                           revision2,
                                           peg_revision,
-                                          recurse,
+                                          depth,
                                           ignore_ancestry,
                                           adm_access,
                                           &merge_cmd_baton,
@@ -4190,14 +4143,9 @@
                       apr_pool_t *pool)
 {
   return svn_client_merge_peg3(source, revision1, revision2, peg_revision,
-<<<<<<< HEAD
-                               target_wcpath, recurse, ignore_ancestry, force,
-                               FALSE, dry_run, NULL, ctx, pool);
-=======
                                target_wcpath, SVN_DEPTH_FROM_RECURSE(recurse),
-                               ignore_ancestry, force, dry_run, merge_options,
-                               ctx, pool);
->>>>>>> a38cf443
+                               ignore_ancestry, force, FALSE, dry_run,
+                               merge_options, ctx, pool);
 }
 
 svn_error_t *
