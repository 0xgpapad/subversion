--- conflicted
+++ resolved
@@ -326,16 +326,6 @@
       }
     }
 
-<<<<<<< HEAD
-  /* ### todo [issue #1533]: Use file_printf_from_utf8() to convert this
-     to native encoding, at least conditionally?  Or is it better to
-     have under_string always output the same eol, so programs can
-     find it consistently?  Also, what about checking for error? */
-  if (header_printed)
-    apr_file_printf(file, APR_EOL_STR);
-
-=======
->>>>>>> 30436067
   return SVN_NO_ERROR;
 }
 
