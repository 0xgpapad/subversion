--- conflicted
+++ resolved
@@ -1165,12 +1165,8 @@
   callback_baton->revnum2 = SVN_INVALID_REVNUM;  /* WC */
 
   SVN_ERR(svn_wc_diff4(adm_access, target, callbacks, callback_baton,
-<<<<<<< HEAD
-                       recurse, ignore_ancestry,
+                       depth, ignore_ancestry,
                        callback_baton->svnpatch_file, pool));
-=======
-                       depth, ignore_ancestry, pool));
->>>>>>> 7630736d
   SVN_ERR(svn_wc_adm_close(adm_access));
   return SVN_NO_ERROR;
 }
