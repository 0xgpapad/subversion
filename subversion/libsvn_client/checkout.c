/*
 * checkout.c:  wrappers around wc checkout functionality
 *
 * ====================================================================
 *    Licensed to the Subversion Corporation (SVN Corp.) under one
 *    or more contributor license agreements.  See the NOTICE file
 *    distributed with this work for additional information
 *    regarding copyright ownership.  The SVN Corp. licenses this file
 *    to you under the Apache License, Version 2.0 (the
 *    "License"); you may not use this file except in compliance
 *    with the License.  You may obtain a copy of the License at
 *
 *      http://www.apache.org/licenses/LICENSE-2.0
 *
 *    Unless required by applicable law or agreed to in writing,
 *    software distributed under the License is distributed on an
 *    "AS IS" BASIS, WITHOUT WARRANTIES OR CONDITIONS OF ANY
 *    KIND, either express or implied.  See the License for the
 *    specific language governing permissions and limitations
 *    under the License.
 * ====================================================================
 */

/* ==================================================================== */



/*** Includes. ***/

#include "svn_pools.h"
#include "svn_wc.h"
#include "svn_client.h"
#include "svn_ra.h"
#include "svn_types.h"
#include "svn_error.h"
#include "svn_dirent_uri.h"
#include "svn_path.h"
#include "svn_io.h"
#include "svn_opt.h"
#include "svn_time.h"
#include "client.h"

#include "private/svn_wc_private.h"

#include "svn_private_config.h"


/*** Public Interfaces. ***/


svn_error_t *
svn_client__checkout_internal(svn_revnum_t *result_rev,
                              const char *url,
                              const char *path,
                              const svn_opt_revision_t *peg_revision,
                              const svn_opt_revision_t *revision,
                              const svn_client__ra_session_from_path_results *ra_cache,
                              svn_depth_t depth,
                              svn_boolean_t ignore_externals,
                              svn_boolean_t allow_unver_obstructions,
                              svn_boolean_t innercheckout,
                              svn_boolean_t *timestamp_sleep,
                              svn_client_ctx_t *ctx,
                              apr_pool_t *pool)
{
  svn_error_t *err = NULL;
  svn_revnum_t revnum;
  svn_boolean_t sleep_here = FALSE;
  svn_boolean_t *use_sleep = timestamp_sleep ? timestamp_sleep : &sleep_here;
  const char *session_url;
  svn_node_kind_t kind;
  const char *uuid, *repos_root;
  const char *local_abspath;

  /* Sanity check.  Without these, the checkout is meaningless. */
  SVN_ERR_ASSERT(path != NULL);
  SVN_ERR_ASSERT(url != NULL);

  SVN_ERR(svn_dirent_get_absolute(&local_abspath, path, pool));

  /* Fulfill the docstring promise of svn_client_checkout: */
  if ((revision->kind != svn_opt_revision_number)
      && (revision->kind != svn_opt_revision_date)
      && (revision->kind != svn_opt_revision_head))
    return svn_error_create(SVN_ERR_CLIENT_BAD_REVISION, NULL, NULL);

  /* Canonicalize the URL. */
  url = svn_uri_canonicalize(url, pool);

  {
<<<<<<< HEAD
    svn_ra_session_t *ra_session;
    svn_node_kind_t kind;
    const char *uuid, *repos;
    apr_pool_t *session_pool = svn_pool_create(pool);

    /* Get the RA connection. */
    SVN_ERR(svn_client__ra_session_from_path(&ra_session, &revnum,
                                             &session_url, url, NULL,
                                             peg_revision, revision, ctx,
                                             session_pool));

    SVN_ERR(svn_ra_check_path(ra_session, "", revnum, &kind, pool));
    if (kind == svn_node_none)
      return svn_error_createf(SVN_ERR_RA_ILLEGAL_URL, NULL,
                               _("URL '%s' doesn't exist"), session_url);
    else if (kind == svn_node_file)
      return svn_error_createf
        (SVN_ERR_UNSUPPORTED_FEATURE , NULL,
         _("URL '%s' refers to a file, not a directory"), session_url);

    /* Get the repos UUID and root URL. */
    SVN_ERR(svn_ra_get_uuid(ra_session, &uuid, session_pool));
    SVN_ERR(svn_ra_get_repos_root(ra_session, &repos, session_pool));

    SVN_ERR(svn_io_check_path(path, &kind, pool));

    /* Finished with the RA session -- close up, but not without
       copying out useful information that needs to survive.  */
    session_url = apr_pstrdup(pool, session_url);
    uuid = (uuid ? apr_pstrdup(pool, uuid) : NULL);
    repos = (repos ? apr_pstrdup(pool, repos) : NULL);
    svn_pool_destroy(session_pool);

    if (kind == svn_node_none)
      {
        /* Bootstrap: create an incomplete working-copy root dir.  Its
           entries file should only have an entry for THIS_DIR with a
           URL, revnum, and an 'incomplete' flag.  */
        SVN_ERR(svn_io_make_dir_recursively(path, pool));
        goto initialize_area;
      }
    else if (kind == svn_node_dir)
      {
        int wc_format;
        const svn_wc_entry_t *entry;
        svn_wc_adm_access_t *adm_access;

        SVN_ERR(svn_wc_check_wc(path, &wc_format, pool));
        if (! wc_format)
          {
          initialize_area:

            if (depth == svn_depth_unknown)
              depth = svn_depth_infinity;

            /* Make the unversioned directory into a versioned one.  */
            SVN_ERR(svn_wc_ensure_adm3(path, uuid, session_url,
                                       repos, revnum, depth, pool));
            /* Have update fix the incompleteness. */
            err = svn_client__update_internal(result_rev, path, revision,
                                              depth, ignore_externals,
                                              allow_unver_obstructions,
                                              use_sleep, FALSE,
                                              ctx, pool);
            goto done;
          }

        /* Get PATH's entry. */
        SVN_ERR(svn_wc_adm_open3(&adm_access, NULL, path,
                                 FALSE, 0, ctx->cancel_func,
                                 ctx->cancel_baton, pool));
        SVN_ERR(svn_wc_entry(&entry, path, adm_access, FALSE, pool));
        SVN_ERR(svn_wc_adm_close(adm_access));

        /* If PATH's existing URL matches the incoming one, then
           just update.  This allows 'svn co' to restart an
           interrupted checkout. */
        if (entry->url && (strcmp(entry->url, session_url) == 0))
          {
            err = svn_client__update_internal(result_rev, path, revision,
                                              depth, ignore_externals,
                                              allow_unver_obstructions,
                                              use_sleep, FALSE,
                                              ctx, pool);
          }
        else
          {
            const char *errmsg;
            errmsg = apr_psprintf
              (pool,
               _("'%s' is already a working copy for a different URL"),
               svn_path_local_style(path, pool));
            if (entry->incomplete)
              errmsg = apr_pstrcat
                (pool, errmsg, _("; run 'svn update' to complete it"), NULL);

            return svn_error_create(SVN_ERR_WC_OBSTRUCTED_UPDATE, NULL,
                                    errmsg);
          }
      }
    else
      {
        return svn_error_createf
          (SVN_ERR_WC_NODE_KIND_CHANGE, NULL,
           _("'%s' already exists and is not a directory"),
           svn_path_local_style(path, pool));
      }
=======
    svn_boolean_t have_repos_root_url;
    svn_boolean_t have_repos_uuid;
    svn_boolean_t have_session_url;
    svn_boolean_t have_revnum;
    svn_boolean_t have_kind;

    if ((have_repos_root_url = (ra_cache && ra_cache->repos_root_url)))
      repos_root = ra_cache->repos_root_url;

    if ((have_repos_uuid = (ra_cache && ra_cache->repos_uuid)))
      uuid = ra_cache->repos_uuid;
>>>>>>> 79d0a718

    if ((have_session_url = (ra_cache && ra_cache->ra_session_url)))
      session_url = ra_cache->ra_session_url;

    if ((have_revnum = (ra_cache && SVN_IS_VALID_REVNUM(ra_cache->ra_revnum))))
      revnum = ra_cache->ra_revnum;

    if ((have_kind = (ra_cache && ra_cache->kind_p)))
      kind = *(ra_cache->kind_p);

    if (! have_repos_root_url || ! have_repos_uuid || ! have_session_url ||
        ! have_revnum || ! have_kind)
      {
        apr_pool_t *session_pool = svn_pool_create(pool);
        svn_ra_session_t *ra_session;
        svn_revnum_t tmp_revnum;
        const char *tmp_session_url;

        /* Get the RA connection. */
        SVN_ERR(svn_client__ra_session_from_path(&ra_session, &tmp_revnum,
                                                 &tmp_session_url, url, NULL,
                                                 peg_revision, revision, ctx,
                                                 session_pool));

        if (! have_repos_root_url)
          SVN_ERR(svn_ra_get_repos_root2(ra_session, &repos_root, pool));

        if (! have_repos_uuid)
          SVN_ERR(svn_ra_get_uuid2(ra_session, &uuid, pool));

        if (! have_session_url)
          session_url = apr_pstrdup(pool, tmp_session_url);

        if (! have_revnum)
          revnum = tmp_revnum;

        if (! have_kind)
          SVN_ERR(svn_ra_check_path(ra_session, "", revnum, &kind, pool));

        svn_pool_destroy(session_pool);
      }
  }

  if (kind == svn_node_none)
    return svn_error_createf(SVN_ERR_RA_ILLEGAL_URL, NULL,
                             _("URL '%s' doesn't exist"), session_url);
  else if (kind == svn_node_file)
    return svn_error_createf
      (SVN_ERR_UNSUPPORTED_FEATURE , NULL,
       _("URL '%s' refers to a file, not a directory"), session_url);

  SVN_ERR(svn_io_check_path(path, &kind, pool));

  if (kind == svn_node_none)
    {
      /* Bootstrap: create an incomplete working-copy root dir.  Its
         entries file should only have an entry for THIS_DIR with a
         URL, revnum, and an 'incomplete' flag.  */
      SVN_ERR(svn_io_make_dir_recursively(path, pool));
      goto initialize_area;
    }
  else if (kind == svn_node_dir)
    {
      int wc_format;
      const char *entry_url;

      SVN_ERR(svn_wc_check_wc2(&wc_format, ctx->wc_ctx, local_abspath, pool));
      if (! wc_format)
        {
        initialize_area:

          if (depth == svn_depth_unknown)
            depth = svn_depth_infinity;

          /* Make the unversioned directory into a versioned one.  */
          SVN_ERR(svn_wc_ensure_adm4(ctx->wc_ctx, local_abspath, session_url,
                                     repos_root, uuid, revnum, depth,
                                     pool));
          /* Have update fix the incompleteness. */
          err = svn_client__update_internal(result_rev, path, revision,
                                            depth, TRUE, ignore_externals,
                                            allow_unver_obstructions,
                                            use_sleep, FALSE, innercheckout,
                                            ctx, pool);
          goto done;
        }

      /* Get PATH's entry. */
      SVN_ERR(svn_wc__node_get_url(&entry_url, ctx->wc_ctx, local_abspath,
                                   pool, pool));

      /* If PATH's existing URL matches the incoming one, then
         just update.  This allows 'svn co' to restart an
         interrupted checkout. */
      if (strcmp(entry_url, session_url) == 0)
        {
          err = svn_client__update_internal(result_rev, path, revision,
                                            depth, TRUE, ignore_externals,
                                            allow_unver_obstructions,
                                            use_sleep, FALSE, innercheckout,
                                            ctx, pool);
        }
      else
        return svn_error_createf(
                      SVN_ERR_WC_OBSTRUCTED_UPDATE, NULL,
                      _("'%s' is already a working copy for a different URL;"
                        " use 'svn update' to update it"),
                      svn_dirent_local_style(path, pool));
    }
  else
    {
      return svn_error_createf(SVN_ERR_WC_NODE_KIND_CHANGE, NULL,
                               _("'%s' already exists and is not a directory"),
                               svn_dirent_local_style(path, pool));
    }

 done:
  if (err)
    {
      /* Don't rely on the error handling to handle the sleep later, do
         it now */
      svn_io_sleep_for_timestamps(path, pool);
      return svn_error_return(err);
    }
  *use_sleep = TRUE;

  if (sleep_here)
    svn_io_sleep_for_timestamps(path, pool);

  return SVN_NO_ERROR;
}

svn_error_t *
svn_client_checkout3(svn_revnum_t *result_rev,
                     const char *URL,
                     const char *path,
                     const svn_opt_revision_t *peg_revision,
                     const svn_opt_revision_t *revision,
                     svn_depth_t depth,
                     svn_boolean_t ignore_externals,
                     svn_boolean_t allow_unver_obstructions,
                     svn_client_ctx_t *ctx,
                     apr_pool_t *pool)
{
  return svn_client__checkout_internal(result_rev, URL, path, peg_revision,
<<<<<<< HEAD
                                       revision, depth, ignore_externals,
                                       allow_unver_obstructions, NULL, ctx,
                                       pool);
}

svn_error_t *
svn_client_checkout2(svn_revnum_t *result_rev,
                     const char *URL,
                     const char *path,
                     const svn_opt_revision_t *peg_revision,
                     const svn_opt_revision_t *revision,
                     svn_boolean_t recurse,
                     svn_boolean_t ignore_externals,
                     svn_client_ctx_t *ctx,
                     apr_pool_t *pool)
{
  return svn_client__checkout_internal(result_rev, URL, path, peg_revision,
                                       revision,
                                       SVN_DEPTH_INFINITY_OR_FILES(recurse),
                                       ignore_externals, FALSE, NULL, ctx,
                                       pool);
}

svn_error_t *
svn_client_checkout(svn_revnum_t *result_rev,
                    const char *URL,
                    const char *path,
                    const svn_opt_revision_t *revision,
                    svn_boolean_t recurse,
                    svn_client_ctx_t *ctx,
                    apr_pool_t *pool)
{
  svn_opt_revision_t peg_revision;

  peg_revision.kind = svn_opt_revision_unspecified;

  return svn_client__checkout_internal(result_rev, URL, path, &peg_revision,
                                       revision,
                                       SVN_DEPTH_INFINITY_OR_FILES(recurse),
                                       FALSE, FALSE, NULL, ctx, pool);
=======
                                       revision, NULL, depth, ignore_externals,
                                       allow_unver_obstructions, FALSE, NULL,
                                       ctx, pool);
>>>>>>> 79d0a718
}<|MERGE_RESOLUTION|>--- conflicted
+++ resolved
@@ -90,115 +90,6 @@
   url = svn_uri_canonicalize(url, pool);
 
   {
-<<<<<<< HEAD
-    svn_ra_session_t *ra_session;
-    svn_node_kind_t kind;
-    const char *uuid, *repos;
-    apr_pool_t *session_pool = svn_pool_create(pool);
-
-    /* Get the RA connection. */
-    SVN_ERR(svn_client__ra_session_from_path(&ra_session, &revnum,
-                                             &session_url, url, NULL,
-                                             peg_revision, revision, ctx,
-                                             session_pool));
-
-    SVN_ERR(svn_ra_check_path(ra_session, "", revnum, &kind, pool));
-    if (kind == svn_node_none)
-      return svn_error_createf(SVN_ERR_RA_ILLEGAL_URL, NULL,
-                               _("URL '%s' doesn't exist"), session_url);
-    else if (kind == svn_node_file)
-      return svn_error_createf
-        (SVN_ERR_UNSUPPORTED_FEATURE , NULL,
-         _("URL '%s' refers to a file, not a directory"), session_url);
-
-    /* Get the repos UUID and root URL. */
-    SVN_ERR(svn_ra_get_uuid(ra_session, &uuid, session_pool));
-    SVN_ERR(svn_ra_get_repos_root(ra_session, &repos, session_pool));
-
-    SVN_ERR(svn_io_check_path(path, &kind, pool));
-
-    /* Finished with the RA session -- close up, but not without
-       copying out useful information that needs to survive.  */
-    session_url = apr_pstrdup(pool, session_url);
-    uuid = (uuid ? apr_pstrdup(pool, uuid) : NULL);
-    repos = (repos ? apr_pstrdup(pool, repos) : NULL);
-    svn_pool_destroy(session_pool);
-
-    if (kind == svn_node_none)
-      {
-        /* Bootstrap: create an incomplete working-copy root dir.  Its
-           entries file should only have an entry for THIS_DIR with a
-           URL, revnum, and an 'incomplete' flag.  */
-        SVN_ERR(svn_io_make_dir_recursively(path, pool));
-        goto initialize_area;
-      }
-    else if (kind == svn_node_dir)
-      {
-        int wc_format;
-        const svn_wc_entry_t *entry;
-        svn_wc_adm_access_t *adm_access;
-
-        SVN_ERR(svn_wc_check_wc(path, &wc_format, pool));
-        if (! wc_format)
-          {
-          initialize_area:
-
-            if (depth == svn_depth_unknown)
-              depth = svn_depth_infinity;
-
-            /* Make the unversioned directory into a versioned one.  */
-            SVN_ERR(svn_wc_ensure_adm3(path, uuid, session_url,
-                                       repos, revnum, depth, pool));
-            /* Have update fix the incompleteness. */
-            err = svn_client__update_internal(result_rev, path, revision,
-                                              depth, ignore_externals,
-                                              allow_unver_obstructions,
-                                              use_sleep, FALSE,
-                                              ctx, pool);
-            goto done;
-          }
-
-        /* Get PATH's entry. */
-        SVN_ERR(svn_wc_adm_open3(&adm_access, NULL, path,
-                                 FALSE, 0, ctx->cancel_func,
-                                 ctx->cancel_baton, pool));
-        SVN_ERR(svn_wc_entry(&entry, path, adm_access, FALSE, pool));
-        SVN_ERR(svn_wc_adm_close(adm_access));
-
-        /* If PATH's existing URL matches the incoming one, then
-           just update.  This allows 'svn co' to restart an
-           interrupted checkout. */
-        if (entry->url && (strcmp(entry->url, session_url) == 0))
-          {
-            err = svn_client__update_internal(result_rev, path, revision,
-                                              depth, ignore_externals,
-                                              allow_unver_obstructions,
-                                              use_sleep, FALSE,
-                                              ctx, pool);
-          }
-        else
-          {
-            const char *errmsg;
-            errmsg = apr_psprintf
-              (pool,
-               _("'%s' is already a working copy for a different URL"),
-               svn_path_local_style(path, pool));
-            if (entry->incomplete)
-              errmsg = apr_pstrcat
-                (pool, errmsg, _("; run 'svn update' to complete it"), NULL);
-
-            return svn_error_create(SVN_ERR_WC_OBSTRUCTED_UPDATE, NULL,
-                                    errmsg);
-          }
-      }
-    else
-      {
-        return svn_error_createf
-          (SVN_ERR_WC_NODE_KIND_CHANGE, NULL,
-           _("'%s' already exists and is not a directory"),
-           svn_path_local_style(path, pool));
-      }
-=======
     svn_boolean_t have_repos_root_url;
     svn_boolean_t have_repos_uuid;
     svn_boolean_t have_session_url;
@@ -210,7 +101,6 @@
 
     if ((have_repos_uuid = (ra_cache && ra_cache->repos_uuid)))
       uuid = ra_cache->repos_uuid;
->>>>>>> 79d0a718
 
     if ((have_session_url = (ra_cache && ra_cache->ra_session_url)))
       session_url = ra_cache->ra_session_url;
@@ -356,50 +246,7 @@
                      apr_pool_t *pool)
 {
   return svn_client__checkout_internal(result_rev, URL, path, peg_revision,
-<<<<<<< HEAD
-                                       revision, depth, ignore_externals,
-                                       allow_unver_obstructions, NULL, ctx,
-                                       pool);
-}
-
-svn_error_t *
-svn_client_checkout2(svn_revnum_t *result_rev,
-                     const char *URL,
-                     const char *path,
-                     const svn_opt_revision_t *peg_revision,
-                     const svn_opt_revision_t *revision,
-                     svn_boolean_t recurse,
-                     svn_boolean_t ignore_externals,
-                     svn_client_ctx_t *ctx,
-                     apr_pool_t *pool)
-{
-  return svn_client__checkout_internal(result_rev, URL, path, peg_revision,
-                                       revision,
-                                       SVN_DEPTH_INFINITY_OR_FILES(recurse),
-                                       ignore_externals, FALSE, NULL, ctx,
-                                       pool);
-}
-
-svn_error_t *
-svn_client_checkout(svn_revnum_t *result_rev,
-                    const char *URL,
-                    const char *path,
-                    const svn_opt_revision_t *revision,
-                    svn_boolean_t recurse,
-                    svn_client_ctx_t *ctx,
-                    apr_pool_t *pool)
-{
-  svn_opt_revision_t peg_revision;
-
-  peg_revision.kind = svn_opt_revision_unspecified;
-
-  return svn_client__checkout_internal(result_rev, URL, path, &peg_revision,
-                                       revision,
-                                       SVN_DEPTH_INFINITY_OR_FILES(recurse),
-                                       FALSE, FALSE, NULL, ctx, pool);
-=======
                                        revision, NULL, depth, ignore_externals,
                                        allow_unver_obstructions, FALSE, NULL,
                                        ctx, pool);
->>>>>>> 79d0a718
 }