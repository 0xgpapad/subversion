/*
 * resolved.c:  wrapper around wc resolved functionality.
 *
 * ====================================================================
 * Copyright (c) 2000-2004 CollabNet.  All rights reserved.
 *
 * This software is licensed as described in the file COPYING, which
 * you should have received as part of this distribution.  The terms
 * are also available at http://subversion.tigris.org/license-1.html.
 * If newer versions of this license are posted there, you may use a
 * newer version instead, at your option.
 *
 * This software consists of voluntary contributions made by many
 * individuals.  For exact contribution history, see the revision
 * history and logs, available at http://subversion.tigris.org/.
 * ====================================================================
 */

/* ==================================================================== */



/*** Includes. ***/

#include "svn_wc.h"
#include "svn_client.h"
#include "svn_error.h"
#include "client.h"



/*** Code. ***/

svn_error_t *
svn_client_resolved(const char *path,
                    svn_boolean_t recursive,
                    svn_client_ctx_t *ctx,
                    apr_pool_t *pool)
{
<<<<<<< HEAD
  return svn_client_resolved2(path, recursive, svn_accept_default, ctx, pool);
=======
  return svn_client_resolved2(path, recursive, svn_accept_none, ctx, pool);
>>>>>>> 4eaf3f05
}

svn_error_t *
svn_client_resolved2(const char *path,
                     svn_boolean_t recursive,
                     svn_accept_t accept_,
                     svn_client_ctx_t *ctx,
                     apr_pool_t *pool)
{
  svn_wc_adm_access_t *adm_access;

  SVN_ERR(svn_wc_adm_probe_open3(&adm_access, NULL, path, TRUE,
                                 recursive ? -1 : 0,
                                 ctx->cancel_func, ctx->cancel_baton,
                                 pool));

  SVN_ERR(svn_wc_resolved_conflict3(path, adm_access, TRUE, TRUE, recursive,
                                    accept_,
                                    ctx->notify_func2, ctx->notify_baton2,
                                    ctx->cancel_func, ctx->cancel_baton,
                                    pool));

  SVN_ERR(svn_wc_adm_close(adm_access));

  return SVN_NO_ERROR;
}<|MERGE_RESOLUTION|>--- conflicted
+++ resolved
@@ -39,11 +39,7 @@
                     svn_client_ctx_t *ctx,
                     apr_pool_t *pool)
 {
-<<<<<<< HEAD
-  return svn_client_resolved2(path, recursive, svn_accept_default, ctx, pool);
-=======
   return svn_client_resolved2(path, recursive, svn_accept_none, ctx, pool);
->>>>>>> 4eaf3f05
 }
 
 svn_error_t *
