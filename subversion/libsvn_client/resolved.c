/*
 * resolved.c:  wrapper around wc resolved functionality.
 *
 * ====================================================================
 *    Licensed to the Subversion Corporation (SVN Corp.) under one
 *    or more contributor license agreements.  See the NOTICE file
 *    distributed with this work for additional information
 *    regarding copyright ownership.  The SVN Corp. licenses this file
 *    to you under the Apache License, Version 2.0 (the
 *    "License"); you may not use this file except in compliance
 *    with the License.  You may obtain a copy of the License at
 *
 *      http://www.apache.org/licenses/LICENSE-2.0
 *
 *    Unless required by applicable law or agreed to in writing,
 *    software distributed under the License is distributed on an
 *    "AS IS" BASIS, WITHOUT WARRANTIES OR CONDITIONS OF ANY
 *    KIND, either express or implied.  See the License for the
 *    specific language governing permissions and limitations
 *    under the License.
 * ====================================================================
 */

/* ==================================================================== */



/*** Includes. ***/

#include "svn_types.h"
#include "svn_wc.h"
#include "svn_client.h"
#include "svn_error.h"
#include "svn_dirent_uri.h"
#include "svn_path.h"
#include "client.h"
#include "private/svn_wc_private.h"


/*** Code. ***/

svn_error_t *
<<<<<<< HEAD
svn_client_resolved(const char *path,
                    svn_boolean_t recursive,
                    svn_client_ctx_t *ctx,
                    apr_pool_t *pool)
{
  svn_depth_t depth = (recursive ? svn_depth_infinity : svn_depth_empty);
  return svn_client_resolved2(path, depth,
                              svn_wc_conflict_choose_merged, ctx, pool);
}

svn_error_t *
svn_client_resolved2(const char *path,
                     svn_depth_t depth,
                     svn_wc_conflict_choice_t conflict_choice,
                     svn_client_ctx_t *ctx,
                     apr_pool_t *pool)
{
  svn_wc_adm_access_t *adm_access;
  int adm_lock_level = SVN_WC__LEVELS_TO_LOCK_FROM_DEPTH(depth);

  SVN_ERR(svn_wc_adm_probe_open3(&adm_access, NULL, path, TRUE,
                                 adm_lock_level,
                                 ctx->cancel_func, ctx->cancel_baton,
                                 pool));

  SVN_ERR(svn_wc_resolved_conflict3(path, adm_access, TRUE, TRUE, depth,
                                    conflict_choice,
                                    ctx->notify_func2, ctx->notify_baton2,
=======
svn_client_resolve(const char *path,
                   svn_depth_t depth,
                   svn_wc_conflict_choice_t conflict_choice,
                   svn_client_ctx_t *ctx,
                   apr_pool_t *pool)
{
  const char *local_abspath;

  SVN_ERR(svn_dirent_get_absolute(&local_abspath, path, pool));

  SVN_ERR(svn_wc_resolved_conflict5(ctx->wc_ctx, local_abspath,
                                    depth, TRUE, "", TRUE,
                                    conflict_choice,
>>>>>>> 79d0a718
                                    ctx->cancel_func, ctx->cancel_baton,
                                    ctx->notify_func2, ctx->notify_baton2,
                                    pool));

  return SVN_NO_ERROR;
}<|MERGE_RESOLUTION|>--- conflicted
+++ resolved
@@ -42,36 +42,6 @@
 /*** Code. ***/
 
 svn_error_t *
-<<<<<<< HEAD
-svn_client_resolved(const char *path,
-                    svn_boolean_t recursive,
-                    svn_client_ctx_t *ctx,
-                    apr_pool_t *pool)
-{
-  svn_depth_t depth = (recursive ? svn_depth_infinity : svn_depth_empty);
-  return svn_client_resolved2(path, depth,
-                              svn_wc_conflict_choose_merged, ctx, pool);
-}
-
-svn_error_t *
-svn_client_resolved2(const char *path,
-                     svn_depth_t depth,
-                     svn_wc_conflict_choice_t conflict_choice,
-                     svn_client_ctx_t *ctx,
-                     apr_pool_t *pool)
-{
-  svn_wc_adm_access_t *adm_access;
-  int adm_lock_level = SVN_WC__LEVELS_TO_LOCK_FROM_DEPTH(depth);
-
-  SVN_ERR(svn_wc_adm_probe_open3(&adm_access, NULL, path, TRUE,
-                                 adm_lock_level,
-                                 ctx->cancel_func, ctx->cancel_baton,
-                                 pool));
-
-  SVN_ERR(svn_wc_resolved_conflict3(path, adm_access, TRUE, TRUE, depth,
-                                    conflict_choice,
-                                    ctx->notify_func2, ctx->notify_baton2,
-=======
 svn_client_resolve(const char *path,
                    svn_depth_t depth,
                    svn_wc_conflict_choice_t conflict_choice,
@@ -85,7 +55,6 @@
   SVN_ERR(svn_wc_resolved_conflict5(ctx->wc_ctx, local_abspath,
                                     depth, TRUE, "", TRUE,
                                     conflict_choice,
->>>>>>> 79d0a718
                                     ctx->cancel_func, ctx->cancel_baton,
                                     ctx->notify_func2, ctx->notify_baton2,
                                     pool));
