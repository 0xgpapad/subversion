--- conflicted
+++ resolved
@@ -24,8 +24,7 @@
 /* ==================================================================== */
 
 
--
+ 
 /*** Includes. ***/
 
 #include <apr_uri.h>
@@ -42,19 +41,7 @@
 
 #include "svn_private_config.h"
 #include "private/svn_wc_private.h"
--
-/* Closure for handle_external_item_change. */
-struct external_change_baton_t
-{
-  /* The URL for the repository root. */
-  const char *repos_root_url;
-
-  /* Passed through to svn_client_* functions. */
-  svn_client_ctx_t *ctx;
-
-  svn_boolean_t *timestamp_sleep;
-};
+ 
 
 /* Remove the directory at LOCAL_ABSPATH from revision control, and do the
  * same to any revision controlled directories underneath LOCAL_ABSPATH
@@ -72,11 +59,16 @@
                       const char *local_abspath,
                       svn_cancel_func_t cancel_func,
                       void *cancel_baton,
+                      svn_wc_notify_func2_t notify_func,
+                      void *notify_baton,
                       apr_pool_t *scratch_pool)
 {
   svn_error_t *err = SVN_NO_ERROR;
 
-  err = svn_wc__external_remove(wc_ctx, wri_abspath, local_abspath,
+  SVN_ERR(svn_wc__acquire_write_lock(NULL, wc_ctx, local_abspath,
+                                     FALSE, scratch_pool, scratch_pool));
+
+  err = svn_wc__external_remove(wc_ctx, wri_abspath, local_abspath, FALSE,
                                 cancel_func, cancel_baton, scratch_pool);
   if (err && (err->apr_err == SVN_ERR_WC_LEFT_LOCAL_MOD))
     {
@@ -116,8 +108,33 @@
       /* Do our best, but no biggy if it fails. The rename will fail. */
       svn_error_clear(svn_io_remove_file2(new_path, TRUE, scratch_pool));
 
-      /* Rename. */
-      SVN_ERR(svn_io_file_rename(local_abspath, new_path, scratch_pool));
+      /* Rename. If this is still a working copy we should use the working
+         copy rename function (to release open handles) */
+      err = svn_wc__rename_wc(wc_ctx, local_abspath, new_path,
+                              scratch_pool);
+
+      if (err && err->apr_err == SVN_ERR_WC_PATH_UNEXPECTED_STATUS)
+        {
+          svn_error_clear(err);
+
+          /* And if it is no longer a working copy, we should just rename
+             it */
+          err = svn_io_file_rename(local_abspath, new_path, scratch_pool);
+        }
+
+      /* ### TODO: We should notify the user about the rename */
+      if (notify_func)
+        {
+          svn_wc_notify_t *notify;
+
+          notify = svn_wc_create_notify(err ? local_abspath : new_path,
+                                        svn_wc_notify_left_local_modifications,
+                                        scratch_pool);
+          notify->kind = svn_node_dir;
+          notify->err = err;
+
+          notify_func(notify_baton, notify, scratch_pool);
+        }
     }
 
   return svn_error_trace(err);
@@ -260,12 +277,10 @@
   if (kind == svn_node_dir)
     {
       /* Buh-bye, old and busted ... */
-      SVN_ERR(svn_wc__acquire_write_lock(NULL, ctx->wc_ctx, local_abspath,
-                                         FALSE, pool, pool));
-
       SVN_ERR(relegate_dir_external(ctx->wc_ctx, defining_abspath,
                                     local_abspath,
                                     ctx->cancel_func, ctx->cancel_baton,
+                                    ctx->notify_func2, ctx->notify_baton2,
                                     pool));
     }
   else
@@ -297,31 +312,10 @@
                                     external_rev,
                                     pool));
 
-<<<<<<< HEAD
-    SVN_ERR(svn_wc__node_get_repos_info(&repos_root_url,
-                                        &repos_uuid,
-                                        ctx->wc_ctx, local_abspath,
-                                        pool, pool));
-
-    SVN_ERR(svn_wc__external_register(ctx->wc_ctx,
-                                      defining_abspath,
-                                      local_abspath, svn_node_dir,
-                                      repos_root_url, repos_uuid,
-                                      svn_uri_skip_ancestor(repos_root_url,
-                                                            url, pool),
-                                      external_peg_rev,
-                                      external_rev,
-                                      pool));
-    /* Issue #4123: We don't need to keep the newly checked out external's
-       DB open. */
-    SVN_ERR(svn_wc__close_db(local_abspath, ctx->wc_ctx, pool));
-  }
-=======
  cleanup:
   /* Issues #4123 and #4130: We don't need to keep the newly checked
      out external's DB open. */
   SVN_ERR(svn_wc__close_db(local_abspath, ctx->wc_ctx, pool));
->>>>>>> 7fe7d504
 
   return SVN_NO_ERROR;
 }
@@ -336,10 +330,6 @@
                      const svn_opt_revision_t *revision,
                      const char *def_dir_abspath,
                      svn_ra_session_t *ra_session,
-                     const char *ra_session_url,
-                     svn_revnum_t ra_revnum,
-                     const char *repos_root_url,
-                     svn_boolean_t *timestamp_sleep,
                      svn_client_ctx_t *ctx,
                      apr_pool_t *scratch_pool)
 {
@@ -460,8 +450,7 @@
     void *report_baton;
     const svn_delta_editor_t *switch_editor;
     void *switch_baton;
-    const char *switch_rev_url;
-    const char *repos_uuid;
+    svn_client__pathrev_t *switch_loc;
     svn_revnum_t revnum;
     /* ### TODO: Provide the real definition path (now available in
        ### def_dir_abspath) after switching to the new externals store.
@@ -470,22 +459,21 @@
     const char *definition_abspath = svn_dirent_dirname(local_abspath,subpool);
 
     /* Open an RA session to 'source' URL */
-    SVN_ERR(svn_client__ra_session_from_path(&ra_session, &revnum,
-                                             &switch_rev_url,
-                                             url, dir_abspath,
-                                             peg_revision, revision,
-                                             ctx, subpool));
-
-    SVN_ERR(svn_ra_reparent(ra_session, url, subpool));
-    SVN_ERR(svn_ra_get_uuid2(ra_session, &repos_uuid, subpool));
+    SVN_ERR(svn_client__ra_session_from_path2(&ra_session, &switch_loc,
+                                              url, dir_abspath,
+                                              peg_revision, revision,
+                                              ctx, subpool));
+
+    SVN_ERR(svn_ra_reparent(ra_session, svn_uri_dirname(url, subpool),
+                            subpool));
 
     SVN_ERR(svn_wc__get_file_external_editor(&switch_editor, &switch_baton,
                                              &revnum, ctx->wc_ctx,
                                              local_abspath,
                                              definition_abspath /* wri */,
-                                             switch_rev_url,
-                                             repos_root_url,
-                                             repos_uuid,
+                                             switch_loc->url,
+                                             switch_loc->repos_root_url,
+                                             switch_loc->repos_uuid,
                                              use_commit_times,
                                              diff3_cmd, preserved_exts,
                                              definition_abspath /* def */,
@@ -500,16 +488,17 @@
 
     /* Tell RA to do an update of URL+TARGET to REVISION; if we pass an
      invalid revnum, that means RA will use the latest revision. */
-  SVN_ERR(svn_ra_do_switch2(ra_session, &reporter, &report_baton, revnum,
-                            target, svn_depth_unknown, url,
-                            switch_editor, switch_baton, subpool));
-
-  SVN_ERR(svn_wc__crawl_file_external(ctx->wc_ctx, local_abspath,
-                                      reporter, report_baton,
-                                      TRUE,  use_commit_times,
-                                      ctx->cancel_func, ctx->cancel_baton,
-                                      ctx->notify_func2, ctx->notify_baton2,
-                                      subpool));
+    SVN_ERR(svn_ra_do_switch2(ra_session, &reporter, &report_baton,
+                              switch_loc->rev,
+                              target, svn_depth_unknown, url,
+                              switch_editor, switch_baton, subpool));
+
+    SVN_ERR(svn_wc__crawl_file_external(ctx->wc_ctx, local_abspath,
+                                        reporter, report_baton,
+                                        TRUE,  use_commit_times,
+                                        ctx->cancel_func, ctx->cancel_baton,
+                                        ctx->notify_func2, ctx->notify_baton2,
+                                        subpool));
 
     if (ctx->notify_func2)
       {
@@ -535,7 +524,7 @@
 }
 
 static svn_error_t *
-handle_external_item_removal(const struct external_change_baton_t *eb,
+handle_external_item_removal(const svn_client_ctx_t *ctx,
                              const char *defining_abspath,
                              const char *local_abspath,
                              apr_pool_t *scratch_pool)
@@ -549,34 +538,33 @@
   const char *lock_root_abspath = NULL;
 
   /* local_abspath should be a wcroot or a file external */
-  SVN_ERR(svn_wc_read_kind(&kind, eb->ctx->wc_ctx, local_abspath, FALSE,
+  SVN_ERR(svn_wc_read_kind(&kind, ctx->wc_ctx, local_abspath, FALSE,
                            scratch_pool));
 
-  if (kind == svn_node_none)
-    return SVN_NO_ERROR; /* It's neither... Nothing to remove */
-
-  SVN_ERR(svn_wc_locked2(&lock_existed, NULL, eb->ctx->wc_ctx,
-                         local_abspath, scratch_pool));
-
-  if (! lock_existed)
-    {
-      SVN_ERR(svn_wc__acquire_write_lock(&lock_root_abspath,
-                                         eb->ctx->wc_ctx, local_abspath,
-                                         FALSE,
-                                         scratch_pool,
-                                         scratch_pool));
+  if (kind != svn_node_none)
+    {
+      SVN_ERR(svn_wc_locked2(&lock_existed, NULL, ctx->wc_ctx,
+                             local_abspath, scratch_pool));
+
+      if (! lock_existed)
+        {
+          SVN_ERR(svn_wc__acquire_write_lock(&lock_root_abspath,
+                                             ctx->wc_ctx, local_abspath,
+                                             FALSE,
+                                             scratch_pool, scratch_pool));
+        }
     }
 
   /* We don't use relegate_dir_external() here, because we know that
      nothing else in this externals description (at least) is
      going to need this directory, and therefore it's better to
      leave stuff where the user expects it. */
-  err = svn_wc__external_remove(eb->ctx->wc_ctx, defining_abspath,
-                                local_abspath,
-                                eb->ctx->cancel_func, eb->ctx->cancel_baton,
+  err = svn_wc__external_remove(ctx->wc_ctx, defining_abspath,
+                                local_abspath, (kind == svn_node_none),
+                                ctx->cancel_func, ctx->cancel_baton,
                                 scratch_pool);
 
-  if (eb->ctx->notify_func2)
+  if (ctx->notify_func2)
     {
       svn_wc_notify_t *notify =
           svn_wc_create_notify(local_abspath,
@@ -586,8 +574,18 @@
       notify->kind = kind;
       notify->err = err;
 
-      (eb->ctx->notify_func2)(eb->ctx->notify_baton2,
-                              notify, scratch_pool);
+      (ctx->notify_func2)(ctx->notify_baton2, notify, scratch_pool);
+
+      if (err && err->apr_err == SVN_ERR_WC_LEFT_LOCAL_MOD)
+        {
+          notify = svn_wc_create_notify(local_abspath,
+                                      svn_wc_notify_left_local_modifications,
+                                      scratch_pool);
+          notify->kind = svn_node_dir;
+          notify->err = err;
+
+          (ctx->notify_func2)(ctx->notify_baton2, notify, scratch_pool);
+        }
     }
 
   if (err && err->apr_err == SVN_ERR_WC_LEFT_LOCAL_MOD)
@@ -600,7 +598,7 @@
   /* Unlock if we acquired the lock */
   if (lock_root_abspath != NULL)
     {
-      svn_error_t *err2 = svn_wc__release_write_lock(eb->ctx->wc_ctx,
+      svn_error_t *err2 = svn_wc__release_write_lock(ctx->wc_ctx,
                                                      lock_root_abspath,
                                                      scratch_pool);
 
@@ -617,23 +615,22 @@
 }
 
 static svn_error_t *
-handle_external_item_change(const struct external_change_baton_t *eb,
+handle_external_item_change(svn_client_ctx_t *ctx,
+                            const char *repos_root_url,
                             const char *parent_dir_abspath,
                             const char *parent_dir_url,
                             const char *local_abspath,
                             const char *old_defining_abspath,
                             const svn_wc_external_item2_t *new_item,
+                            svn_boolean_t *timestamp_sleep,
                             apr_pool_t *scratch_pool)
 {
   svn_ra_session_t *ra_session;
-  svn_revnum_t ra_revnum;
-  const char *ra_session_url;
-  const char *repos_root_url;
-  const char *repos_uuid;
+  svn_client__pathrev_t *new_loc;
   const char *new_url;
   svn_node_kind_t ext_kind;
 
-  SVN_ERR_ASSERT(eb->repos_root_url && parent_dir_url);
+  SVN_ERR_ASSERT(repos_root_url && parent_dir_url);
   SVN_ERR_ASSERT(new_item != NULL);
 
   /* Don't bother to check status, since we'll get that for free by
@@ -644,35 +641,31 @@
      any pointers they have should also outlive the iterpool.  */
 
   SVN_ERR(svn_wc__resolve_relative_external_url(&new_url,
-                                                new_item, eb->repos_root_url,
+                                                new_item, repos_root_url,
                                                 parent_dir_url,
                                                 scratch_pool, scratch_pool));
 
   /* Determine if the external is a file or directory. */
   /* Get the RA connection. */
-  SVN_ERR(svn_client__ra_session_from_path(&ra_session,
-                                           &ra_revnum,
-                                           &ra_session_url,
-                                           new_url, NULL,
-                                           &(new_item->peg_revision),
-                                           &(new_item->revision), eb->ctx,
-                                           scratch_pool));
-
-  SVN_ERR(svn_ra_get_uuid2(ra_session, &repos_uuid, scratch_pool));
-  SVN_ERR(svn_ra_get_repos_root2(ra_session, &repos_root_url, scratch_pool));
-  SVN_ERR(svn_ra_check_path(ra_session, "", ra_revnum, &ext_kind,
+  SVN_ERR(svn_client__ra_session_from_path2(&ra_session, &new_loc,
+                                            new_url, NULL,
+                                            &(new_item->peg_revision),
+                                            &(new_item->revision), ctx,
+                                            scratch_pool));
+
+  SVN_ERR(svn_ra_check_path(ra_session, "", new_loc->rev, &ext_kind,
                             scratch_pool));
 
   if (svn_node_none == ext_kind)
     return svn_error_createf(SVN_ERR_RA_ILLEGAL_URL, NULL,
                              _("URL '%s' at revision %ld doesn't exist"),
-                             ra_session_url, ra_revnum);
+                             new_loc->url, new_loc->rev);
 
   if (svn_node_dir != ext_kind && svn_node_file != ext_kind)
     return svn_error_createf(SVN_ERR_RA_ILLEGAL_URL, NULL,
                              _("URL '%s' at revision %ld is not a file "
                                "or a directory"),
-                             ra_session_url, ra_revnum);
+                             new_loc->url, new_loc->rev);
 
 
   /* Not protecting against recursive externals.  Detecting them in
@@ -680,10 +673,10 @@
      user when it happens.  Worst case: your disk fills up :-). */
 
   /* First notify that we're about to handle an external. */
-  if (eb->ctx->notify_func2)
-    {
-      (*eb->ctx->notify_func2)(
-         eb->ctx->notify_baton2,
+  if (ctx->notify_func2)
+    {
+      (*ctx->notify_func2)(
+         ctx->notify_baton2,
          svn_wc_create_notify(local_abspath,
                               svn_wc_notify_update_external,
                               scratch_pool),
@@ -706,22 +699,17 @@
                                     &(new_item->peg_revision),
                                     &(new_item->revision),
                                     parent_dir_abspath,
-                                    eb->timestamp_sleep, eb->ctx,
+                                    timestamp_sleep, ctx,
                                     scratch_pool));
         break;
       case svn_node_file:
-        if (strcmp(eb->repos_root_url, repos_root_url))
+        if (strcmp(repos_root_url, new_loc->repos_root_url))
           {
             const char *local_repos_root_url;
             const char *local_repos_uuid;
             const char *ext_repos_relpath;
-<<<<<<< HEAD
-            
-            /* 
-=======
 
             /*
->>>>>>> 7fe7d504
              * The working copy library currently requires that all files
              * in the working copy have the same repository root URL.
              * The URL from the file external's definition differs from the
@@ -732,32 +720,28 @@
 
             SVN_ERR(svn_wc__node_get_repos_info(&local_repos_root_url,
                                                 &local_repos_uuid,
-                                                eb->ctx->wc_ctx,
+                                                ctx->wc_ctx,
                                                 parent_dir_abspath,
                                                 scratch_pool, scratch_pool));
-            ext_repos_relpath = svn_uri_skip_ancestor(repos_root_url,
+            ext_repos_relpath = svn_uri_skip_ancestor(new_loc->repos_root_url,
                                                       new_url, scratch_pool);
             if (local_repos_uuid == NULL || local_repos_root_url == NULL ||
                 ext_repos_relpath == NULL ||
-                strcmp(local_repos_uuid, repos_uuid) != 0)
+                strcmp(local_repos_uuid, new_loc->repos_uuid) != 0)
               return svn_error_createf(SVN_ERR_UNSUPPORTED_FEATURE, NULL,
                         _("Unsupported external: URL of file external '%s' "
                           "is not in repository '%s'"),
-                        new_url, eb->repos_root_url);
+                        new_url, repos_root_url);
 
             new_url = svn_path_url_add_component2(local_repos_root_url,
                                                   ext_repos_relpath,
                                                   scratch_pool);
-            SVN_ERR(svn_client__ra_session_from_path(&ra_session,
-                                                     &ra_revnum,
-                                                     &ra_session_url,
-                                                     new_url,
-                                                     NULL,
-                                                     &(new_item->peg_revision),
-                                                     &(new_item->revision),
-                                                     eb->ctx, scratch_pool));
-            SVN_ERR(svn_ra_get_repos_root2(ra_session, &repos_root_url,
-                                           scratch_pool));
+            SVN_ERR(svn_client__ra_session_from_path2(&ra_session, &new_loc,
+                                                      new_url,
+                                                      NULL,
+                                                      &(new_item->peg_revision),
+                                                      &(new_item->revision),
+                                                      ctx, scratch_pool));
           }
 
         SVN_ERR(switch_file_external(local_abspath,
@@ -766,12 +750,10 @@
                                      &new_item->revision,
                                      parent_dir_abspath,
                                      ra_session,
-                                     ra_session_url,
-                                     ra_revnum,
-                                     repos_root_url,
-                                     eb->timestamp_sleep, eb->ctx,
+                                     ctx,
                                      scratch_pool));
         break;
+
       default:
         SVN_ERR_MALFUNCTION();
         break;
@@ -781,22 +763,21 @@
 }
 
 static svn_error_t *
-wrap_external_error(const struct external_change_baton_t *eb,
+wrap_external_error(const svn_client_ctx_t *ctx,
                     const char *target_abspath,
                     svn_error_t *err,
                     apr_pool_t *scratch_pool)
 {
   if (err && err->apr_err != SVN_ERR_CANCELLED)
     {
-      if (eb->ctx->notify_func2)
+      if (ctx->notify_func2)
         {
           svn_wc_notify_t *notifier = svn_wc_create_notify(
                                             target_abspath,
                                             svn_wc_notify_failed_external,
                                             scratch_pool);
           notifier->err = err;
-          eb->ctx->notify_func2(eb->ctx->notify_baton2, notifier,
-                                scratch_pool);
+          ctx->notify_func2(ctx->notify_baton2, notifier, scratch_pool);
         }
       svn_error_clear(err);
       return SVN_NO_ERROR;
@@ -806,7 +787,9 @@
 }
 
 static svn_error_t *
-handle_externals_change(const struct external_change_baton_t *eb,
+handle_externals_change(svn_client_ctx_t *ctx,
+                        const char *repos_root_url,
+                        svn_boolean_t *timestamp_sleep,
                         const char *local_abspath,
                         const char *new_desc_text,
                         apr_hash_t *old_externals,
@@ -837,7 +820,7 @@
   else
     new_desc = NULL;
 
-  SVN_ERR(svn_wc__node_get_url(&url, eb->ctx->wc_ctx, local_abspath,
+  SVN_ERR(svn_wc__node_get_url(&url, ctx->wc_ctx, local_abspath,
                                scratch_pool, iterpool));
 
   SVN_ERR_ASSERT(url);
@@ -847,26 +830,42 @@
       const char *old_defining_abspath;
       svn_wc_external_item2_t *new_item;
       const char *target_abspath;
+      svn_boolean_t under_root;
 
       new_item = APR_ARRAY_IDX(new_desc, i, svn_wc_external_item2_t *);
 
       svn_pool_clear(iterpool);
 
-      if (eb->ctx->cancel_func)
-        SVN_ERR(eb->ctx->cancel_func(eb->ctx->cancel_baton));
-
-      target_abspath = svn_dirent_join(local_abspath, new_item->target_dir,
-                                       iterpool);
+      if (ctx->cancel_func)
+        SVN_ERR(ctx->cancel_func(ctx->cancel_baton));
+
+      SVN_ERR(svn_dirent_is_under_root(&under_root, &target_abspath,
+                                       local_abspath, new_item->target_dir,
+                                       iterpool));
+
+      if (! under_root)
+        {
+          return svn_error_createf(
+                    SVN_ERR_WC_OBSTRUCTED_UPDATE, NULL,
+                    _("Path '%s' is not in the working copy"),
+                    svn_dirent_local_style(
+                        svn_dirent_join(local_abspath, new_item->target_dir,
+                                        iterpool),
+                        iterpool));
+        }
 
       old_defining_abspath = apr_hash_get(old_externals, target_abspath,
                                           APR_HASH_KEY_STRING);
 
       SVN_ERR(wrap_external_error(
-                      eb, target_abspath,
-                      handle_external_item_change(eb, local_abspath, url,
+                      ctx, target_abspath,
+                      handle_external_item_change(ctx,
+                                                  repos_root_url,
+                                                  local_abspath, url,
                                                   target_abspath,
                                                   old_defining_abspath,
                                                   new_item,
+                                                  timestamp_sleep,
                                                   iterpool),
                       iterpool));
 
@@ -894,14 +893,8 @@
   apr_hash_t *old_external_defs;
   apr_hash_index_t *hi;
   apr_pool_t *iterpool;
-  struct external_change_baton_t eb;
 
   SVN_ERR_ASSERT(repos_root_url);
-
-  eb.repos_root_url = repos_root_url;
-  eb.ctx = ctx;
-  eb.timestamp_sleep = timestamp_sleep;
-
 
   iterpool = svn_pool_create(scratch_pool);
 
@@ -941,7 +934,8 @@
             }
         }
 
-      SVN_ERR(handle_externals_change(&eb, local_abspath,
+      SVN_ERR(handle_externals_change(ctx, repos_root_url, timestamp_sleep,
+                                      local_abspath,
                                       desc_text, old_external_defs,
                                       ambient_depth, requested_depth,
                                       iterpool));
@@ -959,8 +953,8 @@
       svn_pool_clear(iterpool);
 
       SVN_ERR(wrap_external_error(
-                          &eb, item_abspath,
-                          handle_external_item_removal(&eb, defining_abspath,
+                          ctx, item_abspath,
+                          handle_external_item_removal(ctx, defining_abspath,
                                                        item_abspath, iterpool),
                           iterpool));
 
@@ -1007,16 +1001,11 @@
                              svn_client_ctx_t *ctx,
                              apr_pool_t *scratch_pool)
 {
-  struct external_change_baton_t eb = { 0 };
   apr_pool_t *iterpool = svn_pool_create(scratch_pool);
   apr_pool_t *sub_iterpool = svn_pool_create(scratch_pool);
   apr_hash_index_t *hi;
 
   SVN_ERR_ASSERT(svn_dirent_is_absolute(to_abspath));
-
-  eb.repos_root_url = repos_root_url;
-  eb.ctx = ctx;
-  eb.timestamp_sleep = timestamp_sleep;
 
   for (hi = apr_hash_first(scratch_pool, externals);
        hi;
@@ -1047,13 +1036,26 @@
         {
           const char *item_abspath;
           const char *new_url;
+          svn_boolean_t under_root;
           svn_wc_external_item2_t *item = APR_ARRAY_IDX(items, i,
                                                 svn_wc_external_item2_t *);
 
           svn_pool_clear(sub_iterpool);
 
-          item_abspath = svn_dirent_join(local_abspath, item->target_dir,
-                                         sub_iterpool);
+          SVN_ERR(svn_dirent_is_under_root(&under_root, &item_abspath,
+                                           local_abspath, item->target_dir,
+                                           sub_iterpool));
+
+          if (! under_root)
+            {
+              return svn_error_createf(
+                        SVN_ERR_WC_OBSTRUCTED_UPDATE, NULL,
+                        _("Path '%s' is not in the working copy"),
+                        svn_dirent_local_style(
+                            svn_dirent_join(local_abspath, item->target_dir,
+                                            sub_iterpool),
+                            sub_iterpool));
+            }
 
           SVN_ERR(svn_wc__resolve_relative_external_url(&new_url, item,
                                                         repos_root_url,
@@ -1067,7 +1069,7 @@
                                               sub_iterpool));
 
           SVN_ERR(wrap_external_error(
-                          &eb, item_abspath,
+                          ctx, item_abspath,
                           svn_client_export5(NULL, new_url, item_abspath,
                                              &item->peg_revision,
                                              &item->revision,
@@ -1088,7 +1090,7 @@
 
 svn_error_t *
 svn_client__do_external_status(svn_client_ctx_t *ctx,
-                               apr_hash_t *externals_new,
+                               apr_hash_t *external_map,
                                svn_depth_t depth,
                                svn_boolean_t get_all,
                                svn_boolean_t update,
@@ -1098,101 +1100,59 @@
                                apr_pool_t *pool)
 {
   apr_hash_index_t *hi;
-  apr_pool_t *subpool = svn_pool_create(pool);
+  apr_pool_t *iterpool = svn_pool_create(pool);
 
   /* Loop over the hash of new values (we don't care about the old
      ones).  This is a mapping of versioned directories to property
      values. */
-  for (hi = apr_hash_first(pool, externals_new);
+  for (hi = apr_hash_first(pool, external_map);
        hi;
        hi = apr_hash_next(hi))
     {
-      apr_array_header_t *exts;
-      const char *path = svn__apr_hash_index_key(hi);
-      const char *propval = svn__apr_hash_index_val(hi);
-      apr_pool_t *iterpool;
-      int i;
-
-      /* Clear the subpool. */
-      svn_pool_clear(subpool);
-
-      /* Parse the svn:externals property value.  This results in a
-         hash mapping subdirectories to externals structures. */
-      SVN_ERR(svn_wc_parse_externals_description3(&exts, path, propval,
-                                                  FALSE, subpool));
-
-      /* Make a sub-pool of SUBPOOL. */
-      iterpool = svn_pool_create(subpool);
-
-      /* Loop over the subdir array. */
-      for (i = 0; exts && (i < exts->nelts); i++)
-        {
-          const char *fullpath;
-          svn_wc_external_item2_t *external;
-          svn_node_kind_t kind;
-
-          svn_pool_clear(iterpool);
-
-          external = APR_ARRAY_IDX(exts, i, svn_wc_external_item2_t *);
-          fullpath = svn_dirent_join(path, external->target_dir, iterpool);
-
-          /* If the external target directory doesn't exist on disk,
-             just skip it. */
-          SVN_ERR(svn_io_check_path(fullpath, &kind, iterpool));
-          if (kind != svn_node_dir)
-            continue;
-
-          /* Tell the client we're starting an external status set. */
-          if (ctx->notify_func2)
-            (ctx->notify_func2)(
+      svn_node_kind_t external_kind;
+      const char *local_abspath = svn__apr_hash_index_key(hi);
+      const char *defining_abspath = svn__apr_hash_index_val(hi);
+      svn_node_kind_t kind;
+      svn_opt_revision_t opt_rev;
+
+      svn_pool_clear(iterpool);
+
+      /* Obtain information on the expected external. */
+      SVN_ERR(svn_wc__read_external_info(&external_kind, NULL, NULL, NULL,
+                                         &opt_rev.value.number,
+                                         ctx->wc_ctx, defining_abspath,
+                                         local_abspath, FALSE,
+                                         iterpool, iterpool));
+
+      if (external_kind != svn_node_dir)
+        continue;
+
+      SVN_ERR(svn_io_check_path(local_abspath, &kind, iterpool));
+      if (kind != svn_node_dir)
+        continue;
+
+      if (SVN_IS_VALID_REVNUM(opt_rev.value.number))
+        opt_rev.kind = svn_opt_revision_number;
+      else
+        opt_rev.kind = svn_opt_revision_unspecified;
+
+      /* Tell the client we're starting an external status set. */
+      if (ctx->notify_func2)
+        ctx->notify_func2(
                ctx->notify_baton2,
-               svn_wc_create_notify(fullpath, svn_wc_notify_status_external,
+               svn_wc_create_notify(local_abspath,
+                                    svn_wc_notify_status_external,
                                     iterpool), iterpool);
 
-          /* And then do the status. */
-          SVN_ERR(svn_client_status5(NULL, ctx, fullpath,
-                                     &(external->revision),
-                                     depth, get_all, update,
-                                     no_ignore, FALSE, FALSE, NULL,
-                                     status_func, status_baton,
-                                     iterpool));
-        }
+      /* And then do the status. */
+      SVN_ERR(svn_client_status5(NULL, ctx, local_abspath, &opt_rev, depth,
+                                 get_all, update, no_ignore, FALSE, FALSE,
+                                 NULL, status_func, status_baton,
+                                 iterpool));
     }
 
   /* Destroy SUBPOOL and (implicitly) ITERPOOL. */
-  svn_pool_destroy(subpool);
+  svn_pool_destroy(iterpool);
 
   return SVN_NO_ERROR;
 }
-
-
-/* Implements the `svn_wc_externals_update_t' interface. */
-svn_error_t *
-svn_client__external_info_gatherer(void *baton,
-                                   const char *local_abspath,
-                                   const svn_string_t *old_value,
-                                   const svn_string_t *new_value,
-                                   svn_depth_t depth,
-                                   apr_pool_t *scratch_pool)
-{
-  svn_client__external_func_baton_t *efb = baton;
-
-  local_abspath = apr_pstrdup(efb->result_pool, local_abspath);
-
-  if (efb->externals_old != NULL && old_value != NULL)
-    apr_hash_set(efb->externals_old, local_abspath, APR_HASH_KEY_STRING,
-                 apr_pstrndup(efb->result_pool,
-                              old_value->data, old_value->len));
-
-  if (efb->externals_new != NULL && new_value != NULL)
-    apr_hash_set(efb->externals_new, local_abspath, APR_HASH_KEY_STRING,
-                 apr_pstrndup(efb->result_pool,
-                              new_value->data, new_value->len));
-
-  if (efb->ambient_depths != NULL)
-    apr_hash_set(efb->ambient_depths, local_abspath, APR_HASH_KEY_STRING,
-                 svn_depth_to_word(depth));
-
-  return SVN_NO_ERROR;
-}
-
