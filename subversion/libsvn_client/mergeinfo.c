--- conflicted
+++ resolved
@@ -2,22 +2,17 @@
  * mergeinfo.c :  merge history functions for the libsvn_client library
  *
  * ====================================================================
- *    Licensed to the Apache Software Foundation (ASF) under one
- *    or more contributor license agreements.  See the NOTICE file
- *    distributed with this work for additional information
- *    regarding copyright ownership.  The ASF licenses this file
- *    to you under the Apache License, Version 2.0 (the
- *    "License"); you may not use this file except in compliance
- *    with the License.  You may obtain a copy of the License at
+ * Copyright (c) 2006-2007 CollabNet.  All rights reserved.
  *
- *      http://www.apache.org/licenses/LICENSE-2.0
+ * This software is licensed as described in the file COPYING, which
+ * you should have received as part of this distribution.  The terms
+ * are also available at http://subversion.tigris.org/license-1.html.
+ * If newer versions of this license are posted there, you may use a
+ * newer version instead, at your option.
  *
- *    Unless required by applicable law or agreed to in writing,
- *    software distributed under the License is distributed on an
- *    "AS IS" BASIS, WITHOUT WARRANTIES OR CONDITIONS OF ANY
- *    KIND, either express or implied.  See the License for the
- *    specific language governing permissions and limitations
- *    under the License.
+ * This software consists of voluntary contributions made by many
+ * individuals.  For exact contribution history, see the revision
+ * history and logs, available at http://subversion.tigris.org/.
  * ====================================================================
  */
 
@@ -46,6 +41,7 @@
 #include "svn_private_config.h"
 
 
+ 
 svn_client__merge_path_t *
 svn_client__merge_path_dup(const svn_client__merge_path_t *old,
@@ -53,7 +49,7 @@
 {
   svn_client__merge_path_t *new = apr_pmemdup(pool, old, sizeof(*old));
 
-  new->abspath = apr_pstrdup(pool, old->abspath);
+  new->path = apr_pstrdup(pool, old->path);
   if (new->remaining_ranges)
     new->remaining_ranges = svn_rangelist_dup(old->remaining_ranges, pool);
   if (new->pre_merge_mergeinfo)
@@ -61,75 +57,64 @@
                                                  pool);
   if (new->implicit_mergeinfo)
     new->implicit_mergeinfo = svn_mergeinfo_dup(old->implicit_mergeinfo,
-                                                pool);
+                                                 pool);
 
   return new;
 }
 
 svn_error_t *
 svn_client__parse_mergeinfo(svn_mergeinfo_t *mergeinfo,
-                            svn_wc_context_t *wc_ctx,
-                            const char *local_abspath,
-                            apr_pool_t *result_pool,
-                            apr_pool_t *scratch_pool)
-{
+                            const svn_wc_entry_t *entry,
+                            const char *wcpath,
+                            svn_boolean_t pristine,
+                            svn_wc_adm_access_t *adm_access,
+                            svn_client_ctx_t *ctx,
+                            apr_pool_t *pool)
+{
+  apr_hash_t *props = apr_hash_make(pool);
   const svn_string_t *propval;
-
-  *mergeinfo = NULL;
 
   /* ### Use svn_wc_prop_get() would actually be sufficient for now.
      ### DannyB thinks that later we'll need behavior more like
      ### svn_client__get_prop_from_wc(). */
-  SVN_ERR(svn_wc_prop_get2(&propval, wc_ctx, local_abspath, SVN_PROP_MERGEINFO,
-                           scratch_pool, scratch_pool));
+  SVN_ERR(svn_client__get_prop_from_wc(props, SVN_PROP_MERGEINFO,
+                                       wcpath, pristine, entry, adm_access,
+                                       svn_depth_empty, NULL, ctx, pool));
+  propval = apr_hash_get(props, wcpath, APR_HASH_KEY_STRING);
   if (propval)
-    SVN_ERR(svn_mergeinfo_parse(mergeinfo, propval->data, result_pool));
-
-  return SVN_NO_ERROR;
+    return svn_mergeinfo_parse(mergeinfo, propval->data, pool);
+  else
+    {
+      *mergeinfo = NULL;
+      return SVN_NO_ERROR;
+    }
 }
 
 svn_error_t *
-svn_client__record_wc_mergeinfo(const char *local_abspath,
+svn_client__record_wc_mergeinfo(const char *wcpath,
                                 svn_mergeinfo_t mergeinfo,
-                                svn_boolean_t do_notification,
-                                svn_client_ctx_t *ctx,
-                                apr_pool_t *scratch_pool)
-{
-  svn_string_t *mergeinfo_str = NULL;
-  svn_boolean_t mergeinfo_changes = FALSE;
-
-  SVN_ERR_ASSERT(svn_dirent_is_absolute(local_abspath));
-
-  /* Convert MERGEINFO (if any) into text for storage as a property value. */
+                                svn_wc_adm_access_t *adm_access,
+                                apr_pool_t *pool)
+{
+  svn_string_t *mergeinfo_str;
+
+  /* Convert the mergeinfo (if any) into text for storage as a
+     property value. */
   if (mergeinfo)
-    SVN_ERR(svn_mergeinfo_to_string(&mergeinfo_str, mergeinfo, scratch_pool));
-
-  if (do_notification && ctx->notify_func2)
-    SVN_ERR(svn_client__mergeinfo_status(&mergeinfo_changes, ctx->wc_ctx,
-                                         local_abspath, scratch_pool));
+    {
+      /* The WC will contain mergeinfo. */
+      SVN_ERR(svn_mergeinfo_to_string(&mergeinfo_str, mergeinfo, pool));
+    }
+  else
+    {
+      mergeinfo_str = NULL;
+    }
 
   /* Record the new mergeinfo in the WC. */
   /* ### Later, we'll want behavior more analogous to
      ### svn_client__get_prop_from_wc(). */
-  SVN_ERR(svn_wc_prop_set4(ctx->wc_ctx, local_abspath, SVN_PROP_MERGEINFO,
-                           mergeinfo_str, TRUE /* skip checks */, NULL, NULL,
-                           scratch_pool));
-
-  if (do_notification && ctx->notify_func2)
-    {
-      svn_wc_notify_t *notify =
-        svn_wc_create_notify(local_abspath,
-                             svn_wc_notify_merge_record_info,
-                             scratch_pool);
-      if (mergeinfo_changes)
-        notify->prop_state = svn_wc_notify_state_merged;
-      else
-        notify->prop_state = svn_wc_notify_state_changed;
-
-      ctx->notify_func2(ctx->notify_baton2, notify, scratch_pool);
-    }
-
-  return SVN_NO_ERROR;
+  return svn_wc_prop_set3(SVN_PROP_MERGEINFO, mergeinfo_str, wcpath,
+                          adm_access, TRUE /* skip checks */, NULL, NULL, pool);
 }
 
 /*-----------------------------------------------------------------------*/
@@ -144,36 +129,22 @@
                                           apr_pool_t *pool)
 {
   apr_hash_index_t *hi;
+  const void *merge_source;
+  void *rangelist;
   const char *path;
   apr_array_header_t *copied_rangelist;
-<<<<<<< HEAD
 
   SVN_ERR_ASSERT(adjusted_mergeinfo);
   SVN_ERR_ASSERT(mergeinfo);
 
-  for (hi = apr_hash_first(pool, mergeinfo); hi; hi = apr_hash_next(hi))
-=======
-
-  SVN_ERR_ASSERT(adjusted_mergeinfo);
-  SVN_ERR_ASSERT(mergeinfo);
-
   for (hi = apr_hash_first(NULL, mergeinfo); hi; hi = apr_hash_next(hi))
->>>>>>> 3392406b
-    {
-      const char *merge_source = svn__apr_hash_index_key(hi);
-      apr_array_header_t *rangelist = svn__apr_hash_index_val(hi);
-
+    {
       /* Copy inherited mergeinfo into our output hash, adjusting the
          merge source as appropriate. */
-<<<<<<< HEAD
-      path = svn_uri_join(merge_source, rel_path, pool);
-      copied_rangelist = svn_rangelist_dup(rangelist, pool);
-=======
       apr_hash_this(hi, &merge_source, NULL, &rangelist);
       path = svn_path_join((const char *) merge_source, rel_path, pool);
       copied_rangelist = svn_rangelist_dup((apr_array_header_t *)(rangelist),
                                            pool);
->>>>>>> 3392406b
       apr_hash_set(adjusted_mergeinfo, path, APR_HASH_KEY_STRING,
                    copied_rangelist);
     }
@@ -184,32 +155,27 @@
 svn_error_t *
 svn_client__get_wc_mergeinfo(svn_mergeinfo_t *mergeinfo,
                              svn_boolean_t *inherited,
+                             svn_boolean_t pristine,
                              svn_mergeinfo_inheritance_t inherit,
-                             const char *local_abspath,
-                             const char *limit_abspath,
+                             const svn_wc_entry_t *entry,
+                             const char *wcpath,
+                             const char *limit_path,
                              const char **walked_path,
+                             svn_wc_adm_access_t *adm_access,
                              svn_client_ctx_t *ctx,
-                             apr_pool_t *result_pool,
-                             apr_pool_t *scratch_pool)
-{
-  const char *walk_relpath = "";
+                             apr_pool_t *pool)
+{
+  const char *walk_path = "";
   svn_mergeinfo_t wc_mergeinfo;
-  svn_revnum_t base_revision;
-  apr_pool_t *iterpool;
-
-  SVN_ERR_ASSERT(svn_dirent_is_absolute(local_abspath));
-  if (limit_abspath)
-    SVN_ERR_ASSERT(svn_dirent_is_absolute(limit_abspath));
-
-  SVN_ERR(svn_wc__node_get_base_rev(&base_revision, ctx->wc_ctx,
-                                    local_abspath, scratch_pool));
-
-  iterpool = svn_pool_create(scratch_pool);
+  svn_boolean_t switched;
+  svn_revnum_t base_revision = entry->revision;
+
+  if (limit_path)
+    SVN_ERR(svn_path_get_absolute(&limit_path, limit_path, pool));
+
   while (TRUE)
     {
-      svn_pool_clear(iterpool);
-
-      /* Don't look for explicit mergeinfo on LOCAL_ABSPATH if we are only
+      /* Don't look for explicit mergeinfo on WCPATH if we are only
          interested in inherited mergeinfo. */
       if (inherit == svn_mergeinfo_nearest_ancestor)
         {
@@ -218,70 +184,78 @@
         }
       else
         {
-          /* Look for mergeinfo on LOCAL_ABSPATH.  If there isn't any and we
-             want inherited mergeinfo, walk towards the root of the WC until
-             we encounter either (a) an unversioned directory, or
-             (b) mergeinfo.  If we encounter (b), use that inherited
-             mergeinfo as our baseline. */
-          SVN_ERR(svn_client__parse_mergeinfo(&wc_mergeinfo, ctx->wc_ctx,
-                                              local_abspath, result_pool,
-                                              iterpool));
+          /* Look for mergeinfo on WCPATH.  If there isn't any and we want
+             inherited mergeinfo, walk towards the root of the WC until we
+             encounter either (a) an unversioned directory, or (b) mergeinfo.
+             If we encounter (b), use that inherited mergeinfo as our
+             baseline. */
+          SVN_ERR(svn_client__parse_mergeinfo(&wc_mergeinfo, entry, wcpath,
+                                              pristine, adm_access, ctx,
+                                              pool));
+        }
+
+      /* If WCPATH is switched, don't look any higher for inherited
+         mergeinfo. */
+      SVN_ERR(svn_wc__path_switched(wcpath, &switched, entry, pool));
+      if (switched)
+        break;
+
+      /* Subsequent svn_wc_adm_access_t need to be opened with
+         an absolute path so we can walk up and out of the WC
+         if necessary.  If we are using LIMIT_PATH it needs to
+         be absolute too. */
+
+      if (! svn_dirent_is_absolute(wcpath))
+        {
+          SVN_ERR(svn_dirent_get_absolute(&wcpath, wcpath, pool));
         }
 
       if (wc_mergeinfo == NULL &&
           inherit != svn_mergeinfo_explicit &&
-          !svn_dirent_is_root(local_abspath, strlen(local_abspath)))
+          !svn_dirent_is_root(wcpath, strlen(wcpath)))
         {
-          svn_boolean_t is_wc_root;
-          svn_revnum_t parent_base_rev;
-          svn_revnum_t parent_changed_rev;
+          svn_error_t *err;
 
           /* Don't look any higher than the limit path. */
-          if (limit_abspath && strcmp(limit_abspath, local_abspath) == 0)
-            break;
-
-          /* If we've reached the root of the working copy don't look any
-             higher. */
-          SVN_ERR(svn_wc_is_wc_root2(&is_wc_root, ctx->wc_ctx,
-                                     local_abspath, iterpool));
-          if (is_wc_root)
+          if (limit_path && strcmp(limit_path, wcpath) == 0)
             break;
 
           /* No explicit mergeinfo on this path.  Look higher up the
              directory tree while keeping track of what we've walked. */
-          walk_relpath = svn_relpath_join(svn_dirent_basename(local_abspath,
-                                                              iterpool),
-                                          walk_relpath, result_pool);
-          local_abspath = svn_dirent_dirname(local_abspath, scratch_pool);
-
-          SVN_ERR(svn_wc__node_get_base_rev(&parent_base_rev,
-                                            ctx->wc_ctx, local_abspath,
-                                            scratch_pool));
-          SVN_ERR(svn_wc__node_get_changed_info(&parent_changed_rev,
-                                                NULL, NULL,
-                                                ctx->wc_ctx, local_abspath,
-                                                scratch_pool,
-                                                scratch_pool));
-
-          /* Look in LOCAL_ABSPATH's parent for inherited mergeinfo if
-             LOCAL_ABSPATH's has no base revision because it is an uncommited
-             addition, or if its base revision falls within the inclusive
-             range of its parent's last changed revision to the parent's base
-             revision; otherwise stop looking for inherited mergeinfo. */
-          if (SVN_IS_VALID_REVNUM(base_revision)
-              && (base_revision < parent_changed_rev
-                  || parent_base_rev < base_revision))
+          walk_path = svn_path_join(svn_path_basename(wcpath, pool),
+                                    walk_path, pool);
+          wcpath = svn_path_dirname(wcpath, pool);
+
+          err = svn_wc_adm_open3(&adm_access, NULL, wcpath,
+                                 FALSE, 0, NULL, NULL, pool);
+          if (err)
+            {
+              if (err->apr_err == SVN_ERR_WC_NOT_DIRECTORY)
+                {
+                  svn_error_clear(err);
+                  err = SVN_NO_ERROR;
+                  *inherited = FALSE;
+                  *mergeinfo = wc_mergeinfo;
+                }
+              return err;
+            }
+
+          SVN_ERR(svn_wc_entry(&entry, wcpath, adm_access, FALSE, pool));
+
+          /* Look in WCPATH's parents only if the parents share the same
+             working revision. */
+          if (base_revision < entry->cmt_rev
+              || entry->revision < base_revision)
             break;
 
-          /* We haven't yet risen above the root of the WC. */
-          continue;
-        }
+          if (entry)
+            /* We haven't yet risen above the root of the WC. */
+            continue;
+      }
       break;
     }
 
-  svn_pool_destroy(iterpool);
-
-  if (svn_path_is_empty(walk_relpath))
+  if (svn_path_is_empty(walk_path))
     {
       /* Mergeinfo is explicit. */
       *inherited = FALSE;
@@ -293,19 +267,11 @@
       if (wc_mergeinfo)
         {
           *inherited = (wc_mergeinfo != NULL);
-<<<<<<< HEAD
-          *mergeinfo = apr_hash_make(result_pool);
-          SVN_ERR(svn_client__adjust_mergeinfo_source_paths(*mergeinfo,
-                                                            walk_relpath,
-                                                            wc_mergeinfo,
-                                                            result_pool));
-=======
           *mergeinfo = apr_hash_make(pool);
           SVN_ERR(svn_client__adjust_mergeinfo_source_paths(*mergeinfo,
                                                             walk_path,
                                                             wc_mergeinfo,
                                                             pool));
->>>>>>> 3392406b
         }
       else
         {
@@ -315,149 +281,19 @@
     }
 
   if (walked_path)
-    *walked_path = walk_relpath;
+    *walked_path = walk_path;
 
   /* Remove non-inheritable mergeinfo and paths mapped to empty ranges
      which may occur if WCPATH's mergeinfo is not explicit. */
   if (*inherited)
     {
       SVN_ERR(svn_mergeinfo_inheritable(mergeinfo, *mergeinfo, NULL,
-              SVN_INVALID_REVNUM, SVN_INVALID_REVNUM, result_pool));
-      svn_mergeinfo__remove_empty_rangelists(*mergeinfo, result_pool);
-    }
-
-  return SVN_NO_ERROR;
-}
-
-/* A baton for get_subtree_mergeinfo_walk_cb. */
-struct get_mergeinfo_catalog_walk_baton
-{
-  /* Absolute WC target and its path relative to repository root. */
-  const char *target_abspath;
-  const char *target_repos_root;
-
-  /* The mergeinfo catalog being built. */
-  svn_mergeinfo_catalog_t *mergeinfo_catalog;
-
-  svn_wc_context_t *wc_ctx;
-
-  /* Pool in which to allocate additions to MERGEINFO_CATALOG.*/
-  apr_pool_t *result_pool;
-};
-
-static svn_error_t *
-get_subtree_mergeinfo_walk_cb(const char *local_abspath,
-                              void *walk_baton,
-                              apr_pool_t *scratch_pool)
-{
-  struct get_mergeinfo_catalog_walk_baton *wb = walk_baton;
-  const svn_string_t *propval;
-
-  SVN_ERR(svn_wc_prop_get2(&propval, wb->wc_ctx, local_abspath,
-                           SVN_PROP_MERGEINFO, scratch_pool, scratch_pool));
-
-  /* We already have the target path's explicit/inherited mergeinfo, but do
-     add any subtree mergeinfo to the WB->MERGEINFO_CATALOG. */
-  if (propval && strcmp(local_abspath, wb->target_abspath) != 0)
-    {
-      const char *key_path;
-      svn_mergeinfo_t subtree_mergeinfo;
-
-      SVN_ERR(svn_client__path_relative_to_root(&key_path, wb->wc_ctx,
-                                                local_abspath,
-                                                wb->target_repos_root, FALSE,
-                                                NULL, wb->result_pool,
-                                                scratch_pool));
-      SVN_ERR(svn_mergeinfo_parse(&subtree_mergeinfo, propval->data,
-                                  wb->result_pool));
-
-      /* If the target had no explicit/inherited mergeinfo and this is the
-         first subtree with mergeinfo found, then the catalog will still be
-         NULL. */
-      if (!(*wb->mergeinfo_catalog))
-        *(wb->mergeinfo_catalog) = apr_hash_make(wb->result_pool);
-
-      apr_hash_set(*(wb->mergeinfo_catalog), key_path,
-                   APR_HASH_KEY_STRING, subtree_mergeinfo);
-    }
-
-  return SVN_NO_ERROR;
-}
-
-svn_error_t *
-svn_client__get_wc_mergeinfo_catalog(svn_mergeinfo_catalog_t *mergeinfo_cat,
-                                     svn_boolean_t *inherited,
-                                     svn_boolean_t include_descendants,
-                                     svn_mergeinfo_inheritance_t inherit,
-                                     const char *local_abspath,
-                                     const char *limit_path,
-                                     const char **walked_path,
-                                     svn_client_ctx_t *ctx,
-                                     apr_pool_t *result_pool,
-                                     apr_pool_t *scratch_pool)
-{
-  const char *target_repos_rel_path;
-  svn_mergeinfo_t mergeinfo;
-  struct get_mergeinfo_catalog_walk_baton wb;
-  const char *repos_root;
-  svn_node_kind_t kind;
-
-  SVN_ERR_ASSERT(svn_dirent_is_absolute(local_abspath));
-  *mergeinfo_cat = NULL;
-  SVN_ERR(svn_wc__node_get_repos_info(&repos_root, NULL,
-                                      ctx->wc_ctx, local_abspath, TRUE, FALSE,
-                                      scratch_pool, scratch_pool));
-  if (!repos_root)
-    {
-      if (walked_path)
-        *walked_path = "";
-      *inherited = FALSE;
-      return SVN_NO_ERROR;
-    }
-
-  SVN_ERR(svn_client__path_relative_to_root(&target_repos_rel_path,
-                                            ctx->wc_ctx,
-                                            local_abspath,
-                                            repos_root, FALSE,
-                                            NULL, scratch_pool,
-                                            scratch_pool));
-
-  /* Get the mergeinfo for the LOCAL_ABSPATH target and set *INHERITED and
-     *WALKED_PATH. */
-  SVN_ERR(svn_client__get_wc_mergeinfo(&mergeinfo, inherited, inherit,
-                                       local_abspath, limit_path,
-                                       walked_path, ctx, result_pool,
-                                       scratch_pool));
-
-  /* Add any explicit/inherited mergeinfo for LOCAL_ABSPATH to
-     *MERGEINFO_CAT. */
-  if (mergeinfo)
-    {
-      *mergeinfo_cat = apr_hash_make(result_pool);
-      apr_hash_set(*mergeinfo_cat,
-                   apr_pstrdup(result_pool, target_repos_rel_path),
-                   APR_HASH_KEY_STRING, mergeinfo);
-    }
-
-  /* If LOCAL_ABSPATH is a directory and we want the subtree mergeinfo too,
-     then get it. */
-  SVN_ERR(svn_wc_read_kind(&kind, ctx->wc_ctx, local_abspath, FALSE,
-                           scratch_pool));
-  if (kind == svn_node_dir && include_descendants)
-    {
-      wb.target_abspath = local_abspath;
-      wb.target_repos_root = repos_root;
-      wb.mergeinfo_catalog = mergeinfo_cat;
-      wb.wc_ctx = ctx->wc_ctx;
-      wb.result_pool = result_pool;
-      SVN_ERR(svn_wc__node_walk_children(ctx->wc_ctx, local_abspath, FALSE,
-                                         get_subtree_mergeinfo_walk_cb, &wb,
-                                         svn_depth_infinity, ctx->cancel_func,
-                                         ctx->cancel_baton, scratch_pool));
-    }
-
-  return SVN_NO_ERROR;
-}
+              SVN_INVALID_REVNUM, SVN_INVALID_REVNUM, pool));
+      svn_mergeinfo__remove_empty_rangelists(*mergeinfo, pool);
+    }
+  return SVN_NO_ERROR;
+}
+
 
 svn_error_t *
 svn_client__get_repos_mergeinfo(svn_ra_session_t *ra_session,
@@ -468,54 +304,15 @@
                                 svn_boolean_t squelch_incapable,
                                 apr_pool_t *pool)
 {
-  svn_mergeinfo_catalog_t tgt_mergeinfo_cat;
-
-  *target_mergeinfo = NULL;
-
-  SVN_ERR(svn_client__get_repos_mergeinfo_catalog(&tgt_mergeinfo_cat,
-                                                  ra_session,
-                                                  rel_path, rev, inherit,
-                                                  squelch_incapable, FALSE,
-                                                  pool, pool));
-
-  if (tgt_mergeinfo_cat && apr_hash_count(tgt_mergeinfo_cat))
-    {
-      /* We asked only for the REL_PATH's mergeinfo, not any of its
-         descendants.  So if there is anything in the catalog it is the
-         mergeinfo for REL_PATH. */
-      *target_mergeinfo =
-        svn__apr_hash_index_val(apr_hash_first(pool, tgt_mergeinfo_cat));
-
-    }
-
-  return SVN_NO_ERROR;
-}
-
-svn_error_t *
-svn_client__get_repos_mergeinfo_catalog(svn_mergeinfo_catalog_t *mergeinfo_cat,
-                                        svn_ra_session_t *ra_session,
-                                        const char *rel_path,
-                                        svn_revnum_t rev,
-                                        svn_mergeinfo_inheritance_t inherit,
-                                        svn_boolean_t squelch_incapable,
-                                        svn_boolean_t include_descendants,
-                                        apr_pool_t *result_pool,
-                                        apr_pool_t *scratch_pool)
-{
   svn_error_t *err;
   svn_mergeinfo_t repos_mergeinfo;
-<<<<<<< HEAD
-  apr_array_header_t *rel_paths = apr_array_make(scratch_pool, 1,
-                                                 sizeof(rel_path));
-=======
   apr_array_header_t *rel_paths = apr_array_make(pool, 1, sizeof(rel_path));
->>>>>>> 3392406b
 
   APR_ARRAY_PUSH(rel_paths, const char *) = rel_path;
 
   /* Fetch the mergeinfo. */
   err = svn_ra_get_mergeinfo(ra_session, &repos_mergeinfo, rel_paths, rev,
-                             inherit, include_descendants, result_pool);
+                             inherit, FALSE, pool);
   if (err)
     {
       if (squelch_incapable && err->apr_err == SVN_ERR_UNSUPPORTED_FEATURE)
@@ -524,12 +321,9 @@
           repos_mergeinfo = NULL;
         }
       else
-        return svn_error_return(err);
-    }
-
-<<<<<<< HEAD
-  *mergeinfo_cat = repos_mergeinfo;
-=======
+        return err;
+    }
+
   /* Grab only the mergeinfo provided for REL_PATH. */
   if (repos_mergeinfo)
     *target_mergeinfo = apr_hash_get(repos_mergeinfo, rel_path,
@@ -537,110 +331,59 @@
   else
     *target_mergeinfo = NULL;
 
->>>>>>> 3392406b
   return SVN_NO_ERROR;
 }
 
 
 svn_error_t *
 svn_client__get_wc_or_repos_mergeinfo(svn_mergeinfo_t *target_mergeinfo,
+                                      const svn_wc_entry_t *entry,
                                       svn_boolean_t *indirect,
                                       svn_boolean_t repos_only,
                                       svn_mergeinfo_inheritance_t inherit,
                                       svn_ra_session_t *ra_session,
                                       const char *target_wcpath,
+                                      svn_wc_adm_access_t *adm_access,
                                       svn_client_ctx_t *ctx,
                                       apr_pool_t *pool)
 {
-  svn_mergeinfo_catalog_t tgt_mergeinfo_cat;
-
-  *target_mergeinfo = NULL;
-
-  SVN_ERR(svn_client__get_wc_or_repos_mergeinfo_catalog(&tgt_mergeinfo_cat,
-                                                        indirect, FALSE,
-                                                        repos_only,
-                                                        inherit, ra_session,
-                                                        target_wcpath, ctx,
-                                                        pool, pool));
-  if (tgt_mergeinfo_cat && apr_hash_count(tgt_mergeinfo_cat))
-    {
-      /* We asked only for the TARGET_WCPATH's mergeinfo, not any of its
-         descendants.  It this mergeinfo is in the catalog, it's keyed
-         on TARGET_WCPATH's root-relative path.  We could dig that up
-         so we can peek into our catalog, but it ought to be the only
-         thing in the catalog, so we'll just fetch the first hash item. */
-      *target_mergeinfo =
-        svn__apr_hash_index_val(apr_hash_first(pool, tgt_mergeinfo_cat));
-
-    }
-
-  return SVN_NO_ERROR;
-}
-
-svn_error_t *
-svn_client__get_wc_or_repos_mergeinfo_catalog(
-  svn_mergeinfo_catalog_t *target_mergeinfo_catalog,
-  svn_boolean_t *indirect,
-  svn_boolean_t include_descendants,
-  svn_boolean_t repos_only,
-  svn_mergeinfo_inheritance_t inherit,
-  svn_ra_session_t *ra_session,
-  const char *target_wcpath,
-  svn_client_ctx_t *ctx,
-  apr_pool_t *result_pool,
-  apr_pool_t *scratch_pool)
-{
   const char *url;
   svn_revnum_t target_rev;
-  const char *local_abspath;
-  const char *repos_root;
-  svn_boolean_t is_added;
-
-  SVN_ERR(svn_dirent_get_absolute(&local_abspath, target_wcpath,
-                                  scratch_pool));
-  SVN_ERR(svn_wc__node_is_added(&is_added, ctx->wc_ctx, local_abspath,
-                                scratch_pool));
-  SVN_ERR(svn_wc__node_get_repos_info(&repos_root, NULL,
-                                      ctx->wc_ctx, local_abspath, FALSE, FALSE,
-                                      scratch_pool, scratch_pool));
 
   /* We may get an entry with abbreviated information from TARGET_WCPATH's
      parent if TARGET_WCPATH is missing.  These limited entries do not have
      a URL and without that we cannot get accurate mergeinfo for
      TARGET_WCPATH. */
-  SVN_ERR(svn_client__entry_location(&url, &target_rev, ctx->wc_ctx,
-                                     local_abspath, svn_opt_revision_working,
-                                     scratch_pool, scratch_pool));
+  SVN_ERR(svn_client__entry_location(&url, &target_rev, target_wcpath,
+                                     svn_opt_revision_working, entry, pool));
 
   if (repos_only)
-    *target_mergeinfo_catalog = NULL;
+    *target_mergeinfo = NULL;
   else
-    SVN_ERR(svn_client__get_wc_mergeinfo_catalog(target_mergeinfo_catalog,
-                                                 indirect,
-                                                 include_descendants,
-                                                 inherit,
-                                                 local_abspath,
-                                                 NULL, NULL, ctx,
-                                                 result_pool, scratch_pool));
-
-  /* If there is no WC mergeinfo check the repository for inherited
-     mergeinfo, unless TARGET_WCPATH is a local addition or has a
-     local modification which has removed all of its pristine mergeinfo. */
-  if (*target_mergeinfo_catalog == NULL)
-    {
+    SVN_ERR(svn_client__get_wc_mergeinfo(target_mergeinfo, indirect, FALSE,
+                                         inherit, entry, target_wcpath,
+                                         NULL, NULL, adm_access, ctx, pool));
+
+  /* If there is no WC mergeinfo check the repository. */
+  if (*target_mergeinfo == NULL)
+    {
+      svn_mergeinfo_t repos_mergeinfo;
+
       /* No need to check the repos if this is a local addition. */
-      if (!is_added)
+      if (entry->schedule != svn_wc_schedule_add)
         {
-          apr_hash_t *original_props;
-
-          /* Check to see if we have local modifications which removed all of
-             TARGET_WCPATH's pristine mergeinfo.  If that is the case then
-             TARGET_WCPATH effectively has no mergeinfo. */
-          SVN_ERR(svn_wc_get_pristine_props(&original_props,
-                                            ctx->wc_ctx, local_abspath,
-                                            result_pool, scratch_pool));
-          if (!apr_hash_get(original_props, SVN_PROP_MERGEINFO,
-                            APR_HASH_KEY_STRING))
+          apr_hash_t *props = apr_hash_make(pool);
+
+          /* Get the pristine SVN_PROP_MERGEINFO.
+             If it exists, then it should have been deleted by the local
+             merges. So don't get the mergeinfo from the repository. Just
+             assume the mergeinfo to be NULL.
+          */
+          SVN_ERR(svn_client__get_prop_from_wc(props, SVN_PROP_MERGEINFO,
+                                               target_wcpath, TRUE, entry,
+                                               adm_access, svn_depth_empty,
+                                               NULL, ctx, pool));
+          if (apr_hash_get(props, target_wcpath, APR_HASH_KEY_STRING) == NULL)
             {
               const char *session_url = NULL;
               apr_pool_t *sesspool = NULL;
@@ -649,11 +392,6 @@
                 {
                   SVN_ERR(svn_client__ensure_ra_session_url(&session_url,
                                                             ra_session,
-<<<<<<< HEAD
-                                                            url, result_pool));
-                }
-              else
-=======
                                                             url, pool));
                 }
               else
@@ -674,37 +412,9 @@
                                                       TRUE,
                                                       pool));
               if (repos_mergeinfo)
->>>>>>> 3392406b
                 {
-                  sesspool = svn_pool_create(scratch_pool);
-                  SVN_ERR(svn_client__open_ra_session_internal(&ra_session,
-                                                               url, NULL, NULL,
-                                                               FALSE, TRUE,
-                                                               ctx,
-                                                               sesspool));
-                }
-
-              SVN_ERR(svn_client__get_repos_mergeinfo_catalog(
-                        target_mergeinfo_catalog, ra_session,
-                        "", target_rev, inherit,
-                        TRUE, FALSE, result_pool, scratch_pool));
-
-              if (*target_mergeinfo_catalog
-                  && apr_hash_get(*target_mergeinfo_catalog, "",
-                                  APR_HASH_KEY_STRING))
-                *indirect = TRUE;
-
-              /* If we created an RA_SESSION above, destroy it.
-                 Otherwise, if reparented an existing session, point
-                 it back where it was when we were called. */
-              if (sesspool)
-                {
-                  svn_pool_destroy(sesspool);
-                }
-              else if (session_url)
-                {
-                  SVN_ERR(svn_ra_reparent(ra_session, session_url,
-                                          result_pool));
+                  *target_mergeinfo = repos_mergeinfo;
+                  *indirect = TRUE;
                 }
 
               /* If we created an RA_SESSION above, destroy it.
@@ -727,7 +437,7 @@
 
 svn_error_t *
 svn_client__mergeinfo_from_segments(svn_mergeinfo_t *mergeinfo_p,
-                                    const apr_array_header_t *segments,
+                                    apr_array_header_t *segments,
                                     apr_pool_t *pool)
 {
   svn_mergeinfo_t mergeinfo = apr_hash_make(pool);
@@ -776,6 +486,7 @@
                                      svn_revnum_t range_youngest,
                                      svn_revnum_t range_oldest,
                                      svn_ra_session_t *ra_session,
+                                     svn_wc_adm_access_t *adm_access,
                                      svn_client_ctx_t *ctx,
                                      apr_pool_t *pool)
 {
@@ -790,16 +501,15 @@
      revision.  Note that if the local item is scheduled for addition
      as a copy of something else, we'll use its copyfrom data to query
      its history.  */
-  if (!svn_path_is_url(path_or_url))
-    SVN_ERR(svn_dirent_get_absolute(&path_or_url, path_or_url, pool));
   SVN_ERR(svn_client__derive_location(&url, &peg_revnum, path_or_url,
-                                      peg_revision, session, ctx, pool, pool));
+                                      peg_revision, session, adm_access,
+                                      ctx, pool));
 
   if (session == NULL)
     {
       sesspool = svn_pool_create(pool);
       SVN_ERR(svn_client__open_ra_session_internal(&session, url, NULL, NULL,
-                                                   FALSE, TRUE, ctx,
+                                                   NULL, FALSE, TRUE, ctx,
                                                    sesspool));
     }
 
@@ -861,7 +571,10 @@
       /* Empty mergeinfo elides to empty mergeinfo or to "nothing",
          i.e. it isn't overriding any parent. Otherwise it doesn't
          elide. */
-      *elides = (!parent_mergeinfo || apr_hash_count(parent_mergeinfo) == 0);
+      if (!parent_mergeinfo || apr_hash_count(parent_mergeinfo) == 0)
+        *elides = TRUE;
+      else
+        *elides = FALSE;
     }
   else if (!parent_mergeinfo || apr_hash_count(parent_mergeinfo) == 0)
     {
@@ -895,59 +608,134 @@
   return SVN_NO_ERROR;
 }
 
-/* Helper for svn_client__elide_mergeinfo().
-
-   Given a working copy LOCAL_ABSPATH, its mergeinfo hash CHILD_MERGEINFO, and
-   the mergeinfo of LOCAL_ABSPATH's nearest ancestor PARENT_MERGEINFO, use
+/* Helper for svn_client__elide_mergeinfo() and svn_client__elide_children().
+
+   Given a working copy PATH, its mergeinfo hash CHILD_MERGEINFO, and
+   the mergeinfo of PATH's nearest ancestor PARENT_MERGEINFO, use
    should_elide_mergeinfo() to decide whether or not CHILD_MERGEINFO elides to
    PARENT_MERGEINFO; PATH_SUFFIX means the same as in that function.
 
-   If elision does occur, then remove the mergeinfo for LOCAL_ABSPATH.
+   If elision does occur, then update the mergeinfo for PATH (which is
+   the child) in the working copy via ADM_ACCESS appropriately.
 
    If CHILD_MERGEINFO is NULL, do nothing.
-
-   Use SCRATCH_POOL for temporary allocations.
 */
 static svn_error_t *
 elide_mergeinfo(svn_mergeinfo_t parent_mergeinfo,
                 svn_mergeinfo_t child_mergeinfo,
-                const char *local_abspath,
+                const char *path,
                 const char *path_suffix,
-                svn_client_ctx_t *ctx,
-                apr_pool_t *scratch_pool)
+                svn_wc_adm_access_t *adm_access,
+                apr_pool_t *pool)
 {
   svn_boolean_t elides;
-
-  SVN_ERR_ASSERT(svn_dirent_is_absolute(local_abspath));
-
   SVN_ERR(should_elide_mergeinfo(&elides,
                                  parent_mergeinfo, child_mergeinfo,
-                                 path_suffix, scratch_pool));
+                                 path_suffix, pool));
 
   if (elides)
-    {
-      SVN_ERR(svn_wc_prop_set4(ctx->wc_ctx, local_abspath, SVN_PROP_MERGEINFO,
-                               NULL, TRUE, NULL, NULL, scratch_pool));
-
-      if (ctx->notify_func2)
+    SVN_ERR(svn_wc_prop_set3(SVN_PROP_MERGEINFO, NULL, path, adm_access,
+                             TRUE, NULL, NULL, pool));
+
+  return SVN_NO_ERROR;
+}
+
+
+svn_error_t *
+svn_client__elide_children(apr_array_header_t *children_with_mergeinfo,
+                           const char *target_wcpath,
+                           const svn_wc_entry_t *entry,
+                           svn_wc_adm_access_t *adm_access,
+                           svn_client_ctx_t *ctx,
+                           apr_pool_t *pool)
+{
+  if (children_with_mergeinfo && children_with_mergeinfo->nelts)
+    {
+      int i;
+      const char *last_immediate_child;
+      svn_mergeinfo_t target_mergeinfo;
+      apr_pool_t *iterpool = svn_pool_create(pool);
+
+      /* Get mergeinfo for the target of the merge. */
+      SVN_ERR(svn_client__parse_mergeinfo(&target_mergeinfo, entry,
+                                          target_wcpath, FALSE,
+                                          adm_access, ctx, pool));
+
+      /* For each immediate child of the merge target check if
+         its merginfo elides to the target. */
+      for (i = 0; i < children_with_mergeinfo->nelts; i++)
         {
-          svn_wc_notify_t *notify =
-                svn_wc_create_notify(
-                              svn_dirent_join_many(scratch_pool, local_abspath,
-                                                   path_suffix, NULL),
-                              svn_wc_notify_merge_elide_info, scratch_pool);
-
-          ctx->notify_func2(ctx->notify_baton2, notify, scratch_pool);
-          notify = svn_wc_create_notify(svn_dirent_join_many(scratch_pool,
-                                                             local_abspath,
-                                                             path_suffix,
-                                                             NULL),
-                                        svn_wc_notify_update_update,
-                                        scratch_pool);
-          notify->prop_state = svn_wc_notify_state_changed;
-          ctx->notify_func2(ctx->notify_baton2, notify, scratch_pool);
+          svn_mergeinfo_t child_mergeinfo;
+          svn_boolean_t switched;
+          const svn_wc_entry_t *child_entry;
+          svn_client__merge_path_t *child =
+            APR_ARRAY_IDX(children_with_mergeinfo, i,
+                          svn_client__merge_path_t *);
+          svn_pool_clear(iterpool);
+
+          if (!child)
+            continue;
+
+          if (child->absent)
+            continue;
+
+          if (i == 0)
+            {
+              /* children_with_mergeinfo is sorted depth
+                 first so first path might be the target of
+                 the merge if the target had mergeinfo prior
+                 to the start of the merge. */
+              if (strcmp(target_wcpath, child->path) == 0)
+                {
+                  last_immediate_child = NULL;
+                  continue;
+                }
+              last_immediate_child = child->path;
+            }
+          else if (last_immediate_child
+                   && svn_path_is_ancestor(last_immediate_child, child->path))
+            {
+              /* Not an immediate child. */
+              continue;
+            }
+          else
+            {
+              /* Found the first (last_immediate_child == NULL)
+                 or another immediate child. */
+              last_immediate_child = child->path;
+            }
+
+          /* Don't try to elide switched children. */
+          SVN_ERR(svn_wc__entry_versioned(&child_entry, child->path,
+                                          adm_access, FALSE, iterpool));
+          SVN_ERR(svn_wc__path_switched(child->path, &switched, child_entry,
+                                        iterpool));
+          if (!switched)
+            {
+              const char *path_prefix = svn_path_dirname(child->path,
+                                                         iterpool);
+              const char *path_suffix = svn_path_basename(child->path,
+                                                          iterpool);
+
+              SVN_ERR(svn_client__parse_mergeinfo(&child_mergeinfo, entry,
+                                                  child->path, FALSE,
+                                                  adm_access, ctx, iterpool));
+
+              while (strcmp(path_prefix, target_wcpath) != 0)
+                {
+                  path_suffix = svn_path_join(svn_path_basename(path_prefix,
+                                                                iterpool),
+                                              path_suffix, iterpool);
+                  path_prefix = svn_path_dirname(path_prefix, iterpool);
+                }
+
+              SVN_ERR(elide_mergeinfo(target_mergeinfo, child_mergeinfo,
+                                      child->path, path_suffix, adm_access,
+                                      iterpool));
+            }
         }
-    }
+    svn_pool_destroy(iterpool);
+  }
 
   return SVN_NO_ERROR;
 }
@@ -956,20 +744,14 @@
 svn_error_t *
 svn_client__elide_mergeinfo(const char *target_wcpath,
                             const char *wc_elision_limit_path,
+                            const svn_wc_entry_t *entry,
+                            svn_wc_adm_access_t *adm_access,
                             svn_client_ctx_t *ctx,
                             apr_pool_t *pool)
 {
-  const char *target_abspath;
-  const char *limit_abspath = NULL;
-
-  SVN_ERR(svn_dirent_get_absolute(&target_abspath, target_wcpath, pool));
-  if (wc_elision_limit_path)
-    SVN_ERR(svn_dirent_get_absolute(&limit_abspath, wc_elision_limit_path,
-                                    pool));
-
   /* Check for first easy out: We are already at the limit path. */
-  if (!limit_abspath
-      || strcmp(target_abspath, limit_abspath) != 0)
+  if (!wc_elision_limit_path
+      || strcmp(target_wcpath, wc_elision_limit_path) != 0)
     {
       svn_mergeinfo_t target_mergeinfo;
       svn_mergeinfo_t mergeinfo = NULL;
@@ -978,10 +760,13 @@
 
       /* Get the TARGET_WCPATH's explicit mergeinfo. */
       SVN_ERR(svn_client__get_wc_mergeinfo(&target_mergeinfo, &inherited,
-                                           svn_mergeinfo_inherited,
-                                           target_abspath,
-                                           limit_abspath,
-                                           &walk_path, ctx, pool, pool));
+                                           FALSE, svn_mergeinfo_inherited,
+                                           entry, target_wcpath,
+                                           wc_elision_limit_path
+                                             ? wc_elision_limit_path
+                                             : NULL,
+                                           &walk_path, adm_access,
+                                           ctx, pool));
 
      /* If TARGET_WCPATH has no explicit mergeinfo, there's nothing to
          elide, we're done. */
@@ -989,11 +774,14 @@
         return SVN_NO_ERROR;
 
       /* Get TARGET_WCPATH's inherited mergeinfo from the WC. */
-      SVN_ERR(svn_client__get_wc_mergeinfo(&mergeinfo, &inherited,
+      SVN_ERR(svn_client__get_wc_mergeinfo(&mergeinfo, &inherited, FALSE,
                                            svn_mergeinfo_nearest_ancestor,
-                                           target_abspath,
-                                           limit_abspath,
-                                           &walk_path, ctx, pool, pool));
+                                           entry, target_wcpath,
+                                           wc_elision_limit_path
+                                             ? wc_elision_limit_path
+                                             : NULL,
+                                           &walk_path, adm_access,
+                                           ctx, pool));
 
       /* If TARGET_WCPATH inherited no mergeinfo from the WC and we are
          not limiting our search to the working copy then check if it
@@ -1001,9 +789,9 @@
       if (!mergeinfo && !wc_elision_limit_path)
         {
           SVN_ERR(svn_client__get_wc_or_repos_mergeinfo
-                  (&mergeinfo, &inherited, TRUE,
+                  (&mergeinfo, entry, &inherited, TRUE,
                    svn_mergeinfo_nearest_ancestor,
-                   NULL, target_wcpath, ctx, pool));
+                   NULL, target_wcpath, adm_access, ctx, pool));
         }
 
       /* If there is nowhere to elide TARGET_WCPATH's mergeinfo to and
@@ -1011,146 +799,71 @@
       if (!mergeinfo && wc_elision_limit_path)
         return SVN_NO_ERROR;
 
-      SVN_ERR(elide_mergeinfo(mergeinfo, target_mergeinfo, target_abspath,
-                              NULL, ctx, pool));
-    }
-  return SVN_NO_ERROR;
-}
-
-
-/* Set *MERGEINFO_CATALOG to the explicit or inherited mergeinfo for
-   PATH_OR_URL@PEG_REVISION.  If INCLUDE_DESCENDANTS is true, also
-   store in *MERGEINFO_CATALOG the explicit mergeinfo on any subtrees
-   under PATH_OR_URL.  Key all mergeinfo in *MERGEINFO_CATALOG on
-   repository relpaths.
-
-   If no mergeinfo is found then set *MERGEINFO_CATALOG to NULL.
-
-   Set *REPOS_ROOT to the root URL of the repository associated with
-   PATH_OR_URL.
-
-   Allocate *MERGEINFO_CATALOG and all its contents in RESULT_POOL.  Use
-   SCRATCH_POOL for all temporary allocations.
-
-   Return SVN_ERR_UNSUPPORTED_FEATURE if the server does not support
-   Merge Tracking.  */
+      SVN_ERR(elide_mergeinfo(mergeinfo, target_mergeinfo, target_wcpath,
+                              NULL, adm_access, pool));
+    }
+  return SVN_NO_ERROR;
+}
+
+svn_error_t *
+svn_client__elide_mergeinfo_for_tree(apr_hash_t *children_with_mergeinfo,
+                                     svn_wc_adm_access_t *adm_access,
+                                     svn_client_ctx_t *ctx,
+                                     apr_pool_t *pool)
+{
+  int i;
+  apr_pool_t *iterpool = svn_pool_create(pool);
+  apr_array_header_t *sorted_children =
+    svn_sort__hash(children_with_mergeinfo, svn_sort_compare_items_as_paths,
+                   pool);
+
+  /* sorted_children is in depth first order.  To minimize
+     svn_client__elide_mergeinfo()'s crawls up the working copy from
+     each child, run through the array backwards, effectively doing a
+     right-left post-order traversal. */
+  for (i = sorted_children->nelts -1; i >= 0; i--)
+    {
+      const svn_wc_entry_t *child_entry;
+      const char *child_wcpath;
+      svn_sort__item_t *item = &APR_ARRAY_IDX(sorted_children, i,
+                                              svn_sort__item_t);
+      svn_pool_clear(iterpool);
+      child_wcpath = item->key;
+      SVN_ERR(svn_wc__entry_versioned(&child_entry, child_wcpath, adm_access,
+                                      FALSE, iterpool));
+      SVN_ERR(svn_client__elide_mergeinfo(child_wcpath, NULL, child_entry,
+                                          adm_access, ctx, iterpool));
+    }
+
+  svn_pool_destroy(iterpool);
+  return SVN_NO_ERROR;
+}
+
+
+/* If the server supports Merge Tracking, set *MERGEINFO to a hash
+   mapping const char * root-relative source paths to an
+   apr_array_header_t * list of svn_merge_range_t * revision ranges
+   representing merge sources and corresponding revision ranges which
+   have been merged into PATH_OR_URL as of PEG_REVISION, or NULL if
+   there is no mergeinfo.  Set *REPOS_ROOT to the root URL of the
+   repository associated with PATH_OR_URL (and to which the paths in
+   *MERGEINFO are relative).  If the server does not support Merge Tracking,
+   return an error with the code SVN_ERR_UNSUPPORTED_FEATURE.  Use
+   POOL for allocation of all returned values.  */
 static svn_error_t *
-get_mergeinfo(svn_mergeinfo_catalog_t *mergeinfo_catalog,
+get_mergeinfo(svn_mergeinfo_t *mergeinfo,
               const char **repos_root,
               const char *path_or_url,
               const svn_opt_revision_t *peg_revision,
-              svn_boolean_t include_descendants,
               svn_client_ctx_t *ctx,
-              apr_pool_t *result_pool,
-              apr_pool_t *scratch_pool)
-{
+              apr_pool_t *pool)
+{
+  apr_pool_t *subpool = svn_pool_create(pool);
   svn_ra_session_t *ra_session;
   svn_revnum_t rev;
-  const char *local_abspath;
-  const char *url;
-  svn_boolean_t is_url = svn_path_is_url(path_or_url);
-  svn_opt_revision_t peg_rev;
-
-  peg_rev.kind = peg_revision->kind;
-  peg_rev.value = peg_revision->value;
-
-  /* If PATH_OR_URL is as working copy path determine if we will need to
-     contact the repository for the requested PEG_REVISION. */
-  if (!is_url)
-    {
-<<<<<<< HEAD
-      SVN_ERR(svn_dirent_get_absolute(&local_abspath, path_or_url,
-                                      scratch_pool));
-
-      if (peg_rev.kind == svn_opt_revision_date
-          || peg_rev.kind == svn_opt_revision_head)
-        {
-          /* If a working copy path is pegged at head or a date then
-             we know we must contact the repository for the revision.
-             So get only the url for PATH_OR_URL... */
-          SVN_ERR(svn_client__entry_location(&url, NULL, ctx->wc_ctx,
-                                             local_abspath,
-                                             svn_opt_revision_working,
-                                             result_pool, scratch_pool));
-        }
-      else
-        {
-          /* ...Otherwise get the revision too. */
-          SVN_ERR(svn_client__entry_location(&url, &rev, ctx->wc_ctx,
-                                             local_abspath,
-                                             peg_rev.kind,
-                                             result_pool, scratch_pool));
-        }
-
-
-      if (peg_rev.kind == svn_opt_revision_date
-          || peg_rev.kind == svn_opt_revision_head
-          || peg_rev.kind == svn_opt_revision_previous
-          || (peg_rev.kind == svn_opt_revision_number
-              && peg_rev.value.number != rev))
-        {
-          /* This working copy path PATH_OR_URL is pegged at a value
-             which requires we contact the repository. */
-          path_or_url = url;
-          is_url = TRUE;
-          if (peg_rev.kind == svn_opt_revision_previous)
-            {
-              peg_rev.kind = svn_opt_revision_number;
-              peg_rev.value.number = rev;
-            }
-        }
-    }
-
-  if (is_url)
-    {
-      svn_mergeinfo_catalog_t tmp_catalog;
-
-      SVN_ERR(svn_dirent_get_absolute(&local_abspath, "", scratch_pool));
-      SVN_ERR(svn_client__open_ra_session_internal(&ra_session, path_or_url,
-                                                   NULL, NULL, FALSE,
-                                                   TRUE, ctx, scratch_pool));
-      SVN_ERR(svn_client__get_revision_number(&rev, NULL, ctx->wc_ctx,
-                                              local_abspath, ra_session,
-                                              &peg_rev, scratch_pool));
-      SVN_ERR(svn_ra_get_repos_root2(ra_session, repos_root, scratch_pool));
-      SVN_ERR(svn_client__get_repos_mergeinfo_catalog(&tmp_catalog,
-                                                      ra_session,
-                                                      "", rev,
-                                                      svn_mergeinfo_inherited,
-                                                      FALSE,
-                                                      include_descendants,
-                                                      result_pool,
-                                                      scratch_pool));
-
-      /* If we're not querying the root of the repository, the catalog
-         we fetched will be keyed on paths relative to the session
-         URL.  But our caller is expecting repository relpaths.  So we
-         do a little dance...  */
-      if (tmp_catalog && (strcmp(path_or_url, *repos_root) != 0))
-        {
-          apr_hash_index_t *hi;
-
-          *mergeinfo_catalog = apr_hash_make(result_pool);
-
-          for (hi = apr_hash_first(scratch_pool, tmp_catalog);
-               hi; hi = apr_hash_next(hi))
-            {
-              /* session-relpath -> repos-url -> repos-relpath */
-              const char *path =
-                svn_path_url_add_component2(path_or_url,
-                                            svn__apr_hash_index_key(hi),
-                                            scratch_pool);
-              SVN_ERR(svn_ra_get_path_relative_to_root(ra_session, &path, path,
-                                                       result_pool));
-              apr_hash_set(*mergeinfo_catalog, path, APR_HASH_KEY_STRING,
-                           svn__apr_hash_index_val(hi));
-            }
-        }
-      else
-        {
-          *mergeinfo_catalog = tmp_catalog;
-        }
-=======
+
+  if (svn_path_is_url(path_or_url))
+    {
       SVN_ERR(svn_client__open_ra_session_internal(&ra_session, path_or_url,
                                                    NULL, NULL, NULL, FALSE,
                                                    TRUE, ctx, subpool));
@@ -1161,29 +874,42 @@
                                               "", rev,
                                               svn_mergeinfo_inherited, FALSE,
                                               pool));
->>>>>>> 3392406b
     }
   else /* ! svn_path_is_url() */
     {
+      svn_wc_adm_access_t *adm_access;
+      const svn_wc_entry_t *entry;
+      const char *url;
       svn_boolean_t indirect;
 
+      SVN_ERR(svn_wc_adm_probe_open3(&adm_access, NULL, path_or_url, FALSE,
+                                     0, ctx->cancel_func, ctx->cancel_baton,
+                                     subpool));
+      SVN_ERR(svn_wc__entry_versioned(&entry, path_or_url, adm_access, FALSE,
+                                      subpool));
+
       /* Check server Merge Tracking capability. */
+      SVN_ERR(svn_client__entry_location(&url, &rev, path_or_url,
+                                         svn_opt_revision_working, entry,
+                                         subpool));
       SVN_ERR(svn_client__open_ra_session_internal(&ra_session, url,
-                                                   NULL, NULL, FALSE,
-                                                   TRUE, ctx, scratch_pool));
+                                                   NULL, NULL, NULL, FALSE,
+                                                   TRUE, ctx, subpool));
       SVN_ERR(svn_ra__assert_mergeinfo_capable_server(ra_session, path_or_url,
-                                                      scratch_pool));
+                                                      subpool));
 
       /* Acquire return values. */
-      SVN_ERR(svn_client__get_repos_root(repos_root, local_abspath,
-                                         &peg_rev, ctx, result_pool,
-                                         scratch_pool));
-      SVN_ERR(svn_client__get_wc_or_repos_mergeinfo_catalog(
-        mergeinfo_catalog, &indirect, include_descendants, FALSE,
-        svn_mergeinfo_inherited, ra_session, path_or_url, ctx,
-        result_pool, scratch_pool));
-    }
-
+      SVN_ERR(svn_client__get_repos_root(repos_root, path_or_url, peg_revision,
+                                         adm_access, ctx, pool));
+      SVN_ERR(svn_client__get_wc_or_repos_mergeinfo(mergeinfo, entry,
+                                                    &indirect, FALSE,
+                                                    svn_mergeinfo_inherited,
+                                                    NULL, path_or_url,
+                                                    adm_access, ctx, pool));
+      SVN_ERR(svn_wc_adm_close2(adm_access, subpool));
+    }
+
+  svn_pool_destroy(subpool);
   return SVN_NO_ERROR;
 }
 
@@ -1269,8 +995,8 @@
       || strcmp(path, "/") == 0)
     return SVN_NO_ERROR;
 
-  path_suffix = svn_dirent_is_child(pb->inherited_mergeinfo_path,
-                                    path, NULL);
+  path_suffix = svn_path_is_child(pb->inherited_mergeinfo_path,
+                                  path, NULL);
   SVN_ERR_ASSERT(path_suffix != NULL);
 
   SVN_ERR(should_elide_mergeinfo(&elides,
@@ -1329,246 +1055,52 @@
 }
 
 
-/* Helper for filter_log_entry_with_rangelist().
-
-   DEPTH_FIRST_CATALOG_INDEX is an array of svn_sort__item_t's.  The keys are
-   repository-absolute const char *paths, the values are svn_mergeinfo_t for
-   each path.
-
-   Return a pointer to the mergeinfo value of the nearest path-wise ancestor
-   of ABS_REPOS_PATH in DEPTH_FIRST_CATALOG_INDEX.  A path is considered its
-   own ancestor, so if a key exactly matches ABS_REPOS_PATH, return that
-   key's mergeinfo.
-
-   If DEPTH_FIRST_CATALOG_INDEX is NULL, empty, or no ancestor is found, then
-   return NULL. */
-static svn_mergeinfo_t
-find_nearest_ancestor(const apr_array_header_t *depth_first_catalog_index,
-                      const char *abs_repos_path)
-{
-  int i;
-  int ancestor_index = -1;
-
-  if (depth_first_catalog_index)
-    {
-      for (i = 0; i < depth_first_catalog_index->nelts; i++)
-        {
-          svn_sort__item_t item = APR_ARRAY_IDX(depth_first_catalog_index, i,
-                                                svn_sort__item_t);
-          if (svn_path_is_ancestor(item.key, abs_repos_path)
-              || svn_path_compare_paths(item.key, abs_repos_path) == 0)
-            ancestor_index = i;
-        }
-    }
-
-  if (ancestor_index == -1)
-    return NULL;
-  else
-    return (APR_ARRAY_IDX(depth_first_catalog_index,
-                          ancestor_index,
-                          svn_sort__item_t)).value;
-}
-
-/* Baton for use with the filter_log_entry_with_rangelist()
-   svn_log_entry_receiver_t callback. */
 struct filter_log_entry_baton_t
 {
-  svn_boolean_t filtering_merged;
-
-  /* Unsorted array of repository relative paths representing the merge
-     sources.  There will be more than one source  */
-  const apr_array_header_t *merge_source_paths;
-
-  /* The repository-absolute path we are calling svn_client_log5() on. */
-  const char *abs_repos_target_path;
-
-  /* Mergeinfo catalog for the tree rooted at ABS_REPOS_TARGET_PATH.
-     The path keys must be repository-absolute. */
-  svn_mergeinfo_catalog_t target_mergeinfo_catalog;
-
-  /* Depth first sorted array of svn_sort__item_t's for
-     TARGET_MERGEINFO_CATALOG. */
-  apr_array_header_t *depth_first_catalog_index;
-
-  /* A rangelist describing all the ranges merged to ABS_REPOS_TARGET_PATH
-     from the */
-  const apr_array_header_t *rangelist;
-
-  /* The wrapped svn_log_entry_receiver_t callback and baton which
-     filter_log_entry_with_rangelist() is acting as a filter for. */
+  apr_array_header_t *rangelist;
   svn_log_entry_receiver_t log_receiver;
   void *log_receiver_baton;
-
   svn_client_ctx_t *ctx;
 };
 
 /* Implements the svn_log_entry_receiver_t interface.  BATON is a
-   `struct filter_log_entry_baton_t *'.
-
-   Call the wrapped log receiver BATON->log_receiver (with
-   BATON->log_receiver_baton), only if the log entry falls within the
-   ranges in BATON->rangelist.
- */
+   `struct filter_log_entry_baton_t *' */
 static svn_error_t *
 filter_log_entry_with_rangelist(void *baton,
                                 svn_log_entry_t *log_entry,
                                 apr_pool_t *pool)
 {
   struct filter_log_entry_baton_t *fleb = baton;
+  svn_merge_range_t *range;
   apr_array_header_t *intersection, *this_rangelist;
 
   if (fleb->ctx->cancel_func)
     SVN_ERR(fleb->ctx->cancel_func(fleb->ctx->cancel_baton));
 
-  /* Ignore r0 because there can be no "change 0" in a merge range. */
-  if (log_entry->revision == 0)
-    return SVN_NO_ERROR;
-
-  this_rangelist = svn_rangelist__initialize(log_entry->revision - 1,
-                                             log_entry->revision,
-                                             TRUE, pool);
-
-  /* Don't consider inheritance yet, see if LOG_ENTRY->REVISION is
-     fully or partially represented in BATON->RANGELIST. */
+  this_rangelist = apr_array_make(pool, 1, sizeof(svn_merge_range_t *));
+  range = apr_pcalloc(pool, sizeof(*range));
+  range->start = log_entry->revision - 1;
+  range->end = log_entry->revision;
+  range->inheritable = TRUE;
+  APR_ARRAY_PUSH(this_rangelist, svn_merge_range_t *) = range;
   SVN_ERR(svn_rangelist_intersect(&intersection, fleb->rangelist,
-                                  this_rangelist, FALSE, pool));
+                                  this_rangelist, TRUE, pool));
   if (! (intersection && intersection->nelts))
     return SVN_NO_ERROR;
 
   SVN_ERR_ASSERT(intersection->nelts == 1);
-
-  /* Ok, we know LOG_ENTRY->REVISION is represented in BATON->RANGELIST,
-     but is it only partially represented, i.e. is the corresponding range in
-     BATON->RANGELIST non-inheritable?  Ask for the same intersection as
-     above but consider inheritance this time, if the intersection is empty
-     we know the range in BATON->RANGELIST is non-inheritable. */
-  SVN_ERR(svn_rangelist_intersect(&intersection, fleb->rangelist,
-                                  this_rangelist, TRUE, pool));
-  log_entry->non_inheritable = !intersection->nelts;
-
-  /* If the paths changed by LOG_ENTRY->REVISION are provided we can determine
-     if LOG_ENTRY->REVISION, while only partially represented in
-     BATON->RANGELIST, is in fact completely applied to all affected paths. */
-  if ((log_entry->non_inheritable || !fleb->filtering_merged)
-      && log_entry->changed_paths2)
-    {
-      int i;
-      apr_hash_index_t *hi;
-      svn_boolean_t all_subtrees_have_this_rev = TRUE;
-      apr_array_header_t *this_rev_rangelist =
-        svn_rangelist__initialize(log_entry->revision - 1,
-                                  log_entry->revision, TRUE, pool);
-      apr_pool_t *iterpool = svn_pool_create(pool);
-
-      for (hi = apr_hash_first(pool, log_entry->changed_paths2);
-           hi;
-           hi = apr_hash_next(hi))
-        {
-          const char *path = svn__apr_hash_index_key(hi);
-          svn_log_changed_path2_t *change = svn__apr_hash_index_val(hi);
-          const char *target_path_affected;
-          svn_mergeinfo_t nearest_ancestor_mergeinfo;
-          apr_hash_index_t *hi2;
-          svn_boolean_t found_this_revision = FALSE;
-          const char *merge_source_path;
-          const char *merge_source_rel_target;
-
-          svn_pool_clear(iterpool);
-
-          /* Check that PATH is a subtree of at least one of the
-             merge sources.  If not then ignore this path.  */
-          for (i = 0; i < fleb->merge_source_paths->nelts; i++)
-            {
-              merge_source_path =
-                APR_ARRAY_IDX(fleb->merge_source_paths, i, const char *);
-              if (svn_uri_is_ancestor(merge_source_path, path))
-                {
-                  /* If MERGE_SOURCE was itself deleted, replaced, or added
-                     in LOG_ENTRY->REVISION then ignore this PATH since you
-                     can't merge a addition or deletion of yourself. */
-                  if (strcmp(merge_source_path, path) == 0
-                      && (change->action != 'M'))
-                    i = fleb->merge_source_paths->nelts;
-                  break;
-                }
-            }
-          /* If we examined every merge source path and PATH is a child of
-             none of them then we can ignore this PATH. */
-          if (i == fleb->merge_source_paths->nelts)
-            continue;
-
-          /* Calculate the target path which PATH would affect if merged. */
-          merge_source_rel_target = svn_uri_skip_ancestor(merge_source_path,
-                                                          path);
-          target_path_affected = svn_uri_join(fleb->abs_repos_target_path,
-                                              merge_source_rel_target,
-                                              iterpool);
-
-          nearest_ancestor_mergeinfo =
-            find_nearest_ancestor(fleb->depth_first_catalog_index,
-                                  target_path_affected);
-          if (nearest_ancestor_mergeinfo)
-            {
-              for (hi2 = apr_hash_first(iterpool, nearest_ancestor_mergeinfo);
-                   hi2;
-                   hi2 = apr_hash_next(hi2))
-                {
-                  apr_array_header_t *rangelist = svn__apr_hash_index_val(hi2);
-                  SVN_ERR(svn_rangelist_intersect(&intersection, rangelist,
-                                                  this_rev_rangelist, FALSE,
-                                                  iterpool));
-                  if (intersection->nelts)
-                    {
-                      SVN_ERR(svn_rangelist_intersect(&intersection,
-                                                      rangelist,
-                                                      this_rev_rangelist,
-                                                      TRUE, iterpool));
-                      if (intersection->nelts)
-                        {
-                          found_this_revision = TRUE;
-                          break;
-                        }
-                    }
-                }
-            }
-
-          if (!found_this_revision)
-            {
-              /* As soon as any PATH is found that is not fully merged for
-                 LOG_ENTRY->REVISION then we can stop. */
-              all_subtrees_have_this_rev = FALSE;
-              break;
-            }
-        }
-
-      svn_pool_destroy(iterpool);
-
-      if (all_subtrees_have_this_rev)
-        {
-          if (fleb->filtering_merged)
-            log_entry->non_inheritable = FALSE;
-          else
-            return SVN_NO_ERROR;
-        }
-    }
-
-  /* Call the wrapped log receiver which this function is filtering for. */
   return fleb->log_receiver(fleb->log_receiver_baton, log_entry, pool);
 }
 
 static svn_error_t *
 logs_for_mergeinfo_rangelist(const char *source_url,
-                             const apr_array_header_t *merge_source_paths,
-                             svn_boolean_t filtering_merged,
-                             const apr_array_header_t *rangelist,
-                             svn_mergeinfo_t target_mergeinfo_catalog,
-                             const char *abs_repos_target_path,
+                             apr_array_header_t *rangelist,
                              svn_boolean_t discover_changed_paths,
                              const apr_array_header_t *revprops,
                              svn_log_entry_receiver_t log_receiver,
                              void *log_receiver_baton,
                              svn_client_ctx_t *ctx,
-                             apr_pool_t *scratch_pool)
+                             apr_pool_t *pool)
 {
   apr_array_header_t *target;
   svn_merge_range_t *oldest_range, *youngest_range;
@@ -1585,7 +1117,7 @@
         rangelist->elt_size, svn_sort_compare_ranges);
 
   /* Build a single-member log target list using SOURCE_URL. */
-  target = apr_array_make(scratch_pool, 1, sizeof(const char *));
+  target = apr_array_make(pool, 1, sizeof(const char *));
   APR_ARRAY_PUSH(target, const char *) = source_url;
 
   /* Calculate and construct the bounds of our log request. */
@@ -1597,56 +1129,21 @@
   oldest_rev.kind = svn_opt_revision_number;
   oldest_rev.value.number = oldest_range->start;
 
-  if (! target_mergeinfo_catalog)
-    target_mergeinfo_catalog = apr_hash_make(scratch_pool);
-
-  /* FILTER_LOG_ENTRY_BATON_T->TARGET_MERGEINFO_CATALOG's keys are required
-     to be repository-absolute. */
-  if (apr_hash_count(target_mergeinfo_catalog))
-    {
-      apr_hash_index_t *hi;
-      svn_mergeinfo_catalog_t rekeyed_catalog = apr_hash_make(scratch_pool);
-
-      for (hi = apr_hash_first(scratch_pool, target_mergeinfo_catalog);
-           hi;
-           hi = apr_hash_next(hi))
-        {
-          const char *path = svn__apr_hash_index_key(hi);
-
-          if (!svn_dirent_is_absolute(path))
-            apr_hash_set(rekeyed_catalog,
-                         svn_dirent_join("/", path, scratch_pool),
-                         APR_HASH_KEY_STRING,
-                         svn__apr_hash_index_val(hi));
-        }
-      target_mergeinfo_catalog = rekeyed_catalog;
-    }
-
   /* Build the log filtering callback baton. */
-  fleb.filtering_merged = filtering_merged;
-  fleb.merge_source_paths = merge_source_paths;
-  fleb.target_mergeinfo_catalog = target_mergeinfo_catalog;
-  fleb.depth_first_catalog_index =
-    svn_sort__hash(target_mergeinfo_catalog,
-                   svn_sort_compare_items_as_paths,
-                   scratch_pool);
-  fleb.abs_repos_target_path = abs_repos_target_path;
   fleb.rangelist = rangelist;
   fleb.log_receiver = log_receiver;
   fleb.log_receiver_baton = log_receiver_baton;
   fleb.ctx = ctx;
 
   /* Drive the log. */
-  revision_ranges = apr_array_make(scratch_pool, 1,
-                                   sizeof(svn_opt_revision_range_t *));
-  range = apr_pcalloc(scratch_pool, sizeof(*range));
+  revision_ranges = apr_array_make(pool, 1, sizeof(svn_opt_revision_range_t *));
+  range = apr_pcalloc(pool, sizeof(*range));
   range->end = youngest_rev;
   range->start = oldest_rev;
   APR_ARRAY_PUSH(revision_ranges, svn_opt_revision_range_t *) = range;
   SVN_ERR(svn_client_log5(target, &youngest_rev, revision_ranges,
                           0, discover_changed_paths, FALSE, FALSE, revprops,
-                          filter_log_entry_with_rangelist, &fleb, ctx,
-                          scratch_pool));
+                          filter_log_entry_with_rangelist, &fleb, ctx, pool));
 
   /* Check for cancellation. */
   if (ctx->cancel_func)
@@ -1681,15 +1178,23 @@
                            svn_client_ctx_t *ctx,
                            apr_pool_t *pool)
 {
+  svn_wc_adm_access_t *adm_access = NULL;
   svn_ra_session_t *ra_session;
   apr_pool_t *subpool = svn_pool_create(pool);
   svn_revnum_t rev;
 
+  if (! svn_path_is_url(path_or_url)
+      && (SVN_CLIENT__REVKIND_IS_LOCAL_TO_WC(peg_revision->kind)
+          || peg_revision->kind == svn_opt_revision_unspecified))
+    {
+      int adm_lock_level = SVN_WC__LEVELS_TO_LOCK_FROM_DEPTH(svn_depth_empty);
+      SVN_ERR(svn_wc_adm_probe_open3(&adm_access, NULL, path_or_url,
+                                     FALSE, adm_lock_level,
+                                     ctx->cancel_func, ctx->cancel_baton,
+                                     subpool));
+    }
   SVN_ERR(svn_client__ra_session_from_path(&ra_session, &rev, url,
-                                           path_or_url,
-                                           !svn_path_is_url(path_or_url)
-                                             ? path_or_url
-                                             : NULL,
+                                           path_or_url, adm_access,
                                            peg_revision, peg_revision,
                                            ctx, subpool));
   *url = apr_pstrdup(pool, *url);
@@ -1699,7 +1204,10 @@
 
   svn_pool_destroy(subpool);
 
-  return SVN_NO_ERROR;
+  if (adm_access)
+    return svn_wc_adm_close2(adm_access, pool);
+  else
+    return SVN_NO_ERROR;
 }
 
 @@ -1707,8 +1215,6 @@
 /*** Public APIs ***/
 
 svn_error_t *
-<<<<<<< HEAD
-=======
 svn_client_mergeinfo_log_merged(const char *path_or_url,
                                 const svn_opt_revision_t *peg_revision,
                                 const char *merge_source_path_or_url,
@@ -1796,7 +1302,6 @@
 
 
 svn_error_t *
->>>>>>> 3392406b
 svn_client_mergeinfo_get_merged(apr_hash_t **mergeinfo_p,
                                 const char *path_or_url,
                                 const svn_opt_revision_t *peg_revision,
@@ -1805,30 +1310,10 @@
 {
   const char *repos_root;
   apr_hash_t *full_path_mergeinfo;
-  svn_mergeinfo_catalog_t mergeinfo_cat;
   svn_mergeinfo_t mergeinfo;
 
-  SVN_ERR(get_mergeinfo(&mergeinfo_cat, &repos_root, path_or_url,
-                        peg_revision, FALSE, ctx, pool, pool));
-  if (mergeinfo_cat)
-    {
-      const char *path_or_url_repos_rel;
-
-      if (! svn_path_is_url(path_or_url)
-          && ! svn_dirent_is_absolute(path_or_url))
-        SVN_ERR(svn_dirent_get_absolute(&path_or_url, path_or_url, pool));
-
-      SVN_ERR(svn_client__path_relative_to_root(&path_or_url_repos_rel,
-                                                ctx->wc_ctx, path_or_url,
-                                                repos_root, FALSE, NULL,
-                                                pool, pool));
-      mergeinfo = apr_hash_get(mergeinfo_cat, path_or_url_repos_rel,
-                               APR_HASH_KEY_STRING);
-    }
-  else
-    {
-      mergeinfo = NULL;
-    }
+  SVN_ERR(get_mergeinfo(&mergeinfo, &repos_root, path_or_url,
+                        peg_revision, ctx, pool));
 
   /* Copy the MERGEINFO hash items into another hash, but change
      the relative paths into full URLs. */
@@ -1840,12 +1325,13 @@
       full_path_mergeinfo = apr_hash_make(pool);
       for (hi = apr_hash_first(pool, mergeinfo); hi; hi = apr_hash_next(hi))
         {
-          const char *key = svn__apr_hash_index_key(hi);
-          void *val = svn__apr_hash_index_val(hi);
+          const void *key;
+          void *val;
           const char *source_url;
 
+          apr_hash_this(hi, &key, NULL, &val);
           source_url = svn_path_uri_encode(key, pool);
-          source_url = svn_uri_join(repos_root, source_url + 1, pool);
+          source_url = svn_path_join(repos_root, source_url + 1, pool);
           apr_hash_set(full_path_mergeinfo, source_url,
                        APR_HASH_KEY_STRING, val);
         }
@@ -1857,128 +1343,60 @@
 
 
 svn_error_t *
-svn_client_mergeinfo_log(svn_boolean_t finding_merged,
-                         const char *path_or_url,
-                         const svn_opt_revision_t *peg_revision,
-                         const char *merge_source_path_or_url,
-                         const svn_opt_revision_t *src_peg_revision,
-                         svn_log_entry_receiver_t log_receiver,
-                         void *log_receiver_baton,
-                         svn_boolean_t discover_changed_paths,
-                         svn_depth_t depth,
-                         const apr_array_header_t *revprops,
-                         svn_client_ctx_t *ctx,
-                         apr_pool_t *scratch_pool)
-{
+svn_client_mergeinfo_log_eligible(const char *path_or_url,
+                                  const svn_opt_revision_t *peg_revision,
+                                  const char *merge_source_path_or_url,
+                                  const svn_opt_revision_t *src_peg_revision,
+                                  svn_log_entry_receiver_t log_receiver,
+                                  void *log_receiver_baton,
+                                  svn_boolean_t discover_changed_paths,
+                                  const apr_array_header_t *revprops,
+                                  svn_client_ctx_t *ctx,
+                                  apr_pool_t *pool)
+{
+  svn_mergeinfo_t mergeinfo, history, source_history, available;
+  apr_hash_index_t *hi;
+  svn_ra_session_t *ra_session;
+  svn_opt_revision_t *real_src_peg_revision;
+  const char *repos_root, *merge_source_url;
+  apr_pool_t *sesspool;
+  svn_revnum_t youngest_rev = SVN_INVALID_REVNUM;
+  apr_array_header_t *rangelist;
   const char *log_target = NULL;
-  const char *repos_root;
-  const char *merge_source_url;
-  const char *path_or_url_repos_rel;
-  svn_mergeinfo_catalog_t path_or_url_mergeinfo_cat;
-
-  /* A hash of paths, at or under PATH_OR_URL, mapped to rangelists.  Not
-     technically mergeinfo, so not using the svn_mergeinfo_t type. */
-  apr_hash_t *inheritable_subtree_merges;
-
-  svn_mergeinfo_t source_history;
-  svn_mergeinfo_t path_or_url_history;
-  apr_array_header_t *master_noninheritable_rangelist;
-  apr_array_header_t *master_inheritable_rangelist;
-  apr_array_header_t *merge_source_paths =
-    apr_array_make(scratch_pool, 1, sizeof(const char *));
-  svn_opt_revision_t *real_src_peg_revision;
-  apr_hash_index_t *hi_catalog;
-  apr_hash_index_t *hi;
-  apr_pool_t *iterpool;
-
-  /* We currently only support depth = empty | infinity. */
-  if (depth != svn_depth_infinity && depth != svn_depth_empty)
-    return svn_error_create(
-      SVN_ERR_UNSUPPORTED_FEATURE, NULL,
-      _("Only depths 'infinity' and 'empty' are currently supported"));
 
   /* Step 1: Ensure that we have a merge source URL to work with. */
   SVN_ERR(location_from_path_and_rev(&merge_source_url, &real_src_peg_revision,
                                      merge_source_path_or_url,
-                                     src_peg_revision, ctx, scratch_pool));
-
-  /* Step 2: We need the union of PATH_OR_URL@PEG_REVISION's mergeinfo
-     and MERGE_SOURCE_URL's history.  It's not enough to do path
-     matching, because renames in the history of MERGE_SOURCE_URL
-     throw that all in a tizzy.  Of course, if there's no mergeinfo on
-     the target, that vastly simplifies matters (we'll have nothing to
-     do). */
+                                     src_peg_revision, ctx, pool));
+
+  /* Step 2: Across the set of possible merges, see what's already
+     been merged into PATH_OR_URL@PEG_REVISION (or what's already part
+     of the history it shares with that of MERGE_SOURCE_URL.  */
   /* This get_mergeinfo() call doubles as a mergeinfo capabilities check. */
-  SVN_ERR(get_mergeinfo(&path_or_url_mergeinfo_cat, &repos_root,
-                        path_or_url, peg_revision,
-                        depth == svn_depth_infinity,
-                        ctx, scratch_pool, scratch_pool));
-
-  if (!svn_path_is_url(path_or_url))
-    SVN_ERR(svn_dirent_get_absolute(&path_or_url, path_or_url, scratch_pool));
-
-  SVN_ERR(svn_client__path_relative_to_root(&path_or_url_repos_rel,
-                                            ctx->wc_ctx,
-                                            path_or_url,
-                                            repos_root,
-                                            FALSE, NULL,
-                                            scratch_pool,
-                                            scratch_pool));
-
-  if (!path_or_url_mergeinfo_cat)
-    {
-      /* If we are looking for what has been merged and there is no
-         mergeinfo then we already know the answer.  If we are looking
-         for eligible revisions then create a catalog with empty mergeinfo
-         on the target.  This is semantically equivalent to no mergeinfo
-         and gives us something to combine with MERGE_SOURCE_URL's
-         history. */
-      if (finding_merged)
-        {
-          return SVN_NO_ERROR;
-        }
-      else
-        {
-          path_or_url_mergeinfo_cat = apr_hash_make(scratch_pool);
-          apr_hash_set(path_or_url_mergeinfo_cat,
-                       path_or_url_repos_rel,
-                       APR_HASH_KEY_STRING,
-                       apr_hash_make(scratch_pool));
-        }
-    }
-
-  if (!finding_merged)
-    SVN_ERR(svn_client__get_history_as_mergeinfo(&path_or_url_history,
-                                                 path_or_url,
-                                                 peg_revision,
-                                                 SVN_INVALID_REVNUM,
-                                                 SVN_INVALID_REVNUM,
-                                                 NULL, ctx, scratch_pool));
-
+  SVN_ERR(get_mergeinfo(&mergeinfo, &repos_root, path_or_url,
+                        peg_revision, ctx, pool));
+  SVN_ERR(svn_client__get_history_as_mergeinfo(&history,
+                                               path_or_url,
+                                               peg_revision,
+                                               SVN_INVALID_REVNUM,
+                                               SVN_INVALID_REVNUM,
+                                               NULL, NULL, ctx, pool));
+  if (! mergeinfo)
+    mergeinfo = history;
+  else
+    svn_mergeinfo_merge(mergeinfo, history, pool);
+
+  /* Step 3: See what merge sources can be derived from the history of
+     MERGE_SOURCE_URL. */
+  sesspool = svn_pool_create(pool);
+  SVN_ERR(svn_client__open_ra_session_internal(&ra_session, merge_source_url,
+                                               NULL, NULL, NULL, FALSE,
+                                               TRUE, ctx, sesspool));
   SVN_ERR(svn_client__get_history_as_mergeinfo(&source_history,
                                                merge_source_url,
                                                real_src_peg_revision,
                                                SVN_INVALID_REVNUM,
                                                SVN_INVALID_REVNUM,
-<<<<<<< HEAD
-                                               NULL, ctx, scratch_pool));
-
-  /* Separate the explicit or inherited mergeinfo on PATH_OR_URL, and possibly
-     its explicit subtree mergeinfo, into their inheritable and non-inheritable
-     parts. */
-  master_noninheritable_rangelist =
-    apr_array_make(scratch_pool, 64, sizeof(svn_merge_range_t *));
-  master_inheritable_rangelist = apr_array_make(scratch_pool, 64,
-                                                sizeof(svn_merge_range_t *));
-  inheritable_subtree_merges = apr_hash_make(scratch_pool);
-
-  iterpool = svn_pool_create(scratch_pool);
-
-  for (hi_catalog = apr_hash_first(scratch_pool,
-                                   path_or_url_mergeinfo_cat);
-       hi_catalog;
-       hi_catalog = apr_hash_next(hi_catalog))
-=======
                                                ra_session, NULL, ctx, pool));
 
   /* Now, we want to remove from the possible mergeinfo
@@ -1998,293 +1416,38 @@
      collapse our rangelists into a single one.  */
   rangelist = apr_array_make(pool, 64, sizeof(svn_merge_range_t *));
   for (hi = apr_hash_first(pool, available); hi; hi = apr_hash_next(hi))
->>>>>>> 3392406b
-    {
-      svn_mergeinfo_t subtree_mergeinfo =
-        svn__apr_hash_index_val(hi_catalog);
-      svn_mergeinfo_t subtree_history;
-      svn_mergeinfo_t subtree_source_history;
-      svn_mergeinfo_t subtree_inheritable_mergeinfo;
-      svn_mergeinfo_t subtree_noninheritable_mergeinfo;
-      svn_mergeinfo_t merged_noninheritable;
-      svn_mergeinfo_t merged;
-      const char *subtree_path = svn__apr_hash_index_key(hi_catalog);
-      svn_boolean_t is_subtree = strcmp(subtree_path,
-                                        path_or_url_repos_rel) != 0;
-      svn_pool_clear(iterpool);
-
-      if (is_subtree)
+    {
+      const void *key;
+      void *val;
+      svn_merge_range_t *range;
+      apr_array_header_t *list;
+
+      apr_hash_this(hi, &key, NULL, &val);
+      list = val;
+      range = APR_ARRAY_IDX(list, list->nelts - 1, svn_merge_range_t *);
+      if ((! SVN_IS_VALID_REVNUM(youngest_rev))
+          || (range->end > youngest_rev))
         {
-          /* If SUBTREE_PATH is a proper subtree of PATH_OR_URL then make
-             a copy of SOURCE_HISTORY that is path adjusted for the
-             subtree.  */
-          const char *subtree_rel_path =
-            subtree_path + strlen(path_or_url_repos_rel) + 1;
-
-          SVN_ERR(svn_mergeinfo__add_suffix_to_mergeinfo(
-            &subtree_source_history, source_history,
-            subtree_rel_path, scratch_pool, scratch_pool));
-
-          if (!finding_merged)
-            SVN_ERR(svn_mergeinfo__add_suffix_to_mergeinfo(
-                    &subtree_history, path_or_url_history,
-                    subtree_rel_path, scratch_pool, scratch_pool));
+          youngest_rev = range->end;
+          log_target = key;
         }
-      else
-        {
-          subtree_source_history = source_history;
-          if (!finding_merged)
-            subtree_history = path_or_url_history;
-        }
-
-      if (!finding_merged)
-        {
-          svn_mergeinfo_t merged_via_history;
-          SVN_ERR(svn_mergeinfo_intersect2(&merged_via_history,
-                                           subtree_history,
-                                           subtree_source_history, TRUE,
-                                           scratch_pool, scratch_pool));
-          SVN_ERR(svn_mergeinfo_merge(subtree_mergeinfo,
-                                      merged_via_history,
-                                      scratch_pool));
-        }
-
-      SVN_ERR(svn_mergeinfo_inheritable2(&subtree_inheritable_mergeinfo,
-                                         subtree_mergeinfo, NULL,
-                                         SVN_INVALID_REVNUM,
-                                         SVN_INVALID_REVNUM,
-                                         TRUE, scratch_pool, iterpool));
-      SVN_ERR(svn_mergeinfo_inheritable2(&subtree_noninheritable_mergeinfo,
-                                         subtree_mergeinfo, NULL,
-                                         SVN_INVALID_REVNUM,
-                                         SVN_INVALID_REVNUM,
-                                         FALSE, scratch_pool, iterpool));
-
-      /* Find the intersection of the non-inheritable part of
-         SUBTREE_MERGEINFO and SOURCE_HISTORY.  svn_mergeinfo_intersect2()
-         won't consider non-inheritable and inheritable ranges
-         intersecting unless we ignore inheritance, but in doing so the
-         resulting intersections have all inheritable ranges.  To get
-         around this we set the inheritance on the result to all
-         non-inheritable. */
-      SVN_ERR(svn_mergeinfo_intersect2(&merged_noninheritable,
-                                       subtree_noninheritable_mergeinfo,
-                                       subtree_source_history, FALSE,
-                                       scratch_pool, iterpool));
-      svn_mergeinfo__set_inheritance(merged_noninheritable, FALSE,
-                                     scratch_pool);
-
-      /* Keep track of all ranges partially merged to any and all
-         subtrees. */
-      if (apr_hash_count(merged_noninheritable))
-        {
-          for (hi = apr_hash_first(iterpool, merged_noninheritable);
-               hi;
-               hi = apr_hash_next(hi))
-            {
-              apr_array_header_t *list = svn__apr_hash_index_val(hi);
-              SVN_ERR(svn_rangelist_merge(
-                &master_noninheritable_rangelist,
-                svn_rangelist_dup(list, scratch_pool),
-                scratch_pool));
-            }
-        }
-
-      /* Find the intersection of the inheritable part of TGT_MERGEINFO
-         and SOURCE_HISTORY. */
-      SVN_ERR(svn_mergeinfo_intersect2(&merged,
-                                       subtree_inheritable_mergeinfo,
-                                       subtree_source_history, FALSE,
-                                       scratch_pool, iterpool));
-
-      /* Keep track of all ranges fully merged to any and all
-         subtrees. */
-      if (apr_hash_count(merged))
-        {
-          /* The inheritable rangelist merged from SUBTREE_SOURCE_HISTORY
-             to SUBTREE_PATH. */
-          apr_array_header_t *subtree_merged_rangelist =
-            apr_array_make(scratch_pool, 1, sizeof(svn_merge_range_t *));
-
-          for (hi = apr_hash_first(iterpool, merged);
-               hi;
-               hi = apr_hash_next(hi))
-            {
-              apr_array_header_t *list = svn__apr_hash_index_val(hi);
-
-              SVN_ERR(svn_rangelist_merge(&master_inheritable_rangelist,
-                                          svn_rangelist_dup(list,
-                                                            scratch_pool),
-                                          scratch_pool));
-              SVN_ERR(svn_rangelist_merge(&subtree_merged_rangelist,
-                                          svn_rangelist_dup(list,
-                                                            scratch_pool),
-                                          scratch_pool));
-            }
-
-          apr_hash_set(inheritable_subtree_merges,
-                       apr_pstrdup(scratch_pool, subtree_path),
-                       APR_HASH_KEY_STRING, subtree_merged_rangelist);
-        }
-      else
-        {
-          /* Map SUBTREE_PATH to an empty rangelist if there was nothing
-             fully merged. e.g. Only empty or non-inheritable mergienfo
-             on the subtree or mergeinfo unrelated to the source. */
-          apr_hash_set(inheritable_subtree_merges,
-                       apr_pstrdup(scratch_pool, subtree_path),
-                       APR_HASH_KEY_STRING,
-                       apr_array_make(scratch_pool, 0,
-                       sizeof(svn_merge_range_t *)));
-        }
-    }
-
-  /* Make sure every range in MASTER_INHERITABLE_RANGELIST is fully merged to
-     each subtree (including the target itself).  Any revisions which don't
-     exist in *every* subtree are *potentially* only partially merged to the
-     tree rooted at PATH_OR_URL, so move those revisions to
-     MASTER_NONINHERITABLE_RANGELIST.  It may turn out that that a revision
-     was merged to the only subtree it affects, but we need to examine the
-     logs to make this determination (which will be done by
-     logs_for_mergeinfo_rangelist). */
-  if (master_inheritable_rangelist->nelts)
-    {
-      for (hi = apr_hash_first(scratch_pool, inheritable_subtree_merges);
-           hi;
-           hi = apr_hash_next(hi))
-        {
-          apr_array_header_t *deleted_rangelist;
-          apr_array_header_t *added_rangelist;
-          apr_array_header_t *subtree_merged_rangelist =
-            svn__apr_hash_index_val(hi);
-
-          svn_pool_clear(iterpool);
-
-          SVN_ERR(svn_rangelist_diff(&deleted_rangelist, &added_rangelist,
-                                     master_inheritable_rangelist,
-                                     subtree_merged_rangelist, TRUE,
-                                     iterpool));
-
-          if (deleted_rangelist->nelts)
-            {
-              svn_rangelist__set_inheritance(deleted_rangelist, FALSE);
-              SVN_ERR(svn_rangelist_merge(&master_noninheritable_rangelist,
-                                          deleted_rangelist,
-                                          scratch_pool));
-              SVN_ERR(svn_rangelist_remove(&master_inheritable_rangelist,
-                                           deleted_rangelist,
-                                           master_inheritable_rangelist,
-                                           FALSE,
-                                           scratch_pool));
-            }
-        }
-    }
-
-  if (finding_merged)
-    {
-      /* Roll all the merged revisions into one rangelist. */
-      SVN_ERR(svn_rangelist_merge(&master_inheritable_rangelist,
-                                  master_noninheritable_rangelist,
-                                  scratch_pool));
-
-    }
-  else
-    {
-      /* Create the starting rangelist for what might be eligible. */
-      apr_array_header_t *source_master_rangelist =
-        apr_array_make(scratch_pool, 1, sizeof(svn_merge_range_t *));
-
-      for (hi = apr_hash_first(scratch_pool, source_history);
-           hi;
-           hi = apr_hash_next(hi))
-        {
-          apr_array_header_t *subtree_merged_rangelist =
-            svn__apr_hash_index_val(hi);
-
-          SVN_ERR(svn_rangelist_merge(&source_master_rangelist,
-                                      subtree_merged_rangelist,
-                                      iterpool));
-        }
-
-      /* From what might be eligible subtract what we know is partially merged
-         and then merge that back. */
-      SVN_ERR(svn_rangelist_remove(&source_master_rangelist,
-                                   master_noninheritable_rangelist,
-                                   source_master_rangelist,
-                                   FALSE, scratch_pool));
-      SVN_ERR(svn_rangelist_merge(&source_master_rangelist,
-                                  master_noninheritable_rangelist,
-                                  scratch_pool));
-      SVN_ERR(svn_rangelist_remove(&master_inheritable_rangelist,
-                                   master_inheritable_rangelist,
-                                   source_master_rangelist,
-                                   TRUE, scratch_pool));
-    }
-
-  /* Nothing merged?  Not even when considering shared history if
-     looking for eligible revisions (i.e. !FINDING_MERGED)?  Then there
-     is nothing more to do. */
-  if (! master_inheritable_rangelist->nelts)
-    {
-      svn_pool_destroy(iterpool);
-      return SVN_NO_ERROR;
-    }
-  else
-    {
-      /* Determine the correct (youngest) target for 'svn log'. */
-      svn_merge_range_t *youngest_range = svn_merge_range_dup(
-        APR_ARRAY_IDX(master_inheritable_rangelist,
-        master_inheritable_rangelist->nelts - 1,
-        svn_merge_range_t *), scratch_pool);
-      apr_array_header_t *youngest_rangelist =
-        svn_rangelist__initialize(youngest_range->end - 1,
-                                  youngest_range->end,
-                                  youngest_range->inheritable,
-                                  scratch_pool);;
-
-      for (hi = apr_hash_first(scratch_pool, source_history);
-           hi;
-           hi = apr_hash_next(hi))
-        {
-          const char *key = svn__apr_hash_index_key(hi);
-          apr_array_header_t *subtree_merged_rangelist =
-            svn__apr_hash_index_val(hi);
-          apr_array_header_t *intersecting_rangelist;
-          svn_pool_clear(iterpool);
-          SVN_ERR(svn_rangelist_intersect(&intersecting_rangelist,
-                                          youngest_rangelist,
-                                          subtree_merged_rangelist,
-                                          FALSE, iterpool));
-
-          APR_ARRAY_PUSH(merge_source_paths, const char *) =
-            apr_pstrdup(scratch_pool, key);
-
-          if (intersecting_rangelist->nelts)
-            log_target = apr_pstrdup(scratch_pool, key);
-        }
-    }
-
-  svn_pool_destroy(iterpool);
-
-  /* Step 4: Finally, we run 'svn log' to drive our log receiver, but
+      SVN_ERR(svn_rangelist_merge(&rangelist, list, pool));
+    }
+
+  /* Nothing eligible?  Get outta here. */
+  if (! rangelist->nelts)
+    return SVN_NO_ERROR;
+
+  /* Step 5: Finally, we run 'svn log' to drive our log receiver, but
      using a receiver filter to only allow revisions to pass through
      that are in our rangelist. */
-  log_target = svn_path_url_add_component2(repos_root, log_target + 1,
-                                           scratch_pool);
-
-  SVN_ERR(logs_for_mergeinfo_rangelist(log_target, merge_source_paths,
-                                       finding_merged,
-                                       master_inheritable_rangelist,
-                                       path_or_url_mergeinfo_cat,
-                                       svn_dirent_join("/",
-                                                       path_or_url_repos_rel,
-                                                       scratch_pool),
-                                       discover_changed_paths,
-                                       revprops,
-                                       log_receiver, log_receiver_baton,
-                                       ctx, scratch_pool));
-  return SVN_NO_ERROR;
-}
+  log_target = svn_path_url_add_component2(repos_root, log_target + 1, pool);
+  return logs_for_mergeinfo_rangelist(log_target, rangelist,
+                                      discover_changed_paths, revprops,
+                                      log_receiver, log_receiver_baton,
+                                      ctx, pool);
+}
+
 
 svn_error_t *
 svn_client_suggest_merge_sources(apr_array_header_t **suggestions,
@@ -2297,7 +1460,6 @@
   const char *copyfrom_path;
   apr_array_header_t *list;
   svn_revnum_t copyfrom_rev;
-  svn_mergeinfo_catalog_t mergeinfo_cat;
   svn_mergeinfo_t mergeinfo;
   apr_hash_index_t *hi;
 
@@ -2320,21 +1482,8 @@
   */
 
   /* ### TODO: Share ra_session batons to improve efficiency? */
-  SVN_ERR(get_mergeinfo(&mergeinfo_cat, &repos_root, path_or_url,
-                        peg_revision, FALSE, ctx, pool, pool));
-
-  if (mergeinfo_cat && apr_hash_count(mergeinfo_cat))
-    {
-      /* We asked only for the PATH_OR_URL's mergeinfo, not any of its
-         descendants.  So if there is anything in the catalog it is the
-         mergeinfo for PATH_OR_URL. */
-      mergeinfo = svn__apr_hash_index_val(apr_hash_first(pool, mergeinfo_cat));
-    }
-  else
-    {
-      mergeinfo = NULL;
-    }
-
+  SVN_ERR(get_mergeinfo(&mergeinfo, &repos_root, path_or_url,
+                        peg_revision, ctx, pool));
   SVN_ERR(svn_client__get_copy_source(path_or_url, peg_revision,
                                       &copyfrom_path, &copyfrom_rev,
                                       ctx, pool));
@@ -2346,10 +1495,13 @@
 
   if (mergeinfo)
     {
-      for (hi = apr_hash_first(pool, mergeinfo); hi; hi = apr_hash_next(hi))
+      for (hi = apr_hash_first(NULL, mergeinfo); hi; hi = apr_hash_next(hi))
         {
-          const char *rel_path = svn__apr_hash_index_key(hi);
-
+          const void *key;
+          const char *rel_path;
+
+          apr_hash_this(hi, &key, NULL, NULL);
+          rel_path = key;
           if (copyfrom_path == NULL || strcmp(rel_path, copyfrom_path) != 0)
             APR_ARRAY_PUSH(list, const char *) = \
               svn_path_url_add_component2(repos_root, rel_path + 1, pool);
@@ -2358,31 +1510,4 @@
 
   *suggestions = list;
   return SVN_NO_ERROR;
-}
-
-svn_error_t *
-svn_client__mergeinfo_status(svn_boolean_t *mergeinfo_changes,
-                             svn_wc_context_t *wc_ctx,
-                             const char *local_abspath,
-                             apr_pool_t *scratch_pool)
-{
-  apr_array_header_t *propchanges;
-  int i;
-
-  *mergeinfo_changes = FALSE;
-
-  SVN_ERR(svn_wc_get_prop_diffs2(&propchanges, NULL, wc_ctx,
-                                 local_abspath, scratch_pool, scratch_pool));
-
-  for (i = 0; i < propchanges->nelts; i++)
-    {
-      svn_prop_t prop = APR_ARRAY_IDX(propchanges, i, svn_prop_t);
-      if (strcmp(prop.name, SVN_PROP_MERGEINFO) == 0)
-        {
-          *mergeinfo_changes = TRUE;
-          break;
-        }
-    }
-
-  return SVN_NO_ERROR;
 }