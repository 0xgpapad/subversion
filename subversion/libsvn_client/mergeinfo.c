/*
 * mergeinfo.c :  merge history functions for the libsvn_client library
 *
 * ====================================================================
 * Copyright (c) 2006-2007 CollabNet.  All rights reserved.
 *
 * This software is licensed as described in the file COPYING, which
 * you should have received as part of this distribution.  The terms
 * are also available at http://subversion.tigris.org/license-1.html.
 * If newer versions of this license are posted there, you may use a
 * newer version instead, at your option.
 *
 * This software consists of voluntary contributions made by many
 * individuals.  For exact contribution history, see the revision
 * history and logs, available at http://subversion.tigris.org/.
 * ====================================================================
 */

#include <apr_pools.h>
#include <apr_strings.h>

#include "svn_pools.h"
#include "svn_string.h"
#include "svn_error.h"
#include "svn_props.h"
#include "svn_mergeinfo.h"
#include "svn_sorts.h"
#include "svn_client.h"

#include "private/svn_mergeinfo_private.h"
#include "private/svn_wc_private.h"
#include "client.h"
#include "mergeinfo.h"
#include "svn_private_config.h"

svn_error_t *
svn_client__get_repos_mergeinfo(svn_ra_session_t *ra_session,
                                apr_hash_t **target_mergeinfo,
                                const char *rel_path,
                                svn_revnum_t rev,
                                svn_mergeinfo_inheritance_t inherit,
                                apr_pool_t *pool)
{
  apr_hash_t *repos_mergeinfo;
  apr_array_header_t *rel_paths = apr_array_make(pool, 1, sizeof(rel_path));
  APR_ARRAY_PUSH(rel_paths, const char *) = rel_path;
  SVN_ERR(svn_ra_get_mergeinfo(ra_session, &repos_mergeinfo, rel_paths, rev,
                               inherit, pool));

  /* Grab only the mergeinfo provided for REL_PATH. */
  if (repos_mergeinfo)
    *target_mergeinfo = apr_hash_get(repos_mergeinfo, rel_path,
                                     APR_HASH_KEY_STRING);
  else
    *target_mergeinfo = NULL;

  return SVN_NO_ERROR;
}

svn_error_t *
svn_client__parse_mergeinfo(apr_hash_t **mergeinfo,
                            const svn_wc_entry_t *entry,
                            const char *wcpath,
<<<<<<< HEAD
=======
                            svn_boolean_t pristine,
>>>>>>> 4eaf3f05
                            svn_wc_adm_access_t *adm_access,
                            svn_client_ctx_t *ctx,
                            apr_pool_t *pool)
{
  apr_hash_t *props = apr_hash_make(pool);
  const svn_string_t *propval;

  /* ### Use svn_wc_prop_get() would actually be sufficient for now.
     ### DannyB thinks that later we'll need behavior more like
     ### svn_client__get_prop_from_wc(). */
  SVN_ERR(svn_client__get_prop_from_wc(props, SVN_PROP_MERGE_INFO,
                                       wcpath, pristine, entry, adm_access,
                                       FALSE, ctx, pool));
  propval = apr_hash_get(props, wcpath, APR_HASH_KEY_STRING);
  if (propval)
    SVN_ERR(svn_mergeinfo_parse(mergeinfo, propval->data, pool));
  else
    *mergeinfo = NULL;

  return SVN_NO_ERROR;
}

svn_error_t *
svn_client__record_wc_mergeinfo(const char *wcpath,
                                apr_hash_t *mergeinfo,
                                svn_wc_adm_access_t *adm_access,
                                apr_pool_t *pool)
{
  svn_string_t *mergeinfo_str;

  /* Convert the mergeinfo (if any) into text for storage as a
     property value. */
  if (mergeinfo)
    {
      /* The WC will contain mergeinfo. */
      SVN_ERR(svn_mergeinfo__to_string(&mergeinfo_str, mergeinfo, pool));
    }
  else
    {
      mergeinfo_str = NULL;
    }
  
  /* Record the new mergeinfo in the WC. */
  /* ### Later, we'll want behavior more analogous to
     ### svn_client__get_prop_from_wc(). */
  return svn_wc_prop_set2(SVN_PROP_MERGE_INFO, mergeinfo_str, wcpath,
                          adm_access, TRUE /* skip checks */, pool);
}

svn_error_t *
svn_client__elide_mergeinfo_for_tree(apr_hash_t *children_with_mergeinfo,
                                     svn_wc_adm_access_t *adm_access,
                                     svn_client_ctx_t *ctx,
                                     apr_pool_t *pool)
{
  int i;
  apr_pool_t *iterpool = svn_pool_create(pool);
  apr_array_header_t *sorted_children =
    svn_sort__hash(children_with_mergeinfo, svn_sort_compare_items_as_paths,
                   pool);

  /* sorted_children is in depth first order.  To minimize
     svn_client__elide_mergeinfo()'s crawls up the working copy from
     each child, run through the array backwards, effectively doing a
     right-left post-order traversal. */
  for (i = sorted_children->nelts -1; i >= 0; i--)
    {
      const svn_wc_entry_t *child_entry;
      const char *child_wcpath;
      svn_sort__item_t *item = &APR_ARRAY_IDX(sorted_children, i,
                                              svn_sort__item_t);
      apr_pool_clear(iterpool);
      child_wcpath = item->key;
      SVN_ERR(svn_wc__entry_versioned(&child_entry, child_wcpath, adm_access,
                                      FALSE, iterpool));
      SVN_ERR(svn_client__elide_mergeinfo(child_wcpath, NULL, child_entry,
                                          adm_access, ctx, iterpool));
    }

  apr_pool_destroy(iterpool);
  return SVN_NO_ERROR;
}<|MERGE_RESOLUTION|>--- conflicted
+++ resolved
@@ -61,10 +61,7 @@
 svn_client__parse_mergeinfo(apr_hash_t **mergeinfo,
                             const svn_wc_entry_t *entry,
                             const char *wcpath,
-<<<<<<< HEAD
-=======
                             svn_boolean_t pristine,
->>>>>>> 4eaf3f05
                             svn_wc_adm_access_t *adm_access,
                             svn_client_ctx_t *ctx,
                             apr_pool_t *pool)
