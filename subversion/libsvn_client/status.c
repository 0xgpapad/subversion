--- conflicted
+++ resolved
@@ -466,116 +466,4 @@
                                            ctx, pool));
 
   return SVN_NO_ERROR;
-<<<<<<< HEAD
-}
-
-struct status3_wrapper_baton
-{
-  svn_wc_status_func2_t old_func;
-  void *old_baton;
-};
-
-static svn_error_t *
-status3_wrapper_func(void *baton,
-                     const char *path,
-                     svn_wc_status2_t *status,
-                     apr_pool_t *pool)
-{
-  struct status3_wrapper_baton *swb = baton;
-
-  swb->old_func(swb->old_baton, path, status);
-  return SVN_NO_ERROR;
-}
-
-svn_error_t *
-svn_client_status3(svn_revnum_t *result_rev,
-                   const char *path,
-                   const svn_opt_revision_t *revision,
-                   svn_wc_status_func2_t status_func,
-                   void *status_baton,
-                   svn_depth_t depth,
-                   svn_boolean_t get_all,
-                   svn_boolean_t update,
-                   svn_boolean_t no_ignore,
-                   svn_boolean_t ignore_externals,
-                   const apr_array_header_t *changelists,
-                   svn_client_ctx_t *ctx,
-                   apr_pool_t *pool)
-{
-  struct status3_wrapper_baton swb = { status_func, status_baton };
-
-  return svn_client_status4(result_rev, path, revision, status3_wrapper_func,
-                            &swb, depth, get_all, update, no_ignore,
-                            ignore_externals, changelists, FALSE, ctx, pool);
-            
-}
-
-svn_error_t *
-svn_client_status2(svn_revnum_t *result_rev,
-                   const char *path,
-                   const svn_opt_revision_t *revision,
-                   svn_wc_status_func2_t status_func,
-                   void *status_baton,
-                   svn_boolean_t recurse,
-                   svn_boolean_t get_all,
-                   svn_boolean_t update,
-                   svn_boolean_t no_ignore,
-                   svn_boolean_t ignore_externals,
-                   svn_client_ctx_t *ctx,
-                   apr_pool_t *pool)
-{
-  return svn_client_status3(result_rev, path, revision,
-                            status_func, status_baton,
-                            SVN_DEPTH_INFINITY_OR_IMMEDIATES(recurse),
-                            get_all, update, no_ignore, ignore_externals, NULL,
-                            ctx, pool);
-}
-
-
-/* Baton for old_status_func_cb; does what you think it does. */
-struct old_status_func_cb_baton
-{
-  svn_wc_status_func_t original_func;
-  void *original_baton;
-};
-
-/* Help svn_client_status() accept an old-style status func and baton,
-   by wrapping them before passing along to svn_client_status2().
-
-   This implements the 'svn_wc_status_func2_t' function type. */
-static void old_status_func_cb(void *baton,
-                               const char *path,
-                               svn_wc_status2_t *status)
-{
-  struct old_status_func_cb_baton *b = baton;
-  svn_wc_status_t *stat = (svn_wc_status_t *) status;
-
-  b->original_func(b->original_baton, path, stat);
-}
-
-
-svn_error_t *
-svn_client_status(svn_revnum_t *result_rev,
-                  const char *path,
-                  svn_opt_revision_t *revision,
-                  svn_wc_status_func_t status_func,
-                  void *status_baton,
-                  svn_boolean_t recurse,
-                  svn_boolean_t get_all,
-                  svn_boolean_t update,
-                  svn_boolean_t no_ignore,
-                  svn_client_ctx_t *ctx,
-                  apr_pool_t *pool)
-{
-  struct old_status_func_cb_baton *b = apr_pcalloc(pool, sizeof(*b));
-  b->original_func = status_func;
-  b->original_baton = status_baton;
-
-  return svn_client_status2(result_rev, path, revision,
-                            old_status_func_cb, b,
-                            recurse, get_all, update, no_ignore, FALSE,
-                            ctx, pool);
-}
-=======
-}
->>>>>>> b412ef89
+}