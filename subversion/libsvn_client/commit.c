/*
 * commit.c:  wrappers around wc commit functionality.
 *
 * ====================================================================
 *    Licensed to the Apache Software Foundation (ASF) under one
 *    or more contributor license agreements.  See the NOTICE file
 *    distributed with this work for additional information
 *    regarding copyright ownership.  The ASF licenses this file
 *    to you under the Apache License, Version 2.0 (the
 *    "License"); you may not use this file except in compliance
 *    with the License.  You may obtain a copy of the License at
 *
 *      http://www.apache.org/licenses/LICENSE-2.0
 *
 *    Unless required by applicable law or agreed to in writing,
 *    software distributed under the License is distributed on an
 *    "AS IS" BASIS, WITHOUT WARRANTIES OR CONDITIONS OF ANY
 *    KIND, either express or implied.  See the License for the
 *    specific language governing permissions and limitations
 *    under the License.
 * ====================================================================
 */

/* ==================================================================== */



/*** Includes. ***/

#include <string.h>
#include <apr_strings.h>
#include <apr_hash.h>
#include <apr_md5.h>
#include "svn_wc.h"
#include "svn_ra.h"
#include "svn_delta.h"
#include "svn_subst.h"
#include "svn_client.h"
#include "svn_string.h"
#include "svn_pools.h"
#include "svn_error.h"
#include "svn_error_codes.h"
#include "svn_dirent_uri.h"
#include "svn_path.h"
#include "svn_io.h"
#include "svn_time.h"
#include "svn_sorts.h"
#include "svn_props.h"

#include "client.h"
#include "private/svn_wc_private.h"

#include "svn_private_config.h"

/* Import context baton.

   ### TODO:  Add the following items to this baton:
      /` import editor/baton. `/
      const svn_delta_editor_t *editor;
      void *edit_baton;

      /` Client context baton `/
      svn_client_ctx_t `ctx;

      /` Paths (keys) excluded from the import (values ignored) `/
      apr_hash_t *excludes;
*/
typedef struct import_ctx_t
{
  /* Whether any changes were made to the repository */
  svn_boolean_t repos_changed;

} import_ctx_t;


/* Apply PATH's contents (as a delta against the empty string) to
   FILE_BATON in EDITOR.  Use POOL for any temporary allocation.
   PROPERTIES is the set of node properties set on this file.

   Fill DIGEST with the md5 checksum of the sent file; DIGEST must be
   at least APR_MD5_DIGESTSIZE bytes long. */

/* ### how does this compare against svn_wc_transmit_text_deltas2() ??? */

static svn_error_t *
send_file_contents(const char *path,
                   void *file_baton,
                   const svn_delta_editor_t *editor,
                   apr_hash_t *properties,
                   unsigned char *digest,
                   apr_pool_t *pool)
{
  svn_stream_t *contents;
  svn_txdelta_window_handler_t handler;
  void *handler_baton;
  const svn_string_t *eol_style_val = NULL, *keywords_val = NULL;
  svn_boolean_t special = FALSE;
  svn_subst_eol_style_t eol_style;
  const char *eol;
  apr_hash_t *keywords;

  /* If there are properties, look for EOL-style and keywords ones. */
  if (properties)
    {
      eol_style_val = apr_hash_get(properties, SVN_PROP_EOL_STYLE,
                                   sizeof(SVN_PROP_EOL_STYLE) - 1);
      keywords_val = apr_hash_get(properties, SVN_PROP_KEYWORDS,
                                  sizeof(SVN_PROP_KEYWORDS) - 1);
      if (apr_hash_get(properties, SVN_PROP_SPECIAL, APR_HASH_KEY_STRING))
        special = TRUE;
    }

  /* Get an editor func that wants to consume the delta stream. */
  SVN_ERR(editor->apply_textdelta(file_baton, NULL, pool,
                                  &handler, &handler_baton));

  if (eol_style_val)
    svn_subst_eol_style_from_value(&eol_style, &eol, eol_style_val->data);
  else
    {
      eol = NULL;
      eol_style = svn_subst_eol_style_none;
    }

  if (keywords_val)
    SVN_ERR(svn_subst_build_keywords2(&keywords, keywords_val->data,
                                      APR_STRINGIFY(SVN_INVALID_REVNUM),
                                      "", 0, "", pool));
  else
    keywords = NULL;

  if (special)
    {
      SVN_ERR(svn_subst_read_specialfile(&contents, path, pool, pool));
    }
  else
    {
      /* Open the working copy file. */
      SVN_ERR(svn_stream_open_readonly(&contents, path, pool, pool));

      /* If we have EOL styles or keywords, then detranslate the file. */
      if (svn_subst_translation_required(eol_style, eol, keywords,
                                         FALSE, TRUE))
        {
          svn_boolean_t repair = FALSE;

          if (eol_style == svn_subst_eol_style_native)
            eol = SVN_SUBST_NATIVE_EOL_STR;
          else if (eol_style == svn_subst_eol_style_fixed)
            repair = TRUE;
          else if (eol_style != svn_subst_eol_style_none)
            return svn_error_create(SVN_ERR_IO_UNKNOWN_EOL, NULL, NULL);

          /* Wrap the working copy stream with a filter to detranslate it. */
          contents = svn_subst_stream_translated(contents,
                                                 eol,
                                                 repair,
                                                 keywords,
                                                 FALSE /* expand */,
                                                 pool);
        }
    }

  /* Send the file's contents to the delta-window handler. */
  return svn_txdelta_send_stream(contents, handler, handler_baton,
                                 digest, pool);
}


/* Import file PATH as EDIT_PATH in the repository directory indicated
 * by DIR_BATON in EDITOR.
 *
 * Accumulate file paths and their batons in FILES, which must be
 * non-null.  (These are used to send postfix textdeltas later).
 *
 * If CTX->NOTIFY_FUNC is non-null, invoke it with CTX->NOTIFY_BATON
 * for each file.
 *
 * Use POOL for any temporary allocation.
 */
static svn_error_t *
import_file(const svn_delta_editor_t *editor,
            void *dir_baton,
            const char *path,
            const char *edit_path,
            import_ctx_t *import_ctx,
            svn_client_ctx_t *ctx,
            apr_pool_t *pool)
{
  void *file_baton;
  const char *mimetype = NULL;
  unsigned char digest[APR_MD5_DIGESTSIZE];
  const char *text_checksum;
  apr_hash_t* properties;
  apr_hash_index_t *hi;
  svn_node_kind_t kind;
  svn_boolean_t is_special;

  SVN_ERR(svn_path_check_valid(path, pool));

  SVN_ERR(svn_io_check_special_path(path, &kind, &is_special, pool));

  /* Add the file, using the pool from the FILES hash. */
  SVN_ERR(editor->add_file(edit_path, dir_baton, NULL, SVN_INVALID_REVNUM,
                           pool, &file_baton));

  /* Remember that the repository was modified */
  import_ctx->repos_changed = TRUE;

  if (! is_special)
    {
      /* add automatic properties */
      SVN_ERR(svn_client__get_auto_props(&properties, &mimetype, path, ctx,
                                         pool));
    }
  else
    properties = apr_hash_make(pool);

  if (properties)
    {
      for (hi = apr_hash_first(pool, properties); hi; hi = apr_hash_next(hi))
        {
          const char *pname = svn__apr_hash_index_key(hi);
          const svn_string_t *pval = svn__apr_hash_index_val(hi);

          SVN_ERR(editor->change_file_prop(file_baton, pname, pval, pool));
        }
    }

  if (ctx->notify_func2)
    {
      svn_wc_notify_t *notify
        = svn_wc_create_notify(path, svn_wc_notify_commit_added, pool);
      notify->kind = svn_node_file;
      notify->mime_type = mimetype;
      notify->content_state = notify->prop_state
        = svn_wc_notify_state_inapplicable;
      notify->lock_state = svn_wc_notify_lock_state_inapplicable;
      (*ctx->notify_func2)(ctx->notify_baton2, notify, pool);
    }

  /* If this is a special file, we need to set the svn:special
     property and create a temporary detranslated version in order to
     send to the server. */
  if (is_special)
    {
      apr_hash_set(properties, SVN_PROP_SPECIAL, APR_HASH_KEY_STRING,
                   svn_string_create(SVN_PROP_BOOLEAN_TRUE, pool));
      SVN_ERR(editor->change_file_prop(file_baton, SVN_PROP_SPECIAL,
                                       apr_hash_get(properties,
                                                    SVN_PROP_SPECIAL,
                                                    APR_HASH_KEY_STRING),
                                       pool));
    }

  /* Now, transmit the file contents. */
  SVN_ERR(send_file_contents(path, file_baton, editor,
                             properties, digest, pool));

  /* Finally, close the file. */
  text_checksum =
    svn_checksum_to_cstring(svn_checksum__from_digest(digest, svn_checksum_md5,
                                                      pool), pool);

  return editor->close_file(file_baton, text_checksum, pool);
}


/* Import directory PATH into the repository directory indicated by
 * DIR_BATON in EDITOR.  EDIT_PATH is the path imported as the root
 * directory, so all edits are relative to that.
 *
 * DEPTH is the depth at this point in the descent (it may be changed
 * for recursive calls).
 *
 * Accumulate file paths and their batons in FILES, which must be
 * non-null.  (These are used to send postfix textdeltas later).
 *
 * EXCLUDES is a hash whose keys are absolute paths to exclude from
 * the import (values are unused).
 *
 * If NO_IGNORE is FALSE, don't import files or directories that match
 * ignore patterns.
 *
 * If CTX->NOTIFY_FUNC is non-null, invoke it with CTX->NOTIFY_BATON for each
 * directory.
 *
 * Use POOL for any temporary allocation.  */
static svn_error_t *
import_dir(const svn_delta_editor_t *editor,
           void *dir_baton,
           const char *path,
           const char *edit_path,
           svn_depth_t depth,
           apr_hash_t *excludes,
           svn_boolean_t no_ignore,
           svn_boolean_t ignore_unknown_node_types,
           import_ctx_t *import_ctx,
           svn_client_ctx_t *ctx,
           apr_pool_t *pool)
{
  apr_pool_t *subpool = svn_pool_create(pool);  /* iteration pool */
  apr_hash_t *dirents;
  apr_hash_index_t *hi;
  apr_array_header_t *ignores;

  SVN_ERR(svn_path_check_valid(path, pool));

  if (!no_ignore)
    SVN_ERR(svn_wc_get_default_ignores(&ignores, ctx->config, pool));

  SVN_ERR(svn_io_get_dirents2(&dirents, path, pool));

  for (hi = apr_hash_first(pool, dirents); hi; hi = apr_hash_next(hi))
    {
      const char *this_path, *this_edit_path, *abs_path;
      const char *filename = svn__apr_hash_index_key(hi);
      const svn_io_dirent_t *dirent = svn__apr_hash_index_val(hi);

      svn_pool_clear(subpool);

      if (ctx->cancel_func)
        SVN_ERR(ctx->cancel_func(ctx->cancel_baton));

      if (svn_wc_is_adm_dir(filename, subpool))
        {
          /* If someone's trying to import a directory named the same
             as our administrative directories, that's probably not
             what they wanted to do.  If they are importing a file
             with that name, something is bound to blow up when they
             checkout what they've imported.  So, just skip items with
             that name.  */
          if (ctx->notify_func2)
            {
              svn_wc_notify_t *notify
                = svn_wc_create_notify(svn_dirent_join(path, filename,
                                                       subpool),
                                       svn_wc_notify_skip, subpool);
              notify->kind = svn_node_dir;
              notify->content_state = notify->prop_state
                = svn_wc_notify_state_inapplicable;
              notify->lock_state = svn_wc_notify_lock_state_inapplicable;
              (*ctx->notify_func2)(ctx->notify_baton2, notify, subpool);
            }
          continue;
        }

      /* Typically, we started importing from ".", in which case
         edit_path is "".  So below, this_path might become "./blah",
         and this_edit_path might become "blah", for example. */
      this_path = svn_dirent_join(path, filename, subpool);
      this_edit_path = svn_dirent_join(edit_path, filename, subpool);

      /* If this is an excluded path, exclude it. */
      SVN_ERR(svn_dirent_get_absolute(&abs_path, this_path, subpool));
      if (apr_hash_get(excludes, abs_path, APR_HASH_KEY_STRING))
        continue;

      if ((!no_ignore) && svn_wc_match_ignore_list(filename, ignores,
                                                   subpool))
        continue;

      if (dirent->kind == svn_node_dir && depth >= svn_depth_immediates)
        {
          void *this_dir_baton;

          /* Add the new subdirectory, getting a descent baton from
             the editor. */
          SVN_ERR(editor->add_directory(this_edit_path, dir_baton,
                                        NULL, SVN_INVALID_REVNUM, subpool,
                                        &this_dir_baton));

          /* Remember that the repository was modified */
          import_ctx->repos_changed = TRUE;

          /* By notifying before the recursive call below, we display
             a directory add before displaying adds underneath the
             directory.  To do it the other way around, just move this
             after the recursive call. */
          if (ctx->notify_func2)
            {
              svn_wc_notify_t *notify
                = svn_wc_create_notify(this_path, svn_wc_notify_commit_added,
                                       subpool);
              notify->kind = svn_node_dir;
              notify->content_state = notify->prop_state
                = svn_wc_notify_state_inapplicable;
              notify->lock_state = svn_wc_notify_lock_state_inapplicable;
              (*ctx->notify_func2)(ctx->notify_baton2, notify, subpool);
            }

          /* Recurse. */
          {
            svn_depth_t depth_below_here = depth;
            if (depth == svn_depth_immediates)
              depth_below_here = svn_depth_empty;

            SVN_ERR(import_dir(editor, this_dir_baton, this_path,
                               this_edit_path, depth_below_here, excludes,
                               no_ignore, ignore_unknown_node_types,
                               import_ctx, ctx,
                               subpool));
          }

          /* Finally, close the sub-directory. */
          SVN_ERR(editor->close_directory(this_dir_baton, subpool));
        }
      else if (dirent->kind == svn_node_file && depth >= svn_depth_files)
        {
          SVN_ERR(import_file(editor, dir_baton, this_path,
                              this_edit_path, import_ctx, ctx, subpool));
        }
      else if (dirent->kind != svn_node_dir && dirent->kind != svn_node_file)
        {
          if (ignore_unknown_node_types)
            {
              /*## warn about it*/
              if (ctx->notify_func2)
                {
                  svn_wc_notify_t *notify
                    = svn_wc_create_notify(this_path,
                                           svn_wc_notify_skip, subpool);
                  notify->kind = svn_node_dir;
                  notify->content_state = notify->prop_state
                    = svn_wc_notify_state_inapplicable;
                  notify->lock_state = svn_wc_notify_lock_state_inapplicable;
                  (*ctx->notify_func2)(ctx->notify_baton2, notify, subpool);
                }
            }
          else
            return svn_error_createf
              (SVN_ERR_NODE_UNKNOWN_KIND, NULL,
               _("Unknown or unversionable type for '%s'"),
               svn_dirent_local_style(this_path, subpool));
        }
    }

  svn_pool_destroy(subpool);
  return SVN_NO_ERROR;
}


/* Recursively import PATH to a repository using EDITOR and
 * EDIT_BATON.  PATH can be a file or directory.
 *
 * DEPTH is the depth at which to import PATH; it behaves as for
 * svn_client_import3().
 *
 * NEW_ENTRIES is an ordered array of path components that must be
 * created in the repository (where the ordering direction is
 * parent-to-child).  If PATH is a directory, NEW_ENTRIES may be empty
 * -- the result is an import which creates as many new entries in the
 * top repository target directory as there are importable entries in
 * the top of PATH; but if NEW_ENTRIES is not empty, its last item is
 * the name of a new subdirectory in the repository to hold the
 * import.  If PATH is a file, NEW_ENTRIES may not be empty, and its
 * last item is the name used for the file in the repository.  If
 * NEW_ENTRIES contains more than one item, all but the last item are
 * the names of intermediate directories that are created before the
 * real import begins.  NEW_ENTRIES may NOT be NULL.
 *
 * EXCLUDES is a hash whose keys are absolute paths to exclude from
 * the import (values are unused).
 *
 * If NO_IGNORE is FALSE, don't import files or directories that match
 * ignore patterns.
 *
 * If CTX->NOTIFY_FUNC is non-null, invoke it with CTX->NOTIFY_BATON for
 * each imported path, passing actions svn_wc_notify_commit_added.
 *
 * Use POOL for any temporary allocation.
 *
 * Note: the repository directory receiving the import was specified
 * when the editor was fetched.  (I.e, when EDITOR->open_root() is
 * called, it returns a directory baton for that directory, which is
 * not necessarily the root.)
 */
static svn_error_t *
import(const char *path,
       const apr_array_header_t *new_entries,
       const svn_delta_editor_t *editor,
       void *edit_baton,
       svn_depth_t depth,
       apr_hash_t *excludes,
       svn_boolean_t no_ignore,
       svn_boolean_t ignore_unknown_node_types,
       svn_client_ctx_t *ctx,
       apr_pool_t *pool)
{
  void *root_baton;
  svn_node_kind_t kind;
  apr_array_header_t *ignores;
  apr_array_header_t *batons = NULL;
  const char *edit_path = "";
  import_ctx_t *import_ctx = apr_pcalloc(pool, sizeof(*import_ctx));

  /* Get a root dir baton.  We pass an invalid revnum to open_root
     to mean "base this on the youngest revision".  Should we have an
     SVN_YOUNGEST_REVNUM defined for these purposes? */
  SVN_ERR(editor->open_root(edit_baton, SVN_INVALID_REVNUM,
                            pool, &root_baton));

  /* Import a file or a directory tree. */
  SVN_ERR(svn_io_check_path(path, &kind, pool));

  /* Make the intermediate directory components necessary for properly
     rooting our import source tree.  */
  if (new_entries->nelts)
    {
      int i;

      batons = apr_array_make(pool, new_entries->nelts, sizeof(void *));
      for (i = 0; i < new_entries->nelts; i++)
        {
          const char *component = APR_ARRAY_IDX(new_entries, i, const char *);
          edit_path = svn_dirent_join(edit_path, component, pool);

          /* If this is the last path component, and we're importing a
             file, then this component is the name of the file, not an
             intermediate directory. */
          if ((i == new_entries->nelts - 1) && (kind == svn_node_file))
            break;

          APR_ARRAY_PUSH(batons, void *) = root_baton;
          SVN_ERR(editor->add_directory(edit_path,
                                        root_baton,
                                        NULL, SVN_INVALID_REVNUM,
                                        pool, &root_baton));

          /* Remember that the repository was modified */
          import_ctx->repos_changed = TRUE;
        }
    }
  else if (kind == svn_node_file)
    {
      return svn_error_create
        (SVN_ERR_NODE_UNKNOWN_KIND, NULL,
         _("New entry name required when importing a file"));
    }

  /* Note that there is no need to check whether PATH's basename is
     the same name that we reserve for our administrative
     subdirectories.  It would be strange -- though not illegal -- to
     import the contents of a directory of that name, because the
     directory's own name is not part of those contents.  Of course,
     if something underneath it also has our reserved name, then we'll
     error. */

  if (kind == svn_node_file)
    {
      svn_boolean_t ignores_match = FALSE;

      if (!no_ignore)
        {
          SVN_ERR(svn_wc_get_default_ignores(&ignores, ctx->config, pool));
          ignores_match = svn_wc_match_ignore_list(path, ignores, pool);
        }
      if (!ignores_match)
        SVN_ERR(import_file(editor, root_baton, path, edit_path,
                            import_ctx, ctx, pool));
    }
  else if (kind == svn_node_dir)
    {
      SVN_ERR(import_dir(editor, root_baton, path, edit_path,
                         depth, excludes, no_ignore,
                         ignore_unknown_node_types, import_ctx, ctx, pool));

    }
  else if (kind == svn_node_none
           || kind == svn_node_unknown)
    {
      return svn_error_createf(SVN_ERR_NODE_UNKNOWN_KIND, NULL,
                               _("'%s' does not exist"),
                               svn_dirent_local_style(path, pool));
    }

  /* Close up shop; it's time to go home. */
  SVN_ERR(editor->close_directory(root_baton, pool));
  if (batons && batons->nelts)
    {
      void **baton;
      while ((baton = (void **) apr_array_pop(batons)))
        {
          SVN_ERR(editor->close_directory(*baton, pool));
        }
    }

  if (import_ctx->repos_changed)
    return editor->close_edit(edit_baton, pool);
  else
    return editor->abort_edit(edit_baton, pool);
}


static svn_error_t *
get_ra_editor(svn_ra_session_t **ra_session,
              const svn_delta_editor_t **editor,
              void **edit_baton,
              svn_client_ctx_t *ctx,
              const char *base_url,
              const char *base_dir,
              const char *log_msg,
              const apr_array_header_t *commit_items,
              const apr_hash_t *revprop_table,
              svn_commit_info_t **commit_info_p,
              svn_boolean_t is_commit,
              apr_hash_t *lock_tokens,
              svn_boolean_t keep_locks,
              apr_pool_t *pool)
{
  void *commit_baton;
  apr_hash_t *commit_revprops;

  /* Open an RA session to URL. */
  SVN_ERR(svn_client__open_ra_session_internal(ra_session,
                                               base_url, base_dir,
                                               commit_items,
                                               is_commit, !is_commit,
                                               ctx, pool));

  /* If this is an import (aka, not a commit), we need to verify that
     our repository URL exists. */
  if (! is_commit)
    {
      svn_node_kind_t kind;

      SVN_ERR(svn_ra_check_path(*ra_session, "", SVN_INVALID_REVNUM,
                                &kind, pool));
      if (kind == svn_node_none)
        return svn_error_createf(SVN_ERR_FS_NO_SUCH_ENTRY, NULL,
                                 _("Path '%s' does not exist"),
                                 base_url);
    }

  SVN_ERR(svn_client__ensure_revprop_table(&commit_revprops, revprop_table,
                                           log_msg, ctx, pool));

  /* Fetch RA commit editor. */
  SVN_ERR(svn_client__commit_get_baton(&commit_baton, commit_info_p, pool));
  return svn_ra_get_commit_editor3(*ra_session, editor, edit_baton,
                                   commit_revprops,
                                   svn_client__commit_callback,
                                   commit_baton, lock_tokens, keep_locks,
                                   pool);
}


/*** Public Interfaces. ***/

svn_error_t *
svn_client_import3(svn_commit_info_t **commit_info_p,
                   const char *path,
                   const char *url,
                   svn_depth_t depth,
                   svn_boolean_t no_ignore,
                   svn_boolean_t ignore_unknown_node_types,
                   const apr_hash_t *revprop_table,
                   svn_client_ctx_t *ctx,
                   apr_pool_t *pool)
{
  svn_error_t *err = SVN_NO_ERROR;
  const char *log_msg = "";
  const svn_delta_editor_t *editor;
  void *edit_baton;
  svn_ra_session_t *ra_session;
  apr_hash_t *excludes = apr_hash_make(pool);
  svn_node_kind_t kind;
  const char *base_dir = path;
  apr_array_header_t *new_entries = apr_array_make(pool, 4,
                                                   sizeof(const char *));
  const char *temp;
  const char *dir;
  apr_pool_t *subpool;

  /* Create a new commit item and add it to the array. */
  if (SVN_CLIENT__HAS_LOG_MSG_FUNC(ctx))
    {
      /* If there's a log message gatherer, create a temporary commit
         item array solely to help generate the log message.  The
         array is not used for the import itself. */
      svn_client_commit_item3_t *item;
      const char *tmp_file;
      apr_array_header_t *commit_items
        = apr_array_make(pool, 1, sizeof(item));

      item = svn_client_commit_item3_create(pool);
      item->path = apr_pstrdup(pool, path);
      item->state_flags = SVN_CLIENT_COMMIT_ITEM_ADD;
      APR_ARRAY_PUSH(commit_items, svn_client_commit_item3_t *) = item;

      SVN_ERR(svn_client__get_log_msg(&log_msg, &tmp_file, commit_items,
                                      ctx, pool));
      if (! log_msg)
        return SVN_NO_ERROR;
      if (tmp_file)
        {
          const char *abs_path;
          SVN_ERR(svn_dirent_get_absolute(&abs_path, tmp_file, pool));
          apr_hash_set(excludes, abs_path, APR_HASH_KEY_STRING, (void *)1);
        }
    }

  SVN_ERR(svn_io_check_path(path, &kind, pool));
  if (kind == svn_node_file)
    base_dir = svn_dirent_dirname(path, pool);

  /* Figure out all the path components we need to create just to have
     a place to stick our imported tree. */
  subpool = svn_pool_create(pool);
  do
    {
      svn_pool_clear(subpool);

      /* See if the user is interested in cancelling this operation. */
      if (ctx->cancel_func)
        SVN_ERR(ctx->cancel_func(ctx->cancel_baton));

      if (err)
        {
          /* If get_ra_editor below failed we either tried to open
             an invalid url, or else some other kind of error.  In case
             the url was bad we back up a directory and try again. */

          if (err->apr_err != SVN_ERR_FS_NO_SUCH_ENTRY)
            return err;
          else
            svn_error_clear(err);

          svn_uri_split(url, &temp, &dir, pool);
          APR_ARRAY_PUSH(new_entries, const char *) =
            svn_path_uri_decode(dir, pool);
          url = temp;
        }
    }
  while ((err = get_ra_editor(&ra_session,
                              &editor, &edit_baton, ctx, url, base_dir,
                              log_msg, NULL, revprop_table,
                              commit_info_p, FALSE, NULL, TRUE, subpool)));

  /* Reverse the order of the components we added to our NEW_ENTRIES array. */
  if (new_entries->nelts)
    {
      int i, j;
      const char *component;
      for (i = 0; i < (new_entries->nelts / 2); i++)
        {
          j = new_entries->nelts - i - 1;
          component =
            APR_ARRAY_IDX(new_entries, i, const char *);
          APR_ARRAY_IDX(new_entries, i, const char *) =
            APR_ARRAY_IDX(new_entries, j, const char *);
          APR_ARRAY_IDX(new_entries, j, const char *) =
            component;
        }
    }

  /* An empty NEW_ENTRIES list the first call to get_ra_editor() above
     succeeded.  That means that URL corresponds to an already
     existing filesystem entity. */
  if (kind == svn_node_file && (! new_entries->nelts))
    return svn_error_createf
      (SVN_ERR_ENTRY_EXISTS, NULL,
       _("Path '%s' already exists"), url);

  /* The repository doesn't know about the reserved administrative
     directory. */
  if (new_entries->nelts
      /* What's this, what's this?  This assignment is here because we
         use the value to construct the error message just below.  It
         may not be aesthetically pleasing, but it's less ugly than
         calling APR_ARRAY_IDX twice. */
      && svn_wc_is_adm_dir(temp = APR_ARRAY_IDX(new_entries,
                                                new_entries->nelts - 1,
                                                const char *),
                           pool))
    return svn_error_createf
      (SVN_ERR_CL_ADM_DIR_RESERVED, NULL,
       _("'%s' is a reserved name and cannot be imported"),
       /* ### Is svn_path_local_style() really necessary for this? */
       svn_dirent_local_style(temp, pool));


  /* If an error occurred during the commit, abort the edit and return
     the error.  We don't even care if the abort itself fails.  */
  if ((err = import(path, new_entries, editor, edit_baton,
                    depth, excludes, no_ignore,
                    ignore_unknown_node_types, ctx, subpool)))
    {
      svn_error_clear(editor->abort_edit(edit_baton, subpool));
      return err;
    }

  /* Transfer *COMMIT_INFO from the subpool to the callers pool */
  if (*commit_info_p)
    *commit_info_p = svn_commit_info_dup(*commit_info_p, pool);

  svn_pool_destroy(subpool);

  return SVN_NO_ERROR;
}


/* Remove (if it exists) each file whose path is given by a value in the
 * hash TEMPFILES, which is a mapping from (const char *) path to (const
 * char *) tempfile abspath.  Ignore the keys of TEMPFILES. */
static svn_error_t *
remove_tmpfiles(apr_hash_t *tempfiles,
                apr_pool_t *pool)
{
  apr_hash_index_t *hi;
  apr_pool_t *iterpool;

  /* Split if there's nothing to be done. */
  if (! tempfiles)
    return SVN_NO_ERROR;

  iterpool = svn_pool_create(pool);

  /* Clean up any tempfiles. */
  for (hi = apr_hash_first(pool, tempfiles); hi; hi = apr_hash_next(hi))
    {
      const char *path = svn__apr_hash_index_val(hi);

      svn_pool_clear(iterpool);

      SVN_ERR(svn_io_remove_file2(path, TRUE, iterpool));
    }
  svn_pool_destroy(iterpool);

  return SVN_NO_ERROR;
}



static svn_error_t *
reconcile_errors(svn_error_t *commit_err,
                 svn_error_t *unlock_err,
                 svn_error_t *bump_err,
                 svn_error_t *cleanup_err,
                 apr_pool_t *pool)
{
  svn_error_t *err;

  /* Early release (for good behavior). */
  if (! (commit_err || unlock_err || bump_err || cleanup_err))
    return SVN_NO_ERROR;

  /* If there was a commit error, start off our error chain with
     that. */
  if (commit_err)
    {
      commit_err = svn_error_quick_wrap
        (commit_err, _("Commit failed (details follow):"));
      err = commit_err;
    }

  /* Else, create a new "general" error that will lead off the errors
     that follow. */
  else
    err = svn_error_create(SVN_ERR_BASE, NULL,
                           _("Commit succeeded, but other errors follow:"));

  /* If there was an unlock error... */
  if (unlock_err)
    {
      /* Wrap the error with some headers. */
      unlock_err = svn_error_quick_wrap
        (unlock_err, _("Error unlocking locked dirs (details follow):"));

      /* Append this error to the chain. */
      svn_error_compose(err, unlock_err);
    }

  /* If there was a bumping error... */
  if (bump_err)
    {
      /* Wrap the error with some headers. */
      bump_err = svn_error_quick_wrap
        (bump_err, _("Error bumping revisions post-commit (details follow):"));

      /* Append this error to the chain. */
      svn_error_compose(err, bump_err);
    }

  /* If there was a cleanup error... */
  if (cleanup_err)
    {
      /* Wrap the error with some headers. */
      cleanup_err = svn_error_quick_wrap
        (cleanup_err, _("Error in post-commit clean-up (details follow):"));

      /* Append this error to the chain. */
      svn_error_compose(err, cleanup_err);
    }

  return err;
}

/* For all lock tokens in ALL_TOKENS for URLs under BASE_URL, add them
   to a new hashtable allocated in POOL.  *RESULT is set to point to this
   new hash table.  *RESULT will be keyed on const char * URI-decoded paths
   relative to BASE_URL.  The lock tokens will not be duplicated. */
static svn_error_t *
collect_lock_tokens(apr_hash_t **result,
                    apr_hash_t *all_tokens,
                    const char *base_url,
                    apr_pool_t *pool)
{
  apr_hash_index_t *hi;
  size_t base_len = strlen(base_url);

  *result = apr_hash_make(pool);

  for (hi = apr_hash_first(pool, all_tokens); hi; hi = apr_hash_next(hi))
    {
      const char *url = svn__apr_hash_index_key(hi);
      const char *token = svn__apr_hash_index_val(hi);

      if (strncmp(base_url, url, base_len) == 0
          && (url[base_len] == '\0' || url[base_len] == '/'))
        {
          if (url[base_len] == '\0')
            url = "";
          else
            url = svn_path_uri_decode(url + base_len + 1, pool);
          apr_hash_set(*result, url, APR_HASH_KEY_STRING, token);
        }
    }

  return SVN_NO_ERROR;
}

/* Put ITEM onto QUEUE, allocating it in QUEUE's pool...
 * If a checksum is provided, it can be the MD5 and/or the SHA1. */
static svn_error_t *
post_process_commit_item(svn_wc_committed_queue_t *queue,
                         const svn_client_commit_item3_t *item,
                         svn_wc_context_t *wc_ctx,
                         svn_boolean_t keep_changelists,
                         svn_boolean_t keep_locks,
                         const svn_checksum_t *md5_checksum,
                         const svn_checksum_t *sha1_checksum,
                         apr_pool_t *scratch_pool)
{
  svn_boolean_t loop_recurse = FALSE;
  svn_boolean_t remove_lock;

  /* Is it a missing, deleted directory?

     ### Temporary: once we centralise this sort of node is just a
     normal delete and will get handled by the post-commit queue. */
  if (item->kind == svn_node_dir
      && item->state_flags & SVN_CLIENT_COMMIT_ITEM_DELETE)
    {
      svn_boolean_t obstructed;

      SVN_ERR(svn_wc__node_is_status_obstructed(&obstructed,
                                                wc_ctx, item->path,
                                                scratch_pool));
      if (obstructed)
        return svn_wc__temp_mark_missing_not_present(item->path,
                                                     wc_ctx, scratch_pool);
    }

  if ((item->state_flags & SVN_CLIENT_COMMIT_ITEM_ADD)
      && (item->kind == svn_node_dir)
      && (item->copyfrom_url))
    loop_recurse = TRUE;

  remove_lock = (! keep_locks && (item->state_flags
                                       & SVN_CLIENT_COMMIT_ITEM_LOCK_TOKEN));

  return svn_wc_queue_committed3(queue, item->path,
                                 loop_recurse, item->incoming_prop_changes,
                                 remove_lock, !keep_changelists,
                                 md5_checksum, sha1_checksum, scratch_pool);
}


static svn_error_t *
check_nonrecursive_dir_delete(const char *target_path,
                              svn_wc_context_t *wc_ctx,
                              svn_depth_t depth,
                              apr_pool_t *pool)
{
  const char *target_abspath, *lock_abspath;
  svn_boolean_t locked_here;
  svn_node_kind_t kind;

  SVN_ERR(svn_dirent_get_absolute(&target_abspath, target_path, pool));

  SVN_ERR(svn_wc_read_kind(&kind, wc_ctx, target_abspath, FALSE, pool));
  if (kind == svn_node_dir)
    lock_abspath = target_abspath;
  else
    lock_abspath = svn_dirent_dirname(target_abspath, pool);

  SVN_ERR(svn_wc_locked2(&locked_here, NULL, wc_ctx, lock_abspath, pool));
  if (!locked_here)
    return svn_error_create(SVN_ERR_WC_LOCKED, NULL,
                           _("Are all targets part of the same working copy?"));

  /* ### TODO(sd): This check is slightly too strict.  It should be
     ### possible to:
     ###
     ###   * delete a directory containing only files when
     ###     depth==svn_depth_files;
     ###
     ###   * delete a directory containing only files and empty
     ###     subdirs when depth==svn_depth_immediates.
     ###
     ### But for now, we insist on svn_depth_infinity if you're
     ### going to delete a directory, because we're lazy and
     ### trying to get depthy commits working in the first place.
     ###
     ### This would be fairly easy to fix, though: just, well,
     ### check the above conditions!
  */
  if (depth != svn_depth_infinity)
    {
      if (kind == svn_node_dir)
        {
          svn_wc_status3_t *status;

          /* ### Looking at schedule is probably enough, no need for
                 pristine compare etc. */
          SVN_ERR(svn_wc_status3(&status, wc_ctx, target_abspath, pool,
                                 pool));
          if (status->text_status == svn_wc_status_deleted ||
              status->text_status == svn_wc_status_replaced)
            {
              const apr_array_header_t *children;

              SVN_ERR(svn_wc__node_get_children(&children, wc_ctx,
                                                target_abspath, TRUE, pool,
                                                pool));

              if (children->nelts > 0)
                return svn_error_create(SVN_ERR_UNSUPPORTED_FEATURE, NULL,
                                    _("Cannot non-recursively commit a "
                                      "directory deletion of a directory "
                                      "with child nodes"));
            }
        }
    }
  return SVN_NO_ERROR;
}

svn_error_t *
svn_client_commit4(svn_commit_info_t **commit_info_p,
                   const apr_array_header_t *targets,
                   svn_depth_t depth,
                   svn_boolean_t keep_locks,
                   svn_boolean_t keep_changelists,
                   const apr_array_header_t *changelists,
                   const apr_hash_t *revprop_table,
                   svn_client_ctx_t *ctx,
                   apr_pool_t *pool)
{
  const svn_delta_editor_t *editor;
  void *edit_baton;
  svn_ra_session_t *ra_session;
  const char *log_msg;
  const char *base_abspath;
  const char *base_url;
  const char *target;
  apr_array_header_t *rel_targets;
  apr_hash_t *committables;
  apr_hash_t *lock_tokens;
  apr_hash_t *tempfiles = NULL;
  apr_hash_t *md5_checksums;
  apr_hash_t *sha1_checksums;
  apr_array_header_t *commit_items;
  svn_error_t *cmt_err = SVN_NO_ERROR, *unlock_err = SVN_NO_ERROR;
  svn_error_t *bump_err = SVN_NO_ERROR, *cleanup_err = SVN_NO_ERROR;
  svn_boolean_t commit_in_progress = FALSE;
  const char *current_abspath;
  const char *notify_prefix;
  int i;

  /* Committing URLs doesn't make sense, so error if it's tried. */
  for (i = 0; i < targets->nelts; i++)
    {
      target = APR_ARRAY_IDX(targets, i, const char *);
      if (svn_path_is_url(target))
        return svn_error_createf
          (SVN_ERR_ILLEGAL_TARGET, NULL,
           _("'%s' is a URL, but URLs cannot be commit targets"), target);
    }

  /* Condense the target list. */
  SVN_ERR(svn_dirent_condense_targets(&base_abspath, &rel_targets, targets,
                                      depth == svn_depth_infinity,
                                      pool, pool));

  /* No targets means nothing to commit, so just return. */
  if (base_abspath == NULL)
    {
      /* As per our promise, if *commit_info_p isn't set, provide a
         default where rev = SVN_INVALID_REVNUM. */
      if (! *commit_info_p)
        *commit_info_p = svn_create_commit_info(pool);
      return SVN_NO_ERROR;
    }

  SVN_ERR_ASSERT(rel_targets != NULL);

  /* If we calculated only a base and no relative targets, this
     must mean that we are being asked to commit (effectively) a
     single path. */
  if (rel_targets->nelts == 0)
    {
<<<<<<< HEAD
      const char *name;

      /* Recompute our base directory, and push the resulting name (which
         may be "") into the list of relative targets.  */
      SVN_ERR(svn_wc_get_actual_target2(&base_abspath, &name, ctx->wc_ctx,
                                        base_abspath, pool, pool));

      APR_ARRAY_PUSH(rel_targets, const char *) = name;
=======
      apr_pool_t *subpool = svn_pool_create(pool);

      SVN_ERR(adjust_rel_targets(&base_dir, &rel_targets,
                                 base_dir, rel_targets,
                                 pool));

      for (i = 0; i < rel_targets->nelts; i++)
        {
          svn_node_kind_t kind;

          svn_pool_clear(subpool);

          target = svn_path_join(base_dir,
                                 APR_ARRAY_IDX(rel_targets, i, const char *),
                                 subpool);

          SVN_ERR(svn_io_check_path(target, &kind, subpool));

          /* If the final target is a dir, we want to lock it */
          if (kind == svn_node_dir)
            {
              /* Notice how here we test infinity||immediates, but up
                 in the call to svn_path_condense_targets(), we only
                 tested depth==infinity.  That's because condensation
                 and adm lock acquisition serve different purposes. */
              if (depth == svn_depth_infinity || depth == svn_depth_immediates)
                APR_ARRAY_PUSH(dirs_to_lock_recursive,
                               const char *) = apr_pstrdup(pool, target);
              else
                /* Don't lock if target is the base_dir, base_dir will be
                   locked anyway and we can't lock it twice */
                if (strcmp(target, base_dir) != 0)
                  APR_ARRAY_PUSH(dirs_to_lock,
                                 const char *) = apr_pstrdup(pool, target);
            }

          /* Now we need to iterate over the parent paths of this path
             adding them to the set of directories we want to lock.
             Do nothing if target is already the base_dir. */
          if (strcmp(target, base_dir) != 0)
            {
              target = svn_dirent_dirname(target, subpool);

              while (strcmp(target, base_dir) != 0)
                {
                  const char *parent_dir;

                  APR_ARRAY_PUSH(dirs_to_lock,
                                 const char *) = apr_pstrdup(pool, target);

                  parent_dir = svn_dirent_dirname(target, subpool);

                  if (strcmp(parent_dir, target) == 0)
                    break; /* Reached root directory */
                  
                  target = parent_dir;
                }
            }
        }

      svn_pool_destroy(subpool);
>>>>>>> 3392406b
    }

  /* Determine prefix to strip from the commit notify messages */
  SVN_ERR(svn_dirent_get_absolute(&current_abspath, "", pool));
  notify_prefix = svn_dirent_get_longest_ancestor(current_abspath,
                                                  base_abspath,
                                                  pool);

  SVN_ERR(svn_wc__acquire_write_lock(NULL, ctx->wc_ctx, base_abspath,
                                     pool, pool));

  /* One day we might support committing from multiple working copies, but
     we don't yet.  This check ensures that we don't silently commit a
     subset of the targets.

     At the same time, if a non-recursive commit is desired, do not
     allow a deleted directory as one of the targets. */
  {
    apr_pool_t *iterpool = svn_pool_create(pool);

    for (i = 0; i < targets->nelts; i++)
      {
        const char *target_path = APR_ARRAY_IDX(targets, i, const char *);

        svn_pool_clear(iterpool);
        SVN_ERR(check_nonrecursive_dir_delete(target_path, ctx->wc_ctx, depth,
                                              iterpool));
      }
    svn_pool_destroy(iterpool);
  }

  /* Crawl the working copy for commit items. */
  if ((cmt_err = svn_client__harvest_committables(&committables,
                                                  &lock_tokens,
                                                  base_abspath,
                                                  rel_targets,
                                                  depth,
                                                  ! keep_locks,
                                                  changelists,
                                                  ctx,
                                                  pool)))
    goto cleanup;

  /* ### todo: Currently there should be only one hash entry, which
     has a hacked name until we have the entries files storing
     canonical repository URLs.  Then, the hacked name can go away
     and be replaced with a canonical repos URL, and from there we
     are poised to started handling nested working copies.  See
     http://subversion.tigris.org/issues/show_bug.cgi?id=960. */
  if (! ((commit_items = apr_hash_get(committables,
                                      SVN_CLIENT__SINGLE_REPOS_NAME,
                                      APR_HASH_KEY_STRING))))
    goto cleanup;

  /* If our array of targets contains only locks (and no actual file
     or prop modifications), then we return here to avoid committing a
     revision with no changes. */
  {
    svn_boolean_t found_changed_path = FALSE;

    for (i = 0; i < commit_items->nelts; ++i)
      {
        svn_client_commit_item3_t *item =
          APR_ARRAY_IDX(commit_items, i, svn_client_commit_item3_t *);

        if (item->state_flags != SVN_CLIENT_COMMIT_ITEM_LOCK_TOKEN)
          {
            found_changed_path = TRUE;
            break;
          }
      }

    if (!found_changed_path)
      goto cleanup;
  }

  /* Go get a log message.  If an error occurs, or no log message is
     specified, abort the operation. */
  if (SVN_CLIENT__HAS_LOG_MSG_FUNC(ctx))
    {
      const char *tmp_file;
      cmt_err = svn_client__get_log_msg(&log_msg, &tmp_file, commit_items,
                                        ctx, pool);

      if (cmt_err || (! log_msg))
        goto cleanup;
    }
  else
    log_msg = "";

  /* Sort and condense our COMMIT_ITEMS. */
  if ((cmt_err = svn_client__condense_commit_items(&base_url,
                                                   commit_items,
                                                   pool)))
    goto cleanup;

  /* Collect our lock tokens with paths relative to base_url. */
  if ((cmt_err = collect_lock_tokens(&lock_tokens, lock_tokens, base_url,
                                     pool)))
    goto cleanup;

  if ((cmt_err = get_ra_editor(&ra_session,
                               &editor, &edit_baton, ctx,
                               base_url, base_abspath, log_msg,
                               commit_items, revprop_table, commit_info_p,
                               TRUE, lock_tokens, keep_locks, pool)))
    goto cleanup;

  /* Make a note that we have a commit-in-progress. */
  commit_in_progress = TRUE;

  /* Perform the commit. */
  cmt_err = svn_client__do_commit(base_url, commit_items, editor, edit_baton,
                                  notify_prefix, &tempfiles, &md5_checksums,
                                  &sha1_checksums, ctx, pool);

  /* Handle a successful commit. */
  if ((! cmt_err)
      || (cmt_err->apr_err == SVN_ERR_REPOS_POST_COMMIT_HOOK_FAILED))
    {
      svn_wc_committed_queue_t *queue = svn_wc_committed_queue_create(pool);
      apr_pool_t *iterpool = svn_pool_create(pool);

      /* Make a note that our commit is finished. */
      commit_in_progress = FALSE;

      for (i = 0; i < commit_items->nelts; i++)
        {
          svn_client_commit_item3_t *item
            = APR_ARRAY_IDX(commit_items, i, svn_client_commit_item3_t *);

          svn_pool_clear(iterpool);
          bump_err = post_process_commit_item(queue, item, ctx->wc_ctx,
                                              keep_changelists, keep_locks,
                                              apr_hash_get(md5_checksums,
                                                           item->path,
                                                           APR_HASH_KEY_STRING),
                                              apr_hash_get(sha1_checksums,
                                                           item->path,
                                                           APR_HASH_KEY_STRING),
                                              iterpool);
          if (bump_err)
            goto cleanup;
        }
      svn_pool_destroy(iterpool);

      SVN_ERR_ASSERT(*commit_info_p);
      bump_err
        = svn_wc_process_committed_queue2(queue, ctx->wc_ctx,
                                         (*commit_info_p)->revision,
                                         (*commit_info_p)->date,
                                         (*commit_info_p)->author,
                                         pool);
    }

  /* Sleep to ensure timestamp integrity. */
  svn_io_sleep_for_timestamps(base_abspath, pool);

 cleanup:
  /* Abort the commit if it is still in progress. */
  if (commit_in_progress)
    svn_error_clear(editor->abort_edit(edit_baton, pool));

  /* A bump error is likely to occur while running a working copy log file,
     explicitly unlocking and removing temporary files would be wrong in
     that case.  A commit error (cmt_err) should only occur before any
     attempt to modify the working copy, so it doesn't prevent explicit
     clean-up. */
  if (! bump_err)
    {
      unlock_err = svn_wc__release_write_lock(ctx->wc_ctx, base_abspath, pool);

      if (! unlock_err)
        cleanup_err = remove_tmpfiles(tempfiles, pool);
    }

  /* As per our promise, if *commit_info_p isn't set, provide a default where
     rev = SVN_INVALID_REVNUM. */
  if (! *commit_info_p)
    *commit_info_p = svn_create_commit_info(pool);

  return reconcile_errors(cmt_err, unlock_err, bump_err, cleanup_err, pool);
}<|MERGE_RESOLUTION|>--- conflicted
+++ resolved
@@ -2,22 +2,17 @@
  * commit.c:  wrappers around wc commit functionality.
  *
  * ====================================================================
- *    Licensed to the Apache Software Foundation (ASF) under one
- *    or more contributor license agreements.  See the NOTICE file
- *    distributed with this work for additional information
- *    regarding copyright ownership.  The ASF licenses this file
- *    to you under the Apache License, Version 2.0 (the
- *    "License"); you may not use this file except in compliance
- *    with the License.  You may obtain a copy of the License at
- *
- *      http://www.apache.org/licenses/LICENSE-2.0
- *
- *    Unless required by applicable law or agreed to in writing,
- *    software distributed under the License is distributed on an
- *    "AS IS" BASIS, WITHOUT WARRANTIES OR CONDITIONS OF ANY
- *    KIND, either express or implied.  See the License for the
- *    specific language governing permissions and limitations
- *    under the License.
+ * Copyright (c) 2000-2008 CollabNet.  All rights reserved.
+ *
+ * This software is licensed as described in the file COPYING, which
+ * you should have received as part of this distribution.  The terms
+ * are also available at http://subversion.tigris.org/license-1.html.
+ * If newer versions of this license are posted there, you may use a
+ * newer version instead, at your option.
+ *
+ * This software consists of voluntary contributions made by many
+ * individuals.  For exact contribution history, see the revision
+ * history and logs, available at http://subversion.tigris.org/.
  * ====================================================================
  */
 
@@ -47,9 +42,9 @@
 #include "svn_time.h"
 #include "svn_sorts.h"
 #include "svn_props.h"
+#include "svn_iter.h"
 
 #include "client.h"
-#include "private/svn_wc_private.h"
 
 #include "svn_private_config.h"
 
@@ -221,9 +216,10 @@
     {
       for (hi = apr_hash_first(pool, properties); hi; hi = apr_hash_next(hi))
         {
-          const char *pname = svn__apr_hash_index_key(hi);
-          const svn_string_t *pval = svn__apr_hash_index_val(hi);
-
+          const void *pname;
+          void *pval;
+
+          apr_hash_this(hi, &pname, NULL, &pval);
           SVN_ERR(editor->change_file_prop(file_baton, pname, pval, pool));
         }
     }
@@ -315,10 +311,17 @@
   for (hi = apr_hash_first(pool, dirents); hi; hi = apr_hash_next(hi))
     {
       const char *this_path, *this_edit_path, *abs_path;
-      const char *filename = svn__apr_hash_index_key(hi);
-      const svn_io_dirent_t *dirent = svn__apr_hash_index_val(hi);
+      const svn_io_dirent_t *dirent;
+      const char *filename;
+      const void *key;
+      void *val;
 
       svn_pool_clear(subpool);
+
+      apr_hash_this(hi, &key, NULL, &val);
+
+      filename = key;
+      dirent = val;
 
       if (ctx->cancel_func)
         SVN_ERR(ctx->cancel_func(ctx->cancel_baton));
@@ -334,8 +337,8 @@
           if (ctx->notify_func2)
             {
               svn_wc_notify_t *notify
-                = svn_wc_create_notify(svn_dirent_join(path, filename,
-                                                       subpool),
+                = svn_wc_create_notify(svn_path_join(path, filename,
+                                                     subpool),
                                        svn_wc_notify_skip, subpool);
               notify->kind = svn_node_dir;
               notify->content_state = notify->prop_state
@@ -349,11 +352,11 @@
       /* Typically, we started importing from ".", in which case
          edit_path is "".  So below, this_path might become "./blah",
          and this_edit_path might become "blah", for example. */
-      this_path = svn_dirent_join(path, filename, subpool);
-      this_edit_path = svn_dirent_join(edit_path, filename, subpool);
+      this_path = svn_path_join(path, filename, subpool);
+      this_edit_path = svn_path_join(edit_path, filename, subpool);
 
       /* If this is an excluded path, exclude it. */
-      SVN_ERR(svn_dirent_get_absolute(&abs_path, this_path, subpool));
+      SVN_ERR(svn_path_get_absolute(&abs_path, this_path, subpool));
       if (apr_hash_get(excludes, abs_path, APR_HASH_KEY_STRING))
         continue;
 
@@ -432,7 +435,7 @@
             return svn_error_createf
               (SVN_ERR_NODE_UNKNOWN_KIND, NULL,
                _("Unknown or unversionable type for '%s'"),
-               svn_dirent_local_style(this_path, subpool));
+               svn_path_local_style(this_path, subpool));
         }
     }
 
@@ -478,7 +481,7 @@
  */
 static svn_error_t *
 import(const char *path,
-       const apr_array_header_t *new_entries,
+       apr_array_header_t *new_entries,
        const svn_delta_editor_t *editor,
        void *edit_baton,
        svn_depth_t depth,
@@ -514,7 +517,7 @@
       for (i = 0; i < new_entries->nelts; i++)
         {
           const char *component = APR_ARRAY_IDX(new_entries, i, const char *);
-          edit_path = svn_dirent_join(edit_path, component, pool);
+          edit_path = svn_path_join(edit_path, component, pool);
 
           /* If this is the last path component, and we're importing a
              file, then this component is the name of the file, not an
@@ -572,7 +575,7 @@
     {
       return svn_error_createf(SVN_ERR_NODE_UNKNOWN_KIND, NULL,
                                _("'%s' does not exist"),
-                               svn_dirent_local_style(path, pool));
+                               svn_path_local_style(path, pool));
     }
 
   /* Close up shop; it's time to go home. */
@@ -600,8 +603,9 @@
               svn_client_ctx_t *ctx,
               const char *base_url,
               const char *base_dir,
+              svn_wc_adm_access_t *base_access,
               const char *log_msg,
-              const apr_array_header_t *commit_items,
+              apr_array_header_t *commit_items,
               const apr_hash_t *revprop_table,
               svn_commit_info_t **commit_info_p,
               svn_boolean_t is_commit,
@@ -615,7 +619,7 @@
   /* Open an RA session to URL. */
   SVN_ERR(svn_client__open_ra_session_internal(ra_session,
                                                base_url, base_dir,
-                                               commit_items,
+                                               base_access, commit_items,
                                                is_commit, !is_commit,
                                                ctx, pool));
 
@@ -697,14 +701,14 @@
       if (tmp_file)
         {
           const char *abs_path;
-          SVN_ERR(svn_dirent_get_absolute(&abs_path, tmp_file, pool));
+          SVN_ERR(svn_path_get_absolute(&abs_path, tmp_file, pool));
           apr_hash_set(excludes, abs_path, APR_HASH_KEY_STRING, (void *)1);
         }
     }
 
   SVN_ERR(svn_io_check_path(path, &kind, pool));
   if (kind == svn_node_file)
-    base_dir = svn_dirent_dirname(path, pool);
+    svn_path_split(path, &base_dir, NULL, pool);
 
   /* Figure out all the path components we need to create just to have
      a place to stick our imported tree. */
@@ -728,7 +732,7 @@
           else
             svn_error_clear(err);
 
-          svn_uri_split(url, &temp, &dir, pool);
+          svn_path_split(url, &temp, &dir, pool);
           APR_ARRAY_PUSH(new_entries, const char *) =
             svn_path_uri_decode(dir, pool);
           url = temp;
@@ -736,7 +740,7 @@
     }
   while ((err = get_ra_editor(&ra_session,
                               &editor, &edit_baton, ctx, url, base_dir,
-                              log_msg, NULL, revprop_table,
+                              NULL, log_msg, NULL, revprop_table,
                               commit_info_p, FALSE, NULL, TRUE, subpool)));
 
   /* Reverse the order of the components we added to our NEW_ENTRIES array. */
@@ -779,7 +783,7 @@
       (SVN_ERR_CL_ADM_DIR_RESERVED, NULL,
        _("'%s' is a reserved name and cannot be imported"),
        /* ### Is svn_path_local_style() really necessary for this? */
-       svn_dirent_local_style(temp, pool));
+       svn_path_local_style(temp, pool));
 
 
   /* If an error occurred during the commit, abort the edit and return
@@ -802,32 +806,43 @@
 }
 
 
-/* Remove (if it exists) each file whose path is given by a value in the
- * hash TEMPFILES, which is a mapping from (const char *) path to (const
- * char *) tempfile abspath.  Ignore the keys of TEMPFILES. */
 static svn_error_t *
 remove_tmpfiles(apr_hash_t *tempfiles,
                 apr_pool_t *pool)
 {
   apr_hash_index_t *hi;
-  apr_pool_t *iterpool;
+  apr_pool_t *subpool;
 
   /* Split if there's nothing to be done. */
   if (! tempfiles)
     return SVN_NO_ERROR;
 
-  iterpool = svn_pool_create(pool);
+  /* Make a subpool. */
+  subpool = svn_pool_create(pool);
 
   /* Clean up any tempfiles. */
   for (hi = apr_hash_first(pool, tempfiles); hi; hi = apr_hash_next(hi))
     {
-      const char *path = svn__apr_hash_index_val(hi);
-
-      svn_pool_clear(iterpool);
-
-      SVN_ERR(svn_io_remove_file2(path, TRUE, iterpool));
-    }
-  svn_pool_destroy(iterpool);
+      const void *key;
+      void *val;
+      svn_error_t *err;
+
+      svn_pool_clear(subpool);
+      apr_hash_this(hi, &key, NULL, &val);
+
+      err = svn_io_remove_file((const char *)key, subpool);
+
+      if (err)
+        {
+          if (! APR_STATUS_IS_ENOENT(err->apr_err))
+            return err;
+          else
+            svn_error_clear(err);
+        }
+    }
+
+  /* Remove the subpool. */
+  svn_pool_destroy(subpool);
 
   return SVN_NO_ERROR;
 }
@@ -897,6 +912,187 @@
 
   return err;
 }
+
+/* Remove redundancies by removing duplicates from NONRECURSIVE_TARGETS,
+ * and removing any target that either is, or is a descendant of, a path in
+ * RECURSIVE_TARGETS.  Return the result in *PUNIQUE_TARGETS.
+ */
+static svn_error_t *
+remove_redundancies(apr_array_header_t **punique_targets,
+                    const apr_array_header_t *nonrecursive_targets,
+                    const apr_array_header_t *recursive_targets,
+                    apr_pool_t *pool)
+{
+  apr_pool_t *temp_pool;
+  apr_array_header_t *abs_recursive_targets = NULL;
+  apr_hash_t *abs_targets;
+  apr_array_header_t *rel_targets;
+  int i;
+
+  if ((nonrecursive_targets->nelts <= 0) || (! punique_targets))
+    {
+      /* No targets or no place to store our work means this function
+         really has nothing to do. */
+      if (punique_targets)
+        *punique_targets = NULL;
+      return SVN_NO_ERROR;
+    }
+
+  /* Initialize our temporary pool. */
+  temp_pool = svn_pool_create(pool);
+
+  /* Create our list of absolute paths for our "keepers" */
+  abs_targets = apr_hash_make(temp_pool);
+
+  /* Create our list of absolute paths for our recursive targets */
+  if (recursive_targets)
+    {
+      abs_recursive_targets = apr_array_make(temp_pool,
+                                             recursive_targets->nelts,
+                                             sizeof(const char *));
+
+      for (i = 0; i < recursive_targets->nelts; i++)
+        {
+          const char *rel_path =
+            APR_ARRAY_IDX(recursive_targets, i, const char *);
+          const char *abs_path;
+
+          /* Get the absolute path for this target. */
+          SVN_ERR(svn_path_get_absolute(&abs_path, rel_path, temp_pool));
+
+          APR_ARRAY_PUSH(abs_recursive_targets, const char *) = abs_path;
+        }
+    }
+
+  /* Create our list of untainted paths for our "keepers" */
+  rel_targets = apr_array_make(pool, nonrecursive_targets->nelts,
+                               sizeof(const char *));
+
+  /* For each target in our list we do the following:
+
+     1. Calculate its absolute path (ABS_PATH).
+     2. See if any of the keepers in RECURSIVE_TARGETS is a parent of, or
+        is the same path as, ABS_PATH.  If so, we ignore this
+        target.  If not, however, add this target's original path to
+        REL_TARGETS. */
+  for (i = 0; i < nonrecursive_targets->nelts; i++)
+    {
+      const char *rel_path = APR_ARRAY_IDX(nonrecursive_targets, i,
+                                           const char *);
+      const char *abs_path;
+      int j;
+      svn_boolean_t keep_me;
+
+      /* Get the absolute path for this target. */
+      SVN_ERR(svn_path_get_absolute(&abs_path, rel_path, temp_pool));
+
+      /* For each keeper in ABS_TARGETS, see if this target is the
+         same as or a child of that keeper. */
+      keep_me = TRUE;
+
+      if (abs_recursive_targets)
+        {
+          for (j = 0; j < abs_recursive_targets->nelts; j++)
+            {
+              const char *keeper = APR_ARRAY_IDX(abs_recursive_targets, j,
+                                                 const char *);
+
+              /* Quit here if we find this path already in the keepers. */
+              if (strcmp(keeper, abs_path) == 0)
+                {
+                  keep_me = FALSE;
+                  break;
+                }
+
+              /* Quit here if this path is a child of one of the keepers. */
+              if (svn_path_is_child(keeper, abs_path, temp_pool))
+                {
+                  keep_me = FALSE;
+                  break;
+                }
+            }
+        }
+
+      /* If this is a new keeper, add its absolute path to ABS_TARGETS
+         and its original path to REL_TARGETS. */
+      if (keep_me
+          && apr_hash_get(abs_targets, abs_path, APR_HASH_KEY_STRING) == NULL)
+        {
+          APR_ARRAY_PUSH(rel_targets, const char *) = rel_path;
+          apr_hash_set(abs_targets, abs_path, APR_HASH_KEY_STRING, abs_path);
+        }
+    }
+
+  /* Destroy our temporary pool. */
+  svn_pool_destroy(temp_pool);
+
+  /* Make sure we return the list of untainted keeper paths. */
+  *punique_targets = rel_targets;
+
+  return SVN_NO_ERROR;
+}
+
+/* Adjust relative targets.  If there is an empty string in REL_TARGETS
+ * get the actual target anchor point.  It is likely that this is one dir up
+ * from BASE_DIR, therefor we need to prepend the name part of the actual
+ * target to all paths in REL_TARGETS.  Return the new anchor in *PBASE_DIR,
+ * and the adjusted relative paths in *PREL_TARGETS.
+ */
+static svn_error_t *
+adjust_rel_targets(const char **pbase_dir,
+                   apr_array_header_t **prel_targets,
+                   const char *base_dir,
+                   apr_array_header_t *rel_targets,
+                   apr_pool_t *pool)
+{
+  const char *target;
+  int i;
+  svn_boolean_t anchor_one_up = FALSE;
+  apr_array_header_t *new_rel_targets;
+
+  for (i = 0; i < rel_targets->nelts; i++)
+    {
+      target = APR_ARRAY_IDX(rel_targets, i, const char *);
+
+      if (target[0] == '\0')
+        {
+          anchor_one_up = TRUE;
+          break;
+        }
+    }
+
+  /* Default to not doing anything */
+  new_rel_targets = rel_targets;
+
+  if (anchor_one_up)
+    {
+      const char *parent_dir, *name;
+
+      SVN_ERR(svn_wc_get_actual_target(base_dir, &parent_dir, &name, pool));
+
+      if (*name)
+        {
+          /* Our new "grandfather directory" is the parent directory
+             of the former one. */
+          base_dir = apr_pstrdup(pool, parent_dir);
+
+          new_rel_targets = apr_array_make(pool, rel_targets->nelts,
+                                           sizeof(name));
+          for (i = 0; i < rel_targets->nelts; i++)
+            {
+              target = APR_ARRAY_IDX(rel_targets, i, const char *);
+              target = svn_path_join(name, target, pool);
+              APR_ARRAY_PUSH(new_rel_targets, const char *) = target;
+            }
+         }
+    }
+
+  *pbase_dir = base_dir;
+  *prel_targets = new_rel_targets;
+
+  return SVN_NO_ERROR;
+}
+
 
 /* For all lock tokens in ALL_TOKENS for URLs under BASE_URL, add them
    to a new hashtable allocated in POOL.  *RESULT is set to point to this
@@ -915,8 +1111,14 @@
 
   for (hi = apr_hash_first(pool, all_tokens); hi; hi = apr_hash_next(hi))
     {
-      const char *url = svn__apr_hash_index_key(hi);
-      const char *token = svn__apr_hash_index_val(hi);
+      const void *key;
+      void *val;
+      const char *url;
+      const char *token;
+
+      apr_hash_this(hi, &key, NULL, &val);
+      url = key;
+      token = val;
 
       if (strncmp(base_url, url, base_len) == 0
           && (url[base_len] == '\0' || url[base_len] == '/'))
@@ -932,75 +1134,125 @@
   return SVN_NO_ERROR;
 }
 
-/* Put ITEM onto QUEUE, allocating it in QUEUE's pool...
- * If a checksum is provided, it can be the MD5 and/or the SHA1. */
+struct post_commit_baton
+{
+  svn_wc_committed_queue_t *queue;
+  apr_pool_t *qpool;
+  svn_wc_adm_access_t *base_dir_access;
+  svn_boolean_t keep_changelists;
+  svn_boolean_t keep_locks;
+  apr_hash_t *checksums;
+};
+
 static svn_error_t *
-post_process_commit_item(svn_wc_committed_queue_t *queue,
-                         const svn_client_commit_item3_t *item,
-                         svn_wc_context_t *wc_ctx,
-                         svn_boolean_t keep_changelists,
-                         svn_boolean_t keep_locks,
-                         const svn_checksum_t *md5_checksum,
-                         const svn_checksum_t *sha1_checksum,
-                         apr_pool_t *scratch_pool)
-{
+post_process_commit_item(void *baton, void *this_item, apr_pool_t *pool)
+{
+  struct post_commit_baton *btn = baton;
+  apr_pool_t *subpool = btn->qpool;
+
+  svn_client_commit_item3_t *item =
+    *(svn_client_commit_item3_t **)this_item;
   svn_boolean_t loop_recurse = FALSE;
+  const char *adm_access_path;
+  svn_wc_adm_access_t *adm_access;
   svn_boolean_t remove_lock;
-
-  /* Is it a missing, deleted directory?
-
-     ### Temporary: once we centralise this sort of node is just a
-     normal delete and will get handled by the post-commit queue. */
-  if (item->kind == svn_node_dir
-      && item->state_flags & SVN_CLIENT_COMMIT_ITEM_DELETE)
-    {
-      svn_boolean_t obstructed;
-
-      SVN_ERR(svn_wc__node_is_status_obstructed(&obstructed,
-                                                wc_ctx, item->path,
-                                                scratch_pool));
-      if (obstructed)
-        return svn_wc__temp_mark_missing_not_present(item->path,
-                                                     wc_ctx, scratch_pool);
-    }
+  svn_error_t *bump_err;
+
+  if (item->kind == svn_node_dir)
+    adm_access_path = item->path;
+  else
+    svn_path_split(item->path, &adm_access_path, NULL, pool);
+
+  bump_err = svn_wc_adm_retrieve(&adm_access, btn->base_dir_access,
+                                 adm_access_path, pool);
+  if (bump_err
+      && bump_err->apr_err == SVN_ERR_WC_NOT_LOCKED)
+    {
+      /* Is it a directory that was deleted in the commit?
+         Then we probably committed a missing directory. */
+      if (item->kind == svn_node_dir
+          && item->state_flags & SVN_CLIENT_COMMIT_ITEM_DELETE)
+        {
+          /* Mark it as deleted in the parent. */
+          svn_error_clear(bump_err);
+          return svn_wc_mark_missing_deleted(item->path,
+                                             btn->base_dir_access, pool);
+        }
+    }
+  if (bump_err)
+    return bump_err;
+
 
   if ((item->state_flags & SVN_CLIENT_COMMIT_ITEM_ADD)
       && (item->kind == svn_node_dir)
       && (item->copyfrom_url))
     loop_recurse = TRUE;
 
-  remove_lock = (! keep_locks && (item->state_flags
+  remove_lock = (! btn->keep_locks && (item->state_flags
                                        & SVN_CLIENT_COMMIT_ITEM_LOCK_TOKEN));
 
-  return svn_wc_queue_committed3(queue, item->path,
+  /* Allocate the queue in a longer-lived pool than (iter)pool:
+     we want it to survive the next iteration. */
+  return svn_wc_queue_committed2(btn->queue, item->path, adm_access,
                                  loop_recurse, item->incoming_prop_changes,
-                                 remove_lock, !keep_changelists,
-                                 md5_checksum, sha1_checksum, scratch_pool);
+                                 remove_lock, !btn->keep_changelists,
+                                 apr_hash_get(btn->checksums,
+                                              item->path,
+                                              APR_HASH_KEY_STRING),
+                                 subpool);
 }
 
 
 static svn_error_t *
-check_nonrecursive_dir_delete(const char *target_path,
-                              svn_wc_context_t *wc_ctx,
-                              svn_depth_t depth,
-                              apr_pool_t *pool)
-{
-  const char *target_abspath, *lock_abspath;
-  svn_boolean_t locked_here;
-  svn_node_kind_t kind;
-
-  SVN_ERR(svn_dirent_get_absolute(&target_abspath, target_path, pool));
-
-  SVN_ERR(svn_wc_read_kind(&kind, wc_ctx, target_abspath, FALSE, pool));
-  if (kind == svn_node_dir)
-    lock_abspath = target_abspath;
-  else
-    lock_abspath = svn_dirent_dirname(target_abspath, pool);
-
-  SVN_ERR(svn_wc_locked2(&locked_here, NULL, wc_ctx, lock_abspath, pool));
-  if (!locked_here)
-    return svn_error_create(SVN_ERR_WC_LOCKED, NULL,
-                           _("Are all targets part of the same working copy?"));
+commit_item_is_changed(void *baton, void *this_item, apr_pool_t *pool)
+{
+  svn_client_commit_item3_t **item = this_item;
+
+  if ((*item)->state_flags != SVN_CLIENT_COMMIT_ITEM_LOCK_TOKEN)
+    svn_iter_break(pool);
+
+  return SVN_NO_ERROR;
+}
+
+struct lock_dirs_baton
+{
+  svn_client_ctx_t *ctx;
+  svn_wc_adm_access_t *base_dir_access;
+  int levels_to_lock;
+};
+
+static svn_error_t *
+lock_dirs_for_commit(void *baton, void *this_item, apr_pool_t *pool)
+{
+  struct lock_dirs_baton *btn = baton;
+  svn_wc_adm_access_t *adm_access;
+
+  return svn_wc_adm_open3(&adm_access, btn->base_dir_access,
+                          *(const char **)this_item,
+                          TRUE, /* Write lock */
+                          btn->levels_to_lock,
+                          btn->ctx->cancel_func,
+                          btn->ctx->cancel_baton,
+                          pool);
+}
+
+struct check_dir_delete_baton
+{
+  svn_wc_adm_access_t *base_dir_access;
+  svn_depth_t depth;
+};
+
+static svn_error_t *
+check_nonrecursive_dir_delete(void *baton, void *this_item, apr_pool_t *pool)
+{
+  struct check_dir_delete_baton *btn = baton;
+  svn_wc_adm_access_t *adm_access;
+  const char *target;
+
+  SVN_ERR(svn_path_get_absolute(&target, *(const char **)this_item, pool));
+  SVN_ERR_W(svn_wc_adm_probe_retrieve(&adm_access, btn->base_dir_access,
+                                      target, pool),
+            _("Are all the targets part of the same working copy?"));
 
   /* ### TODO(sd): This check is slightly too strict.  It should be
      ### possible to:
@@ -1018,26 +1270,24 @@
      ### This would be fairly easy to fix, though: just, well,
      ### check the above conditions!
   */
-  if (depth != svn_depth_infinity)
-    {
+  if (btn->depth != svn_depth_infinity)
+    {
+      svn_wc_status2_t *status;
+      svn_node_kind_t kind;
+
+      SVN_ERR(svn_io_check_path(target, &kind, pool));
+
       if (kind == svn_node_dir)
         {
-          svn_wc_status3_t *status;
-
-          /* ### Looking at schedule is probably enough, no need for
-                 pristine compare etc. */
-          SVN_ERR(svn_wc_status3(&status, wc_ctx, target_abspath, pool,
-                                 pool));
+          SVN_ERR(svn_wc_status2(&status, target, adm_access, pool));
           if (status->text_status == svn_wc_status_deleted ||
               status->text_status == svn_wc_status_replaced)
             {
-              const apr_array_header_t *children;
-
-              SVN_ERR(svn_wc__node_get_children(&children, wc_ctx,
-                                                target_abspath, TRUE, pool,
-                                                pool));
-
-              if (children->nelts > 0)
+              apr_hash_t* entries;
+
+              SVN_ERR(svn_wc_entries_read(&entries, adm_access, TRUE, pool));
+
+              if (apr_hash_count(entries) > 1)
                 return svn_error_create(SVN_ERR_UNSUPPORTED_FEATURE, NULL,
                                     _("Cannot non-recursively commit a "
                                       "directory deletion of a directory "
@@ -1063,20 +1313,23 @@
   void *edit_baton;
   svn_ra_session_t *ra_session;
   const char *log_msg;
-  const char *base_abspath;
+  const char *base_dir;
   const char *base_url;
   const char *target;
   apr_array_header_t *rel_targets;
+  apr_array_header_t *dirs_to_lock;
+  apr_array_header_t *dirs_to_lock_recursive;
+  svn_boolean_t lock_base_dir_recursive = FALSE;
   apr_hash_t *committables;
   apr_hash_t *lock_tokens;
   apr_hash_t *tempfiles = NULL;
-  apr_hash_t *md5_checksums;
-  apr_hash_t *sha1_checksums;
+  apr_hash_t *checksums;
+  svn_wc_adm_access_t *base_dir_access;
   apr_array_header_t *commit_items;
   svn_error_t *cmt_err = SVN_NO_ERROR, *unlock_err = SVN_NO_ERROR;
   svn_error_t *bump_err = SVN_NO_ERROR, *cleanup_err = SVN_NO_ERROR;
   svn_boolean_t commit_in_progress = FALSE;
-  const char *current_abspath;
+  const char *current_dir = "";
   const char *notify_prefix;
   int i;
 
@@ -1091,37 +1344,124 @@
     }
 
   /* Condense the target list. */
-  SVN_ERR(svn_dirent_condense_targets(&base_abspath, &rel_targets, targets,
-                                      depth == svn_depth_infinity,
-                                      pool, pool));
+  SVN_ERR(svn_path_condense_targets(&base_dir, &rel_targets, targets,
+                                    depth == svn_depth_infinity, pool));
 
   /* No targets means nothing to commit, so just return. */
-  if (base_abspath == NULL)
-    {
-      /* As per our promise, if *commit_info_p isn't set, provide a
-         default where rev = SVN_INVALID_REVNUM. */
-      if (! *commit_info_p)
-        *commit_info_p = svn_create_commit_info(pool);
-      return SVN_NO_ERROR;
-    }
-
-  SVN_ERR_ASSERT(rel_targets != NULL);
-
-  /* If we calculated only a base and no relative targets, this
+  if (! base_dir)
+    goto cleanup;
+
+  /* When svn_path_condense_targets() was written, we didn't have real
+   * depths, we just had recursive / nonrecursive.
+   *
+   * Nowadays things are more complex.  If depth == svn_depth_files,
+   * for example, and two targets are "foo" and "foo/bar", then
+   * ideally we should condense out "foo/bar" if it's a file and not
+   * if it's a directory.  And, of course, later when we get adm
+   * access batons for the commit, we'd ideally lock directories to
+   * precisely the depth required and no deeper.
+   *
+   * But for now we don't do that.  Instead, we lock recursively from
+   * base_dir, if depth indicates that we might need anything below
+   * there (but note that above, we don't condense away targets that
+   * need to be named explicitly when depth != svn_depth_infinity).
+   *
+   * Here's a case where this all matters:
+   *
+   *    $ svn st -q
+   *    M      A/D/G/rho
+   *    M      iota
+   *    $ svn ci -m "log msg" --depth=immediates . A/D/G
+   *
+   * If we don't lock base_dir recursively, then it will get an error...
+   *
+   *    subversion/libsvn_wc/lock.c:570: (apr_err=155004)
+   *    svn: Working copy '/blah/blah/blah/wc' locked
+   *    svn: run 'svn cleanup' to remove locks \
+   *         (type 'svn help cleanup' for details)
+   *
+   * ...because later (see dirs_to_lock_recursively and dirs_to_lock)
+   * we'd call svn_wc_adm_open3() to get access objects for "" and
+   * "A/D/G", but the request for "" would fail because base_dir_access
+   * would already be open for that directory.  (In that circumstance,
+   * you're supposed to use svn_wc_adm_retrieve() instead; but it
+   * would be clumsy to have a conditional path just to decide between
+   * open3() and retrieve().)
+   *
+   * (Note that the results would be the same if even the working copy
+   * were an explicit argument, e.g.:
+   * 'svn ci -m "log msg" --depth=immediates wc wc/A/D/G'.)
+   *
+   * So we set lock_base_dir_recursive=TRUE now, and end up locking
+   * more than we need to, but this keeps the code simple and correct.
+   *
+   * In an inspired bit of foresight, the adm locking code anticipated
+   * the eventual addition of svn_depth_immediates, and allows us to
+   * set the exact number of lock levels.  So optimizing the code here
+   * at least shouldn't require any changes to the adm locking system.
+   */
+  if (depth == svn_depth_files || depth == svn_depth_immediates)
+    {
+      for (i = 0; i < rel_targets->nelts; ++i)
+        {
+          const char *rel_target = APR_ARRAY_IDX(rel_targets, i, const char *);
+
+          if (rel_target[0] == '\0')
+            {
+              lock_base_dir_recursive = TRUE;
+              break;
+            }
+        }
+    }
+
+  /* Prepare an array to accumulate dirs to lock */
+  dirs_to_lock = apr_array_make(pool, 1, sizeof(target));
+  dirs_to_lock_recursive = apr_array_make(pool, 1, sizeof(target));
+
+  /* If we calculated only a base_dir and no relative targets, this
      must mean that we are being asked to commit (effectively) a
      single path. */
-  if (rel_targets->nelts == 0)
-    {
-<<<<<<< HEAD
-      const char *name;
-
-      /* Recompute our base directory, and push the resulting name (which
-         may be "") into the list of relative targets.  */
-      SVN_ERR(svn_wc_get_actual_target2(&base_abspath, &name, ctx->wc_ctx,
-                                        base_abspath, pool, pool));
-
-      APR_ARRAY_PUSH(rel_targets, const char *) = name;
-=======
+  if ((! rel_targets) || (! rel_targets->nelts))
+    {
+      const char *parent_dir, *name;
+
+      SVN_ERR(svn_wc_get_actual_target(base_dir, &parent_dir, &name, pool));
+      if (*name)
+        {
+          svn_node_kind_t kind;
+
+          /* Our new "grandfather directory" is the parent directory
+             of the former one. */
+          base_dir = apr_pstrdup(pool, parent_dir);
+
+          /* Make the array if it wasn't already created. */
+          if (! rel_targets)
+            rel_targets = apr_array_make(pool, targets->nelts, sizeof(name));
+
+          /* Now, push this name as a relative path to our new
+             base directory. */
+          APR_ARRAY_PUSH(rel_targets, const char *) = name;
+
+          target = svn_path_join(base_dir, name, pool);
+          SVN_ERR(svn_io_check_path(target, &kind, pool));
+
+          /* If the final target is a dir, we want to recursively lock it */
+          if (kind == svn_node_dir)
+            {
+              if (depth == svn_depth_infinity || depth == svn_depth_immediates)
+                APR_ARRAY_PUSH(dirs_to_lock_recursive, const char *) = target;
+              else
+                APR_ARRAY_PUSH(dirs_to_lock, const char *) = target;
+            }
+        }
+      else
+        {
+          /* Unconditionally lock recursively down from base_dir. */
+          lock_base_dir_recursive = TRUE;
+        }
+    }
+  else if (! lock_base_dir_recursive)
+    {
       apr_pool_t *subpool = svn_pool_create(pool);
 
       SVN_ERR(adjust_rel_targets(&base_dir, &rel_targets,
@@ -1183,17 +1523,53 @@
         }
 
       svn_pool_destroy(subpool);
->>>>>>> 3392406b
-    }
-
-  /* Determine prefix to strip from the commit notify messages */
-  SVN_ERR(svn_dirent_get_absolute(&current_abspath, "", pool));
-  notify_prefix = svn_dirent_get_longest_ancestor(current_abspath,
-                                                  base_abspath,
-                                                  pool);
-
-  SVN_ERR(svn_wc__acquire_write_lock(NULL, ctx->wc_ctx, base_abspath,
-                                     pool, pool));
+    }
+
+  SVN_ERR(svn_wc_adm_open3(&base_dir_access, NULL, base_dir,
+                           TRUE,  /* Write lock */
+                           lock_base_dir_recursive ? -1 : 0, /* lock levels */
+                           ctx->cancel_func, ctx->cancel_baton,
+                           pool));
+
+  if (!lock_base_dir_recursive)
+    {
+      apr_array_header_t *unique_dirs_to_lock;
+      struct lock_dirs_baton btn;
+
+      /* Sort the paths in a depth-last directory-ish order. */
+      qsort(dirs_to_lock->elts, dirs_to_lock->nelts,
+            dirs_to_lock->elt_size, svn_sort_compare_paths);
+      qsort(dirs_to_lock_recursive->elts, dirs_to_lock_recursive->nelts,
+            dirs_to_lock_recursive->elt_size, svn_sort_compare_paths);
+
+      /* Remove any duplicates */
+      SVN_ERR(svn_path_remove_redundancies(&unique_dirs_to_lock,
+                                           dirs_to_lock_recursive,
+                                           pool));
+      dirs_to_lock_recursive = unique_dirs_to_lock;
+
+      /* Remove dirs and descendants from dirs_to_lock if there is
+         any ancestor in dirs_to_lock_recursive */
+      SVN_ERR(remove_redundancies(&unique_dirs_to_lock,
+                                  dirs_to_lock,
+                                  dirs_to_lock_recursive,
+                                  pool));
+      dirs_to_lock = unique_dirs_to_lock;
+
+      btn.base_dir_access = base_dir_access;
+      btn.ctx = ctx;
+      btn.levels_to_lock = 0;
+      /* First lock all the dirs to be locked non-recursively */
+      if (dirs_to_lock)
+        SVN_ERR(svn_iter_apr_array(NULL, dirs_to_lock,
+                                   lock_dirs_for_commit, &btn, pool));
+
+      /* Lock the rest of the targets (recursively) */
+      btn.levels_to_lock = -1;
+      if (dirs_to_lock_recursive)
+        SVN_ERR(svn_iter_apr_array(NULL, dirs_to_lock_recursive,
+                                   lock_dirs_for_commit, &btn, pool));
+    }
 
   /* One day we might support committing from multiple working copies, but
      we don't yet.  This check ensures that we don't silently commit a
@@ -1202,23 +1578,19 @@
      At the same time, if a non-recursive commit is desired, do not
      allow a deleted directory as one of the targets. */
   {
-    apr_pool_t *iterpool = svn_pool_create(pool);
-
-    for (i = 0; i < targets->nelts; i++)
-      {
-        const char *target_path = APR_ARRAY_IDX(targets, i, const char *);
-
-        svn_pool_clear(iterpool);
-        SVN_ERR(check_nonrecursive_dir_delete(target_path, ctx->wc_ctx, depth,
-                                              iterpool));
-      }
-    svn_pool_destroy(iterpool);
+    struct check_dir_delete_baton btn;
+
+    btn.base_dir_access = base_dir_access;
+    btn.depth = depth;
+    SVN_ERR(svn_iter_apr_array(NULL, targets,
+                               check_nonrecursive_dir_delete, &btn,
+                               pool));
   }
 
   /* Crawl the working copy for commit items. */
   if ((cmt_err = svn_client__harvest_committables(&committables,
                                                   &lock_tokens,
-                                                  base_abspath,
+                                                  base_dir_access,
                                                   rel_targets,
                                                   depth,
                                                   ! keep_locks,
@@ -1242,21 +1614,13 @@
      or prop modifications), then we return here to avoid committing a
      revision with no changes. */
   {
-    svn_boolean_t found_changed_path = FALSE;
-
-    for (i = 0; i < commit_items->nelts; ++i)
-      {
-        svn_client_commit_item3_t *item =
-          APR_ARRAY_IDX(commit_items, i, svn_client_commit_item3_t *);
-
-        if (item->state_flags != SVN_CLIENT_COMMIT_ITEM_LOCK_TOKEN)
-          {
-            found_changed_path = TRUE;
-            break;
-          }
-      }
-
-    if (!found_changed_path)
+    svn_boolean_t not_found_changed_path = TRUE;
+
+
+    cmt_err = svn_iter_apr_array(&not_found_changed_path,
+                                 commit_items,
+                                 commit_item_is_changed, NULL, pool);
+    if (not_found_changed_path || cmt_err)
       goto cleanup;
   }
 
@@ -1287,7 +1651,7 @@
 
   if ((cmt_err = get_ra_editor(&ra_session,
                                &editor, &edit_baton, ctx,
-                               base_url, base_abspath, log_msg,
+                               base_url, base_dir, base_dir_access, log_msg,
                                commit_items, revprop_table, commit_info_p,
                                TRUE, lock_tokens, keep_locks, pool)))
     goto cleanup;
@@ -1295,44 +1659,45 @@
   /* Make a note that we have a commit-in-progress. */
   commit_in_progress = TRUE;
 
+  if ((cmt_err = svn_path_get_absolute(&current_dir,
+                                       current_dir, pool)))
+    goto cleanup;
+
+  /* Determine prefix to strip from the commit notify messages */
+  notify_prefix = svn_path_get_longest_ancestor(current_dir, base_dir, pool);
+
   /* Perform the commit. */
-  cmt_err = svn_client__do_commit(base_url, commit_items, editor, edit_baton,
-                                  notify_prefix, &tempfiles, &md5_checksums,
-                                  &sha1_checksums, ctx, pool);
+  cmt_err = svn_client__do_commit(base_url, commit_items, base_dir_access,
+                                  editor, edit_baton,
+                                  notify_prefix,
+                                  &tempfiles, &checksums, ctx, pool);
 
   /* Handle a successful commit. */
   if ((! cmt_err)
       || (cmt_err->apr_err == SVN_ERR_REPOS_POST_COMMIT_HOOK_FAILED))
     {
       svn_wc_committed_queue_t *queue = svn_wc_committed_queue_create(pool);
-      apr_pool_t *iterpool = svn_pool_create(pool);
+      struct post_commit_baton btn;
+
+      btn.queue = queue;
+      btn.qpool = pool;
+      btn.base_dir_access = base_dir_access;
+      btn.keep_changelists = keep_changelists;
+      btn.keep_locks = keep_locks;
+      btn.checksums = checksums;
 
       /* Make a note that our commit is finished. */
       commit_in_progress = FALSE;
 
-      for (i = 0; i < commit_items->nelts; i++)
-        {
-          svn_client_commit_item3_t *item
-            = APR_ARRAY_IDX(commit_items, i, svn_client_commit_item3_t *);
-
-          svn_pool_clear(iterpool);
-          bump_err = post_process_commit_item(queue, item, ctx->wc_ctx,
-                                              keep_changelists, keep_locks,
-                                              apr_hash_get(md5_checksums,
-                                                           item->path,
-                                                           APR_HASH_KEY_STRING),
-                                              apr_hash_get(sha1_checksums,
-                                                           item->path,
-                                                           APR_HASH_KEY_STRING),
-                                              iterpool);
-          if (bump_err)
-            goto cleanup;
-        }
-      svn_pool_destroy(iterpool);
+      bump_err = svn_iter_apr_array(NULL, commit_items,
+                                    post_process_commit_item, &btn,
+                                    pool);
+      if (bump_err)
+        goto cleanup;
 
       SVN_ERR_ASSERT(*commit_info_p);
       bump_err
-        = svn_wc_process_committed_queue2(queue, ctx->wc_ctx,
+        = svn_wc_process_committed_queue(queue, base_dir_access,
                                          (*commit_info_p)->revision,
                                          (*commit_info_p)->date,
                                          (*commit_info_p)->author,
@@ -1340,7 +1705,7 @@
     }
 
   /* Sleep to ensure timestamp integrity. */
-  svn_io_sleep_for_timestamps(base_abspath, pool);
+  svn_io_sleep_for_timestamps(base_dir, pool);
 
  cleanup:
   /* Abort the commit if it is still in progress. */
@@ -1354,7 +1719,7 @@
      clean-up. */
   if (! bump_err)
     {
-      unlock_err = svn_wc__release_write_lock(ctx->wc_ctx, base_abspath, pool);
+      unlock_err = svn_wc_adm_close2(base_dir_access, pool);
 
       if (! unlock_err)
         cleanup_err = remove_tmpfiles(tempfiles, pool);
