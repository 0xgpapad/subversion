--- conflicted
+++ resolved
@@ -589,11 +589,7 @@
                svn_wc_adm_access_t *base_access,
                const char *log_msg,
                apr_array_header_t *commit_items,
-<<<<<<< HEAD
-               svn_client_commit_info2_t **commit_info,
-=======
                svn_commit_info_t **commit_info_p,
->>>>>>> d622cdc0
                svn_boolean_t is_commit,
                apr_hash_t *lock_tokens,
                svn_boolean_t keep_locks,
@@ -639,11 +635,7 @@
 /*** Public Interfaces. ***/
 
 svn_error_t *
-<<<<<<< HEAD
-svn_client_import2 (svn_client_commit_info2_t **commit_info,
-=======
 svn_client_import2 (svn_commit_info_t **commit_info_p,
->>>>>>> d622cdc0
                     const char *path,
                     const char *url,
                     svn_boolean_t nonrecursive,
@@ -785,17 +777,10 @@
   /* Transfer *COMMIT_INFO from the subpool to the callers pool */
   if (*commit_info_p)
     {
-<<<<<<< HEAD
-      svn_client_commit_info2_t *tmp_commit_info;
-
-      tmp_commit_info = svn_client_create_commit_info (pool);
-      *tmp_commit_info = **commit_info;
-=======
       svn_commit_info_t *tmp_commit_info;
 
       tmp_commit_info = svn_create_commit_info (pool);
       *tmp_commit_info = **commit_info_p;
->>>>>>> d622cdc0
       if (tmp_commit_info->date)
         tmp_commit_info->date = apr_pstrdup (pool, tmp_commit_info->date);
       if (tmp_commit_info->author)
@@ -816,16 +801,6 @@
                     svn_client_ctx_t *ctx,
                     apr_pool_t *pool)
 {
-<<<<<<< HEAD
-  svn_client_commit_info2_t *commit_info2 = NULL;
-  svn_error_t *err;
-
-  err = svn_client_import2 (&commit_info2,
-                            path, url, nonrecursive,
-                            FALSE, ctx, pool);
-  /* These structs have the same layout for the common fields. */
-  *commit_info = (svn_client_commit_info_t *) commit_info2;
-=======
   svn_commit_info_t *commit_info = NULL;
   svn_error_t *err;
 
@@ -834,7 +809,6 @@
                             FALSE, ctx, pool);
   /* These structs have the same layout for the common fields. */
   *commit_info_p = (svn_client_commit_info_t *) commit_info;
->>>>>>> d622cdc0
   return err;
 }
 
@@ -1203,26 +1177,9 @@
   return SVN_NO_ERROR;
 }
 
-<<<<<<< HEAD
-svn_client_commit_info2_t *
-svn_client_create_commit_info (apr_pool_t *pool)
-{
-  svn_client_commit_info2_t *commit_info
-    = apr_pcalloc (pool, sizeof (svn_client_commit_info2_t));
-
-  commit_info->revision = SVN_INVALID_REVNUM;
-  /* All other fields were initialized to NULL above. */
-
-  return commit_info;
-}
-
-svn_error_t *
-svn_client_commit3 (svn_client_commit_info2_t **commit_info,
-=======
 
 svn_error_t *
 svn_client_commit3 (svn_commit_info_t **commit_info_p,
->>>>>>> d622cdc0
                     const apr_array_header_t *targets,
                     svn_boolean_t recurse,
                     svn_boolean_t keep_locks,
@@ -1683,26 +1640,13 @@
 }
 
 svn_error_t *
-<<<<<<< HEAD
-svn_client_commit2 (svn_client_commit_info_t **commit_info,
-=======
 svn_client_commit2 (svn_client_commit_info_t **commit_info_p,
->>>>>>> d622cdc0
                     const apr_array_header_t *targets,
                     svn_boolean_t recurse,
                     svn_boolean_t keep_locks,
                     svn_client_ctx_t *ctx,
                     apr_pool_t *pool)
 {
-<<<<<<< HEAD
-  svn_client_commit_info2_t *commit_info2 = NULL;
-  svn_error_t *err;
-
-  err = svn_client_commit3 (&commit_info2, targets, recurse, keep_locks,
-                            ctx, pool);
-  /* These structs have the same layout for the common fields. */
-  *commit_info = (svn_client_commit_info_t *) commit_info2;
-=======
   svn_commit_info_t *commit_info = NULL;
   svn_error_t *err;
 
@@ -1710,16 +1654,11 @@
                             ctx, pool);
   /* These structs have the same layout for the common fields. */
   *commit_info_p = (svn_client_commit_info_t *) commit_info;
->>>>>>> d622cdc0
   return err;
 }
 
 svn_error_t *
-<<<<<<< HEAD
-svn_client_commit (svn_client_commit_info_t **commit_info,
-=======
 svn_client_commit (svn_client_commit_info_t **commit_info_p,
->>>>>>> d622cdc0
                    const apr_array_header_t *targets,
                    svn_boolean_t nonrecursive,
                    svn_client_ctx_t *ctx,
