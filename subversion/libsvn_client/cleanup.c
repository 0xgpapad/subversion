<<<<<<< HEAD
/*
 * cleanup.c:  wrapper around wc cleanup functionality.
 *
 * ====================================================================
 * Copyright (c) 2000-2003 CollabNet.  All rights reserved.
 *
 * This software is licensed as described in the file COPYING, which
 * you should have received as part of this distribution.  The terms
 * are also available at http://subversion.tigris.org/license-1.html.
 * If newer versions of this license are posted there, you may use a
 * newer version instead, at your option.
 *
 * This software consists of voluntary contributions made by many
 * individuals.  For exact contribution history, see the revision
 * history and logs, available at http://subversion.tigris.org/.
 * ====================================================================
 */

/* ==================================================================== */



/*** Includes. ***/

#include "svn_wc.h"
#include "svn_client.h"
#include "svn_string.h"
#include "svn_pools.h"
#include "svn_error.h"
#include "svn_path.h"
#include "client.h"



/*** Code. ***/

svn_error_t *
svn_client_cleanup (const char *dir,
                    apr_pool_t *pool)
{
  svn_node_kind_t kind;

  SVN_ERR (svn_io_check_path (dir, &kind, pool));
  if (kind != svn_node_dir)
    return svn_error_createf (SVN_ERR_WC_NOT_DIRECTORY, NULL,
                              "Cannot cleanup '%s' -- not a directory", 
                              dir);

  return svn_wc_cleanup (dir, NULL, pool);
}
=======
/*
 * cleanup.c:  wrapper around wc cleanup functionality.
 *
 * ====================================================================
 * Copyright (c) 2000-2003 CollabNet.  All rights reserved.
 *
 * This software is licensed as described in the file COPYING, which
 * you should have received as part of this distribution.  The terms
 * are also available at http://subversion.tigris.org/license-1.html.
 * If newer versions of this license are posted there, you may use a
 * newer version instead, at your option.
 *
 * This software consists of voluntary contributions made by many
 * individuals.  For exact contribution history, see the revision
 * history and logs, available at http://subversion.tigris.org/.
 * ====================================================================
 */

/* ==================================================================== */



/*** Includes. ***/

#include "svn_wc.h"
#include "svn_client.h"
#include "svn_string.h"
#include "svn_pools.h"
#include "svn_error.h"
#include "svn_path.h"
#include "client.h"



/*** Code. ***/

svn_error_t *
svn_client_cleanup (const char *dir,
                    apr_pool_t *pool)
{
  svn_node_kind_t kind;

  SVN_ERR (svn_io_check_path (dir, &kind, pool));
  if (kind != svn_node_dir)
    return svn_error_createf (SVN_ERR_WC_NOT_DIRECTORY, NULL,
                              "Cannot cleanup '%s' -- not a directory", 
                              dir);

  return svn_wc_cleanup (dir, NULL, pool);
}
>>>>>>> 568fa1e5
<|MERGE_RESOLUTION|>--- conflicted
+++ resolved
@@ -1,4 +1,3 @@
-<<<<<<< HEAD
 /*
  * cleanup.c:  wrapper around wc cleanup functionality.
  *
@@ -50,58 +49,4 @@
                               dir);
 
   return svn_wc_cleanup (dir, NULL, pool);
-}
-=======
-/*
- * cleanup.c:  wrapper around wc cleanup functionality.
- *
- * ====================================================================
- * Copyright (c) 2000-2003 CollabNet.  All rights reserved.
- *
- * This software is licensed as described in the file COPYING, which
- * you should have received as part of this distribution.  The terms
- * are also available at http://subversion.tigris.org/license-1.html.
- * If newer versions of this license are posted there, you may use a
- * newer version instead, at your option.
- *
- * This software consists of voluntary contributions made by many
- * individuals.  For exact contribution history, see the revision
- * history and logs, available at http://subversion.tigris.org/.
- * ====================================================================
- */
-
-/* ==================================================================== */
-
-
--
-/*** Includes. ***/
-
-#include "svn_wc.h"
-#include "svn_client.h"
-#include "svn_string.h"
-#include "svn_pools.h"
-#include "svn_error.h"
-#include "svn_path.h"
-#include "client.h"
-
-
--
-/*** Code. ***/
-
-svn_error_t *
-svn_client_cleanup (const char *dir,
-                    apr_pool_t *pool)
-{
-  svn_node_kind_t kind;
-
-  SVN_ERR (svn_io_check_path (dir, &kind, pool));
-  if (kind != svn_node_dir)
-    return svn_error_createf (SVN_ERR_WC_NOT_DIRECTORY, NULL,
-                              "Cannot cleanup '%s' -- not a directory", 
-                              dir);
-
-  return svn_wc_cleanup (dir, NULL, pool);
-}
->>>>>>> 568fa1e5
+}