/*
 * repos_diff.c -- The diff editor for comparing two repository versions
 *
 * ====================================================================
 *    Licensed to the Subversion Corporation (SVN Corp.) under one
 *    or more contributor license agreements.  See the NOTICE file
 *    distributed with this work for additional information
 *    regarding copyright ownership.  The SVN Corp. licenses this file
 *    to you under the Apache License, Version 2.0 (the
 *    "License"); you may not use this file except in compliance
 *    with the License.  You may obtain a copy of the License at
 *
 *      http://www.apache.org/licenses/LICENSE-2.0
 *
 *    Unless required by applicable law or agreed to in writing,
 *    software distributed under the License is distributed on an
 *    "AS IS" BASIS, WITHOUT WARRANTIES OR CONDITIONS OF ANY
 *    KIND, either express or implied.  See the License for the
 *    specific language governing permissions and limitations
 *    under the License.
 * ====================================================================
 */

/* This code uses an editor driven by a tree delta between two
 * repository revisions (REV1 and REV2). For each file encountered in
 * the delta the editor constructs two temporary files, one for each
 * revision. This necessitates a separate request for the REV1 version
 * of the file when the delta shows the file being modified or
 * deleted. Files that are added by the delta do not require a
 * separate request, the REV1 version is empty and the delta is
 * sufficient to construct the REV2 version. When both versions of
 * each file have been created the diff callback is invoked to display
 * the difference between the two files.  */

#include "svn_hash.h"
#include "svn_wc.h"
#include "svn_pools.h"
#include "svn_dirent_uri.h"
#include "svn_path.h"
#include "svn_io.h"
#include "svn_props.h"

#include "client.h"

#include "private/svn_wc_private.h"

/* Overall crawler editor baton.  */
struct edit_baton {
  /* TARGET is a working-copy directory which corresponds to the base
     URL open in RA_SESSION below. */
  const char *target;

  /* ADM_ACCESS is an access baton that includes the TARGET directory */
  svn_wc_adm_access_t *adm_access;

  /* The callback and calback argument that implement the file comparison
     function */
  const svn_wc_diff_callbacks4_t *diff_callbacks;
  void *diff_cmd_baton;

  /* DRY_RUN is TRUE if this is a dry-run diff, false otherwise. */
  svn_boolean_t dry_run;

  /* RA_SESSION is the open session for making requests to the RA layer */
  svn_ra_session_t *ra_session;

  /* The rev1 from the '-r Rev1:Rev2' command line option */
  svn_revnum_t revision;

  /* The rev2 from the '-r Rev1:Rev2' option, specifically set by
     set_target_revision(). */
  svn_revnum_t target_revision;

  /* The path to a temporary empty file used for add/delete
     differences.  The path is cached here so that it can be reused,
     since all empty files are the same. */
  const char *empty_file;

  /* Empty hash used for adds. */
  apr_hash_t *empty_hash;

  /* Hash used to check replaced paths. Key is path relative CWD,
<<<<<<< HEAD
   * Value is *kind_action_state_t.
=======
   * Value is *deleted_path_notify_t.
>>>>>>> 79d0a718
   * All allocations are from edit_baton's pool. */
  apr_hash_t *deleted_paths;

  /* If the func is non-null, send notifications of actions. */
  svn_wc_notify_func2_t notify_func;
  void *notify_baton;

  apr_pool_t *pool;
};

<<<<<<< HEAD
typedef struct kind_action_state_t
=======
typedef struct deleted_path_notify_t
>>>>>>> 79d0a718
{
  svn_node_kind_t kind;
  svn_wc_notify_action_t action;
  svn_wc_notify_state_t state;
<<<<<<< HEAD
} kind_action_state_t;
=======
  svn_boolean_t tree_conflicted;
} deleted_path_notify_t;
>>>>>>> 79d0a718

/* Directory level baton.
 */
struct dir_baton {
  /* Gets set if the directory is added rather than replaced/unchanged. */
  svn_boolean_t added;

  /* Gets set if this operation caused a tree-conflict on this directory
   * (does not show tree-conflicts persisting from before this operation). */
  svn_boolean_t tree_conflicted;

  /* If TRUE, this node is skipped entirely.
   * This is currently used to skip all children of a tree-conflicted
   * directory without setting TREE_CONFLICTED to TRUE everywhere. */
  svn_boolean_t skip;

  /* The path of the directory within the repository */
  const char *path;

  /* The path of the directory in the wc, relative to cwd */
  const char *wcpath;

  /* The baton for the parent directory, or null if this is the root of the
     hierarchy to be compared. */
  struct dir_baton *dir_baton;

  /* The overall crawler editor baton. */
  struct edit_baton *edit_baton;

  /* A cache of any property changes (svn_prop_t) received for this dir. */
  apr_array_header_t *propchanges;

  /* The pristine-property list attached to this directory. */
  apr_hash_t *pristine_props;

  /* The pool passed in by add_dir, open_dir, or open_root.
     Also, the pool this dir baton is allocated in. */
  apr_pool_t *pool;
};

/* File level baton.
 */
struct file_baton {
  /* Gets set if the file is added rather than replaced. */
  svn_boolean_t added;

  /* Gets set if this operation caused a tree-conflict on this file
   * (does not show tree-conflicts persisting from before this operation). */
  svn_boolean_t tree_conflicted;

  /* If TRUE, this node is skipped entirely.
   * This is currently used to skip all children of a tree-conflicted
   * directory. */
  svn_boolean_t skip;

  /* The path of the file within the repository */
  const char *path;

  /* The path of the file in the wc, relative to cwd */
  const char *wcpath;

  /* The path and APR file handle to the temporary file that contains the
     first repository version.  Also, the pristine-property list of
     this file. */
  const char *path_start_revision;
  apr_file_t *file_start_revision;
  apr_hash_t *pristine_props;

  /* The path and APR file handle to the temporary file that contains the
     second repository version.  These fields are set when processing
     textdelta and file deletion, and will be NULL if there's no
     textual difference between the two revisions. */
  const char *path_end_revision;
  apr_file_t *file_end_revision;

  /* APPLY_HANDLER/APPLY_BATON represent the delta application baton. */
  svn_txdelta_window_handler_t apply_handler;
  void *apply_baton;

  /* The overall crawler editor baton. */
  struct edit_baton *edit_baton;

  /* A cache of any property changes (svn_prop_t) received for this file. */
  apr_array_header_t *propchanges;

  /* The pool passed in by add_file or open_file.
     Also, the pool this file_baton is allocated in. */
  apr_pool_t *pool;
};

/* Create a new directory baton for PATH in POOL.  ADDED is set if
 * this directory is being added rather than replaced. PARENT_BATON is
 * the baton of the parent directory (or NULL if this is the root of
 * the comparison hierarchy). The directory and its parent may or may
 * not exist in the working copy.  EDIT_BATON is the overall crawler
 * editor baton.
 */
static struct dir_baton *
make_dir_baton(const char *path,
               struct dir_baton *parent_baton,
               struct edit_baton *edit_baton,
               svn_boolean_t added,
               apr_pool_t *pool)
{
  struct dir_baton *dir_baton = apr_pcalloc(pool, sizeof(*dir_baton));

  dir_baton->dir_baton = parent_baton;
  dir_baton->edit_baton = edit_baton;
  dir_baton->added = added;
  dir_baton->tree_conflicted = FALSE;
  dir_baton->skip = FALSE;
  dir_baton->pool = pool;
  dir_baton->path = apr_pstrdup(pool, path);
  dir_baton->wcpath = svn_dirent_join(edit_baton->target, path, pool);
  dir_baton->propchanges  = apr_array_make(pool, 1, sizeof(svn_prop_t));

  return dir_baton;
}

/* Create a new file baton for PATH in POOL, which is a child of
 * directory PARENT_PATH. ADDED is set if this file is being added
 * rather than replaced.  EDIT_BATON is a pointer to the global edit
 * baton.
 */
static struct file_baton *
make_file_baton(const char *path,
                svn_boolean_t added,
                void *edit_baton,
                apr_pool_t *pool)
{
  struct file_baton *file_baton = apr_pcalloc(pool, sizeof(*file_baton));
  struct edit_baton *eb = edit_baton;

  file_baton->edit_baton = edit_baton;
  file_baton->added = added;
  file_baton->tree_conflicted = FALSE;
  file_baton->skip = FALSE;
  file_baton->pool = pool;
  file_baton->path = apr_pstrdup(pool, path);
  file_baton->wcpath = svn_dirent_join(eb->target, path, pool);
  file_baton->propchanges  = apr_array_make(pool, 1, sizeof(svn_prop_t));

  return file_baton;
}

/* Helper function: return up to two svn:mime-type values buried
 * within a file baton.  Set *MIMETYPE1 to the value within the file's
 * pristine properties, or NULL if not available.  Set *MIMETYPE2 to
 * the value within the "new" file's propchanges, or NULL if not
 * available.
 */
static void
get_file_mime_types(const char **mimetype1,
                    const char **mimetype2,
                    struct file_baton *b)
{
  /* Defaults */
  *mimetype1 = NULL;
  *mimetype2 = NULL;

  if (b->pristine_props)
    {
      svn_string_t *pristine_val;
      pristine_val = apr_hash_get(b->pristine_props, SVN_PROP_MIME_TYPE,
                                  strlen(SVN_PROP_MIME_TYPE));
      if (pristine_val)
        *mimetype1 = pristine_val->data;
    }

  if (b->propchanges)
    {
      int i;
      svn_prop_t *propchange;

      for (i = 0; i < b->propchanges->nelts; i++)
        {
          propchange = &APR_ARRAY_IDX(b->propchanges, i, svn_prop_t);
          if (strcmp(propchange->name, SVN_PROP_MIME_TYPE) == 0)
            {
              if (propchange->value)
                *mimetype2 = propchange->value->data;
              break;
            }
        }
    }
}


/* Get the repository version of a file. This makes an RA request to
 * retrieve the file contents. A pool cleanup handler is installed to
 * delete this file.
 */
static svn_error_t *
get_file_from_ra(struct file_baton *b, svn_revnum_t revision)
{
  svn_stream_t *fstream;

  SVN_ERR(svn_stream_open_unique(&fstream, &(b->path_start_revision), NULL,
                                 svn_io_file_del_on_pool_cleanup, b->pool,
                                 b->pool));

  SVN_ERR(svn_ra_get_file(b->edit_baton->ra_session,
                          b->path,
                          revision,
                          fstream, NULL,
                          &(b->pristine_props),
                          b->pool));
  return svn_stream_close(fstream);
}

/* Get the props attached to a directory in the repository at BASE_REVISION. */
static svn_error_t *
get_dirprops_from_ra(struct dir_baton *b, svn_revnum_t base_revision)
{
<<<<<<< HEAD
  SVN_ERR(svn_ra_get_dir2(b->edit_baton->ra_session,
                          NULL, NULL, &(b->pristine_props),
                          b->path,
                          base_revision,
                          0,
                          b->pool));

  return SVN_NO_ERROR;
=======
  return svn_ra_get_dir2(b->edit_baton->ra_session,
                         NULL, NULL, &(b->pristine_props),
                         b->path,
                         base_revision,
                         0,
                         b->pool);
>>>>>>> 79d0a718
}


/* Return in *LOCAL_DIR_ABSPATH the absolute path for the directory PATH by
   searching the access baton set of ADM_ACCESS.  If ADM_ACCESS is NULL then
   *LOCAL_DIR_ABSPATH will be NULL.  If LENIENT is TRUE then failure to find
   an access baton will not return an error but will set *LOCAL_DIR_ABSPATH to
   NULL instead. */
static svn_error_t *
get_dir_abspath(const char **local_dir_abspath,
                svn_wc_adm_access_t *adm_access,
                const char *path,
                svn_boolean_t lenient,
                apr_pool_t *pool)
{
  *local_dir_abspath = NULL;

  if (adm_access)
    {
      svn_wc_adm_access_t *path_access;
      svn_error_t *err = svn_wc_adm_retrieve(&path_access, adm_access, path,
                                             pool);
      if (err)
        {
          if (! lenient)
            return svn_error_return(err);
          svn_error_clear(err);
        }
      else if (path_access != NULL)
        SVN_ERR(svn_dirent_get_absolute(local_dir_abspath,
                                        svn_wc_adm_access_path(path_access),
                                        pool));

    }

  return SVN_NO_ERROR;
}

/* Like get_path_access except the returned access baton, in
   *PARENT_ACCESS, is for the parent of PATH rather than for PATH
   itself. */
static svn_error_t *
get_parent_dir_abspath(const char **local_parent_dir_abspath,
                       svn_wc_adm_access_t *adm_access,
                       const char *path,
                       svn_boolean_t lenient,
                      apr_pool_t *pool)
{
  if (! adm_access)
    *local_parent_dir_abspath = NULL;  /* Avoid messing around with paths */
  else
    {
      SVN_ERR(get_dir_abspath(local_parent_dir_abspath, adm_access,
                              svn_dirent_dirname(path, pool),
                              lenient, pool));
    }

  return SVN_NO_ERROR;
}

/* Get the empty file associated with the edit baton. This is cached so
 * that it can be reused, all empty files are the same.
 */
static svn_error_t *
get_empty_file(struct edit_baton *eb,
               const char **empty_file_path)
{
  /* Create the file if it does not exist */
  /* Note that we tried to use /dev/null in r17220, but
     that won't work on Windows: it's impossible to stat NUL */
  if (!eb->empty_file)
    SVN_ERR(svn_io_open_unique_file3(NULL, &(eb->empty_file), NULL,
                                     svn_io_file_del_on_pool_cleanup,
                                     eb->pool, eb->pool));

  *empty_file_path = eb->empty_file;

  return SVN_NO_ERROR;
}

/* An editor function. The root of the comparison hierarchy */
static svn_error_t *
set_target_revision(void *edit_baton,
                    svn_revnum_t target_revision,
                    apr_pool_t *pool)
{
  struct edit_baton *eb = edit_baton;

  eb->target_revision = target_revision;
  return SVN_NO_ERROR;
}

/* An editor function. The root of the comparison hierarchy */
static svn_error_t *
open_root(void *edit_baton,
          svn_revnum_t base_revision,
          apr_pool_t *pool,
          void **root_baton)
{
  struct edit_baton *eb = edit_baton;
  struct dir_baton *b = make_dir_baton("", NULL, eb, FALSE, pool);

  /* Override the wcpath in our baton. */
  b->wcpath = apr_pstrdup(pool, eb->target);

  SVN_ERR(get_dirprops_from_ra(b, base_revision));

  *root_baton = b;
  return SVN_NO_ERROR;
}

/* An editor function.  */
static svn_error_t *
delete_entry(const char *path,
             svn_revnum_t base_revision,
             void *parent_baton,
             apr_pool_t *pool)
{
  struct dir_baton *pb = parent_baton;
  struct edit_baton *eb = pb->edit_baton;
  svn_node_kind_t kind;
  const char *local_dir_abspath;
  svn_wc_notify_state_t state = svn_wc_notify_state_inapplicable;
  svn_wc_notify_action_t action = svn_wc_notify_skip;
  svn_boolean_t tree_conflicted = FALSE;

  /* Skip *everything* within a newly tree-conflicted directory. */
  if (pb->skip || pb->tree_conflicted)
    return SVN_NO_ERROR;

  /* We need to know if this is a directory or a file */
  SVN_ERR(svn_ra_check_path(eb->ra_session, path, eb->revision, &kind, pool));
  SVN_ERR(get_dir_abspath(&local_dir_abspath, eb->adm_access, pb->wcpath,
                          TRUE, pool));
  if ((! eb->adm_access) || local_dir_abspath)
    {
      switch (kind)
        {
        case svn_node_file:
          {
            const char *mimetype1, *mimetype2;
            struct file_baton *b;

            /* Compare a file being deleted against an empty file */
            b = make_file_baton(path, FALSE, eb, pool);
            SVN_ERR(get_file_from_ra(b, eb->revision));
            SVN_ERR(get_empty_file(b->edit_baton, &(b->path_end_revision)));

            get_file_mime_types(&mimetype1, &mimetype2, b);

            SVN_ERR(eb->diff_callbacks->file_deleted
                    (local_dir_abspath, &state, &tree_conflicted, b->wcpath,
                     b->path_start_revision,
                     b->path_end_revision,
                     mimetype1, mimetype2,
                     b->pristine_props,
                     b->edit_baton->diff_cmd_baton,
                     pool));

            break;
          }
        case svn_node_dir:
          {
            SVN_ERR(eb->diff_callbacks->dir_deleted
                    (local_dir_abspath, &state, &tree_conflicted,
                     svn_dirent_join(eb->target, path, pool),
                     eb->diff_cmd_baton, pool));
            break;
          }
        default:
          break;
        }

      if ((state != svn_wc_notify_state_missing)
          && (state != svn_wc_notify_state_obstructed)
          && !tree_conflicted)
        {
          action = svn_wc_notify_update_delete;
          if (eb->dry_run)
            {
              /* Remember what we _would've_ deleted (issue #2584). */
              const char *wcpath = svn_dirent_join(eb->target, path, pb->pool);
              apr_hash_set(svn_client__dry_run_deletions(eb->diff_cmd_baton),
                           wcpath, APR_HASH_KEY_STRING, wcpath);

              /* ### TODO: if (kind == svn_node_dir), record all
                 ### children as deleted to avoid collisions from
                 ### subsequent edits. */
            }
        }
    }

  if (eb->notify_func)
    {
      const char* deleted_path;
<<<<<<< HEAD
      kind_action_state_t *kas = apr_palloc(eb->pool, sizeof(*kas));
      deleted_path = svn_path_join(eb->target, path, eb->pool);
      kas->kind = kind;
      kas->action = action;
      kas->state = state;
      apr_hash_set(eb->deleted_paths, deleted_path, APR_HASH_KEY_STRING, kas);
=======
      deleted_path_notify_t *dpn = apr_palloc(eb->pool, sizeof(*dpn));
      deleted_path = svn_dirent_join(eb->target, path, eb->pool);
      dpn->kind = kind;
      dpn->action = tree_conflicted ? svn_wc_notify_tree_conflict : action;
      dpn->state = state;
      dpn->tree_conflicted = tree_conflicted;
      apr_hash_set(eb->deleted_paths, deleted_path, APR_HASH_KEY_STRING, dpn);
>>>>>>> 79d0a718
    }

  return SVN_NO_ERROR;
}

/* An editor function.  */
static svn_error_t *
add_directory(const char *path,
              void *parent_baton,
              const char *copyfrom_path,
              svn_revnum_t copyfrom_revision,
              apr_pool_t *pool,
              void **child_baton)
{
  struct dir_baton *pb = parent_baton;
  struct edit_baton *eb = pb->edit_baton;
  struct dir_baton *b;
  const char *local_dir_abspath;
  svn_wc_notify_state_t state;

  /* ### TODO: support copyfrom? */

  b = make_dir_baton(path, pb, eb, TRUE, pool);
  b->pristine_props = eb->empty_hash;
  *child_baton = b;

  /* Skip *everything* within a newly tree-conflicted directory. */
  if (pb->skip || pb->tree_conflicted)
    {
      b->skip = TRUE;
      return SVN_NO_ERROR;
    }


  SVN_ERR(get_dir_abspath(&local_dir_abspath, eb->adm_access, pb->wcpath, TRUE,
                          pool));

  SVN_ERR(eb->diff_callbacks->dir_added
          (local_dir_abspath, &state, &b->tree_conflicted, b->wcpath,
           eb->target_revision, copyfrom_path, copyfrom_revision,
           eb->diff_cmd_baton, pool));

  /* Notifications for directories are done at close_directory time.
   * But for paths at which the editor drive adds directories, we make an
   * exception to this rule, so that the path appears in the output before
   * any children of the newly added directory. Since a deletion at this path
   * must have happened before this addition, we can safely notify about
   * replaced directories here, too. */
  if (eb->notify_func)
    {
<<<<<<< HEAD
      svn_wc_notify_t *notify;
      svn_boolean_t is_replace = FALSE;
      kind_action_state_t *kas = apr_hash_get(eb->deleted_paths, b->wcpath,
                                              APR_HASH_KEY_STRING);
      if (kas)
        {
          svn_wc_notify_action_t new_action;
          if (kas->action == svn_wc_notify_update_delete
              && action == svn_wc_notify_update_add)
            {
              is_replace = TRUE;
              new_action = svn_wc_notify_update_replace;
            }
          else
            new_action = kas->action;
          notify  = svn_wc_create_notify(b->wcpath, new_action, pool);
          notify->kind = kas->kind;
          notify->content_state = notify->prop_state = kas->state;
          notify->lock_state = svn_wc_notify_lock_state_inapplicable;
          (*eb->notify_func)(eb->notify_baton, notify, pool);
          apr_hash_set(eb->deleted_paths, b->wcpath,
                       APR_HASH_KEY_STRING, NULL);
        }

      if (!is_replace)
        {
          notify = svn_wc_create_notify(b->wcpath, action, pool);
          notify->kind = svn_node_dir;
          (*eb->notify_func)(eb->notify_baton, notify, pool);
        }
=======
      deleted_path_notify_t *dpn;
      svn_wc_notify_t *notify;
      svn_wc_notify_action_t action;
      svn_node_kind_t kind = svn_node_dir;

      /* Find out if a pending delete notification for this path is
       * still around. */
      dpn = apr_hash_get(eb->deleted_paths, b->wcpath, APR_HASH_KEY_STRING);
      if (dpn)
        {
          /* If any was found, we will handle the pending 'deleted path
           * notification' (DPN) here. Remove it from the list. */
          apr_hash_set(eb->deleted_paths, b->wcpath,
                       APR_HASH_KEY_STRING, NULL);

          /* the pending delete might be on a different node kind. */
          kind = dpn->kind;
          state = dpn->state;
        }

      /* Determine what the notification (ACTION) should be.
       * In case of a pending 'delete', this might become a 'replace'. */
      if (b->tree_conflicted)
        action = svn_wc_notify_tree_conflict;
      else if (dpn)
        {
          if (dpn->action == svn_wc_notify_update_delete)
            action = svn_wc_notify_update_replace;
          else
            /* Note: dpn->action might be svn_wc_notify_tree_conflict */
            action = dpn->action;
        }
      else if (state == svn_wc_notify_state_missing ||
               state == svn_wc_notify_state_obstructed)
        action = svn_wc_notify_skip;
      else
        action = svn_wc_notify_update_add;

      notify = svn_wc_create_notify(b->wcpath, action, pool);
      notify->kind = kind;
      notify->content_state = notify->prop_state = state;
      (*eb->notify_func)(eb->notify_baton, notify, pool);
>>>>>>> 79d0a718
    }

  return SVN_NO_ERROR;
}

/* An editor function.  */
static svn_error_t *
open_directory(const char *path,
               void *parent_baton,
               svn_revnum_t base_revision,
               apr_pool_t *pool,
               void **child_baton)
{
  struct dir_baton *pb = parent_baton;
  struct edit_baton *eb = pb->edit_baton;
  struct dir_baton *b;
  const char *local_dir_abspath;

  b = make_dir_baton(path, pb, pb->edit_baton, FALSE, pool);
  *child_baton = b;

<<<<<<< HEAD
  SVN_ERR(get_dirprops_from_ra(b, base_revision));
=======
  /* Skip *everything* within a newly tree-conflicted directory. */
  if (pb->skip || pb->tree_conflicted)
    {
      b->skip = TRUE;
      return SVN_NO_ERROR;
    }

  SVN_ERR(get_dirprops_from_ra(b, base_revision));

  SVN_ERR(get_dir_abspath(&local_dir_abspath, eb->adm_access, pb->wcpath, TRUE,
                          pool));

  SVN_ERR(eb->diff_callbacks->dir_opened
          (local_dir_abspath, &b->tree_conflicted, b->wcpath, base_revision,
           b->edit_baton->diff_cmd_baton, pool));
>>>>>>> 79d0a718

  return SVN_NO_ERROR;
}


/* An editor function.  */
static svn_error_t *
add_file(const char *path,
         void *parent_baton,
         const char *copyfrom_path,
         svn_revnum_t copyfrom_revision,
         apr_pool_t *pool,
         void **file_baton)
{
  struct dir_baton *pb = parent_baton;
  struct file_baton *b;

  /* ### TODO: support copyfrom? */

  b = make_file_baton(path, TRUE, pb->edit_baton, pool);
  *file_baton = b;

  /* Skip *everything* within a newly tree-conflicted directory. */
  if (pb->skip || pb->tree_conflicted)
    {
      b->skip = TRUE;
      return SVN_NO_ERROR;
    }

  SVN_ERR(get_empty_file(b->edit_baton, &(b->path_start_revision)));
  b->pristine_props = pb->edit_baton->empty_hash;

  return SVN_NO_ERROR;
}

/* An editor function.  */
static svn_error_t *
open_file(const char *path,
          void *parent_baton,
          svn_revnum_t base_revision,
          apr_pool_t *pool,
          void **file_baton)
{
  struct dir_baton *pb = parent_baton;
  struct file_baton *b;
  b = make_file_baton(path, FALSE, pb->edit_baton, pool);
  *file_baton = b;

  /* Skip *everything* within a newly tree-conflicted directory. */
  if (pb->skip || pb->tree_conflicted)
    {
      b->skip = TRUE;
      return SVN_NO_ERROR;
    }

  SVN_ERR(get_file_from_ra(b, base_revision));

  return SVN_NO_ERROR;
}

/* Do the work of applying the text delta.  */
static svn_error_t *
window_handler(svn_txdelta_window_t *window,
               void *window_baton)
{
  struct file_baton *b = window_baton;

  /* Skip *everything* within a newly tree-conflicted directory. */
  if (b->skip)
    return SVN_NO_ERROR;

  SVN_ERR(b->apply_handler(window, b->apply_baton));

  if (!window)
    {
      SVN_ERR(svn_io_file_close(b->file_start_revision, b->pool));
      SVN_ERR(svn_io_file_close(b->file_end_revision, b->pool));
    }

  return SVN_NO_ERROR;
}

/* An editor function.  */
static svn_error_t *
apply_textdelta(void *file_baton,
                const char *base_checksum,
                apr_pool_t *pool,
                svn_txdelta_window_handler_t *handler,
                void **handler_baton)
{
  struct file_baton *b = file_baton;

  /* Skip *everything* within a newly tree-conflicted directory. */
  if (b->skip)
    {
      *handler = window_handler;
      *handler_baton = file_baton;
      return SVN_NO_ERROR;
    }

  /* Open the file to be used as the base for second revision */
  SVN_ERR(svn_io_file_open(&(b->file_start_revision),
                           b->path_start_revision,
                           APR_READ, APR_OS_DEFAULT, b->pool));

  /* Open the file that will become the second revision after applying the
     text delta, it starts empty */
  SVN_ERR(svn_io_open_unique_file3(&(b->file_end_revision),
                                   &(b->path_end_revision), NULL,
                                   svn_io_file_del_on_pool_cleanup,
                                   b->pool, pool));

  svn_txdelta_apply(svn_stream_from_aprfile2(b->file_start_revision, TRUE,
                                             b->pool),
                    svn_stream_from_aprfile2(b->file_end_revision, TRUE,
                                             b->pool),
                    NULL, b->path, b->pool,
                    &(b->apply_handler), &(b->apply_baton));

  *handler = window_handler;
  *handler_baton = file_baton;

  return SVN_NO_ERROR;
}

/* An editor function.  When the file is closed we have a temporary
 * file containing a pristine version of the repository file. This can
 * be compared against the working copy.
 *
 * ### Ignore TEXT_CHECKSUM for now.  Someday we can use it to verify
 * ### the integrity of the file being diffed.  Done efficiently, this
 * ### would probably involve calculating the checksum as the data is
 * ### received, storing the final checksum in the file_baton, and
 * ### comparing against it here.
 */
static svn_error_t *
close_file(void *file_baton,
           const char *text_checksum,
           apr_pool_t *pool)
{
  struct file_baton *b = file_baton;
  struct edit_baton *eb = b->edit_baton;
  const char *local_dir_abspath;
  svn_error_t *err;
  svn_wc_notify_state_t content_state = svn_wc_notify_state_unknown;
  svn_wc_notify_state_t prop_state = svn_wc_notify_state_unknown;

  /* Skip *everything* within a newly tree-conflicted directory. */
  if (b->skip)
    return SVN_NO_ERROR;

  err = get_parent_dir_abspath(&local_dir_abspath, eb->adm_access,
                               b->wcpath, eb->dry_run, b->pool);

  if (err && err->apr_err == SVN_ERR_WC_NOT_LOCKED)
    {
      /* ### maybe try to stat the local b->wcpath? */
      /* If the file path doesn't exist, then send a 'skipped' notification. */
      /* Currently, there is no way how this could be a tree-conflict
       * notification, because tree conflicts are only detected below.
       * Neither open_file, add_file or apply_textdelta tack tree-conflicts
       * on the file baton. delete_file is only carried out on dir close.
       * This is a skip due to lock failure. */
      if (eb->notify_func)
        {
          svn_wc_notify_t *notify = svn_wc_create_notify(
                                      b->wcpath,
                                      svn_wc_notify_skip,
                                      pool);
          notify->kind = svn_node_file;
          notify->content_state = svn_wc_notify_state_missing;
          notify->prop_state = prop_state;
          (*eb->notify_func)(eb->notify_baton, notify, pool);
        }

      svn_error_clear(err);
      return SVN_NO_ERROR;
    }
  else if (err)
    return svn_error_return(err);

  if (b->path_end_revision || b->propchanges->nelts > 0)
    {
      const char *mimetype1, *mimetype2;
      get_file_mime_types(&mimetype1, &mimetype2, b);

      if (b->added)
        SVN_ERR(eb->diff_callbacks->file_added
                (local_dir_abspath, &content_state, &prop_state, &b->tree_conflicted,
                 b->wcpath,
                 b->path_end_revision ? b->path_start_revision : NULL,
                 b->path_end_revision,
                 0,
                 b->edit_baton->target_revision,
                 mimetype1, mimetype2,
                 NULL, SVN_INVALID_REVNUM,
                 b->propchanges, b->pristine_props,
                 b->edit_baton->diff_cmd_baton,
                 pool));
      else
        SVN_ERR(eb->diff_callbacks->file_changed
                (local_dir_abspath, &content_state, &prop_state,
                 &b->tree_conflicted, b->wcpath,
                 b->path_end_revision ? b->path_start_revision : NULL,
                 b->path_end_revision,
                 b->edit_baton->revision,
                 b->edit_baton->target_revision,
                 mimetype1, mimetype2,
                 b->propchanges, b->pristine_props,
                 b->edit_baton->diff_cmd_baton,
                 pool));
    }


  if (eb->notify_func)
    {
<<<<<<< HEAD
      svn_wc_notify_t *notify;
      svn_boolean_t is_replace = FALSE;
      kind_action_state_t *kas = apr_hash_get(eb->deleted_paths, b->wcpath,
                                              APR_HASH_KEY_STRING);
      if (kas)
        {
          svn_wc_notify_action_t new_action;
          if (kas->action == svn_wc_notify_update_delete
              && action == svn_wc_notify_update_add)
            {
              is_replace = TRUE;
              new_action = svn_wc_notify_update_replace;
            }
          else
            new_action = kas->action;
          notify  = svn_wc_create_notify(b->wcpath, new_action, pool);
          notify->kind = kas->kind;
          notify->content_state = notify->prop_state = kas->state;
          notify->lock_state = svn_wc_notify_lock_state_inapplicable;
          (*eb->notify_func)(eb->notify_baton, notify, pool);
          apr_hash_set(eb->deleted_paths, b->wcpath,
                       APR_HASH_KEY_STRING, NULL);
        }

      if (!is_replace)
        {
          notify = svn_wc_create_notify(b->wcpath, action, pool);
          notify->kind = svn_node_file;
          notify->content_state = content_state;
          notify->prop_state = prop_state;
          (*eb->notify_func)(eb->notify_baton, notify, pool);
        }
=======
      deleted_path_notify_t *dpn;
      svn_wc_notify_t *notify;
      svn_wc_notify_action_t action;
      svn_node_kind_t kind = svn_node_file;

      /* Find out if a pending delete notification for this path is
       * still around. */
      dpn = apr_hash_get(eb->deleted_paths, b->wcpath, APR_HASH_KEY_STRING);
      if (dpn)
        {
          /* If any was found, we will handle the pending 'deleted path
           * notification' (DPN) here. Remove it from the list. */
          apr_hash_set(eb->deleted_paths, b->wcpath,
                       APR_HASH_KEY_STRING, NULL);

          /* the pending delete might be on a different node kind. */
          kind = dpn->kind;
          content_state = prop_state = dpn->state;
        }

      /* Determine what the notification (ACTION) should be.
       * In case of a pending 'delete', this might become a 'replace'. */
      if (b->tree_conflicted)
        action = svn_wc_notify_tree_conflict;
      else if (dpn)
        {
          if (dpn->action == svn_wc_notify_update_delete
              && b->added)
            action = svn_wc_notify_update_replace;
          else
            /* Note: dpn->action might be svn_wc_notify_tree_conflict */
            action = dpn->action;
        }
      else if ((content_state == svn_wc_notify_state_missing)
                || (content_state == svn_wc_notify_state_obstructed))
        action = svn_wc_notify_skip;
      else if (b->added)
        action = svn_wc_notify_update_add;
      else
        action = svn_wc_notify_update_update;

      notify = svn_wc_create_notify(b->wcpath, action, pool);
      notify->kind = kind;
      notify->content_state = content_state;
      notify->prop_state = prop_state;
      (*eb->notify_func)(eb->notify_baton, notify, pool);
>>>>>>> 79d0a718
    }

  return SVN_NO_ERROR;
}

/* An editor function.  */
static svn_error_t *
close_directory(void *dir_baton,
                apr_pool_t *pool)
{
  struct dir_baton *b = dir_baton;
  struct edit_baton *eb = b->edit_baton;
  svn_wc_notify_state_t content_state = svn_wc_notify_state_unknown;
  svn_wc_notify_state_t prop_state = svn_wc_notify_state_unknown;
  svn_error_t *err;
  const char *local_dir_abspath;

  /* Skip *everything* within a newly tree-conflicted directory. */
  if (b->skip)
    return SVN_NO_ERROR;

  if (eb->dry_run)
    svn_hash__clear(svn_client__dry_run_deletions(eb->diff_cmd_baton), pool);

  err = get_dir_abspath(&local_dir_abspath, eb->adm_access, b->wcpath,
                        eb->dry_run, b->pool);

  if (err && err->apr_err == SVN_ERR_WC_NOT_LOCKED)
    {
      /* ### maybe try to stat the local b->wcpath? */
      /* If the path doesn't exist, then send a 'skipped' notification.
         Don't notify added directories as they triggered notification
         in add_directory. */
      if (! b->added && eb->notify_func)
        {
          svn_wc_notify_t *notify
            = svn_wc_create_notify(b->wcpath,
                                   b->tree_conflicted
                                     ? svn_wc_notify_tree_conflict
                                     : svn_wc_notify_skip,
                                   pool);
          notify->kind = svn_node_dir;
          notify->content_state = notify->prop_state
            = svn_wc_notify_state_missing;
          (*eb->notify_func)(eb->notify_baton, notify, pool);
        }
      svn_error_clear(err);
      return SVN_NO_ERROR;
    }
  else if (err)
    return svn_error_return(err);

  /* Don't do the props_changed stuff if this is a dry_run and we don't
     have an access baton, since in that case the directory will already
     have been recognised as added, in which case they cannot conflict. */
  if ((b->propchanges->nelts > 0) && (! eb->dry_run || local_dir_abspath))
    {
      svn_boolean_t tree_conflicted;
      SVN_ERR(eb->diff_callbacks->dir_props_changed
              (local_dir_abspath, &prop_state, &tree_conflicted,
               b->wcpath,
               b->propchanges, b->pristine_props,
               b->edit_baton->diff_cmd_baton, pool));
      if (tree_conflicted)
        b->tree_conflicted = TRUE;
    }

  SVN_ERR(eb->diff_callbacks->dir_closed
          (local_dir_abspath, NULL, NULL, NULL,
           b->wcpath, b->edit_baton->diff_cmd_baton, pool));

  /* Don't notify added directories as they triggered notification
     in add_directory. */
  if (!b->added && eb->notify_func)
    {
      svn_wc_notify_t *notify;
      apr_hash_index_t *hi;

<<<<<<< HEAD
      for (hi = apr_hash_first(NULL, eb->deleted_paths); hi;
           hi = apr_hash_next(hi))
        {
          const void *deleted_path;
          kind_action_state_t *kas;
          apr_hash_this(hi, &deleted_path, NULL, (void *)&kas);
          notify  = svn_wc_create_notify(deleted_path, kas->action, pool);
          notify->kind = kas->kind;
          notify->content_state = notify->prop_state = kas->state;
=======
      for (hi = apr_hash_first(pool, eb->deleted_paths); hi;
           hi = apr_hash_next(hi))
        {
          const char *deleted_path = svn_apr_hash_index_key(hi);
          deleted_path_notify_t *dpn = svn_apr_hash_index_val(hi);

          notify = svn_wc_create_notify(deleted_path, dpn->action, pool);
          notify->kind = dpn->kind;
          notify->content_state = notify->prop_state = dpn->state;
>>>>>>> 79d0a718
          notify->lock_state = svn_wc_notify_lock_state_inapplicable;
          (*eb->notify_func)(eb->notify_baton, notify, pool);
          apr_hash_set(eb->deleted_paths, deleted_path,
                       APR_HASH_KEY_STRING, NULL);
        }

      notify = svn_wc_create_notify(b->wcpath,
<<<<<<< HEAD
                                    svn_wc_notify_update_update, pool);
=======
                                    b->tree_conflicted
                                      ? svn_wc_notify_tree_conflict
                                      : svn_wc_notify_update_update,
                                    pool);
>>>>>>> 79d0a718
      notify->kind = svn_node_dir;

      /* In case of a tree conflict during merge, the diff callback
       * sets content_state appropriately. So copy the state into the
       * notify_t to make sure conflicts get displayed. */
      notify->content_state = content_state;

      notify->prop_state = prop_state;
      notify->lock_state = svn_wc_notify_lock_state_inapplicable;
      (*eb->notify_func)(eb->notify_baton, notify, pool);
    }

  return SVN_NO_ERROR;
}


/* An editor function.  */
static svn_error_t *
change_file_prop(void *file_baton,
                 const char *name,
                 const svn_string_t *value,
                 apr_pool_t *pool)
{
  struct file_baton *b = file_baton;
  svn_prop_t *propchange;

  /* Skip *everything* within a newly tree-conflicted directory. */
  if (b->skip)
    return SVN_NO_ERROR;

  propchange = apr_array_push(b->propchanges);
  propchange->name = apr_pstrdup(b->pool, name);
  propchange->value = value ? svn_string_dup(value, b->pool) : NULL;

  return SVN_NO_ERROR;
}

/* An editor function.  */
static svn_error_t *
change_dir_prop(void *dir_baton,
                const char *name,
                const svn_string_t *value,
                apr_pool_t *pool)
{
  struct dir_baton *db = dir_baton;
  svn_prop_t *propchange;

  /* Skip *everything* within a newly tree-conflicted directory. */
  if (db->skip)
    return SVN_NO_ERROR;

  propchange = apr_array_push(db->propchanges);
  propchange->name = apr_pstrdup(db->pool, name);
  propchange->value = value ? svn_string_dup(value, db->pool) : NULL;

  return SVN_NO_ERROR;
}


/* An editor function.  */
static svn_error_t *
close_edit(void *edit_baton,
           apr_pool_t *pool)
{
  struct edit_baton *eb = edit_baton;

  svn_pool_destroy(eb->pool);

  return SVN_NO_ERROR;
}

/* An editor function.  */
static svn_error_t *
absent_directory(const char *path,
                 void *parent_baton,
                 apr_pool_t *pool)
{
  struct dir_baton *pb = parent_baton;
  struct edit_baton *eb = pb->edit_baton;

  /* ### TODO: Raise a tree-conflict?? I sure hope not.*/

  if (eb->notify_func)
    {
      svn_wc_notify_t *notify
        = svn_wc_create_notify(svn_dirent_join(pb->wcpath,
                                               svn_relpath_basename(path,
                                                                    pool),
                                               pool),
                               svn_wc_notify_skip, pool);
      notify->kind = svn_node_dir;
      notify->content_state = notify->prop_state
        = svn_wc_notify_state_missing;
      (*eb->notify_func)(eb->notify_baton, notify, pool);
    }

  return SVN_NO_ERROR;
}


/* An editor function.  */
static svn_error_t *
absent_file(const char *path,
            void *parent_baton,
            apr_pool_t *pool)
{
  struct dir_baton *pb = parent_baton;
  struct edit_baton *eb = pb->edit_baton;

  /* ### TODO: Raise a tree-conflict?? I sure hope not.*/

  if (eb->notify_func)
    {
      svn_wc_notify_t *notify
        = svn_wc_create_notify(svn_dirent_join(pb->wcpath,
                                               svn_relpath_basename(path,
                                                                    pool),
                                               pool),
                               svn_wc_notify_skip, pool);
      notify->kind = svn_node_file;
      notify->content_state = notify->prop_state
        = svn_wc_notify_state_missing;
      (*eb->notify_func)(eb->notify_baton, notify, pool);
    }

  return SVN_NO_ERROR;
}

/* Create a repository diff editor and baton.  */
svn_error_t *
svn_client__get_diff_editor(const char *target,
                            svn_wc_context_t *wc_ctx,
                            const svn_wc_diff_callbacks4_t *diff_callbacks,
                            void *diff_cmd_baton,
                            svn_depth_t depth,
                            svn_boolean_t dry_run,
                            svn_ra_session_t *ra_session,
                            svn_revnum_t revision,
                            svn_wc_notify_func2_t notify_func,
                            void *notify_baton,
                            svn_cancel_func_t cancel_func,
                            void *cancel_baton,
                            const svn_delta_editor_t **editor,
                            void **edit_baton,
                            apr_pool_t *pool)
{
  apr_pool_t *subpool = svn_pool_create(pool);
  svn_delta_editor_t *tree_editor = svn_delta_default_editor(subpool);
  struct edit_baton *eb = apr_palloc(subpool, sizeof(*eb));
  const char *target_abspath;
  SVN_ERR(svn_dirent_get_absolute(&target_abspath, target, pool));

  eb->target = target;
  SVN_ERR(svn_wc__adm_retrieve_from_context(&(eb->adm_access), wc_ctx,
                                            target_abspath, pool));
  eb->diff_callbacks = diff_callbacks;
  eb->diff_cmd_baton = diff_cmd_baton;
  eb->dry_run = dry_run;
  eb->ra_session = ra_session;
  eb->revision = revision;
  eb->empty_file = NULL;
  eb->empty_hash = apr_hash_make(subpool);
  eb->deleted_paths = apr_hash_make(subpool);
  eb->pool = subpool;
  eb->notify_func = notify_func;
  eb->notify_baton = notify_baton;

  tree_editor->set_target_revision = set_target_revision;
  tree_editor->open_root = open_root;
  tree_editor->delete_entry = delete_entry;
  tree_editor->add_directory = add_directory;
  tree_editor->open_directory = open_directory;
  tree_editor->add_file = add_file;
  tree_editor->open_file = open_file;
  tree_editor->apply_textdelta = apply_textdelta;
  tree_editor->close_file = close_file;
  tree_editor->close_directory = close_directory;
  tree_editor->change_file_prop = change_file_prop;
  tree_editor->change_dir_prop = change_dir_prop;
  tree_editor->close_edit = close_edit;
  tree_editor->absent_directory = absent_directory;
  tree_editor->absent_file = absent_file;

  return svn_delta_get_cancellation_editor(cancel_func,
                                           cancel_baton,
                                           tree_editor,
                                           eb,
                                           editor,
                                           edit_baton,
                                           pool);

  /* We don't destroy subpool, as it's managed by the edit baton. */
}<|MERGE_RESOLUTION|>--- conflicted
+++ resolved
@@ -80,11 +80,7 @@
   apr_hash_t *empty_hash;
 
   /* Hash used to check replaced paths. Key is path relative CWD,
-<<<<<<< HEAD
-   * Value is *kind_action_state_t.
-=======
    * Value is *deleted_path_notify_t.
->>>>>>> 79d0a718
    * All allocations are from edit_baton's pool. */
   apr_hash_t *deleted_paths;
 
@@ -95,21 +91,13 @@
   apr_pool_t *pool;
 };
 
-<<<<<<< HEAD
-typedef struct kind_action_state_t
-=======
 typedef struct deleted_path_notify_t
->>>>>>> 79d0a718
 {
   svn_node_kind_t kind;
   svn_wc_notify_action_t action;
   svn_wc_notify_state_t state;
-<<<<<<< HEAD
-} kind_action_state_t;
-=======
   svn_boolean_t tree_conflicted;
 } deleted_path_notify_t;
->>>>>>> 79d0a718
 
 /* Directory level baton.
  */
@@ -324,23 +312,12 @@
 static svn_error_t *
 get_dirprops_from_ra(struct dir_baton *b, svn_revnum_t base_revision)
 {
-<<<<<<< HEAD
-  SVN_ERR(svn_ra_get_dir2(b->edit_baton->ra_session,
-                          NULL, NULL, &(b->pristine_props),
-                          b->path,
-                          base_revision,
-                          0,
-                          b->pool));
-
-  return SVN_NO_ERROR;
-=======
   return svn_ra_get_dir2(b->edit_baton->ra_session,
                          NULL, NULL, &(b->pristine_props),
                          b->path,
                          base_revision,
                          0,
                          b->pool);
->>>>>>> 79d0a718
 }
 
 
@@ -536,14 +513,6 @@
   if (eb->notify_func)
     {
       const char* deleted_path;
-<<<<<<< HEAD
-      kind_action_state_t *kas = apr_palloc(eb->pool, sizeof(*kas));
-      deleted_path = svn_path_join(eb->target, path, eb->pool);
-      kas->kind = kind;
-      kas->action = action;
-      kas->state = state;
-      apr_hash_set(eb->deleted_paths, deleted_path, APR_HASH_KEY_STRING, kas);
-=======
       deleted_path_notify_t *dpn = apr_palloc(eb->pool, sizeof(*dpn));
       deleted_path = svn_dirent_join(eb->target, path, eb->pool);
       dpn->kind = kind;
@@ -551,7 +520,6 @@
       dpn->state = state;
       dpn->tree_conflicted = tree_conflicted;
       apr_hash_set(eb->deleted_paths, deleted_path, APR_HASH_KEY_STRING, dpn);
->>>>>>> 79d0a718
     }
 
   return SVN_NO_ERROR;
@@ -602,38 +570,6 @@
    * replaced directories here, too. */
   if (eb->notify_func)
     {
-<<<<<<< HEAD
-      svn_wc_notify_t *notify;
-      svn_boolean_t is_replace = FALSE;
-      kind_action_state_t *kas = apr_hash_get(eb->deleted_paths, b->wcpath,
-                                              APR_HASH_KEY_STRING);
-      if (kas)
-        {
-          svn_wc_notify_action_t new_action;
-          if (kas->action == svn_wc_notify_update_delete
-              && action == svn_wc_notify_update_add)
-            {
-              is_replace = TRUE;
-              new_action = svn_wc_notify_update_replace;
-            }
-          else
-            new_action = kas->action;
-          notify  = svn_wc_create_notify(b->wcpath, new_action, pool);
-          notify->kind = kas->kind;
-          notify->content_state = notify->prop_state = kas->state;
-          notify->lock_state = svn_wc_notify_lock_state_inapplicable;
-          (*eb->notify_func)(eb->notify_baton, notify, pool);
-          apr_hash_set(eb->deleted_paths, b->wcpath,
-                       APR_HASH_KEY_STRING, NULL);
-        }
-
-      if (!is_replace)
-        {
-          notify = svn_wc_create_notify(b->wcpath, action, pool);
-          notify->kind = svn_node_dir;
-          (*eb->notify_func)(eb->notify_baton, notify, pool);
-        }
-=======
       deleted_path_notify_t *dpn;
       svn_wc_notify_t *notify;
       svn_wc_notify_action_t action;
@@ -676,7 +612,6 @@
       notify->kind = kind;
       notify->content_state = notify->prop_state = state;
       (*eb->notify_func)(eb->notify_baton, notify, pool);
->>>>>>> 79d0a718
     }
 
   return SVN_NO_ERROR;
@@ -698,9 +633,6 @@
   b = make_dir_baton(path, pb, pb->edit_baton, FALSE, pool);
   *child_baton = b;
 
-<<<<<<< HEAD
-  SVN_ERR(get_dirprops_from_ra(b, base_revision));
-=======
   /* Skip *everything* within a newly tree-conflicted directory. */
   if (pb->skip || pb->tree_conflicted)
     {
@@ -716,7 +648,6 @@
   SVN_ERR(eb->diff_callbacks->dir_opened
           (local_dir_abspath, &b->tree_conflicted, b->wcpath, base_revision,
            b->edit_baton->diff_cmd_baton, pool));
->>>>>>> 79d0a718
 
   return SVN_NO_ERROR;
 }
@@ -933,40 +864,6 @@
 
   if (eb->notify_func)
     {
-<<<<<<< HEAD
-      svn_wc_notify_t *notify;
-      svn_boolean_t is_replace = FALSE;
-      kind_action_state_t *kas = apr_hash_get(eb->deleted_paths, b->wcpath,
-                                              APR_HASH_KEY_STRING);
-      if (kas)
-        {
-          svn_wc_notify_action_t new_action;
-          if (kas->action == svn_wc_notify_update_delete
-              && action == svn_wc_notify_update_add)
-            {
-              is_replace = TRUE;
-              new_action = svn_wc_notify_update_replace;
-            }
-          else
-            new_action = kas->action;
-          notify  = svn_wc_create_notify(b->wcpath, new_action, pool);
-          notify->kind = kas->kind;
-          notify->content_state = notify->prop_state = kas->state;
-          notify->lock_state = svn_wc_notify_lock_state_inapplicable;
-          (*eb->notify_func)(eb->notify_baton, notify, pool);
-          apr_hash_set(eb->deleted_paths, b->wcpath,
-                       APR_HASH_KEY_STRING, NULL);
-        }
-
-      if (!is_replace)
-        {
-          notify = svn_wc_create_notify(b->wcpath, action, pool);
-          notify->kind = svn_node_file;
-          notify->content_state = content_state;
-          notify->prop_state = prop_state;
-          (*eb->notify_func)(eb->notify_baton, notify, pool);
-        }
-=======
       deleted_path_notify_t *dpn;
       svn_wc_notify_t *notify;
       svn_wc_notify_action_t action;
@@ -1013,7 +910,6 @@
       notify->content_state = content_state;
       notify->prop_state = prop_state;
       (*eb->notify_func)(eb->notify_baton, notify, pool);
->>>>>>> 79d0a718
     }
 
   return SVN_NO_ERROR;
@@ -1092,17 +988,6 @@
       svn_wc_notify_t *notify;
       apr_hash_index_t *hi;
 
-<<<<<<< HEAD
-      for (hi = apr_hash_first(NULL, eb->deleted_paths); hi;
-           hi = apr_hash_next(hi))
-        {
-          const void *deleted_path;
-          kind_action_state_t *kas;
-          apr_hash_this(hi, &deleted_path, NULL, (void *)&kas);
-          notify  = svn_wc_create_notify(deleted_path, kas->action, pool);
-          notify->kind = kas->kind;
-          notify->content_state = notify->prop_state = kas->state;
-=======
       for (hi = apr_hash_first(pool, eb->deleted_paths); hi;
            hi = apr_hash_next(hi))
         {
@@ -1112,7 +997,6 @@
           notify = svn_wc_create_notify(deleted_path, dpn->action, pool);
           notify->kind = dpn->kind;
           notify->content_state = notify->prop_state = dpn->state;
->>>>>>> 79d0a718
           notify->lock_state = svn_wc_notify_lock_state_inapplicable;
           (*eb->notify_func)(eb->notify_baton, notify, pool);
           apr_hash_set(eb->deleted_paths, deleted_path,
@@ -1120,14 +1004,10 @@
         }
 
       notify = svn_wc_create_notify(b->wcpath,
-<<<<<<< HEAD
-                                    svn_wc_notify_update_update, pool);
-=======
                                     b->tree_conflicted
                                       ? svn_wc_notify_tree_conflict
                                       : svn_wc_notify_update_update,
                                     pool);
->>>>>>> 79d0a718
       notify->kind = svn_node_dir;
 
       /* In case of a tree conflict during merge, the diff callback
