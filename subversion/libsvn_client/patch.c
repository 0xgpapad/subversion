/*
 * patch.c: patch application support
 *
 * ====================================================================
 *    Licensed to the Apache Software Foundation (ASF) under one
 *    or more contributor license agreements.  See the NOTICE file
 *    distributed with this work for additional information
 *    regarding copyright ownership.  The ASF licenses this file
 *    to you under the Apache License, Version 2.0 (the
 *    "License"); you may not use this file except in compliance
 *    with the License.  You may obtain a copy of the License at
 *
 *      http://www.apache.org/licenses/LICENSE-2.0
 *
 *    Unless required by applicable law or agreed to in writing,
 *    software distributed under the License is distributed on an
 *    "AS IS" BASIS, WITHOUT WARRANTIES OR CONDITIONS OF ANY
 *    KIND, either express or implied.  See the License for the
 *    specific language governing permissions and limitations
 *    under the License.
 * ====================================================================
 */

/* ==================================================================== */



/*** Includes. ***/

#include <apr_hash.h>
#include <apr_fnmatch.h>
#include "svn_client.h"
#include "svn_dirent_uri.h"
#include "svn_diff.h"
#include "svn_hash.h"
#include "svn_io.h"
#include "svn_path.h"
#include "svn_pools.h"
#include "svn_props.h"
#include "svn_sorts.h"
#include "svn_subst.h"
#include "svn_wc.h"
#include "client.h"

#include "svn_private_config.h"
#include "private/svn_eol_private.h"
#include "private/svn_wc_private.h"
#include "private/svn_dep_compat.h"
#include "private/svn_diff_private.h"
#include "private/svn_string_private.h"
#include "private/svn_subr_private.h"
#include "private/svn_sorts_private.h"

typedef struct hunk_info_t {
  /* The hunk. */
  svn_diff_hunk_t *hunk;

  /* The line where the hunk matched in the target file. */
  svn_linenum_t matched_line;

  /* Whether this hunk has been rejected. */
  svn_boolean_t rejected;

  /* Whether this hunk has already been applied (either manually
   * or by an earlier run of patch). */
  svn_boolean_t already_applied;

  /* The fuzz factor used when matching this hunk, i.e. how many
   * lines of leading and trailing context to ignore during matching. */
  svn_linenum_t fuzz;
} hunk_info_t;

/* A struct carrying information related to the patched and unpatched
 * content of a target, be it a property or the text of a file. */
typedef struct target_content_t {
  /* Indicates whether unpatched content existed prior to patching. */
  svn_boolean_t existed;

  /* The line last read from the unpatched content. */
  svn_linenum_t current_line;

  /* The EOL-style of the unpatched content. Either 'none', 'fixed',
   * or 'native'. See the documentation of svn_subst_eol_style_t. */
  svn_subst_eol_style_t eol_style;

  /* If the EOL_STYLE above is not 'none', this is the EOL string
   * corresponding to the EOL-style. Else, it is the EOL string the
   * last line read from the target file was using. */
  const char *eol_str;

  /* An array containing apr_off_t offsets marking the beginning of
   * each line in the unpatched content. */
  apr_array_header_t *lines;

  /* An array containing hunk_info_t structures for hunks already matched. */
  apr_array_header_t *hunks;

  /* True if end-of-file was reached while reading from the unpatched
   * content. */
  svn_boolean_t eof;

  /* The keywords of the target. They will be contracted when reading
   * unpatched content and expanded when writing patched content.
   * When patching properties this hash is always empty. */
  apr_hash_t *keywords;

  /* A callback, with an associated baton, to read a line of unpatched
   * content. */
  svn_error_t *(*readline)(void *baton, svn_stringbuf_t **line,
                           const char **eol_str, svn_boolean_t *eof,
                           apr_pool_t *result_pool, apr_pool_t *scratch_pool);
  void *read_baton;

  /* A callback to get the current byte offset within the unpatched
   * content. Uses the read baton. */
  svn_error_t * (*tell)(void *baton, apr_off_t *offset,
                        apr_pool_t *scratch_pool);

  /* A callback to seek to an offset within the unpatched content.
   * Uses the read baton. */
  svn_error_t * (*seek)(void *baton, apr_off_t offset,
                        apr_pool_t *scratch_pool);

  /* A callback to write data to the patched content, with an
   * associated baton. */
  svn_error_t * (*write)(void *baton, const char *buf, apr_size_t len,
                         apr_pool_t *scratch_pool);
  void *write_baton;

} target_content_t;

typedef struct prop_patch_target_t {

  /* The name of the property */
  const char *name;

  /* The property value. This is NULL in case the property did not exist
   * prior to patch application (see also CONTENT->existed).
   * Note that the patch implementation does not support binary properties,
   * so this string is not expected to contain embedded NUL characters. */
  const svn_string_t *value;

  /* The patched property value.
   * This is equivalent to the target, except that in appropriate
   * places it contains the modified text as it appears in the patch file. */
  svn_stringbuf_t *patched_value;

  /* All information that is specific to the content of the property. */
  target_content_t *content;

  /* Represents the operation performed on the property. It can be added,
   * deleted or modified.
   * ### Should we use flags instead since we're not using all enum values? */
  svn_diff_operation_kind_t operation;

  /* ### Here we'll add flags telling if the prop was added, deleted,
   * ### had_rejects, had_local_mods prior to patching and so on. */
} prop_patch_target_t;

typedef struct patch_target_t {
  /* The target path as it appeared in the patch file,
   * but in canonicalised form. */
  const char *canon_path_from_patchfile;

  /* The target path, relative to the working copy directory the
   * patch is being applied to. A patch strip count applies to this
   * and only this path. This is never NULL. */
  const char *local_relpath;

  /* The absolute path of the target on the filesystem.
   * Any symlinks the path from the patch file may contain are resolved.
   * Is not always known, so it may be NULL. */
  const char *local_abspath;

  /* The target file, read-only. This is NULL in case the target
   * file did not exist prior to patch application (see also
   * CONTENT->existed). */
  apr_file_t *file;

  /* The target file is a symlink */
  svn_boolean_t is_symlink;

  /* The patched file.
   * This is equivalent to the target, except that in appropriate
   * places it contains the modified text as it appears in the patch file.
   * The data in this file is written in repository-normal form.
   * EOL transformation and keyword contraction is performed when the
   * patched result is installed in the working copy. */
  apr_file_t *patched_file;

  /* Path to the patched file. */
  const char *patched_path;

  /* Hunks that are rejected will be written to this file. */
  apr_file_t *reject_file;

  /* Path to the reject file. */
  const char *reject_path;

  /* The node kind of the target as found in WC-DB prior
   * to patch application. */
  svn_node_kind_t db_kind;

  /* The target's kind on disk prior to patch application. */
  svn_node_kind_t kind_on_disk;

  /* True if the target was locally deleted prior to patching. */
  svn_boolean_t locally_deleted;

  /* True if the target had to be skipped for some reason. */
  svn_boolean_t skipped;

  /* True if the target has been filtered by the patch callback. */
  svn_boolean_t filtered;

  /* True if at least one hunk was rejected. */
  svn_boolean_t had_rejects;

  /* True if at least one property hunk was rejected. */
  svn_boolean_t had_prop_rejects;

  /* True if the target file had local modifications before the
   * patch was applied to it. */
  svn_boolean_t local_mods;

  /* True if the target was added by the patch, which means that it did
   * not exist on disk before patching and has content after patching. */
  svn_boolean_t added;

  /* True if the target ended up being deleted by the patch. */
  svn_boolean_t deleted;

  /* True if the target ended up being replaced by the patch
   * (i.e. a new file was added on top locally deleted node). */
  svn_boolean_t replaced;

  /* Set if the target is supposed to be moved by the patch.
   * This applies to --git diffs which carry "rename from/to" headers. */
   const char *move_target_abspath;

  /* True if the target has the executable bit set. */
  svn_boolean_t executable;

  /* True if the patch changed the text of the target. */
  svn_boolean_t has_text_changes;

  /* True if the patch changed any of the properties of the target. */
  svn_boolean_t has_prop_changes;

  /* True if the patch contained a svn:special property. */
  svn_boolean_t is_special;

  /* All the information that is specific to the content of the target. */
  target_content_t *content;

  /* A hash table of prop_patch_target_t objects keyed by property names. */
  apr_hash_t *prop_targets;

} patch_target_t;


/* A smaller struct containing a subset of patch_target_t.
 * Carries the minimal amount of information we still need for a
 * target after we're done patching it so we can free other resources. */
typedef struct patch_target_info_t {
  const char *local_abspath;
  svn_boolean_t deleted;
} patch_target_info_t;


/* Strip STRIP_COUNT components from the front of PATH, returning
 * the result in *RESULT, allocated in RESULT_POOL.
 * Do temporary allocations in SCRATCH_POOL. */
static svn_error_t *
strip_path(const char **result, const char *path, int strip_count,
           apr_pool_t *result_pool, apr_pool_t *scratch_pool)
{
  int i;
  apr_array_header_t *components;
  apr_array_header_t *stripped;

  components = svn_path_decompose(path, scratch_pool);
  if (strip_count > components->nelts)
    return svn_error_createf(SVN_ERR_CLIENT_PATCH_BAD_STRIP_COUNT, NULL,
                             _("Cannot strip %u components from '%s'"),
                             strip_count,
                             svn_dirent_local_style(path, scratch_pool));

  stripped = apr_array_make(scratch_pool, components->nelts - strip_count,
                            sizeof(const char *));
  for (i = strip_count; i < components->nelts; i++)
    {
      const char *component;

      component = APR_ARRAY_IDX(components, i, const char *);
      APR_ARRAY_PUSH(stripped, const char *) = component;
    }

  *result = svn_path_compose(stripped, result_pool);

  return SVN_NO_ERROR;
}

/* Obtain KEYWORDS, EOL_STYLE and EOL_STR for LOCAL_ABSPATH.
 * WC_CTX is a context for the working copy the patch is applied to.
 * Use RESULT_POOL for allocations of fields in TARGET.
 * Use SCRATCH_POOL for all other allocations. */
static svn_error_t *
obtain_eol_and_keywords_for_file(apr_hash_t **keywords,
                                 svn_subst_eol_style_t *eol_style,
                                 const char **eol_str,
                                 svn_wc_context_t *wc_ctx,
                                 const char *local_abspath,
                                 apr_pool_t *result_pool,
                                 apr_pool_t *scratch_pool)
{
  apr_hash_t *props;
  svn_string_t *keywords_val, *eol_style_val;

  SVN_ERR(svn_wc_prop_list2(&props, wc_ctx, local_abspath,
                            scratch_pool, scratch_pool));
  keywords_val = svn_hash_gets(props, SVN_PROP_KEYWORDS);
  if (keywords_val)
    {
      svn_revnum_t changed_rev;
      apr_time_t changed_date;
      const char *rev_str;
      const char *author;
      const char *url;
      const char *repos_root_url;
      const char *repos_relpath;

      SVN_ERR(svn_wc__node_get_changed_info(&changed_rev,
                                            &changed_date,
                                            &author, wc_ctx,
                                            local_abspath,
                                            scratch_pool,
                                            scratch_pool));
      rev_str = apr_psprintf(scratch_pool, "%ld", changed_rev);
      SVN_ERR(svn_wc__node_get_repos_info(NULL, &repos_relpath, &repos_root_url,
                                          NULL,
                                          wc_ctx, local_abspath,
                                          scratch_pool, scratch_pool));
      url = svn_path_url_add_component2(repos_root_url, repos_relpath,
                                        scratch_pool);

      SVN_ERR(svn_subst_build_keywords3(keywords,
                                        keywords_val->data,
                                        rev_str, url, repos_root_url,
                                        changed_date,
                                        author, result_pool));
    }

  eol_style_val = svn_hash_gets(props, SVN_PROP_EOL_STYLE);
  if (eol_style_val)
    {
      svn_subst_eol_style_from_value(eol_style,
                                     eol_str,
                                     eol_style_val->data);
    }

  return SVN_NO_ERROR;
}

/* Resolve the exact path for a patch TARGET at path PATH_FROM_PATCHFILE,
 * which is the path of the target as it appeared in the patch file.
 * Put a canonicalized version of PATH_FROM_PATCHFILE into
 * TARGET->CANON_PATH_FROM_PATCHFILE.
 * WC_CTX is a context for the working copy the patch is applied to.
 * If possible, determine TARGET->WC_PATH, TARGET->ABS_PATH, TARGET->KIND,
 * TARGET->ADDED, and TARGET->PARENT_DIR_EXISTS.
 * Indicate in TARGET->SKIPPED whether the target should be skipped.
 * STRIP_COUNT specifies the number of leading path components
 * which should be stripped from target paths in the patch.
 * HAS_TEXT_CHANGES specifies whether the target path will have some text
 * changes applied, implying that the target should be a file and not a
 * directory.
 * Use RESULT_POOL for allocations of fields in TARGET.
 * Use SCRATCH_POOL for all other allocations. */
static svn_error_t *
resolve_target_path(patch_target_t *target,
                    const char *path_from_patchfile,
                    const char *wcroot_abspath,
                    int strip_count,
                    svn_boolean_t has_text_changes,
                    svn_wc_context_t *wc_ctx,
                    apr_pool_t *result_pool,
                    apr_pool_t *scratch_pool)
{
  const char *stripped_path;
  svn_wc_status3_t *status;
  svn_error_t *err;
  svn_boolean_t under_root;

  target->canon_path_from_patchfile = svn_dirent_internal_style(
                                        path_from_patchfile, result_pool);

  /* We can't handle text changes on the patch root dir. */
  if (has_text_changes && target->canon_path_from_patchfile[0] == '\0')
    {
      /* An empty patch target path? What gives? Skip this. */
      target->skipped = TRUE;
      target->local_abspath = NULL;
      target->local_relpath = "";
      return SVN_NO_ERROR;
    }

  if (strip_count > 0)
    SVN_ERR(strip_path(&stripped_path, target->canon_path_from_patchfile,
                       strip_count, result_pool, scratch_pool));
  else
    stripped_path = target->canon_path_from_patchfile;

  if (svn_dirent_is_absolute(stripped_path))
    {
      target->local_relpath = svn_dirent_is_child(wcroot_abspath,
                                                  stripped_path,
                                                  result_pool);

      if (! target->local_relpath)
        {
          /* The target path is either outside of the working copy
           * or it is the patch root itself. Skip it. */
          target->skipped = TRUE;
          target->local_abspath = NULL;
          target->local_relpath = stripped_path;
          return SVN_NO_ERROR;
        }
    }
  else
    {
      target->local_relpath = stripped_path;
    }

  /* Make sure the path is secure to use. We want the target to be inside
   * of the working copy and not be fooled by symlinks it might contain. */
  SVN_ERR(svn_dirent_is_under_root(&under_root,
                                   &target->local_abspath, wcroot_abspath,
                                   target->local_relpath, result_pool));

  if (! under_root)
    {
      /* The target path is outside of the working copy. Skip it. */
      target->skipped = TRUE;
      target->local_abspath = NULL;
      return SVN_NO_ERROR;
    }

  /* Skip things we should not be messing with. */
  err = svn_wc_status3(&status, wc_ctx, target->local_abspath,
                       result_pool, scratch_pool);
  if (err)
    {
      if (err->apr_err != SVN_ERR_WC_PATH_NOT_FOUND)
        return svn_error_trace(err);

      svn_error_clear(err);

      target->locally_deleted = TRUE;
      target->db_kind = svn_node_none;
      status = NULL;
    }
  else if (status->node_status == svn_wc_status_ignored ||
           status->node_status == svn_wc_status_unversioned ||
           status->node_status == svn_wc_status_missing ||
           status->node_status == svn_wc_status_obstructed ||
           status->conflicted)
    {
      target->skipped = TRUE;
      return SVN_NO_ERROR;
    }
  else if (status->node_status == svn_wc_status_deleted)
    {
      target->locally_deleted = TRUE;
    }

  if (status && (status->kind != svn_node_unknown))
    target->db_kind = status->kind;
  else
    target->db_kind = svn_node_none;

  SVN_ERR(svn_io_check_special_path(target->local_abspath,
                                    &target->kind_on_disk, &target->is_symlink,
                                    scratch_pool));

  if (target->locally_deleted)
    {
      const char *moved_to_abspath;

      SVN_ERR(svn_wc__node_was_moved_away(&moved_to_abspath, NULL,
                                          wc_ctx, target->local_abspath,
                                          result_pool, scratch_pool));
      /* ### BUG: moved_to_abspath contains the target where the op-root was
         ### moved to... not the target itself! */
      if (moved_to_abspath)
        {
          target->local_abspath = moved_to_abspath;
          target->local_relpath = svn_dirent_skip_ancestor(wcroot_abspath,
                                                          moved_to_abspath);
          SVN_ERR_ASSERT(target->local_relpath &&
                         target->local_relpath[0] != '\0');

          /* As far as we are concerned this target is not locally deleted. */
          target->locally_deleted = FALSE;

          SVN_ERR(svn_io_check_special_path(target->local_abspath,
                                            &target->kind_on_disk,
                                            &target->is_symlink,
                                            scratch_pool));
        }
      else if (target->kind_on_disk != svn_node_none)
        {
          target->skipped = TRUE;
          return SVN_NO_ERROR;
        }
    }

  return SVN_NO_ERROR;
}

/* Baton for reading from properties. */
typedef struct prop_read_baton_t {
  const svn_string_t *value;
  apr_off_t offset;
} prop_read_baton_t;

/* Allocate *STRINGBUF in RESULT_POOL, and read into it one line from
 * the unpatched property value accessed via BATON.
 * Reading stops either after a line-terminator was found, or if
 * the property value runs out in which case *EOF is set to TRUE.
 * The line-terminator is not stored in *STRINGBUF.
 *
 * If the line is empty or could not be read, *line is set to NULL.
 *
 * The line-terminator is detected automatically and stored in *EOL
 * if EOL is not NULL. If the end of the property value is reached
 * and does not end with a newline character, and EOL is not NULL,
 * *EOL is set to NULL.
 *
 * SCRATCH_POOL is used for temporary allocations.
 */
static svn_error_t *
readline_prop(void *baton, svn_stringbuf_t **line, const char **eol_str,
              svn_boolean_t *eof, apr_pool_t *result_pool,
              apr_pool_t *scratch_pool)
{
  prop_read_baton_t *b = (prop_read_baton_t *)baton;
  svn_stringbuf_t *str = NULL;
  const char *c;
  svn_boolean_t found_eof;

  if ((apr_uint64_t)b->offset >= (apr_uint64_t)b->value->len)
    {
      *eol_str = NULL;
      *eof = TRUE;
      *line = NULL;
      return SVN_NO_ERROR;
    }

  /* Read bytes into STR up to and including, but not storing,
   * the next EOL sequence. */
  *eol_str = NULL;
  found_eof = FALSE;
  do
    {
      c = b->value->data + b->offset;
      b->offset++;

      if (*c == '\0')
        {
          found_eof = TRUE;
          break;
        }
      else if (*c == '\n')
        {
          *eol_str = "\n";
        }
      else if (*c == '\r')
        {
          *eol_str = "\r";
          if (*(c + 1) == '\n')
            {
              *eol_str = "\r\n";
              b->offset++;
            }
        }
      else
        {
          if (str == NULL)
            str = svn_stringbuf_create_ensure(80, result_pool);
          svn_stringbuf_appendbyte(str, *c);
        }

      if (*eol_str)
        break;
    }
  while (c < b->value->data + b->value->len);

  if (eof)
    *eof = found_eof;
  *line = str;

  return SVN_NO_ERROR;
}

/* Return in *OFFSET the current byte offset for reading from the
 * unpatched property value accessed via BATON.
 * Use SCRATCH_POOL for temporary allocations. */
static svn_error_t *
tell_prop(void *baton, apr_off_t *offset, apr_pool_t *scratch_pool)
{
  prop_read_baton_t *b = (prop_read_baton_t *)baton;
  *offset = b->offset;
  return SVN_NO_ERROR;
}

/* Seek to the specified by OFFSET in the unpatched property value accessed
 * via BATON. Use SCRATCH_POOL for temporary allocations. */
static svn_error_t *
seek_prop(void *baton, apr_off_t offset, apr_pool_t *scratch_pool)
{
  prop_read_baton_t *b = (prop_read_baton_t *)baton;
  b->offset = offset;
  return SVN_NO_ERROR;
}

/* Write LEN bytes from BUF into the patched property value accessed
 * via BATON. Use SCRATCH_POOL for temporary allocations. */
static svn_error_t *
write_prop(void *baton, const char *buf, apr_size_t len,
           apr_pool_t *scratch_pool)
{
  svn_stringbuf_t *patched_value = (svn_stringbuf_t *)baton;
  svn_stringbuf_appendbytes(patched_value, buf, len);
  return SVN_NO_ERROR;
}

/* Initialize a PROP_TARGET structure for PROP_NAME on the patch target
 * at LOCAL_ABSPATH. OPERATION indicates the operation performed on the
 * property. Use working copy context WC_CTX.
 * Allocate results in RESULT_POOL.
 * Use SCRATCH_POOL for temporary allocations. */
static svn_error_t *
init_prop_target(prop_patch_target_t **prop_target,
                 const char *prop_name,
                 svn_diff_operation_kind_t operation,
                 svn_wc_context_t *wc_ctx,
                 const char *local_abspath,
                 apr_pool_t *result_pool, apr_pool_t *scratch_pool)
{
  prop_patch_target_t *new_prop_target;
  target_content_t *content;
  const svn_string_t *value;
  svn_error_t *err;
  prop_read_baton_t *prop_read_baton;

  content = apr_pcalloc(result_pool, sizeof(*content));

  /* All other fields are FALSE or NULL due to apr_pcalloc(). */
  content->current_line = 1;
  content->eol_style = svn_subst_eol_style_none;
  content->lines = apr_array_make(result_pool, 0, sizeof(apr_off_t));
  content->hunks = apr_array_make(result_pool, 0, sizeof(hunk_info_t *));
  content->keywords = apr_hash_make(result_pool);

  new_prop_target = apr_pcalloc(result_pool, sizeof(*new_prop_target));
  new_prop_target->name = apr_pstrdup(result_pool, prop_name);
  new_prop_target->operation = operation;
  new_prop_target->content = content;

  err = svn_wc_prop_get2(&value, wc_ctx, local_abspath, prop_name,
                         result_pool, scratch_pool);
  if (err)
    {
      if (err->apr_err == SVN_ERR_WC_PATH_NOT_FOUND)
        {
          svn_error_clear(err);
          value = NULL;
        }
      else
        return svn_error_trace(err);
    }
  content->existed = (value != NULL);
  new_prop_target->value = value;
  new_prop_target->patched_value = svn_stringbuf_create_empty(result_pool);


  /* Wire up the read and write callbacks. */
  prop_read_baton = apr_pcalloc(result_pool, sizeof(*prop_read_baton));
  prop_read_baton->value = value;
  prop_read_baton->offset = 0;
  content->readline = readline_prop;
  content->tell = tell_prop;
  content->seek = seek_prop;
  content->read_baton = prop_read_baton;
  content->write = write_prop;
  content->write_baton = new_prop_target->patched_value;

  *prop_target = new_prop_target;

  return SVN_NO_ERROR;
}

/* Allocate *STRINGBUF in RESULT_POOL, and read into it one line from
 * the unpatched file content accessed via BATON.
 * Reading stops either after a line-terminator was found,
 * or if EOF is reached in which case *EOF is set to TRUE.
 * The line-terminator is not stored in *STRINGBUF.
 *
 * If the line is empty or could not be read, *line is set to NULL.
 *
 * The line-terminator is detected automatically and stored in *EOL
 * if EOL is not NULL. If EOF is reached and FILE does not end
 * with a newline character, and EOL is not NULL, *EOL is set to NULL.
 *
 * SCRATCH_POOL is used for temporary allocations.
 */
static svn_error_t *
readline_file(void *baton, svn_stringbuf_t **line, const char **eol_str,
              svn_boolean_t *eof, apr_pool_t *result_pool,
              apr_pool_t *scratch_pool)
{
  apr_file_t *file = (apr_file_t *)baton;
  svn_stringbuf_t *str = NULL;
  apr_size_t numbytes;
  char c;
  svn_boolean_t found_eof;

  /* Read bytes into STR up to and including, but not storing,
   * the next EOL sequence. */
  *eol_str = NULL;
  numbytes = 1;
  found_eof = FALSE;
  while (!found_eof)
    {
      SVN_ERR(svn_io_file_read_full2(file, &c, sizeof(c), &numbytes,
                                     &found_eof, scratch_pool));
      if (numbytes != 1)
        {
          found_eof = TRUE;
          break;
        }

      if (c == '\n')
        {
          *eol_str = "\n";
        }
      else if (c == '\r')
        {
          *eol_str = "\r";

          if (!found_eof)
            {
              apr_off_t pos;

              /* Check for "\r\n" by peeking at the next byte. */
              pos = 0;
              SVN_ERR(svn_io_file_seek(file, APR_CUR, &pos, scratch_pool));
              SVN_ERR(svn_io_file_read_full2(file, &c, sizeof(c), &numbytes,
                                             &found_eof, scratch_pool));
              if (numbytes == 1 && c == '\n')
                {
                  *eol_str = "\r\n";
                }
              else
                {
                  /* Pretend we never peeked. */
                  SVN_ERR(svn_io_file_seek(file, APR_SET, &pos, scratch_pool));
                  found_eof = FALSE;
                  numbytes = 1;
                }
            }
        }
      else
        {
          if (str == NULL)
            str = svn_stringbuf_create_ensure(80, result_pool);
          svn_stringbuf_appendbyte(str, c);
        }

      if (*eol_str)
        break;
    }

  if (eof)
    *eof = found_eof;
  *line = str;

  return SVN_NO_ERROR;
}

/* Return in *OFFSET the current byte offset for reading from the
 * unpatched file content accessed via BATON.
 * Use SCRATCH_POOL for temporary allocations. */
static svn_error_t *
tell_file(void *baton, apr_off_t *offset, apr_pool_t *scratch_pool)
{
  apr_file_t *file = (apr_file_t *)baton;
  *offset = 0;
  SVN_ERR(svn_io_file_seek(file, APR_CUR, offset, scratch_pool));
  return SVN_NO_ERROR;
}

/* Seek to the specified by OFFSET in the unpatched file content accessed
 * via BATON. Use SCRATCH_POOL for temporary allocations. */
static svn_error_t *
seek_file(void *baton, apr_off_t offset, apr_pool_t *scratch_pool)
{
  apr_file_t *file = (apr_file_t *)baton;
  SVN_ERR(svn_io_file_seek(file, APR_SET, &offset, scratch_pool));
  return SVN_NO_ERROR;
}

/* Write LEN bytes from BUF into the patched file content accessed
 * via BATON. Use SCRATCH_POOL for temporary allocations. */
static svn_error_t *
write_file(void *baton, const char *buf, apr_size_t len,
           apr_pool_t *scratch_pool)
{
  apr_file_t *file = (apr_file_t *)baton;
  SVN_ERR(svn_io_file_write_full(file, buf, len, &len, scratch_pool));
  return SVN_NO_ERROR;
}

/* Symlinks appear in patches in their repository normal form, abstracted by
 * the svn_subst_* module.  The functions below enable patches to change the
 * targets of symlinks.
 */

/* Baton for the (readline|tell|seek|write)_symlink functions. */
struct symlink_baton_t
{
  /* The path to the symlink on disk (not the path to the target of the link) */
  const char *local_abspath;

  /* Indicates whether the "normal form" of the symlink has been read. */
  svn_boolean_t at_eof;
};

/* Allocate *STRINGBUF in RESULT_POOL, and store into it the "normal form"
 * of the symlink accessed via BATON.
 *
 * Otherwise behaves like readline_file(), which see.
 */
static svn_error_t *
readline_symlink(void *baton, svn_stringbuf_t **line, const char **eol_str,
                 svn_boolean_t *eof, apr_pool_t *result_pool,
                 apr_pool_t *scratch_pool)
{
  struct symlink_baton_t *sb = baton;

  if (eof)
    *eof = TRUE;
  if (eol_str)
    *eol_str = NULL;

  if (sb->at_eof)
    {
      *line = NULL;
    }
  else
    {
      svn_stream_t *stream;
      const apr_size_t len_hint = 64; /* arbitrary */

      SVN_ERR(svn_subst_read_specialfile(&stream, sb->local_abspath,
                                         scratch_pool, scratch_pool));
      SVN_ERR(svn_stringbuf_from_stream(line, stream, len_hint, result_pool));
      sb->at_eof = TRUE;
    }

  return SVN_NO_ERROR;
}

/* Set *OFFSET to 1 or 0 depending on whether the "normal form" of
 * the symlink has already been read. */
static svn_error_t *
tell_symlink(void *baton, apr_off_t *offset, apr_pool_t *scratch_pool)
{
  struct symlink_baton_t *sb = baton;

  *offset = sb->at_eof ? 1 : 0;
  return SVN_NO_ERROR;
}

/* If offset is non-zero, mark the symlink as having been read in its
 * "normal form". Else, mark the symlink as not having been read yet. */
static svn_error_t *
seek_symlink(void *baton, apr_off_t offset, apr_pool_t *scratch_pool)
{
  struct symlink_baton_t *sb = baton;

  sb->at_eof = (offset != 0);
  return SVN_NO_ERROR;
}


/* Set the target of the symlink accessed via BATON.
 * The contents of BUF must be a valid "normal form" of a symlink. */
static svn_error_t *
write_symlink(void *baton, const char *buf, apr_size_t len,
              apr_pool_t *scratch_pool)
{
  const char *target_abspath = baton;

  /* We assume the entire symlink is written at once, as the patch
     format is line based */

  {
    svn_stream_t *stream;
    SVN_ERR(svn_subst_create_specialfile(&stream, target_abspath,
                                         scratch_pool, scratch_pool));
    SVN_ERR(svn_stream_write(stream, buf, &len));
    SVN_ERR(svn_stream_close(stream));
  }

  return SVN_NO_ERROR;
}


/* Return a suitable filename for the target of PATCH.
 * Examine the ``old'' and ``new'' file names, and choose the file name
 * with the fewest path components, the shortest basename, and the shortest
 * total file name length (in that order). In case of a tie, return the new
 * filename. This heuristic is also used by Larry Wall's UNIX patch (except
 * that it prompts for a filename in case of a tie).
 * Additionally, for compatibility with git, if one of the filenames
 * is "/dev/null", use the other filename. */
static const char *
choose_target_filename(const svn_patch_t *patch)
{
  apr_size_t old;
  apr_size_t new;

  if (strcmp(patch->old_filename, "/dev/null") == 0)
    return patch->new_filename;
  if (strcmp(patch->new_filename, "/dev/null") == 0)
    return patch->old_filename;

  /* If the patch renames the target, use the old name while
   * applying hunks. The target will be renamed to the new name
   * after hunks have been applied. */
  if (patch->operation == svn_diff_op_moved)
    return patch->old_filename;

  old = svn_path_component_count(patch->old_filename);
  new = svn_path_component_count(patch->new_filename);

  if (old == new)
    {
      old = strlen(svn_dirent_basename(patch->old_filename, NULL));
      new = strlen(svn_dirent_basename(patch->new_filename, NULL));

      if (old == new)
        {
          old = strlen(patch->old_filename);
          new = strlen(patch->new_filename);
        }
    }

  return (old < new) ? patch->old_filename : patch->new_filename;
}

/* Return whether the svn:executable proppatch and the out-of-band
 * executability metadata contradict each other, assuming both are present.
 */
static svn_boolean_t
contradictory_executability(const svn_patch_t *patch,
                            const prop_patch_target_t *target)
{
  switch (target->operation)
    {
      case svn_diff_op_added:
        return patch->new_executable_p == svn_tristate_false;

      case svn_diff_op_deleted:
        return patch->new_executable_p == svn_tristate_true;

      case svn_diff_op_unchanged:
        /* ### Can this happen? */
        return (patch->old_executable_p != svn_tristate_unknown
                && patch->new_executable_p != svn_tristate_unknown
                && patch->old_executable_p != patch->new_executable_p);

      case svn_diff_op_modified:
        /* Can't happen: the property should only ever be added or deleted,
         * but never modified from one valid value to another. */
        return (patch->old_executable_p != svn_tristate_unknown
                && patch->new_executable_p != svn_tristate_unknown
                && patch->old_executable_p == patch->new_executable_p);

      default:
        /* Can't happen: the proppatch parser never generates other values. */
        SVN_ERR_MALFUNCTION_NO_RETURN();
    }
}


/* Attempt to initialize a *PATCH_TARGET structure for a target file
 * described by PATCH. Use working copy context WC_CTX.
 * STRIP_COUNT specifies the number of leading path components
 * which should be stripped from target paths in the patch.
 * The patch target structure is allocated in RESULT_POOL, but if the target
 * should be skipped, PATCH_TARGET->SKIPPED is set and the target should be
 * treated as not fully initialized, e.g. the caller should not not do any
 * further operations on the target if it is marked to be skipped.
 * If REMOVE_TEMPFILES is TRUE, set up temporary files to be removed as
 * soon as they are no longer needed.
 * Use SCRATCH_POOL for all other allocations. */
static svn_error_t *
init_patch_target(patch_target_t **patch_target,
                  const svn_patch_t *patch,
                  const char *wcroot_abspath,
                  svn_wc_context_t *wc_ctx, int strip_count,
                  svn_boolean_t remove_tempfiles,
                  apr_pool_t *result_pool, apr_pool_t *scratch_pool)
{
  patch_target_t *target;
  target_content_t *content;
  svn_boolean_t has_text_changes = FALSE;
  svn_boolean_t has_prop_changes = FALSE;

  {
    apr_hash_index_t *hi;

    for (hi = apr_hash_first(scratch_pool, patch->prop_patches);
         hi;
         hi = apr_hash_next(hi))
      {
        svn_prop_patch_t *prop_patch = apr_hash_this_val(hi);
        if (! has_prop_changes)
          has_prop_changes = prop_patch->hunks->nelts > 0;
        else
          break;
      }
  }

<<<<<<< HEAD
  if (patch->new_executable_p != svn_tristate_unknown)
    has_prop_changes = TRUE;

  prop_changes_only = has_prop_changes && patch->hunks->nelts == 0;
=======
  has_text_changes = ((patch->hunks && patch->hunks->nelts > 0)
                      || patch->binary_patch);
>>>>>>> 0d4f49b4

  content = apr_pcalloc(result_pool, sizeof(*content));

  /* All other fields in content are FALSE or NULL due to apr_pcalloc().*/
  content->current_line = 1;
  content->eol_style = svn_subst_eol_style_none;
  content->lines = apr_array_make(result_pool, 0, sizeof(apr_off_t));
  content->hunks = apr_array_make(result_pool, 0, sizeof(hunk_info_t *));
  content->keywords = apr_hash_make(result_pool);

  target = apr_pcalloc(result_pool, sizeof(*target));

  /* All other fields in target are FALSE or NULL due to apr_pcalloc(). */
  target->db_kind = svn_node_none;
  target->kind_on_disk = svn_node_none;
  target->content = content;
  target->prop_targets = apr_hash_make(result_pool);

  SVN_ERR(resolve_target_path(target, choose_target_filename(patch),
                              wcroot_abspath, strip_count, has_text_changes,
                              wc_ctx, result_pool, scratch_pool));
  *patch_target = target;
  if (! target->skipped)
    {
      const char *diff_header;
      apr_size_t len;

      /* Create a temporary file to write the patched result to.
       * Also grab various bits of information about the file. */
      if (target->is_symlink)
        {
          struct symlink_baton_t *sb = apr_pcalloc(result_pool, sizeof(*sb));
          content->existed = TRUE;

          sb->local_abspath = target->local_abspath;

          /* Wire up the read callbacks. */
          content->read_baton = sb;

          content->readline = readline_symlink;
          content->seek = seek_symlink;
          content->tell = tell_symlink;
        }
      else if (target->kind_on_disk == svn_node_file)
        {
          SVN_ERR(svn_io_file_open(&target->file, target->local_abspath,
                                   APR_READ | APR_BUFFERED,
                                   APR_OS_DEFAULT, result_pool));
          SVN_ERR(svn_wc_text_modified_p2(&target->local_mods, wc_ctx,
                                          target->local_abspath, FALSE,
                                          scratch_pool));
          SVN_ERR(svn_io_is_file_executable(&target->executable,
                                            target->local_abspath,
                                            scratch_pool));
          SVN_ERR(obtain_eol_and_keywords_for_file(&content->keywords,
                                                   &content->eol_style,
                                                   &content->eol_str,
                                                   wc_ctx,
                                                   target->local_abspath,
                                                   result_pool,
                                                   scratch_pool));
          content->existed = TRUE;

          /* Wire up the read callbacks. */
          content->readline = readline_file;
          content->seek = seek_file;
          content->tell = tell_file;
          content->read_baton = target->file;
        }

      /* ### Is it ok to set the operation of the target already here? Isn't
       * ### the target supposed to be marked with an operation after we have
       * ### determined that the changes will apply cleanly to the WC? Maybe
       * ### we should have kept the patch field in patch_target_t to be
       * ### able to distinguish between 'what the patch says we should do'
       * ### and 'what we can do with the given state of our WC'. */
      if (patch->operation == svn_diff_op_added)
        target->added = TRUE;
      else if (patch->operation == svn_diff_op_deleted)
        target->deleted = TRUE;
      else if (patch->operation == svn_diff_op_moved)
        {
          const char *move_target_path;
          const char *move_target_relpath;
          svn_boolean_t under_root;
          svn_node_kind_t kind_on_disk;
          svn_node_kind_t wc_kind;

          move_target_path = svn_dirent_internal_style(patch->new_filename,
                                                       scratch_pool);

          if (strip_count > 0)
            SVN_ERR(strip_path(&move_target_path, move_target_path,
                               strip_count, scratch_pool, scratch_pool));

          if (svn_dirent_is_absolute(move_target_path))
            {
              move_target_relpath = svn_dirent_is_child(wcroot_abspath,
                                                        move_target_path,
                                                        scratch_pool);
              if (! move_target_relpath)
                {
                  /* The move target path is either outside of the working
                   * copy or it is the working copy itself. Skip it. */
                  target->skipped = TRUE;
                  target->local_abspath = NULL;
                  return SVN_NO_ERROR;
                }
            }
          else
            move_target_relpath = move_target_path;

          /* Make sure the move target path is secure to use. */
          SVN_ERR(svn_dirent_is_under_root(&under_root,
                                           &target->move_target_abspath,
                                           wcroot_abspath,
                                           move_target_relpath, result_pool));
          if (! under_root)
            {
              /* The target path is outside of the working copy. Skip it. */
              target->skipped = TRUE;
              target->local_abspath = NULL;
              return SVN_NO_ERROR;
            }

          SVN_ERR(svn_io_check_path(target->move_target_abspath,
                                    &kind_on_disk, scratch_pool));
          SVN_ERR(svn_wc_read_kind2(&wc_kind, wc_ctx,
                                    target->move_target_abspath,
                                    FALSE, FALSE, scratch_pool));
          if (kind_on_disk != svn_node_none || wc_kind != svn_node_none)
            {
              /* The move target path already exists on disk. Skip target. */
              target->skipped = TRUE;
              target->move_target_abspath = NULL;
              return SVN_NO_ERROR;
            }
        }

      if (! target->is_symlink)
        {
          /* Open a temporary file to write the patched result to. */
          SVN_ERR(svn_io_open_unique_file3(&target->patched_file,
                                           &target->patched_path, NULL,
                                           remove_tempfiles ?
                                             svn_io_file_del_on_pool_cleanup :
                                             svn_io_file_del_none,
                                           result_pool, scratch_pool));

          /* Put the write callback in place. */
          content->write = write_file;
          content->write_baton = target->patched_file;
        }
      else
        {
          /* Put the write callback in place. */
          SVN_ERR(svn_io_open_unique_file3(NULL,
                                           &target->patched_path, NULL,
                                           remove_tempfiles ?
                                             svn_io_file_del_on_pool_cleanup :
                                             svn_io_file_del_none,
                                           result_pool, scratch_pool));

          content->write_baton = (void*)target->patched_path;

          content->write = write_symlink;
        }

      /* Open a temporary file to write rejected hunks to. */
      SVN_ERR(svn_io_open_unique_file3(&target->reject_file,
                                       &target->reject_path, NULL,
                                       remove_tempfiles ?
                                         svn_io_file_del_on_pool_cleanup :
                                         svn_io_file_del_none,
                                       result_pool, scratch_pool));

      /* The reject file needs a diff header. */
      diff_header = apr_psprintf(scratch_pool, "--- %s%s+++ %s%s",
                                 target->canon_path_from_patchfile,
                                 APR_EOL_STR,
                                 target->canon_path_from_patchfile,
                                 APR_EOL_STR);
      len = strlen(diff_header);
      SVN_ERR(svn_io_file_write_full(target->reject_file, diff_header, len,
                                     &len, scratch_pool));

      /* Handle properties. */
      if (! target->skipped)
        {
          apr_hash_index_t *hi;
          prop_patch_target_t *prop_executable_target;

          for (hi = apr_hash_first(result_pool, patch->prop_patches);
               hi;
               hi = apr_hash_next(hi))
            {
              const char *prop_name = apr_hash_this_key(hi);
              svn_prop_patch_t *prop_patch = apr_hash_this_val(hi);
              prop_patch_target_t *prop_target;

              SVN_ERR(init_prop_target(&prop_target,
                                       prop_name,
                                       prop_patch->operation,
                                       wc_ctx, target->local_abspath,
                                       result_pool, scratch_pool));
              svn_hash_sets(target->prop_targets, prop_name, prop_target);
            }

          /* Now, check for an out-of-band mode change and convert it to
           * an svn:executable property patch. */
          prop_executable_target = svn_hash_gets(target->prop_targets,
                                                 SVN_PROP_EXECUTABLE);
          if (patch->new_executable_p != svn_tristate_unknown
              && prop_executable_target)
            {
              if (contradictory_executability(patch, prop_executable_target))
                /* Invalid input: specifies both git-like "new mode" lines and
                 * svn-like addition/removal of svn:executable.
                 *
                 * If this were merely a hunk that didn't apply, we'd reject it
                 * and move on.  However, this is a self-contradictory hunk;
                 * it has no unambiguous interpretation.  Therefore: */
                return svn_error_createf(SVN_ERR_INVALID_INPUT, NULL,
                                         _("Invalid patch: specifies "
                                           "contradicting mode changes and "
                                           "%s changes (for '%s')"),
                                         SVN_PROP_EXECUTABLE,
                                         target->local_abspath);
              else
                /* We have two representations of the same change.
                 *
                 * In the caller, there will be two hunk_info_t's for the
                 * patch: one generated from the property diff and one
                 * generated from the out-of-band mode change.  Both hunks will
                 * be processed, but the output will be as though there was
                 * just one hunk.
                 *
                 * The reason there will be only a single notification is not
                 * specific to SVN_PROP_EXECUTABLE but generic to all property
                 * patches: if a patch file contains two identical property
                 * hunks (e.g., 
                 *  svn ps k v iota; svn diff iota >patch; svn diff iota >>patch
                 * ), applying the patch file will only produce a single ' U'
                 * notification.
                 *
                 * In contrast, the same for file-content hunks will result in
                 * a 'U' notification followed by a 'G' notification.  (The 'U'
                 * for the first copy of the hunk; the 'G' for the second.)
                 */
                ;
            }
          else if (patch->new_executable_p != svn_tristate_unknown
                   && !prop_executable_target)
            {
              svn_diff_operation_kind_t operation;
              svn_boolean_t nothing_to_do = FALSE;
              prop_patch_target_t *prop_target;

              if (patch->old_executable_p == patch->new_executable_p)
                {
                    /* Noop change. */
                    operation = svn_diff_op_unchanged;
                }
              else switch (patch->old_executable_p)
                {
                  case svn_tristate_false:
                    /* Made executable. */
                    operation = svn_diff_op_added;
                    break;

                  case svn_tristate_true:
                    /* Made non-executable. */
                    operation = svn_diff_op_deleted;
                    break;

                  case svn_tristate_unknown:
                    if (patch->new_executable_p == svn_tristate_true)
                      /* New, executable file. */
                      operation = svn_diff_op_added;
                    else
                      /* New, non-executable file. That's not a change. */
                      nothing_to_do = TRUE;
                    break;

                  default:
                    /* NOTREACHED */
                    SVN_ERR_MALFUNCTION();
                }

              if (! nothing_to_do)
                {
                  SVN_ERR(init_prop_target(&prop_target,
                                           SVN_PROP_EXECUTABLE,
                                           operation,
                                           wc_ctx, target->local_abspath,
                                           result_pool, scratch_pool));
                  svn_hash_sets(target->prop_targets, SVN_PROP_EXECUTABLE,
                                prop_target);
                }
            }
        }
    }

  return SVN_NO_ERROR;
}

/* Read a *LINE from CONTENT. If the line has not been read before
 * mark the line in CONTENT->LINES.
 * If a line could be read successfully, increase CONTENT->CURRENT_LINE,
 * and allocate *LINE in RESULT_POOL.
 * Do temporary allocations in SCRATCH_POOL.
 */
static svn_error_t *
readline(target_content_t *content,
         const char **line,
         apr_pool_t *result_pool,
         apr_pool_t *scratch_pool)
{
  svn_stringbuf_t *line_raw;
  const char *eol_str;
  svn_linenum_t max_line = (svn_linenum_t)content->lines->nelts + 1;

  if (content->eof || content->readline == NULL)
    {
      *line = "";
      return SVN_NO_ERROR;
    }

  SVN_ERR_ASSERT(content->current_line <= max_line);
  if (content->current_line == max_line)
    {
      apr_off_t offset;

      SVN_ERR(content->tell(content->read_baton, &offset,
                            scratch_pool));
      APR_ARRAY_PUSH(content->lines, apr_off_t) = offset;
    }

  SVN_ERR(content->readline(content->read_baton, &line_raw,
                            &eol_str, &content->eof,
                            result_pool, scratch_pool));
  if (content->eol_style == svn_subst_eol_style_none)
    content->eol_str = eol_str;

  if (line_raw)
    {
      /* Contract keywords. */
      SVN_ERR(svn_subst_translate_cstring2(line_raw->data, line,
                                           NULL, FALSE,
                                           content->keywords, FALSE,
                                           result_pool));
    }
  else
    *line = "";

  if ((line_raw && line_raw->len > 0) || eol_str)
    content->current_line++;

  SVN_ERR_ASSERT(content->current_line > 0);

  return SVN_NO_ERROR;
}

/* Seek to the specified LINE in CONTENT.
 * Mark any lines not read before in CONTENT->LINES.
 * Do temporary allocations in SCRATCH_POOL.
 */
static svn_error_t *
seek_to_line(target_content_t *content, svn_linenum_t line,
             apr_pool_t *scratch_pool)
{
  svn_linenum_t saved_line;
  svn_boolean_t saved_eof;

  SVN_ERR_ASSERT(line > 0);

  if (line == content->current_line)
    return SVN_NO_ERROR;

  saved_line = content->current_line;
  saved_eof = content->eof;

  if (line <= (svn_linenum_t)content->lines->nelts)
    {
      apr_off_t offset;

      offset = APR_ARRAY_IDX(content->lines, line - 1, apr_off_t);
      SVN_ERR(content->seek(content->read_baton, offset,
                            scratch_pool));
      content->current_line = line;
    }
  else
    {
      const char *dummy;
      apr_pool_t *iterpool = svn_pool_create(scratch_pool);

      while (! content->eof && content->current_line < line)
        {
          svn_pool_clear(iterpool);
          SVN_ERR(readline(content, &dummy, iterpool, iterpool));
        }
      svn_pool_destroy(iterpool);
    }

  /* After seeking backwards from EOF position clear EOF indicator. */
  if (saved_eof && saved_line > content->current_line)
    content->eof = FALSE;

  return SVN_NO_ERROR;
}

/* Indicate in *MATCHED whether the original text of HUNK matches the patch
 * CONTENT at its current line. Lines within FUZZ lines of the start or
 * end of HUNK will always match. If IGNORE_WHITESPACE is set, we ignore
 * whitespace when doing the matching. When this function returns, neither
 * CONTENT->CURRENT_LINE nor the file offset in the target file will
 * have changed. If MATCH_MODIFIED is TRUE, match the modified hunk text,
 * rather than the original hunk text.
 * Do temporary allocations in POOL. */
static svn_error_t *
match_hunk(svn_boolean_t *matched, target_content_t *content,
           svn_diff_hunk_t *hunk, svn_linenum_t fuzz,
           svn_boolean_t ignore_whitespace,
           svn_boolean_t match_modified, apr_pool_t *pool)
{
  svn_stringbuf_t *hunk_line;
  const char *target_line;
  svn_linenum_t lines_read;
  svn_linenum_t saved_line;
  svn_boolean_t hunk_eof;
  svn_boolean_t lines_matched;
  apr_pool_t *iterpool;
  svn_linenum_t hunk_length;
  svn_linenum_t leading_context;
  svn_linenum_t trailing_context;

  *matched = FALSE;

  if (content->eof)
    return SVN_NO_ERROR;

  saved_line = content->current_line;
  lines_read = 0;
  lines_matched = FALSE;
  leading_context = svn_diff_hunk_get_leading_context(hunk);
  trailing_context = svn_diff_hunk_get_trailing_context(hunk);
  if (match_modified)
    {
      svn_diff_hunk_reset_modified_text(hunk);
      hunk_length = svn_diff_hunk_get_modified_length(hunk);
    }
  else
    {
      svn_diff_hunk_reset_original_text(hunk);
      hunk_length = svn_diff_hunk_get_original_length(hunk);
    }
  iterpool = svn_pool_create(pool);
  do
    {
      const char *hunk_line_translated;

      svn_pool_clear(iterpool);

      if (match_modified)
        SVN_ERR(svn_diff_hunk_readline_modified_text(hunk, &hunk_line,
                                                     NULL, &hunk_eof,
                                                     iterpool, iterpool));
      else
        SVN_ERR(svn_diff_hunk_readline_original_text(hunk, &hunk_line,
                                                     NULL, &hunk_eof,
                                                     iterpool, iterpool));

      /* Contract keywords, if any, before matching. */
      SVN_ERR(svn_subst_translate_cstring2(hunk_line->data,
                                           &hunk_line_translated,
                                           NULL, FALSE,
                                           content->keywords, FALSE,
                                           iterpool));
      SVN_ERR(readline(content, &target_line, iterpool, iterpool));

      lines_read++;

      /* If the last line doesn't have a newline, we get EOF but still
       * have a non-empty line to compare. */
      if ((hunk_eof && hunk_line->len == 0) ||
          (content->eof && *target_line == 0))
        break;

      /* Leading/trailing fuzzy lines always match. */
      if ((lines_read <= fuzz && leading_context > fuzz) ||
          (lines_read > hunk_length - fuzz && trailing_context > fuzz))
        lines_matched = TRUE;
      else
        {
          if (ignore_whitespace)
            {
              char *hunk_line_trimmed;
              char *target_line_trimmed;

              hunk_line_trimmed = apr_pstrdup(iterpool, hunk_line_translated);
              target_line_trimmed = apr_pstrdup(iterpool, target_line);
              apr_collapse_spaces(hunk_line_trimmed, hunk_line_trimmed);
              apr_collapse_spaces(target_line_trimmed, target_line_trimmed);
              lines_matched = ! strcmp(hunk_line_trimmed, target_line_trimmed);
            }
          else
            lines_matched = ! strcmp(hunk_line_translated, target_line);
        }
    }
  while (lines_matched);

  *matched = lines_matched && hunk_eof && hunk_line->len == 0;
  SVN_ERR(seek_to_line(content, saved_line, iterpool));
  svn_pool_destroy(iterpool);

  return SVN_NO_ERROR;
}

/* Scan lines of CONTENT for a match of the original text of HUNK,
 * up to but not including the specified UPPER_LINE. Use fuzz factor FUZZ.
 * If UPPER_LINE is zero scan until EOF occurs when reading from TARGET.
 * Return the line at which HUNK was matched in *MATCHED_LINE.
 * If the hunk did not match at all, set *MATCHED_LINE to zero.
 * If the hunk matched multiple times, and MATCH_FIRST is TRUE,
 * return the line number at which the first match occurred in *MATCHED_LINE.
 * If the hunk matched multiple times, and MATCH_FIRST is FALSE,
 * return the line number at which the last match occurred in *MATCHED_LINE.
 * If IGNORE_WHITESPACE is set, ignore whitespace during the matching.
 * If MATCH_MODIFIED is TRUE, match the modified hunk text,
 * rather than the original hunk text.
 * Call cancel CANCEL_FUNC with baton CANCEL_BATON to trigger cancellation.
 * Do all allocations in POOL. */
static svn_error_t *
scan_for_match(svn_linenum_t *matched_line,
               target_content_t *content,
               svn_diff_hunk_t *hunk, svn_boolean_t match_first,
               svn_linenum_t upper_line, svn_linenum_t fuzz,
               svn_boolean_t ignore_whitespace,
               svn_boolean_t match_modified,
               svn_cancel_func_t cancel_func, void *cancel_baton,
               apr_pool_t *pool)
{
  apr_pool_t *iterpool;

  *matched_line = 0;
  iterpool = svn_pool_create(pool);
  while ((content->current_line < upper_line || upper_line == 0) &&
         ! content->eof)
    {
      svn_boolean_t matched;

      svn_pool_clear(iterpool);

      if (cancel_func)
        SVN_ERR(cancel_func(cancel_baton));

      SVN_ERR(match_hunk(&matched, content, hunk, fuzz, ignore_whitespace,
                         match_modified, iterpool));
      if (matched)
        {
          svn_boolean_t taken = FALSE;
          int i;

          /* Don't allow hunks to match at overlapping locations. */
          for (i = 0; i < content->hunks->nelts; i++)
            {
              const hunk_info_t *hi;
              svn_linenum_t length;

              hi = APR_ARRAY_IDX(content->hunks, i, const hunk_info_t *);

              if (match_modified)
                length = svn_diff_hunk_get_modified_length(hi->hunk);
              else
                length = svn_diff_hunk_get_original_length(hi->hunk);

              taken = (! hi->rejected &&
                       content->current_line >= hi->matched_line &&
                       content->current_line < (hi->matched_line + length));
              if (taken)
                break;
            }

          if (! taken)
            {
              *matched_line = content->current_line;
              if (match_first)
                break;
            }
        }

      if (! content->eof)
        SVN_ERR(seek_to_line(content, content->current_line + 1,
                             iterpool));
    }
  svn_pool_destroy(iterpool);

  return SVN_NO_ERROR;
}

/* Indicate in *MATCH whether the content described by CONTENT
 * matches the modified text of HUNK.
 * Use SCRATCH_POOL for temporary allocations. */
static svn_error_t *
match_existing_target(svn_boolean_t *match,
                      target_content_t *content,
                      svn_diff_hunk_t *hunk,
                      apr_pool_t *scratch_pool)
{
  svn_boolean_t lines_matched;
  apr_pool_t *iterpool;
  svn_boolean_t hunk_eof;
  svn_linenum_t saved_line;

  svn_diff_hunk_reset_modified_text(hunk);

  saved_line = content->current_line;

  iterpool = svn_pool_create(scratch_pool);
  do
    {
      const char *line;
      svn_stringbuf_t *hunk_line;
      const char *line_translated;
      const char *hunk_line_translated;

      svn_pool_clear(iterpool);

      SVN_ERR(readline(content, &line, iterpool, iterpool));
      SVN_ERR(svn_diff_hunk_readline_modified_text(hunk, &hunk_line,
                                                   NULL, &hunk_eof,
                                                   iterpool, iterpool));
      /* Contract keywords. */
      SVN_ERR(svn_subst_translate_cstring2(line, &line_translated,
                                           NULL, FALSE,
                                           content->keywords,
                                           FALSE, iterpool));
      SVN_ERR(svn_subst_translate_cstring2(hunk_line->data,
                                           &hunk_line_translated,
                                           NULL, FALSE,
                                           content->keywords,
                                           FALSE, iterpool));
      lines_matched = ! strcmp(line_translated, hunk_line_translated);
      if (content->eof != hunk_eof)
        {
          svn_pool_destroy(iterpool);
          *match = FALSE;
          return SVN_NO_ERROR;
        }
      }
    while (lines_matched && ! content->eof && ! hunk_eof);
    svn_pool_destroy(iterpool);

    *match = (lines_matched && content->eof == hunk_eof);
    SVN_ERR(seek_to_line(content, saved_line, scratch_pool));

    return SVN_NO_ERROR;
}

/* Determine the line at which a HUNK applies to CONTENT of the TARGET
 * file, and return an appropriate hunk_info object in *HI, allocated from
 * RESULT_POOL. Use fuzz factor FUZZ. Set HI->FUZZ to FUZZ. If no correct
 * line can be determined, set HI->REJECTED to TRUE.  PREVIOUS_OFFSET
 * is the offset at which the previous matching hunk was applied, or zero.
 * IGNORE_WHITESPACE tells whether whitespace should be considered when
 * matching. IS_PROP_HUNK indicates whether the hunk patches file content
 * or a property.
 * When this function returns, neither CONTENT->CURRENT_LINE nor
 * the file offset in the target file will have changed.
 * Call cancel CANCEL_FUNC with baton CANCEL_BATON to trigger cancellation.
 * Do temporary allocations in POOL. */
static svn_error_t *
get_hunk_info(hunk_info_t **hi, patch_target_t *target,
              target_content_t *content,
              svn_diff_hunk_t *hunk, svn_linenum_t fuzz,
              svn_linenum_t previous_offset,
              svn_boolean_t ignore_whitespace,
              svn_boolean_t is_prop_hunk,
              svn_cancel_func_t cancel_func, void *cancel_baton,
              apr_pool_t *result_pool, apr_pool_t *scratch_pool)
{
  svn_linenum_t matched_line;
  svn_linenum_t original_start;
  svn_boolean_t already_applied;

  original_start = svn_diff_hunk_get_original_start(hunk) + previous_offset;
  already_applied = FALSE;

  /* An original offset of zero means that this hunk wants to create
   * a new file. Don't bother matching hunks in that case, since
   * the hunk applies at line 1. If the file already exists, the hunk
   * is rejected, unless the file is versioned and its content matches
   * the file the patch wants to create.  */
  if (original_start == 0 && fuzz > 0)
    {
      matched_line = 0; /* reject any fuzz for new files */
    }
  else if (original_start == 0 && ! is_prop_hunk)
    {
      if (target->kind_on_disk == svn_node_file)
        {
          const svn_io_dirent2_t *dirent;
          SVN_ERR(svn_io_stat_dirent2(&dirent, target->local_abspath, FALSE,
                                      TRUE, scratch_pool, scratch_pool));

          if (dirent->kind == svn_node_file
              && !dirent->special
              && dirent->filesize == 0)
            {
              matched_line = 1; /* Matched an on-disk empty file */
            }
          else
            {
              if (target->db_kind == svn_node_file)
                {
                  svn_boolean_t file_matches;

                  /* ### I can't reproduce anything but a no-match here.
                         The content is already at eof, so any hunk fails */
                  SVN_ERR(match_existing_target(&file_matches, content, hunk,
                                            scratch_pool));
                  if (file_matches)
                    {
                      matched_line = 1;
                      already_applied = TRUE;
                    }
                  else
                    matched_line = 0; /* reject */
                }
              else
                matched_line = 0; /* reject */
            }
        }
      else
        matched_line = 1;
    }
  /* Same conditions apply as for the file case above.
   *
   * ### Since the hunk says the prop should be added we just assume so for
   * ### now and don't bother with storing the previous lines and such. When
   * ### we have the diff operation available we can just check for adds. */
  else if (original_start == 0 && is_prop_hunk)
    {
      if (content->existed)
        {
          svn_boolean_t prop_matches;

          SVN_ERR(match_existing_target(&prop_matches, content, hunk,
                                        scratch_pool));

          if (prop_matches)
            {
              matched_line = 1;
              already_applied = TRUE;
            }
          else
            matched_line = 0; /* reject */
        }
      else
        matched_line = 1;
    }
  else if (original_start > 0 && content->existed)
    {
      svn_linenum_t saved_line = content->current_line;

      /* Scan for a match at the line where the hunk thinks it
       * should be going. */
      SVN_ERR(seek_to_line(content, original_start, scratch_pool));
      if (content->current_line != original_start)
        {
          /* Seek failed. */
          matched_line = 0;
        }
      else
        SVN_ERR(scan_for_match(&matched_line, content, hunk, TRUE,
                               original_start + 1, fuzz,
                               ignore_whitespace, FALSE,
                               cancel_func, cancel_baton,
                               scratch_pool));

      if (matched_line != original_start)
        {
          /* Check if the hunk is already applied.
           * We only check for an exact match here, and don't bother checking
           * for already applied patches with offset/fuzz, because such a
           * check would be ambiguous. */
          if (fuzz == 0)
            {
              svn_linenum_t modified_start;

              modified_start = svn_diff_hunk_get_modified_start(hunk);
              if (modified_start == 0)
                {
                  /* Patch wants to delete the file.

                     ### locally_deleted is always false here? */
                  already_applied = target->locally_deleted;
                }
              else
                {
                  SVN_ERR(seek_to_line(content, modified_start,
                                       scratch_pool));
                  SVN_ERR(scan_for_match(&matched_line, content,
                                         hunk, TRUE,
                                         modified_start + 1,
                                         fuzz, ignore_whitespace, TRUE,
                                         cancel_func, cancel_baton,
                                         scratch_pool));
                  already_applied = (matched_line == modified_start);
                }
            }
          else
            already_applied = FALSE;

          if (! already_applied)
            {
              int i;
              svn_linenum_t search_start = 1, search_end = 0;
              svn_linenum_t matched_line2;

              /* Search for closest match before or after original
                 start.  We have no backward search so search forwards
                 from the previous match (or start of file) to the
                 original start looking for the last match.  Then
                 search forwards from the original start looking for a
                 better match.  Finally search forwards from the start
                 of file to the previous hunk if that could result in
                 a better match. */

              for (i = content->hunks->nelts; i > 0; --i)
                {
                  const hunk_info_t *prev
                    = APR_ARRAY_IDX(content->hunks, i - 1, const hunk_info_t *);
                  if (!prev->rejected)
                    {
                      svn_linenum_t length;

                      length = svn_diff_hunk_get_original_length(prev->hunk);
                      search_start = prev->matched_line + length;
                      break;
                    }
                }

              /* Search from the previous match, or start of file,
                 towards the original location. */
              SVN_ERR(seek_to_line(content, search_start, scratch_pool));
              SVN_ERR(scan_for_match(&matched_line, content, hunk, FALSE,
                                     original_start, fuzz,
                                     ignore_whitespace, FALSE,
                                     cancel_func, cancel_baton,
                                     scratch_pool));

              /* If a match we only need to search forwards for a
                 better match, otherwise to the end of the file. */
              if (matched_line)
                search_end = original_start + (original_start - matched_line);

              /* Search from original location, towards the end. */
              SVN_ERR(seek_to_line(content, original_start + 1, scratch_pool));
              SVN_ERR(scan_for_match(&matched_line2, content, hunk,
                                     TRUE, search_end, fuzz, ignore_whitespace,
                                     FALSE, cancel_func, cancel_baton,
                                     scratch_pool));

              /* Chose the forward match if it is closer than the
                 backward match or if there is no backward match. */
              if (matched_line2
                  && (!matched_line
                      || (matched_line2 - original_start
                          < original_start - matched_line)))
                  matched_line = matched_line2;

              /* Search from before previous hunk if there could be a
                 better match. */
              if (search_start > 1
                  && (!matched_line
                      || (matched_line > original_start
                          && (matched_line - original_start
                              > original_start - search_start))))
                {
                  svn_linenum_t search_start2 = 1;

                  if (matched_line
                      && matched_line - original_start < original_start)
                    search_start2
                      = original_start - (matched_line - original_start) + 1;

                  SVN_ERR(seek_to_line(content, search_start2, scratch_pool));
                  SVN_ERR(scan_for_match(&matched_line2, content, hunk, FALSE,
                                         search_start - 1, fuzz,
                                         ignore_whitespace, FALSE,
                                         cancel_func, cancel_baton,
                                         scratch_pool));
                  if (matched_line2)
                    matched_line = matched_line2;
                }
            }
        }

      SVN_ERR(seek_to_line(content, saved_line, scratch_pool));
    }
  else
    {
      /* The hunk wants to modify a file which doesn't exist. */
      matched_line = 0;
    }

  (*hi) = apr_pcalloc(result_pool, sizeof(hunk_info_t));
  (*hi)->hunk = hunk;
  (*hi)->matched_line = matched_line;
  (*hi)->rejected = (matched_line == 0);
  (*hi)->already_applied = already_applied;
  (*hi)->fuzz = fuzz;

  return SVN_NO_ERROR;
}

/* Copy lines to the patched content until the specified LINE has been
 * reached. Indicate in *EOF whether end-of-file was encountered while
 * reading from the target.
 * If LINE is zero, copy lines until end-of-file has been reached.
 * Do all allocations in POOL. */
static svn_error_t *
copy_lines_to_target(target_content_t *content, svn_linenum_t line,
                     apr_pool_t *pool)
{
  apr_pool_t *iterpool;

  iterpool = svn_pool_create(pool);
  while ((content->current_line < line || line == 0) && ! content->eof)
    {
      const char *target_line;
      apr_size_t len;

      svn_pool_clear(iterpool);

      SVN_ERR(readline(content, &target_line, iterpool, iterpool));
      if (! content->eof)
        target_line = apr_pstrcat(iterpool, target_line, content->eol_str,
                                  SVN_VA_NULL);
      len = strlen(target_line);
      SVN_ERR(content->write(content->write_baton, target_line,
                             len, iterpool));
    }
  svn_pool_destroy(iterpool);

  return SVN_NO_ERROR;
}

/* Write the diff text of HUNK to TARGET's reject file,
 * and mark TARGET as having had rejects.
 * We don't expand keywords, nor normalise line-endings, in reject files.
 * Do temporary allocations in SCRATCH_POOL. */
static svn_error_t *
reject_hunk(patch_target_t *target, target_content_t *content,
            svn_diff_hunk_t *hunk, const char *prop_name,
            apr_pool_t *pool)
{
  const char *hunk_header;
  apr_size_t len;
  svn_boolean_t eof;
  static const char * const text_atat = "@@";
  static const char * const prop_atat = "##";
  const char *atat;
  apr_pool_t *iterpool;

  if (prop_name)
    {
      const char *prop_header;

      /* ### Print 'Added', 'Deleted' or 'Modified' instead of 'Property'.
       */
      prop_header = apr_psprintf(pool, "Property: %s\n", prop_name);
      len = strlen(prop_header);
      SVN_ERR(svn_io_file_write_full(target->reject_file, prop_header,
                                     len, &len, pool));
      atat = prop_atat;
    }
  else
    {
      atat = text_atat;
    }

  hunk_header = apr_psprintf(pool, "%s -%lu,%lu +%lu,%lu %s%s",
                             atat,
                             svn_diff_hunk_get_original_start(hunk),
                             svn_diff_hunk_get_original_length(hunk),
                             svn_diff_hunk_get_modified_start(hunk),
                             svn_diff_hunk_get_modified_length(hunk),
                             atat,
                             APR_EOL_STR);
  len = strlen(hunk_header);
  SVN_ERR(svn_io_file_write_full(target->reject_file, hunk_header, len,
                                 &len, pool));

  iterpool = svn_pool_create(pool);
  do
    {
      svn_stringbuf_t *hunk_line;
      const char *eol_str;

      svn_pool_clear(iterpool);

      SVN_ERR(svn_diff_hunk_readline_diff_text(hunk, &hunk_line, &eol_str,
                                               &eof, iterpool, iterpool));
      if (! eof)
        {
          if (hunk_line->len >= 1)
            {
              len = hunk_line->len;
              SVN_ERR(svn_io_file_write_full(target->reject_file,
                                             hunk_line->data, len, &len,
                                             iterpool));
            }

          if (eol_str)
            {
              len = strlen(eol_str);
              SVN_ERR(svn_io_file_write_full(target->reject_file, eol_str,
                                             len, &len, iterpool));
            }
        }
    }
  while (! eof);
  svn_pool_destroy(iterpool);

  if (prop_name)
    target->had_prop_rejects = TRUE;
  else
    target->had_rejects = TRUE;

  return SVN_NO_ERROR;
}

/* Write the modified text of the hunk described by HI to the patched
 * CONTENT. TARGET is the patch target.
 * If PROP_NAME is not NULL, the hunk is assumed to be targeted for
 * a property with the given name.
 * Do temporary allocations in POOL. */
static svn_error_t *
apply_hunk(patch_target_t *target, target_content_t *content,
           hunk_info_t *hi, const char *prop_name, apr_pool_t *pool)
{
  svn_linenum_t lines_read;
  svn_boolean_t eof;
  apr_pool_t *iterpool;

  /* ### Is there a cleaner way to describe if we have an existing target?
   */
  if (target->kind_on_disk == svn_node_file || prop_name)
    {
      svn_linenum_t line;

      /* Move forward to the hunk's line, copying data as we go.
       * Also copy leading lines of context which matched with fuzz.
       * The target has changed on the fuzzy-matched lines,
       * so we should retain the target's version of those lines. */
      SVN_ERR(copy_lines_to_target(content, hi->matched_line + hi->fuzz,
                                   pool));

      /* Skip the target's version of the hunk.
       * Don't skip trailing lines which matched with fuzz. */
      line = content->current_line +
             svn_diff_hunk_get_original_length(hi->hunk) - (2 * hi->fuzz);
      SVN_ERR(seek_to_line(content, line, pool));
      if (content->current_line != line && ! content->eof)
        {
          /* Seek failed, reject this hunk. */
          hi->rejected = TRUE;
          SVN_ERR(reject_hunk(target, content, hi->hunk, prop_name, pool));
          return SVN_NO_ERROR;
        }
    }

  /* Write the hunk's version to the patched result.
   * Don't write the lines which matched with fuzz. */
  lines_read = 0;
  svn_diff_hunk_reset_modified_text(hi->hunk);
  iterpool = svn_pool_create(pool);
  do
    {
      svn_stringbuf_t *hunk_line;
      const char *eol_str;

      svn_pool_clear(iterpool);

      SVN_ERR(svn_diff_hunk_readline_modified_text(hi->hunk, &hunk_line,
                                                   &eol_str, &eof,
                                                   iterpool, iterpool));
      lines_read++;
      if (lines_read > hi->fuzz &&
          lines_read <= svn_diff_hunk_get_modified_length(hi->hunk) - hi->fuzz)
        {
          apr_size_t len;

          if (hunk_line->len >= 1)
            {
              len = hunk_line->len;
              SVN_ERR(content->write(content->write_baton,
                                     hunk_line->data, len, iterpool));
            }

          if (eol_str)
            {
              /* Use the EOL as it was read from the patch file,
               * unless the target's EOL style is set by svn:eol-style */
              if (content->eol_style != svn_subst_eol_style_none)
                eol_str = content->eol_str;

              len = strlen(eol_str);
              SVN_ERR(content->write(content->write_baton,
                                     eol_str, len, iterpool));
            }
        }
    }
  while (! eof);
  svn_pool_destroy(iterpool);

  if (prop_name)
    target->has_prop_changes = TRUE;
  else
    target->has_text_changes = TRUE;

  return SVN_NO_ERROR;
}

/* Use client context CTX to send a suitable notification for hunk HI,
 * using TARGET to determine the path. If the hunk is a property hunk,
 * PROP_NAME must be the name of the property, else NULL.
 * Use POOL for temporary allocations. */
static svn_error_t *
send_hunk_notification(const hunk_info_t *hi,
                       const patch_target_t *target,
                       const char *prop_name,
                       const svn_client_ctx_t *ctx,
                       apr_pool_t *pool)
{
  svn_wc_notify_t *notify;
  svn_wc_notify_action_t action;

  if (hi->already_applied)
    action = svn_wc_notify_patch_hunk_already_applied;
  else if (hi->rejected)
    action = svn_wc_notify_patch_rejected_hunk;
  else
    action = svn_wc_notify_patch_applied_hunk;

  notify = svn_wc_create_notify(target->local_abspath
                                    ? target->local_abspath
                                    : target->local_relpath,
                                action, pool);
  notify->hunk_original_start =
    svn_diff_hunk_get_original_start(hi->hunk);
  notify->hunk_original_length =
    svn_diff_hunk_get_original_length(hi->hunk);
  notify->hunk_modified_start =
    svn_diff_hunk_get_modified_start(hi->hunk);
  notify->hunk_modified_length =
    svn_diff_hunk_get_modified_length(hi->hunk);
  notify->hunk_matched_line = hi->matched_line;
  notify->hunk_fuzz = hi->fuzz;
  notify->prop_name = prop_name;

  ctx->notify_func2(ctx->notify_baton2, notify, pool);

  return SVN_NO_ERROR;
}

/* Use client context CTX to send a suitable notification for a patch TARGET.
 * Use POOL for temporary allocations. */
static svn_error_t *
send_patch_notification(const patch_target_t *target,
                        const svn_client_ctx_t *ctx,
                        apr_pool_t *pool)
{
  svn_wc_notify_t *notify;
  svn_wc_notify_action_t action;
  const char *notify_path;

  if (! ctx->notify_func2)
    return SVN_NO_ERROR;

  if (target->skipped)
    action = svn_wc_notify_skip;
  else if (target->deleted)
    action = svn_wc_notify_delete;
  else if (target->added || target->replaced || target->move_target_abspath)
    action = svn_wc_notify_add;
  else
    action = svn_wc_notify_patch;

  if (target->move_target_abspath)
    notify_path = target->move_target_abspath;
  else
    notify_path = target->local_abspath ? target->local_abspath
                                        : target->local_relpath;

  notify = svn_wc_create_notify(notify_path, action, pool);
  notify->kind = svn_node_file;

  if (action == svn_wc_notify_skip)
    {
      if (target->db_kind == svn_node_none ||
          target->db_kind == svn_node_unknown)
        notify->content_state = svn_wc_notify_state_missing;
      else if (target->db_kind == svn_node_dir)
        notify->content_state = svn_wc_notify_state_obstructed;
      else
        notify->content_state = svn_wc_notify_state_unknown;
    }
  else
    {
      if (target->had_rejects)
        notify->content_state = svn_wc_notify_state_conflicted;
      else if (target->local_mods)
        notify->content_state = svn_wc_notify_state_merged;
      else if (target->has_text_changes)
        notify->content_state = svn_wc_notify_state_changed;

      if (target->had_prop_rejects)
        notify->prop_state = svn_wc_notify_state_conflicted;
      else if (target->has_prop_changes)
        notify->prop_state = svn_wc_notify_state_changed;
    }

  ctx->notify_func2(ctx->notify_baton2, notify, pool);

  if (action == svn_wc_notify_patch)
    {
      int i;
      apr_pool_t *iterpool;
      apr_hash_index_t *hash_index;

      iterpool = svn_pool_create(pool);
      for (i = 0; i < target->content->hunks->nelts; i++)
        {
          const hunk_info_t *hi;

          svn_pool_clear(iterpool);

          hi = APR_ARRAY_IDX(target->content->hunks, i, hunk_info_t *);

          SVN_ERR(send_hunk_notification(hi, target, NULL /* prop_name */,
                                         ctx, iterpool));
        }

      for (hash_index = apr_hash_first(pool, target->prop_targets);
           hash_index;
           hash_index = apr_hash_next(hash_index))
        {
          prop_patch_target_t *prop_target;

          prop_target = apr_hash_this_val(hash_index);

          for (i = 0; i < prop_target->content->hunks->nelts; i++)
            {
              const hunk_info_t *hi;

              svn_pool_clear(iterpool);

              hi = APR_ARRAY_IDX(prop_target->content->hunks, i,
                                 hunk_info_t *);

              /* Don't notify on the hunk level for added or deleted props. */
              if (prop_target->operation != svn_diff_op_added &&
                  prop_target->operation != svn_diff_op_deleted)
                SVN_ERR(send_hunk_notification(hi, target, prop_target->name,
                                               ctx, iterpool));
            }
        }
      svn_pool_destroy(iterpool);
    }

  if (target->move_target_abspath)
    {
      /* Notify about deletion of move source. */
      notify = svn_wc_create_notify(target->local_abspath,
                                    svn_wc_notify_delete, pool);
      notify->kind = svn_node_file;
      ctx->notify_func2(ctx->notify_baton2, notify, pool);
    }

  return SVN_NO_ERROR;
}

/* Implements the callback for svn_sort__array.  Puts hunks that match
   before hunks that do not match, puts hunks that match in order
   based on postion matched, puts hunks that do not match in order
   based on original position. */
static int
sort_matched_hunks(const void *a, const void *b)
{
  const hunk_info_t *item1 = *((const hunk_info_t * const *)a);
  const hunk_info_t *item2 = *((const hunk_info_t * const *)b);
  svn_boolean_t matched1 = !item1->rejected && !item1->already_applied;
  svn_boolean_t matched2 = !item2->rejected && !item2->already_applied;
  svn_linenum_t original1, original2;

  if (matched1 && matched2)
    {
      /* Both match so use order matched in file. */
      if (item1->matched_line > item2->matched_line)
        return 1;
      else if (item1->matched_line == item2->matched_line)
        return 0;
      else
        return -1;
    }
  else if (matched2)
    /* Only second matches, put it before first. */
    return 1;
  else if (matched1)
    /* Only first matches, put it before second. */
    return -1;

  /* Neither matches, sort by original_start. */
  original1 = svn_diff_hunk_get_original_start(item1->hunk);
  original2 = svn_diff_hunk_get_original_start(item2->hunk);
  if (original1 > original2)
    return 1;
  else if (original1 == original2)
    return 0;
  else
    return -1;
}


/* Apply a PATCH to a working copy at ABS_WC_PATH and put the result
 * into temporary files, to be installed in the working copy later.
 * Return information about the patch target in *PATCH_TARGET, allocated
 * in RESULT_POOL. Use WC_CTX as the working copy context.
 * STRIP_COUNT specifies the number of leading path components
 * which should be stripped from target paths in the patch.
 * REMOVE_TEMPFILES, PATCH_FUNC, and PATCH_BATON as in svn_client_patch().
 * IGNORE_WHITESPACE tells whether whitespace should be considered when
 * doing the matching.
 * Call cancel CANCEL_FUNC with baton CANCEL_BATON to trigger cancellation.
 * Do temporary allocations in SCRATCH_POOL. */
static svn_error_t *
apply_one_patch(patch_target_t **patch_target, svn_patch_t *patch,
                const char *abs_wc_path, svn_wc_context_t *wc_ctx,
                int strip_count,
                svn_boolean_t ignore_whitespace,
                svn_boolean_t remove_tempfiles,
                svn_client_patch_func_t patch_func,
                void *patch_baton,
                svn_cancel_func_t cancel_func,
                void *cancel_baton,
                apr_pool_t *result_pool, apr_pool_t *scratch_pool)
{
  patch_target_t *target;
  apr_pool_t *iterpool;
  int i;
  static const svn_linenum_t MAX_FUZZ = 2;
  apr_hash_index_t *hash_index;
  svn_linenum_t previous_offset = 0;
  svn_boolean_t has_text_changes = FALSE;
  svn_boolean_t has_prop_changes = FALSE;

  SVN_ERR(init_patch_target(&target, patch, abs_wc_path, wc_ctx, strip_count,
                            remove_tempfiles, result_pool, scratch_pool));
  if (target->skipped)
    {
      *patch_target = target;
      return SVN_NO_ERROR;
    }

  if (patch_func)
    {
      SVN_ERR(patch_func(patch_baton, &target->filtered,
                         target->canon_path_from_patchfile,
                         target->patched_path, target->reject_path,
                         scratch_pool));
      if (target->filtered)
        {
          *patch_target = target;
          return SVN_NO_ERROR;
        }
    }

  iterpool = svn_pool_create(scratch_pool);

  if (patch->hunks && patch->hunks->nelts)
    {
      /* Match hunks. */
      for (i = 0; i < patch->hunks->nelts; i++)
        {
          svn_diff_hunk_t *hunk;
          hunk_info_t *hi;
          svn_linenum_t fuzz = 0;

          svn_pool_clear(iterpool);

          if (cancel_func)
            SVN_ERR(cancel_func(cancel_baton));

          hunk = APR_ARRAY_IDX(patch->hunks, i, svn_diff_hunk_t *);

          /* Determine the line the hunk should be applied at.
           * If no match is found initially, try with fuzz. */
          do
            {
              SVN_ERR(get_hunk_info(&hi, target, target->content, hunk, fuzz,
                                    previous_offset,
                                    ignore_whitespace,
                                    FALSE /* is_prop_hunk */,
                                    cancel_func, cancel_baton,
                                    result_pool, iterpool));
              fuzz++;
            }
          while (hi->rejected && fuzz <= MAX_FUZZ && ! hi->already_applied);

          if (hi->matched_line)
            previous_offset
              = hi->matched_line - svn_diff_hunk_get_original_start(hunk);

          APR_ARRAY_PUSH(target->content->hunks, hunk_info_t *) = hi;
        }

      /* Hunks are applied in the order determined by the matched line and
         this may be different from the order of the original lines. */
      svn_sort__array(target->content->hunks, sort_matched_hunks);

      /* Apply or reject hunks. */
      for (i = 0; i < target->content->hunks->nelts; i++)
        {
          hunk_info_t *hi;

          svn_pool_clear(iterpool);

          if (cancel_func)
            SVN_ERR(cancel_func(cancel_baton));

          hi = APR_ARRAY_IDX(target->content->hunks, i, hunk_info_t *);
          if (hi->already_applied)
            continue;
          else if (hi->rejected)
            SVN_ERR(reject_hunk(target, target->content, hi->hunk,
                                NULL /* prop_name */,
                                iterpool));
          else
            SVN_ERR(apply_hunk(target, target->content, hi,
                               NULL /* prop_name */,  iterpool));
        }

      if (target->kind_on_disk == svn_node_file)
        {
          /* Copy any remaining lines to target. */
          SVN_ERR(copy_lines_to_target(target->content, 0, scratch_pool));
          if (! target->content->eof)
            {
              /* We could not copy the entire target file to the temporary
               * file, and would truncate the target if we copied the
               * temporary file on top of it. Skip this target. */
              target->skipped = TRUE;
            }
        }
      has_text_changes = TRUE;
    }
  else if (patch->binary_patch)
    {
#ifdef SVN_DEBUG
      svn_stream_t *tmp;

      /* ### Dummy code that just reads the two streams in the patch file */
      tmp = svn_diff_get_binary_diff_result_stream(patch->binary_patch,
                                                   iterpool);

      SVN_ERR(svn_stream_copy3(tmp, svn_stream_empty(iterpool),
                               NULL, NULL,
                               iterpool));

      tmp = svn_diff_get_binary_diff_original_stream(patch->binary_patch,
                                                     iterpool);

      SVN_ERR(svn_stream_copy3(tmp, svn_stream_empty(iterpool),
                               NULL, NULL,
                               iterpool));

      /* ### TODO:
          - write the patched version and set has_text_changes = TRUE;
          - or: write+notify rejection
          - or: set skip (which also skips property changes)

         Doing nothing just ignores the patchset (<= 1.9.x behaviour)
       */
#endif
    }
  else if (target->move_target_abspath)
    {
      /* ### Why do we do this?
             BH: I don't know, but if we don't do this some tests
                 on git style patches break.

         ### It would be much better to really move the actual file instead
             of copying to a temporary file; move that to target and then
             delete the original file

         ### BH: I have absolutely no idea if moving directories would work.
       */
      if (target->kind_on_disk == svn_node_file)
        {
          /* Copy any remaining lines to target. (read: all lines) */
          SVN_ERR(copy_lines_to_target(target->content, 0, scratch_pool));
          if (!target->content->eof)
          {
            /* We could not copy the entire target file to the temporary
            * file, and would truncate the target if we copied the
            * temporary file on top of it. Skip this target. */
            target->skipped = TRUE;
          }
          has_text_changes = TRUE;
        }
    }

  /* Match property hunks. */
  for (hash_index = apr_hash_first(scratch_pool, patch->prop_patches);
       hash_index;
       hash_index = apr_hash_next(hash_index))
    {
      svn_prop_patch_t *prop_patch;
      const char *prop_name;
      prop_patch_target_t *prop_target;

      prop_name = apr_hash_this_key(hash_index);
      prop_patch = apr_hash_this_val(hash_index);

      if (! strcmp(prop_name, SVN_PROP_SPECIAL))
        target->is_special = TRUE;

      has_prop_changes = TRUE;

      /* We'll store matched hunks in prop_content. */
      prop_target = svn_hash_gets(target->prop_targets, prop_name);

      for (i = 0; i < prop_patch->hunks->nelts; i++)
        {
          svn_diff_hunk_t *hunk;
          hunk_info_t *hi;
          svn_linenum_t fuzz = 0;

          svn_pool_clear(iterpool);

          if (cancel_func)
            SVN_ERR(cancel_func(cancel_baton));

          hunk = APR_ARRAY_IDX(prop_patch->hunks, i, svn_diff_hunk_t *);

          /* Determine the line the hunk should be applied at.
           * If no match is found initially, try with fuzz. */
          do
            {
              SVN_ERR(get_hunk_info(&hi, target, prop_target->content,
                                    hunk, fuzz, 0,
                                    ignore_whitespace,
                                    TRUE /* is_prop_hunk */,
                                    cancel_func, cancel_baton,
                                    result_pool, iterpool));
              fuzz++;
            }
          while (hi->rejected && fuzz <= MAX_FUZZ && ! hi->already_applied);

          APR_ARRAY_PUSH(prop_target->content->hunks, hunk_info_t *) = hi;
        }
    }

  /* Match implied property hunks. */
  if (patch->new_executable_p != svn_tristate_unknown
      && svn_hash_gets(target->prop_targets, SVN_PROP_EXECUTABLE))
    {
      hunk_info_t *hi;
      svn_diff_hunk_t *hunk;
      prop_patch_target_t *prop_target = svn_hash_gets(target->prop_targets,
                                                       SVN_PROP_EXECUTABLE);
      const char *const value = SVN_PROP_EXECUTABLE_VALUE;

      switch (prop_target->operation)
        {
          case svn_diff_op_added:
            SVN_ERR(svn_diff_hunk__create_adds_single_line(&hunk, value, patch,
                                                           result_pool,
                                                           iterpool));
            break;

          case svn_diff_op_deleted:
            SVN_ERR(svn_diff_hunk__create_deletes_single_line(&hunk, value,
                                                              patch,
                                                              result_pool,
                                                              iterpool));
            break;

          case svn_diff_op_unchanged:
            /* ### What to do? */
            break;

          default:
            SVN_ERR_MALFUNCTION();
        }

      /* Derive a hunk_info from hunk. */
      SVN_ERR(get_hunk_info(&hi, target, prop_target->content,
                            hunk, 0 /* fuzz */, 0 /* previous_offset */,
                            ignore_whitespace,
                            TRUE /* is_prop_hunk */,
                            cancel_func, cancel_baton,
                            result_pool, iterpool));
      if (! hi->already_applied)
        APR_ARRAY_PUSH(prop_target->content->hunks, hunk_info_t *) = hi;
    }

  /* Apply or reject property hunks. */
  for (hash_index = apr_hash_first(scratch_pool, target->prop_targets);
       hash_index;
       hash_index = apr_hash_next(hash_index))
    {
      prop_patch_target_t *prop_target;

      prop_target = apr_hash_this_val(hash_index);

      for (i = 0; i < prop_target->content->hunks->nelts; i++)
        {
          hunk_info_t *hi;

          svn_pool_clear(iterpool);

          hi = APR_ARRAY_IDX(prop_target->content->hunks, i,
                             hunk_info_t *);
          if (hi->already_applied)
            continue;
          else if (hi->rejected)
            SVN_ERR(reject_hunk(target, prop_target->content, hi->hunk,
                                prop_target->name,
                                iterpool));
          else
            SVN_ERR(apply_hunk(target, prop_target->content, hi,
                               prop_target->name,
                               iterpool));
        }

        if (prop_target->content->existed)
          {
            /* Copy any remaining lines to target. */
            SVN_ERR(copy_lines_to_target(prop_target->content, 0,
                                         scratch_pool));
            if (! prop_target->content->eof)
              {
                /* We could not copy the entire target property to the
                 * temporary file, and would truncate the target if we
                 * copied the temporary file on top of it. Skip this target.  */
                target->skipped = TRUE;
              }
          }
      }

  svn_pool_destroy(iterpool);

  if (!target->is_symlink)
    {
      /* Now close files we don't need any longer to get their contents
       * flushed to disk.
       * But we're not closing the reject file -- it still needed and
       * will be closed later in write_out_rejected_hunks(). */
      if (target->kind_on_disk == svn_node_file)
        SVN_ERR(svn_io_file_close(target->file, scratch_pool));

      SVN_ERR(svn_io_file_close(target->patched_file, scratch_pool));
    }

  if (! target->skipped)
    {
      apr_finfo_t working_file;
      apr_finfo_t patched_file;

      /* Get sizes of the patched temporary file and the working file.
       * We'll need those to figure out whether we should delete the
       * patched file. */
      SVN_ERR(svn_io_stat(&patched_file, target->patched_path,
                          APR_FINFO_SIZE | APR_FINFO_LINK, scratch_pool));
      if (target->kind_on_disk == svn_node_file)
        SVN_ERR(svn_io_stat(&working_file, target->local_abspath,
                            APR_FINFO_SIZE | APR_FINFO_LINK, scratch_pool));
      else
        working_file.size = 0;

      if (patched_file.size == 0 && working_file.size > 0)
        {
          /* If a unidiff or a binary patch removes all lines from a file,
           * that usually means deletion, so we can confidently schedule
           * the target for deletion. In the rare case where the unidiff
           * was really meant to replace a file with an empty one, this may
           * not be desirable. But the deletion can easily be reverted and
           * creating an empty file manually is not exactly hard either. */
          if (has_text_changes)
            target->deleted = (target->db_kind == svn_node_file);
        }
      else if (patched_file.size == 0 && working_file.size == 0)
        {
          /* The target was empty or non-existent to begin with
           * and no content was changed by patching.
           * Report this as skipped if it didn't exist, unless in the special
           * case of adding an empty file which has properties set on it or
           * adding an empty file with a 'git diff' */
          if (target->kind_on_disk == svn_node_none
              && ! target->has_prop_changes
              && ! target->added)
            target->skipped = TRUE;
        }
      else if (patched_file.size > 0 && working_file.size == 0)
        {
          /* The patch has created a file. */
          if (target->locally_deleted)
            target->replaced = TRUE;
          else if (target->db_kind == svn_node_none)
            target->added = TRUE;
        }
    }

  *patch_target = target;

  return SVN_NO_ERROR;
}

/* Try to create missing parent directories for TARGET in the working copy
 * rooted at ABS_WC_PATH, and add the parents to version control.
 * If the parents cannot be created, mark the target as skipped.
 * Use client context CTX. If DRY_RUN is true, do not create missing
 * parents but issue notifications only.
 * Use SCRATCH_POOL for temporary allocations. */
static svn_error_t *
create_missing_parents(patch_target_t *target,
                       const char *abs_wc_path,
                       svn_client_ctx_t *ctx,
                       svn_boolean_t dry_run,
                       apr_pool_t *scratch_pool)
{
  const char *local_abspath;
  apr_array_header_t *components;
  int present_components;
  int i;
  apr_pool_t *iterpool;

  /* Check if we can safely create the target's parent. */
  local_abspath = abs_wc_path;
  components = svn_path_decompose(target->local_relpath, scratch_pool);
  present_components = 0;
  iterpool = svn_pool_create(scratch_pool);
  for (i = 0; i < components->nelts - 1; i++)
    {
      const char *component;
      svn_node_kind_t wc_kind, disk_kind;

      svn_pool_clear(iterpool);

      component = APR_ARRAY_IDX(components, i, const char *);
      local_abspath = svn_dirent_join(local_abspath, component, scratch_pool);

      SVN_ERR(svn_wc_read_kind2(&wc_kind, ctx->wc_ctx, local_abspath,
                                FALSE, TRUE, iterpool));

      SVN_ERR(svn_io_check_path(local_abspath, &disk_kind, iterpool));

      if (disk_kind == svn_node_file || wc_kind == svn_node_file)
        {
          /* on-disk files and missing files are obstructions */
          target->skipped = TRUE;
          break;
        }
      else if (disk_kind == svn_node_dir)
        {
          if (wc_kind == svn_node_dir)
            present_components++;
          else
            {
              target->skipped = TRUE;
              break;
            }
        }
      else if (wc_kind != svn_node_none)
        {
          /* Node is missing */
          target->skipped = TRUE;
          break;
        }
      else
        {
          /* It's not a file, it's not a dir...
             Let's add a dir */
          break;
        }
    }
  if (! target->skipped)
    {
      local_abspath = abs_wc_path;
      for (i = 0; i < present_components; i++)
        {
          const char *component;
          component = APR_ARRAY_IDX(components, i, const char *);
          local_abspath = svn_dirent_join(local_abspath,
                                          component, scratch_pool);
        }

      if (!dry_run && present_components < components->nelts - 1)
        SVN_ERR(svn_io_make_dir_recursively(
                        svn_dirent_join(
                                   abs_wc_path,
                                   svn_relpath_dirname(target->local_relpath,
                                                       scratch_pool),
                                   scratch_pool),
                        scratch_pool));

      for (i = present_components; i < components->nelts - 1; i++)
        {
          const char *component;

          svn_pool_clear(iterpool);

          component = APR_ARRAY_IDX(components, i, const char *);
          local_abspath = svn_dirent_join(local_abspath, component,
                                          scratch_pool);
          if (dry_run)
            {
              if (ctx->notify_func2)
                {
                  /* Just do notification. */
                  svn_wc_notify_t *notify;
                  notify = svn_wc_create_notify(local_abspath,
                                                svn_wc_notify_add,
                                                iterpool);
                  notify->kind = svn_node_dir;
                  ctx->notify_func2(ctx->notify_baton2, notify,
                                    iterpool);
                }
            }
          else
            {
              /* Create the missing component and add it
               * to version control. Allow cancellation since we
               * have not modified the working copy yet for this
               * target. */

              if (ctx->cancel_func)
                SVN_ERR(ctx->cancel_func(ctx->cancel_baton));

              SVN_ERR(svn_wc_add_from_disk3(ctx->wc_ctx, local_abspath,
                                            NULL /*props*/,
                                            FALSE /* skip checks */,
                                            ctx->notify_func2, ctx->notify_baton2,
                                            iterpool));
            }
        }
    }

  svn_pool_destroy(iterpool);
  return SVN_NO_ERROR;
}

/* Install a patched TARGET into the working copy at ABS_WC_PATH.
 * Use client context CTX to retrieve WC_CTX, and possibly doing
 * notifications. If DRY_RUN is TRUE, don't modify the working copy.
 * Do temporary allocations in POOL. */
static svn_error_t *
install_patched_target(patch_target_t *target, const char *abs_wc_path,
                       svn_client_ctx_t *ctx, svn_boolean_t dry_run,
                       apr_pool_t *pool)
{
  if (target->deleted)
    {
      if (! dry_run)
        {
          /* Schedule the target for deletion.  Suppress
           * notification, we'll do it manually in a minute
           * because we also need to notify during dry-run.
           * Also suppress cancellation, because we'd rather
           * notify about what we did before aborting. */
          SVN_ERR(svn_wc_delete4(ctx->wc_ctx, target->local_abspath,
                                 FALSE /* keep_local */, FALSE,
                                 NULL, NULL, NULL, NULL, pool));
        }
    }
  else
    {
      svn_node_kind_t parent_db_kind;
      if (target->added || target->replaced)
        {
          const char *parent_abspath;

          parent_abspath = svn_dirent_dirname(target->local_abspath,
                                              pool);
          /* If the target's parent directory does not yet exist
           * we need to create it before we can copy the patched
           * result in place. */
          SVN_ERR(svn_wc_read_kind2(&parent_db_kind, ctx->wc_ctx,
                                    parent_abspath, FALSE, FALSE, pool));

          /* We can't add targets under nodes scheduled for delete, so add
             a new directory if needed. */
          if (parent_db_kind == svn_node_dir
              || parent_db_kind == svn_node_file)
            {
              if (parent_db_kind != svn_node_dir)
                target->skipped = TRUE;
              else
                {
                  svn_node_kind_t disk_kind;

                  SVN_ERR(svn_io_check_path(parent_abspath, &disk_kind, pool));
                  if (disk_kind != svn_node_dir)
                    target->skipped = TRUE;
                }
            }
          else
            SVN_ERR(create_missing_parents(target, abs_wc_path, ctx,
                                           dry_run, pool));

        }
      else
        {
          svn_node_kind_t wc_kind;

          /* The target should exist */
          SVN_ERR(svn_wc_read_kind2(&wc_kind, ctx->wc_ctx,
                                    target->local_abspath,
                                    FALSE, FALSE, pool));

          if (target->kind_on_disk == svn_node_none
              || wc_kind != target->kind_on_disk)
            {
              target->skipped = TRUE;
            }
        }

      if (! dry_run && ! target->skipped)
        {
          if (target->is_special)
            {
              svn_stream_t *stream;
              svn_stream_t *patched_stream;

              SVN_ERR(svn_stream_open_readonly(&patched_stream,
                                               target->patched_path,
                                               pool, pool));
              SVN_ERR(svn_subst_create_specialfile(&stream,
                                                   target->local_abspath,
                                                   pool, pool));
              SVN_ERR(svn_stream_copy3(patched_stream, stream,
                                       ctx->cancel_func, ctx->cancel_baton,
                                       pool));
            }
          else
            {
              svn_boolean_t repair_eol;

              /* Copy the patched file on top of the target file.
               * Always expand keywords in the patched file, but repair EOL
               * only if svn:eol-style dictates a particular style. */
              repair_eol = (target->content->eol_style ==
                              svn_subst_eol_style_fixed ||
                            target->content->eol_style ==
                              svn_subst_eol_style_native);

              SVN_ERR(svn_subst_copy_and_translate4(
                        target->patched_path,
                        target->move_target_abspath
                          ? target->move_target_abspath
                          : target->local_abspath,
                        target->content->eol_str, repair_eol,
                        target->content->keywords,
                        TRUE /* expand */, FALSE /* special */,
                        ctx->cancel_func, ctx->cancel_baton, pool));
            }

          if (target->added || target->replaced)
            {
              /* The target file didn't exist previously,
               * so add it to version control.
               * Suppress notification, we'll do that later (and also
               * during dry-run). Don't allow cancellation because
               * we'd rather notify about what we did before aborting. */
              SVN_ERR(svn_wc_add_from_disk3(ctx->wc_ctx, target->local_abspath,
                                            NULL /*props*/,
                                            FALSE /* skip checks */,
                                            NULL, NULL, pool));
            }

          /* Restore the target's executable bit if necessary. */
          SVN_ERR(svn_io_set_file_executable(target->move_target_abspath
                                               ? target->move_target_abspath
                                               : target->local_abspath,
                                             target->executable,
                                             FALSE, pool));

          if (target->move_target_abspath)
            {
              /* ### Copying the patched content to the move target location,
               * performing the move in meta-data, and removing the file at
               * the move source should be one atomic operation. */

              /* ### Create missing parents. */

              /* Perform the move in meta-data. */
              SVN_ERR(svn_wc__move2(ctx->wc_ctx,
                                    target->local_abspath,
                                    target->move_target_abspath,
                                    TRUE, /* metadata_only */
                                    FALSE, /* allow_mixed_revisions */
                                    NULL, NULL, NULL, NULL,
                                    pool));

              /* Delete the patch target's old location from disk. */
              SVN_ERR(svn_io_remove_file2(target->local_abspath, FALSE, pool));
            }
        }
    }

  return SVN_NO_ERROR;
}

/* Write out rejected hunks, if any, to TARGET->REJECT_PATH. If DRY_RUN is
 * TRUE, don't modify the working copy.
 * Do temporary allocations in POOL.
 */
static svn_error_t *
write_out_rejected_hunks(patch_target_t *target,
                         svn_boolean_t dry_run,
                         apr_pool_t *pool)
{
  SVN_ERR(svn_io_file_close(target->reject_file, pool));

  if (! dry_run && (target->had_rejects || target->had_prop_rejects))
    {
      /* Write out rejected hunks, if any. */
      SVN_ERR(svn_io_copy_file(target->reject_path,
                               apr_psprintf(pool, "%s.svnpatch.rej",
                               target->local_abspath),
                               FALSE, pool));
      /* ### TODO mark file as conflicted. */
    }
  return SVN_NO_ERROR;
}

/* Install the patched properties for TARGET. Use client context CTX to
 * retrieve WC_CTX. If DRY_RUN is TRUE, don't modify the working copy.
 * Do temporary allocations in SCRATCH_POOL. */
static svn_error_t *
install_patched_prop_targets(patch_target_t *target,
                             svn_client_ctx_t *ctx, svn_boolean_t dry_run,
                             apr_pool_t *scratch_pool)
{
  apr_hash_index_t *hi;
  apr_pool_t *iterpool;

  iterpool = svn_pool_create(scratch_pool);

  for (hi = apr_hash_first(scratch_pool, target->prop_targets);
       hi;
       hi = apr_hash_next(hi))
    {
      prop_patch_target_t *prop_target = apr_hash_this_val(hi);
      const svn_string_t *prop_val;
      svn_error_t *err;

      svn_pool_clear(iterpool);

      if (ctx->cancel_func)
        SVN_ERR(ctx->cancel_func(ctx->cancel_baton));

      /* For a deleted prop we only set the value to NULL. */
      if (prop_target->operation == svn_diff_op_deleted)
        {
          if (! dry_run)
            SVN_ERR(svn_wc_prop_set4(ctx->wc_ctx, target->local_abspath,
                                     prop_target->name, NULL, svn_depth_empty,
                                     TRUE /* skip_checks */,
                                     NULL /* changelist_filter */,
                                     NULL, NULL /* cancellation */,
                                     NULL, NULL /* notification */,
                                     iterpool));
          continue;
        }

      /* If the patch target doesn't exist yet, the patch wants to add an
       * empty file with properties set on it. So create an empty file and
       * add it to version control. But if the patch was in the 'git format'
       * then the file has already been added.
       *
       * ### How can we tell whether the patch really wanted to create
       * ### an empty directory? */
      if (! target->has_text_changes
          && target->kind_on_disk == svn_node_none
          && ! target->added)
        {
          if (! dry_run)
            {
              SVN_ERR(svn_io_file_create_empty(target->local_abspath,
                                               scratch_pool));
              SVN_ERR(svn_wc_add_from_disk3(ctx->wc_ctx, target->local_abspath,
                                            NULL /*props*/,
                                            FALSE /* skip checks */,
                                            /* suppress notification */
                                            NULL, NULL,
                                            iterpool));
            }
          target->added = TRUE;
        }

      /* Attempt to set the property, and reject all hunks if this
         fails.  If the property had a non-empty value, but now has
         an empty one, we'll just delete the property altogether.  */
      if (prop_target->value && prop_target->value->len
          && prop_target->patched_value && !prop_target->patched_value->len)
        prop_val = NULL;
      else
        prop_val = svn_stringbuf__morph_into_string(prop_target->patched_value);

      if (dry_run)
        {
          const svn_string_t *canon_propval;

          err = svn_wc_canonicalize_svn_prop(&canon_propval,
                                             prop_target->name,
                                             prop_val, target->local_abspath,
                                             target->db_kind,
                                             TRUE, /* ### Skipping checks */
                                             NULL, NULL,
                                             iterpool);
        }
      else
        {
          err = svn_wc_prop_set4(ctx->wc_ctx, target->local_abspath,
                                 prop_target->name, prop_val, svn_depth_empty,
                                 TRUE /* skip_checks */,
                                 NULL /* changelist_filter */,
                                 NULL, NULL /* cancellation */,
                                 NULL, NULL /* notification */,
                                 iterpool);
        }

      if (err)
        {
          /* ### The errors which svn_wc_canonicalize_svn_prop() will
           * ### return aren't documented. */
          if (err->apr_err == SVN_ERR_ILLEGAL_TARGET ||
              err->apr_err == SVN_ERR_NODE_UNEXPECTED_KIND ||
              err->apr_err == SVN_ERR_IO_UNKNOWN_EOL ||
              err->apr_err == SVN_ERR_BAD_MIME_TYPE ||
              err->apr_err == SVN_ERR_CLIENT_INVALID_EXTERNALS_DESCRIPTION)
            {
              int i;

              svn_error_clear(err);

              for (i = 0; i < prop_target->content->hunks->nelts; i++)
                {
                  hunk_info_t *hunk_info;

                  hunk_info = APR_ARRAY_IDX(prop_target->content->hunks,
                                            i, hunk_info_t *);
                  hunk_info->rejected = TRUE;
                  SVN_ERR(reject_hunk(target, prop_target->content,
                                      hunk_info->hunk, prop_target->name,
                                      iterpool));
                }
            }
          else
            return svn_error_trace(err);
        }

    }

  svn_pool_destroy(iterpool);

  return SVN_NO_ERROR;
}

/* Baton for can_delete_callback */
struct can_delete_baton_t
{
  svn_boolean_t must_keep;
  const apr_array_header_t *targets_info;
  const char *local_abspath;
};

/* Implements svn_wc_status_func4_t. */
static svn_error_t *
can_delete_callback(void *baton,
                    const char *abspath,
                    const svn_wc_status3_t *status,
                    apr_pool_t *pool)
{
  struct can_delete_baton_t *cb = baton;
  int i;

  switch(status->node_status)
    {
      case svn_wc_status_none:
      case svn_wc_status_deleted:
        return SVN_NO_ERROR;

      default:
        if (! strcmp(cb->local_abspath, abspath))
          return SVN_NO_ERROR; /* Only interested in descendants */

        for (i = 0; i < cb->targets_info->nelts; i++)
          {
            const patch_target_info_t *target_info =
               APR_ARRAY_IDX(cb->targets_info, i, const patch_target_info_t *);

            if (! strcmp(target_info->local_abspath, abspath))
              {
                if (target_info->deleted)
                  return SVN_NO_ERROR;

                break; /* Cease invocation; must keep */
              }
          }

        cb->must_keep = TRUE;

        return svn_error_create(SVN_ERR_CEASE_INVOCATION, NULL, NULL);
    }
}

static svn_error_t *
check_ancestor_delete(const char *deleted_target,
                      apr_array_header_t *targets_info,
                      const char *apply_root,
                      svn_boolean_t dry_run,
                      svn_client_ctx_t *ctx,
                      apr_pool_t *result_pool,
                      apr_pool_t *scratch_pool)
{
  struct can_delete_baton_t cb;
  svn_error_t *err;
  apr_array_header_t *ignores;
  apr_pool_t *iterpool = svn_pool_create(scratch_pool);

  const char *dir_abspath = svn_dirent_dirname(deleted_target, scratch_pool);

  SVN_ERR(svn_wc_get_default_ignores(&ignores, ctx->config, scratch_pool));

  while (svn_dirent_is_child(apply_root, dir_abspath, iterpool))
    {
      svn_pool_clear(iterpool);

      cb.local_abspath = dir_abspath;
      cb.must_keep = FALSE;
      cb.targets_info = targets_info;

      err = svn_wc_walk_status(ctx->wc_ctx, dir_abspath, svn_depth_infinity,
                               TRUE, FALSE, FALSE, ignores,
                               can_delete_callback, &cb,
                               ctx->cancel_func, ctx->cancel_baton,
                               iterpool);

      if (err)
        {
          if (err->apr_err != SVN_ERR_CEASE_INVOCATION)
            return svn_error_trace(err);

          svn_error_clear(err);
        }

      if (cb.must_keep)
      {
        break;
      }

      if (! dry_run)
        {
          SVN_ERR(svn_wc_delete4(ctx->wc_ctx, dir_abspath, FALSE, FALSE,
                                 ctx->cancel_func, ctx->cancel_baton,
                                 NULL, NULL,
                                 scratch_pool));
        }

      {
        patch_target_info_t *pti = apr_pcalloc(result_pool, sizeof(*pti));

        pti->local_abspath = apr_pstrdup(result_pool, dir_abspath);
        pti->deleted = TRUE;

        APR_ARRAY_PUSH(targets_info, patch_target_info_t *) = pti;
      }


      if (ctx->notify_func2)
        {
          svn_wc_notify_t *notify;

          notify = svn_wc_create_notify(dir_abspath, svn_wc_notify_delete,
                                    iterpool);
          notify->kind = svn_node_dir;

          ctx->notify_func2(ctx->notify_baton2, notify, iterpool);
        }

      /* And check if we must also delete the parent */
      dir_abspath = svn_dirent_dirname(dir_abspath, scratch_pool);
    }

  svn_pool_destroy(iterpool);

  return SVN_NO_ERROR;
}

/* This function is the main entry point into the patch code. */
static svn_error_t *
apply_patches(/* The path to the patch file. */
              const char *patch_abspath,
              /* The abspath to the working copy the patch should be applied to. */
              const char *abs_wc_path,
              /* Indicates whether we're doing a dry run. */
              svn_boolean_t dry_run,
              /* Number of leading components to strip from patch target paths. */
              int strip_count,
              /* Whether to apply the patch in reverse. */
              svn_boolean_t reverse,
              /* Whether to ignore whitespace when matching context lines. */
              svn_boolean_t ignore_whitespace,
              /* As in svn_client_patch(). */
              svn_boolean_t remove_tempfiles,
              /* As in svn_client_patch(). */
              svn_client_patch_func_t patch_func,
              void *patch_baton,
              /* The client context. */
              svn_client_ctx_t *ctx,
              apr_pool_t *scratch_pool)
{
  svn_patch_t *patch;
  apr_pool_t *iterpool;
  svn_patch_file_t *patch_file;
  apr_array_header_t *targets_info;

  /* Try to open the patch file. */
  SVN_ERR(svn_diff_open_patch_file(&patch_file, patch_abspath, scratch_pool));

  /* Apply patches. */
  targets_info = apr_array_make(scratch_pool, 0,
                                sizeof(patch_target_info_t *));
  iterpool = svn_pool_create(scratch_pool);
  do
    {
      svn_pool_clear(iterpool);

      if (ctx->cancel_func)
        SVN_ERR(ctx->cancel_func(ctx->cancel_baton));

      SVN_ERR(svn_diff_parse_next_patch(&patch, patch_file,
                                        reverse, ignore_whitespace,
                                        iterpool, iterpool));
      if (patch)
        {
          patch_target_t *target;

          SVN_ERR(apply_one_patch(&target, patch, abs_wc_path,
                                  ctx->wc_ctx, strip_count,
                                  ignore_whitespace, remove_tempfiles,
                                  patch_func, patch_baton,
                                  ctx->cancel_func, ctx->cancel_baton,
                                  iterpool, iterpool));
          if (! target->filtered)
            {
              /* Save info we'll still need when we're done patching. */
              patch_target_info_t *target_info =
                apr_pcalloc(scratch_pool, sizeof(patch_target_info_t));
              target_info->local_abspath = apr_pstrdup(scratch_pool,
                                                       target->local_abspath);
              target_info->deleted = target->deleted;

              if (! target->skipped)
                {
                  APR_ARRAY_PUSH(targets_info,
                                 patch_target_info_t *) = target_info;

                  if (target->has_text_changes
                      || target->added
                      || target->move_target_abspath
                      || target->deleted)
                    SVN_ERR(install_patched_target(target, abs_wc_path,
                                                   ctx, dry_run, iterpool));

                  if (target->has_prop_changes && (!target->deleted))
                    SVN_ERR(install_patched_prop_targets(target, ctx,
                                                         dry_run, iterpool));

                  SVN_ERR(write_out_rejected_hunks(target, dry_run, iterpool));
                }
              SVN_ERR(send_patch_notification(target, ctx, iterpool));

              if (target->deleted && !target->skipped)
                {
                  SVN_ERR(check_ancestor_delete(target_info->local_abspath,
                                                targets_info, abs_wc_path,
                                                dry_run, ctx,
                                                scratch_pool, iterpool));
                }
            }
        }
    }
  while (patch);

  SVN_ERR(svn_diff_close_patch_file(patch_file, iterpool));
  svn_pool_destroy(iterpool);

  return SVN_NO_ERROR;
}

svn_error_t *
svn_client_patch(const char *patch_abspath,
                 const char *wc_dir_abspath,
                 svn_boolean_t dry_run,
                 int strip_count,
                 svn_boolean_t reverse,
                 svn_boolean_t ignore_whitespace,
                 svn_boolean_t remove_tempfiles,
                 svn_client_patch_func_t patch_func,
                 void *patch_baton,
                 svn_client_ctx_t *ctx,
                 apr_pool_t *scratch_pool)
{
  svn_node_kind_t kind;

  if (strip_count < 0)
    return svn_error_create(SVN_ERR_INCORRECT_PARAMS, NULL,
                            _("strip count must be positive"));

  if (svn_path_is_url(wc_dir_abspath))
    return svn_error_createf(SVN_ERR_ILLEGAL_TARGET, NULL,
                             _("'%s' is not a local path"),
                             svn_dirent_local_style(wc_dir_abspath,
                                                    scratch_pool));

  SVN_ERR(svn_io_check_path(patch_abspath, &kind, scratch_pool));
  if (kind == svn_node_none)
    return svn_error_createf(SVN_ERR_ILLEGAL_TARGET, NULL,
                             _("'%s' does not exist"),
                             svn_dirent_local_style(patch_abspath,
                                                    scratch_pool));
  if (kind != svn_node_file)
    return svn_error_createf(SVN_ERR_ILLEGAL_TARGET, NULL,
                             _("'%s' is not a file"),
                             svn_dirent_local_style(patch_abspath,
                                                    scratch_pool));

  SVN_ERR(svn_io_check_path(wc_dir_abspath, &kind, scratch_pool));
  if (kind == svn_node_none)
    return svn_error_createf(SVN_ERR_ILLEGAL_TARGET, NULL,
                             _("'%s' does not exist"),
                             svn_dirent_local_style(wc_dir_abspath,
                                                    scratch_pool));
  if (kind != svn_node_dir)
    return svn_error_createf(SVN_ERR_ILLEGAL_TARGET, NULL,
                             _("'%s' is not a directory"),
                             svn_dirent_local_style(wc_dir_abspath,
                                                    scratch_pool));

  SVN_WC__CALL_WITH_WRITE_LOCK(
    apply_patches(patch_abspath, wc_dir_abspath, dry_run, strip_count,
                  reverse, ignore_whitespace, remove_tempfiles,
                  patch_func, patch_baton, ctx, scratch_pool),
    ctx->wc_ctx, wc_dir_abspath, FALSE /* lock_anchor */, scratch_pool);
  return SVN_NO_ERROR;
}<|MERGE_RESOLUTION|>--- conflicted
+++ resolved
@@ -1036,15 +1036,11 @@
       }
   }
 
-<<<<<<< HEAD
   if (patch->new_executable_p != svn_tristate_unknown)
     has_prop_changes = TRUE;
 
-  prop_changes_only = has_prop_changes && patch->hunks->nelts == 0;
-=======
   has_text_changes = ((patch->hunks && patch->hunks->nelts > 0)
                       || patch->binary_patch);
->>>>>>> 0d4f49b4
 
   content = apr_pcalloc(result_pool, sizeof(*content));
 
