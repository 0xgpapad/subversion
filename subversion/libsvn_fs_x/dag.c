/* dag.c : DAG-like interface filesystem, private to libsvn_fs
 *
 * ====================================================================
 *    Licensed to the Apache Software Foundation (ASF) under one
 *    or more contributor license agreements.  See the NOTICE file
 *    distributed with this work for additional information
 *    regarding copyright ownership.  The ASF licenses this file
 *    to you under the Apache License, Version 2.0 (the
 *    "License"); you may not use this file except in compliance
 *    with the License.  You may obtain a copy of the License at
 *
 *      http://www.apache.org/licenses/LICENSE-2.0
 *
 *    Unless required by applicable law or agreed to in writing,
 *    software distributed under the License is distributed on an
 *    "AS IS" BASIS, WITHOUT WARRANTIES OR CONDITIONS OF ANY
 *    KIND, either express or implied.  See the License for the
 *    specific language governing permissions and limitations
 *    under the License.
 * ====================================================================
 */

#include <string.h>

#include "svn_path.h"
#include "svn_error.h"
#include "svn_fs.h"
#include "svn_props.h"
#include "svn_pools.h"

#include "dag.h"
#include "fs.h"
#include "fs_x.h"
#include "fs_id.h"
#include "cached_data.h"
#include "transaction.h"

#include "../libsvn_fs/fs-loader.h"

#include "private/svn_fspath.h"
#include "svn_private_config.h"
#include "private/svn_temp_serializer.h"
#include "temp_serializer.h"


/* Initializing a filesystem.  */

struct dag_node_t
{
  /* The filesystem this dag node came from. */
  svn_fs_t *fs;

  /* The node revision ID for this dag node.  */
  svn_fs_x__id_t id;

  /* In the special case that this node is the root of a transaction
     that has not yet been modified, the node revision ID for this dag
     node's predecessor; otherwise NULL. (Used in
     svn_fs_node_created_rev.) */
  svn_fs_x__id_t fresh_root_predecessor_id;

  /* The node's type (file, dir, etc.) */
  svn_node_kind_t kind;

  /* The node's NODE-REVISION, or NULL if we haven't read it in yet.
     This is allocated in this node's POOL.

     If you're willing to respect all the rules above, you can munge
     this yourself, but you're probably better off just calling
     `get_node_revision' and `set_node_revision', which take care of
     things for you.  */
  node_revision_t *node_revision;

  /* The pool to allocate NODE_REVISION in. */
  apr_pool_t *node_pool;

  /* the path at which this node was created. */
  const char *created_path;
};



/* Trivial helper/accessor functions. */
svn_node_kind_t svn_fs_x__dag_node_kind(dag_node_t *node)
{
  return node->kind;
}

const svn_fs_x__id_t *
svn_fs_x__dag_get_id(const dag_node_t *node)
{
  return &node->id;
}


const char *
svn_fs_x__dag_get_created_path(dag_node_t *node)
{
  return node->created_path;
}


svn_fs_t *
svn_fs_x__dag_get_fs(dag_node_t *node)
{
  return node->fs;
}

void
svn_fs_x__dag_set_fs(dag_node_t *node, svn_fs_t *fs)
{
  node->fs = fs;
}


/* Dup NODEREV and all associated data into POOL.
   Leaves the id and is_fresh_txn_root fields as zero bytes. */
static node_revision_t *
copy_node_revision(node_revision_t *noderev,
                   apr_pool_t *pool)
{
  node_revision_t *nr = apr_pmemdup(pool, noderev, sizeof(*noderev));

  if (noderev->copyfrom_path)
    nr->copyfrom_path = apr_pstrdup(pool, noderev->copyfrom_path);

  nr->copyroot_path = apr_pstrdup(pool, noderev->copyroot_path);
  nr->data_rep = svn_fs_x__rep_copy(noderev->data_rep, pool);
  nr->prop_rep = svn_fs_x__rep_copy(noderev->prop_rep, pool);

  if (noderev->created_path)
    nr->created_path = apr_pstrdup(pool, noderev->created_path);

  return nr;
}


/* Set *NODEREV_P to the cached node-revision for NODE.
   If the node-revision was not already cached in NODE, read it in,
   allocating the cache in NODE->NODE_POOL.

   If you plan to change the contents of NODE, be careful!  We're
   handing you a pointer directly to our cached node-revision, not
   your own copy.  If you change it as part of some operation, but
   then some Berkeley DB function deadlocks or gets an error, you'll
   need to back out your changes, or else the cache will reflect
   changes that never got committed.  It's probably best not to change
   the structure at all.  */
static svn_error_t *
get_node_revision(node_revision_t **noderev_p,
                  dag_node_t *node)
{
  /* If we've already got a copy, there's no need to read it in.  */
  if (! node->node_revision)
    {
      node_revision_t *noderev;
      apr_pool_t *scratch_pool = svn_pool_create(node->node_pool);

      SVN_ERR(svn_fs_x__get_node_revision(&noderev, node->fs, &node->id,
                                          node->node_pool, scratch_pool));
      node->node_revision = noderev;
      svn_pool_destroy(scratch_pool);
    }

  /* Now NODE->node_revision is set.  */
  *noderev_p = node->node_revision;
  return SVN_NO_ERROR;
}

/* Return the node revision ID of NODE.  The value returned is shared
   with NODE, and will be deallocated when NODE is.  */
svn_error_t *
svn_fs_x__dag_get_node_id(svn_fs_x__id_t *node_id,
                          dag_node_t *node)
{
  node_revision_t *noderev;
  SVN_ERR(get_node_revision(&noderev, node));

  *node_id = noderev->node_id;
  return SVN_NO_ERROR;
}

/* Return the node revision ID of NODE.  The value returned is shared
   with NODE, and will be deallocated when NODE is.  */
svn_error_t *
svn_fs_x__dag_get_copy_id(svn_fs_x__id_t *copy_id,
                          dag_node_t *node)
{
  node_revision_t *noderev;
  SVN_ERR(get_node_revision(&noderev, node));

  *copy_id = noderev->copy_id;
  return SVN_NO_ERROR;
}

/* Return the node ID of NODE.  The value returned is shared with NODE,
   and will be deallocated when NODE is.  */
svn_error_t *
svn_fs_x__dag_related_node(svn_boolean_t *same,
                           dag_node_t *lhs,
                           dag_node_t *rhs)
{
  svn_fs_x__id_t lhs_node, rhs_node;

  SVN_ERR(svn_fs_x__dag_get_node_id(&lhs_node, lhs));
  SVN_ERR(svn_fs_x__dag_get_node_id(&rhs_node, rhs));
  *same = svn_fs_x__id_eq(&lhs_node, &rhs_node);

  return SVN_NO_ERROR;
}

svn_error_t *
svn_fs_x__dag_same_line_of_history(svn_boolean_t *same,
                                   dag_node_t *lhs,
                                   dag_node_t *rhs)
{
  node_revision_t *lhs_noderev, *rhs_noderev;

  SVN_ERR(get_node_revision(&lhs_noderev, lhs));
  SVN_ERR(get_node_revision(&rhs_noderev, rhs));

  *same = svn_fs_x__id_eq(&lhs_noderev->node_id, &rhs_noderev->node_id)
       && svn_fs_x__id_eq(&lhs_noderev->copy_id, &rhs_noderev->copy_id);

  return SVN_NO_ERROR;
}

svn_boolean_t svn_fs_x__dag_check_mutable(const dag_node_t *node)
{
  return svn_fs_x__is_txn(svn_fs_x__dag_get_id(node)->change_set);
}


svn_error_t *
svn_fs_x__dag_get_node(dag_node_t **node,
                       svn_fs_t *fs,
                       const svn_fs_x__id_t *id,
                       apr_pool_t *pool)
{
  dag_node_t *new_node;
  node_revision_t *noderev;

  /* Construct the node. */
  new_node = apr_pcalloc(pool, sizeof(*new_node));
  new_node->fs = fs;
  new_node->id = *id;

  /* Grab the contents so we can inspect the node's kind and created path. */
  new_node->node_pool = pool;
  SVN_ERR(get_node_revision(&noderev, new_node));

  /* Initialize the KIND and CREATED_PATH attributes */
  new_node->kind = noderev->kind;
  new_node->created_path = apr_pstrdup(pool, noderev->created_path);

  if (noderev->is_fresh_txn_root)
    new_node->fresh_root_predecessor_id = noderev->predecessor_id;
  else
    svn_fs_x__id_reset(&new_node->fresh_root_predecessor_id);

  /* Return a fresh new node */
  *node = new_node;
  return SVN_NO_ERROR;
}


svn_revnum_t
svn_fs_x__dag_get_revision(const dag_node_t *node)
{
  /* In the special case that this is an unmodified transaction root,
     we need to actually get the revision of the noderev's predecessor
     (the revision root); see Issue #2608. */
  const svn_fs_x__id_t *correct_id
    = svn_fs_x__id_used(&node->fresh_root_predecessor_id)
        ? &node->fresh_root_predecessor_id
        : &node->id;

  /* Look up the committed revision from the Node-ID. */
  return svn_fs_x__get_revnum(correct_id->change_set);
}


svn_error_t *
svn_fs_x__dag_get_predecessor_id(svn_fs_x__id_t *id_p,
                                 dag_node_t *node)
{
  node_revision_t *noderev;

  SVN_ERR(get_node_revision(&noderev, node));
  *id_p = noderev->predecessor_id;

  return SVN_NO_ERROR;
}


svn_error_t *
svn_fs_x__dag_get_predecessor_count(int *count,
                                    dag_node_t *node)
{
  node_revision_t *noderev;

  SVN_ERR(get_node_revision(&noderev, node));
  *count = noderev->predecessor_count;
  return SVN_NO_ERROR;
}

svn_error_t *
svn_fs_x__dag_get_mergeinfo_count(apr_int64_t *count,
                                  dag_node_t *node)
{
  node_revision_t *noderev;

  SVN_ERR(get_node_revision(&noderev, node));
  *count = noderev->mergeinfo_count;
  return SVN_NO_ERROR;
}

svn_error_t *
svn_fs_x__dag_has_mergeinfo(svn_boolean_t *has_mergeinfo,
                            dag_node_t *node)
{
  node_revision_t *noderev;

  SVN_ERR(get_node_revision(&noderev, node));
  *has_mergeinfo = noderev->has_mergeinfo;
  return SVN_NO_ERROR;
}

svn_error_t *
svn_fs_x__dag_has_descendants_with_mergeinfo(svn_boolean_t *do_they,
                                             dag_node_t *node)
{
  node_revision_t *noderev;

  if (node->kind != svn_node_dir)
    {
      *do_they = FALSE;
      return SVN_NO_ERROR;
    }

  SVN_ERR(get_node_revision(&noderev, node));
  if (noderev->mergeinfo_count > 1)
    *do_they = TRUE;
  else if (noderev->mergeinfo_count == 1 && !noderev->has_mergeinfo)
    *do_they = TRUE;
  else
    *do_they = FALSE;
  return SVN_NO_ERROR;
}


/*** Directory node functions ***/

/* Some of these are helpers for functions outside this section. */

/* Set *ID_P to the noderev-id for entry NAME in PARENT.  If no such
   entry, set *ID_P to NULL but do not error. */
static svn_error_t *
dir_entry_id_from_node(svn_fs_x__id_t *id_p,
                       dag_node_t *parent,
                       const char *name,
                       apr_pool_t *scratch_pool)
{
  dirent_t *dirent;

  SVN_ERR(svn_fs_x__dag_dir_entry(&dirent, parent, name, scratch_pool,
                                  scratch_pool));
  if (dirent)
    *id_p = dirent->id;
  else
    svn_fs_x__id_reset(id_p);

  return SVN_NO_ERROR;
}


/* Add or set in PARENT a directory entry NAME pointing to ID.
   Allocations are done in POOL.

   Assumptions:
   - PARENT is a mutable directory.
   - ID does not refer to an ancestor of parent
   - NAME is a single path component
*/
static svn_error_t *
set_entry(dag_node_t *parent,
          const char *name,
          const svn_fs_x__id_t *id,
          svn_node_kind_t kind,
          svn_fs_x__txn_id_t txn_id,
          apr_pool_t *pool)
{
  node_revision_t *parent_noderev;

  /* Get the parent's node-revision. */
  SVN_ERR(get_node_revision(&parent_noderev, parent));

  /* Set the new entry. */
  return svn_fs_x__set_entry(parent->fs, txn_id, parent_noderev, name, id,
                             kind, pool);
}


/* Make a new entry named NAME in PARENT.  If IS_DIR is true, then the
   node revision the new entry points to will be a directory, else it
   will be a file.  The new node will be allocated in POOL.  PARENT
   must be mutable, and must not have an entry named NAME.

   Use POOL for all allocations, except caching the node_revision in PARENT.
 */
static svn_error_t *
make_entry(dag_node_t **child_p,
           dag_node_t *parent,
           const char *parent_path,
           const char *name,
           svn_boolean_t is_dir,
           svn_fs_x__txn_id_t txn_id,
           apr_pool_t *pool)
{
  node_revision_t new_noderev, *parent_noderev;

  /* Make sure that NAME is a single path component. */
  if (! svn_path_is_single_path_component(name))
    return svn_error_createf
      (SVN_ERR_FS_NOT_SINGLE_PATH_COMPONENT, NULL,
       _("Attempted to create a node with an illegal name '%s'"), name);

  /* Make sure that parent is a directory */
  if (parent->kind != svn_node_dir)
    return svn_error_create
      (SVN_ERR_FS_NOT_DIRECTORY, NULL,
       _("Attempted to create entry in non-directory parent"));

  /* Check that the parent is mutable. */
  if (! svn_fs_x__dag_check_mutable(parent))
    return svn_error_createf
      (SVN_ERR_FS_NOT_MUTABLE, NULL,
       _("Attempted to clone child of non-mutable node"));

  /* Create the new node's NODE-REVISION */
  memset(&new_noderev, 0, sizeof(new_noderev));
  new_noderev.kind = is_dir ? svn_node_dir : svn_node_file;
  new_noderev.created_path = svn_fspath__join(parent_path, name, pool);

  SVN_ERR(get_node_revision(&parent_noderev, parent));
  new_noderev.copyroot_path = apr_pstrdup(pool,
                                          parent_noderev->copyroot_path);
  new_noderev.copyroot_rev = parent_noderev->copyroot_rev;
  new_noderev.copyfrom_rev = SVN_INVALID_REVNUM;
  new_noderev.copyfrom_path = NULL;
  svn_fs_x__id_reset(&new_noderev.predecessor_id);

  SVN_ERR(svn_fs_x__create_node
          (svn_fs_x__dag_get_fs(parent), &new_noderev,
           &parent_noderev->copy_id, txn_id, pool));

  /* Create a new dag_node_t for our new node */
  SVN_ERR(svn_fs_x__dag_get_node(child_p, svn_fs_x__dag_get_fs(parent),
                                 &new_noderev.noderev_id, pool));

  /* We can safely call set_entry because we already know that
     PARENT is mutable, and we just created CHILD, so we know it has
     no ancestors (therefore, PARENT cannot be an ancestor of CHILD) */
  return set_entry(parent, name, &new_noderev.noderev_id,
                   new_noderev.kind, txn_id, pool);
}


svn_error_t *
svn_fs_x__dag_dir_entries(apr_array_header_t **entries,
                          dag_node_t *node,
                          apr_pool_t *pool)
{
  node_revision_t *noderev;

  SVN_ERR(get_node_revision(&noderev, node));

  if (noderev->kind != svn_node_dir)
    return svn_error_create(SVN_ERR_FS_NOT_DIRECTORY, NULL,
                            _("Can't get entries of non-directory"));

  return svn_fs_x__rep_contents_dir(entries, node->fs, noderev, pool, pool);
}

svn_error_t *
svn_fs_x__dag_dir_entry(dirent_t **dirent,
                        dag_node_t *node,
                        const char* name,
                        apr_pool_t *result_pool,
                        apr_pool_t *scratch_pool)
{
  node_revision_t *noderev;
  SVN_ERR(get_node_revision(&noderev, node));

  if (noderev->kind != svn_node_dir)
    return svn_error_create(SVN_ERR_FS_NOT_DIRECTORY, NULL,
                            _("Can't get entries of non-directory"));

  /* Get a dirent hash for this directory. */
  return svn_fs_x__rep_contents_dir_entry(dirent, node->fs, noderev, name,
                                          result_pool, scratch_pool);
}


svn_error_t *
svn_fs_x__dag_set_entry(dag_node_t *node,
                        const char *entry_name,
                        const svn_fs_x__id_t *id,
                        svn_node_kind_t kind,
                        svn_fs_x__txn_id_t txn_id,
                        apr_pool_t *pool)
{
  /* Check it's a directory. */
  if (node->kind != svn_node_dir)
    return svn_error_create
      (SVN_ERR_FS_NOT_DIRECTORY, NULL,
       _("Attempted to set entry in non-directory node"));

  /* Check it's mutable. */
  if (! svn_fs_x__dag_check_mutable(node))
    return svn_error_create
      (SVN_ERR_FS_NOT_MUTABLE, NULL,
       _("Attempted to set entry in immutable node"));

  return set_entry(node, entry_name, id, kind, txn_id, pool);
}



/*** Proplists. ***/

svn_error_t *
svn_fs_x__dag_get_proplist(apr_hash_t **proplist_p,
                           dag_node_t *node,
                           apr_pool_t *pool)
{
  node_revision_t *noderev;
  apr_hash_t *proplist = NULL;

  SVN_ERR(get_node_revision(&noderev, node));

  SVN_ERR(svn_fs_x__get_proplist(&proplist, node->fs, noderev, pool));

  *proplist_p = proplist;

  return SVN_NO_ERROR;
}


svn_error_t *
svn_fs_x__dag_set_proplist(dag_node_t *node,
                           apr_hash_t *proplist,
                           apr_pool_t *pool)
{
  node_revision_t *noderev;

  /* Sanity check: this node better be mutable! */
  if (! svn_fs_x__dag_check_mutable(node))
    {
      svn_string_t *idstr = svn_fs_x__id_unparse(&node->id, pool);
      return svn_error_createf
        (SVN_ERR_FS_NOT_MUTABLE, NULL,
         "Can't set proplist on *immutable* node-revision %s",
         idstr->data);
    }

  /* Go get a fresh NODE-REVISION for this node. */
  SVN_ERR(get_node_revision(&noderev, node));

  /* Set the new proplist. */
  return svn_fs_x__set_proplist(node->fs, noderev, proplist, pool);
}


svn_error_t *
svn_fs_x__dag_increment_mergeinfo_count(dag_node_t *node,
                                        apr_int64_t increment,
                                        apr_pool_t *pool)
{
  node_revision_t *noderev;

  /* Sanity check: this node better be mutable! */
  if (! svn_fs_x__dag_check_mutable(node))
    {
      svn_string_t *idstr = svn_fs_x__id_unparse(&node->id, pool);
      return svn_error_createf
        (SVN_ERR_FS_NOT_MUTABLE, NULL,
         "Can't increment mergeinfo count on *immutable* node-revision %s",
         idstr->data);
    }

  if (increment == 0)
    return SVN_NO_ERROR;

  /* Go get a fresh NODE-REVISION for this node. */
  SVN_ERR(get_node_revision(&noderev, node));

  noderev->mergeinfo_count += increment;
  if (noderev->mergeinfo_count < 0)
    {
      svn_string_t *idstr = svn_fs_x__id_unparse(&node->id, pool);
      return svn_error_createf
        (SVN_ERR_FS_CORRUPT, NULL,
         apr_psprintf(pool,
                      _("Can't increment mergeinfo count on node-revision %%s "
                        "to negative value %%%s"),
                      APR_INT64_T_FMT),
         idstr->data, noderev->mergeinfo_count);
    }
  if (noderev->mergeinfo_count > 1 && noderev->kind == svn_node_file)
    {
      svn_string_t *idstr = svn_fs_x__id_unparse(&node->id, pool);
      return svn_error_createf
        (SVN_ERR_FS_CORRUPT, NULL,
         apr_psprintf(pool,
                      _("Can't increment mergeinfo count on *file* "
                        "node-revision %%s to %%%s (> 1)"),
                      APR_INT64_T_FMT),
         idstr->data, noderev->mergeinfo_count);
    }

  /* Flush it out. */
  return svn_fs_x__put_node_revision(node->fs, noderev, FALSE, pool);
}

svn_error_t *
svn_fs_x__dag_set_has_mergeinfo(dag_node_t *node,
                                 svn_boolean_t has_mergeinfo,
                                 apr_pool_t *pool)
{
  node_revision_t *noderev;

  /* Sanity check: this node better be mutable! */
  if (! svn_fs_x__dag_check_mutable(node))
    {
      svn_string_t *idstr = svn_fs_x__id_unparse(&node->id, pool);
      return svn_error_createf
        (SVN_ERR_FS_NOT_MUTABLE, NULL,
         "Can't set mergeinfo flag on *immutable* node-revision %s",
         idstr->data);
    }

  /* Go get a fresh NODE-REVISION for this node. */
  SVN_ERR(get_node_revision(&noderev, node));

  noderev->has_mergeinfo = has_mergeinfo;

  /* Flush it out. */
  return svn_fs_x__put_node_revision(node->fs, noderev, FALSE, pool);
}


/*** Roots. ***/

svn_error_t *
svn_fs_x__dag_revision_root(dag_node_t **node_p,
                            svn_fs_t *fs,
                            svn_revnum_t rev,
                            apr_pool_t *pool)
{
  dag_node_t *new_node;

  /* Construct the node. */
  new_node = apr_pcalloc(pool, sizeof(*new_node));
  new_node->fs = fs;
  SVN_ERR(svn_fs_x__rev_get_root(&new_node->id, fs, rev, pool));
  svn_fs_x__id_reset(&new_node->fresh_root_predecessor_id);

  /* Grab the contents so we can inspect the node's kind and created path. */
  new_node->node_pool = pool;

  /* Initialize the KIND and CREATED_PATH attributes */
  new_node->kind = svn_node_dir;
  new_node->created_path = "/";

  /* Return a fresh new node */
  *node_p = new_node;
  return SVN_NO_ERROR;
}


svn_error_t *
svn_fs_x__dag_txn_root(dag_node_t **node_p,
                       svn_fs_t *fs,
                       svn_fs_x__txn_id_t txn_id,
                       apr_pool_t *pool)
{
  svn_fs_x__id_t root_id;

  svn_fs_x__init_txn_root(&root_id, txn_id);
  return svn_fs_x__dag_get_node(node_p, fs, &root_id, pool);
}


svn_error_t *
svn_fs_x__dag_txn_base_root(dag_node_t **node_p,
                            svn_fs_t *fs,
                            svn_fs_x__txn_id_t txn_id,
                            apr_pool_t *pool)
{
  svn_fs_x__id_t base_root_id;
  svn_revnum_t base_rev;

  SVN_ERR(svn_fs_x__get_base_rev(&base_rev, fs, txn_id, pool));

  svn_fs_x__init_rev_root(&base_root_id, base_rev);
  return svn_fs_x__dag_get_node(node_p, fs, &base_root_id, pool);
}


svn_error_t *
svn_fs_x__dag_clone_child(dag_node_t **child_p,
                          dag_node_t *parent,
                          const char *parent_path,
                          const char *name,
                          const svn_fs_x__id_t *copy_id,
                          svn_fs_x__txn_id_t txn_id,
                          svn_boolean_t is_parent_copyroot,
                          apr_pool_t *pool)
{
  dag_node_t *cur_entry; /* parent's current entry named NAME */
  const svn_fs_x__id_t *new_node_id; /* node id we'll put into NEW_NODE */
  svn_fs_t *fs = svn_fs_x__dag_get_fs(parent);
  apr_pool_t *subpool = svn_pool_create(pool);

  /* First check that the parent is mutable. */
  if (! svn_fs_x__dag_check_mutable(parent))
    return svn_error_createf
      (SVN_ERR_FS_NOT_MUTABLE, NULL,
       "Attempted to clone child of non-mutable node");

  /* Make sure that NAME is a single path component. */
  if (! svn_path_is_single_path_component(name))
    return svn_error_createf
      (SVN_ERR_FS_NOT_SINGLE_PATH_COMPONENT, NULL,
       "Attempted to make a child clone with an illegal name '%s'", name);

  /* Find the node named NAME in PARENT's entries list if it exists. */
  SVN_ERR(svn_fs_x__dag_open(&cur_entry, parent, name, pool, subpool));
  if (! cur_entry)
    return svn_error_createf
      (SVN_ERR_FS_NOT_FOUND, NULL,
       "Attempted to open non-existent child node '%s'", name);

  /* Check for mutability in the node we found.  If it's mutable, we
     don't need to clone it. */
  if (svn_fs_x__dag_check_mutable(cur_entry))
    {
      /* This has already been cloned */
      new_node_id = svn_fs_x__dag_get_id(cur_entry);
    }
  else
    {
      node_revision_t *noderev, *parent_noderev;

      /* Go get a fresh NODE-REVISION for current child node. */
      SVN_ERR(get_node_revision(&noderev, cur_entry));

      if (is_parent_copyroot)
        {
          SVN_ERR(get_node_revision(&parent_noderev, parent));
          noderev->copyroot_rev = parent_noderev->copyroot_rev;
          noderev->copyroot_path = apr_pstrdup(pool,
                                               parent_noderev->copyroot_path);
        }

      noderev->copyfrom_path = NULL;
      noderev->copyfrom_rev = SVN_INVALID_REVNUM;

      noderev->predecessor_id = noderev->noderev_id;
      if (noderev->predecessor_count != -1)
        noderev->predecessor_count++;
      noderev->created_path = svn_fspath__join(parent_path, name, pool);

      if (copy_id == NULL)
        copy_id = &noderev->copy_id;

      SVN_ERR(svn_fs_x__create_successor(fs, noderev, copy_id, txn_id, pool));
      new_node_id = &noderev->noderev_id;

      /* Replace the ID in the parent's ENTRY list with the ID which
         refers to the mutable clone of this child. */
      SVN_ERR(set_entry(parent, name, new_node_id, noderev->kind, txn_id,
                        pool));
    }

  /* Initialize the youngster. */
  svn_pool_destroy(subpool);
  return svn_fs_x__dag_get_node(child_p, fs, new_node_id, pool);
}



svn_error_t *
svn_fs_x__dag_clone_root(dag_node_t **root_p,
                         svn_fs_t *fs,
                         svn_fs_x__txn_id_t txn_id,
                         apr_pool_t *pool)
{
  svn_fs_x__id_t root_id;
  svn_fs_x__init_txn_root(&root_id, txn_id);

  /* One way or another, root_id now identifies a cloned root node. */
  return svn_fs_x__dag_get_node(root_p, fs, &root_id, pool);
}


svn_error_t *
svn_fs_x__dag_delete(dag_node_t *parent,
                     const char *name,
                     svn_fs_x__txn_id_t txn_id,
                     apr_pool_t *pool)
{
  node_revision_t *parent_noderev;
  svn_fs_t *fs = parent->fs;
  dirent_t *dirent;
  apr_pool_t *subpool;

  /* Make sure parent is a directory. */
  if (parent->kind != svn_node_dir)
    return svn_error_createf
      (SVN_ERR_FS_NOT_DIRECTORY, NULL,
       "Attempted to delete entry '%s' from *non*-directory node", name);

  /* Make sure parent is mutable. */
  if (! svn_fs_x__dag_check_mutable(parent))
    return svn_error_createf
      (SVN_ERR_FS_NOT_MUTABLE, NULL,
       "Attempted to delete entry '%s' from immutable directory node", name);

  /* Make sure that NAME is a single path component. */
  if (! svn_path_is_single_path_component(name))
    return svn_error_createf
      (SVN_ERR_FS_NOT_SINGLE_PATH_COMPONENT, NULL,
       "Attempted to delete a node with an illegal name '%s'", name);

  /* Get a fresh NODE-REVISION for the parent node. */
  SVN_ERR(get_node_revision(&parent_noderev, parent));

  subpool = svn_pool_create(pool);

  /* Search this directory for a dirent with that NAME. */
  SVN_ERR(svn_fs_x__rep_contents_dir_entry(&dirent, fs, parent_noderev,
                                           name, subpool, subpool));

  /* If we never found ID in ENTRIES (perhaps because there are no
     ENTRIES, perhaps because ID just isn't in the existing ENTRIES
     ... it doesn't matter), return an error.  */
  if (! dirent)
    return svn_error_createf
      (SVN_ERR_FS_NO_SUCH_ENTRY, NULL,
       "Delete failed--directory has no entry '%s'", name);

  /* If mutable, remove it and any mutable children from db. */
  SVN_ERR(svn_fs_x__dag_delete_if_mutable(parent->fs, &dirent->id, pool));
  svn_pool_destroy(subpool);

  /* Remove this entry from its parent's entries list. */
  return svn_fs_x__set_entry(parent->fs, txn_id, parent_noderev, name,
                             NULL, svn_node_unknown, pool);
}


svn_error_t *
svn_fs_x__dag_delete_if_mutable(svn_fs_t *fs,
                                const svn_fs_x__id_t *id,
                                apr_pool_t *pool)
{
  dag_node_t *node;

  /* Get the node. */
  SVN_ERR(svn_fs_x__dag_get_node(&node, fs, id, pool));

  /* If immutable, do nothing and return immediately. */
  if (! svn_fs_x__dag_check_mutable(node))
    return SVN_NO_ERROR;

  /* Else it's mutable.  Recurse on directories... */
  if (node->kind == svn_node_dir)
    {
      apr_array_header_t *entries;
      int i;
      apr_pool_t *iterpool = svn_pool_create(pool);

      /* Loop over directory entries */
      SVN_ERR(svn_fs_x__dag_dir_entries(&entries, node, pool));
      if (entries)
        for (i = 0; i < entries->nelts; ++i)
          {
<<<<<<< HEAD
            const svn_fs_x__id_t *noderev_id
              = &APR_ARRAY_IDX(entries, i, dirent_t *)->id;
            SVN_ERR(svn_fs_x__dag_delete_if_mutable(fs, noderev_id, pool));
          }
=======
            svn_pool_clear(iterpool);
            SVN_ERR(svn_fs_x__dag_delete_if_mutable(fs,
                          APR_ARRAY_IDX(entries, i, svn_fs_dirent_t *)->id,
                          iterpool));
          }

      svn_pool_destroy(iterpool);
>>>>>>> 2f9faec2
    }

  /* ... then delete the node itself, after deleting any mutable
     representations and strings it points to. */
  return svn_fs_x__delete_node_revision(fs, id, pool);
}

svn_error_t *
svn_fs_x__dag_make_file(dag_node_t **child_p,
                        dag_node_t *parent,
                        const char *parent_path,
                        const char *name,
                        svn_fs_x__txn_id_t txn_id,
                        apr_pool_t *pool)
{
  /* Call our little helper function */
  return make_entry(child_p, parent, parent_path, name, FALSE, txn_id, pool);
}


svn_error_t *
svn_fs_x__dag_make_dir(dag_node_t **child_p,
                       dag_node_t *parent,
                       const char *parent_path,
                       const char *name,
                       svn_fs_x__txn_id_t txn_id,
                       apr_pool_t *pool)
{
  /* Call our little helper function */
  return make_entry(child_p, parent, parent_path, name, TRUE, txn_id, pool);
}


svn_error_t *
svn_fs_x__dag_get_contents(svn_stream_t **contents_p,
                           dag_node_t *file,
                           apr_pool_t *pool)
{
  node_revision_t *noderev;
  svn_stream_t *contents;

  /* Make sure our node is a file. */
  if (file->kind != svn_node_file)
    return svn_error_createf
      (SVN_ERR_FS_NOT_FILE, NULL,
       "Attempted to get textual contents of a *non*-file node");

  /* Go get a fresh node-revision for FILE. */
  SVN_ERR(get_node_revision(&noderev, file));

  /* Get a stream to the contents. */
  SVN_ERR(svn_fs_x__get_contents(&contents, file->fs,
                                 noderev->data_rep, TRUE, pool));

  *contents_p = contents;

  return SVN_NO_ERROR;
}


svn_error_t *
svn_fs_x__dag_get_file_delta_stream(svn_txdelta_stream_t **stream_p,
                                    dag_node_t *source,
                                    dag_node_t *target,
                                    apr_pool_t *pool)
{
  node_revision_t *src_noderev;
  node_revision_t *tgt_noderev;

  /* Make sure our nodes are files. */
  if ((source && source->kind != svn_node_file)
      || target->kind != svn_node_file)
    return svn_error_createf
      (SVN_ERR_FS_NOT_FILE, NULL,
       "Attempted to get textual contents of a *non*-file node");

  /* Go get fresh node-revisions for the nodes. */
  if (source)
    SVN_ERR(get_node_revision(&src_noderev, source));
  else
    src_noderev = NULL;
  SVN_ERR(get_node_revision(&tgt_noderev, target));

  /* Get the delta stream. */
  return svn_fs_x__get_file_delta_stream(stream_p, target->fs,
                                         src_noderev, tgt_noderev, pool);
}


svn_error_t *
svn_fs_x__dag_try_process_file_contents(svn_boolean_t *success,
                                        dag_node_t *node,
                                        svn_fs_process_contents_func_t processor,
                                        void* baton,
                                        apr_pool_t *pool)
{
  node_revision_t *noderev;

  /* Go get fresh node-revisions for the nodes. */
  SVN_ERR(get_node_revision(&noderev, node));

  return svn_fs_x__try_process_file_contents(success, node->fs,
                                             noderev,
                                             processor, baton, pool);
}


svn_error_t *
svn_fs_x__dag_file_length(svn_filesize_t *length,
                          dag_node_t *file,
                          apr_pool_t *pool)
{
  node_revision_t *noderev;

  /* Make sure our node is a file. */
  if (file->kind != svn_node_file)
    return svn_error_createf
      (SVN_ERR_FS_NOT_FILE, NULL,
       "Attempted to get length of a *non*-file node");

  /* Go get a fresh node-revision for FILE, and . */
  SVN_ERR(get_node_revision(&noderev, file));

  return svn_fs_x__file_length(length, noderev, pool);
}


svn_error_t *
svn_fs_x__dag_file_checksum(svn_checksum_t **checksum,
                            dag_node_t *file,
                            svn_checksum_kind_t kind,
                            apr_pool_t *pool)
{
  node_revision_t *noderev;

  if (file->kind != svn_node_file)
    return svn_error_createf
      (SVN_ERR_FS_NOT_FILE, NULL,
       "Attempted to get checksum of a *non*-file node");

  SVN_ERR(get_node_revision(&noderev, file));

  return svn_fs_x__file_checksum(checksum, noderev, kind, pool);
}


svn_error_t *
svn_fs_x__dag_get_edit_stream(svn_stream_t **contents,
                              dag_node_t *file,
                              apr_pool_t *pool)
{
  node_revision_t *noderev;
  svn_stream_t *ws;

  /* Make sure our node is a file. */
  if (file->kind != svn_node_file)
    return svn_error_createf
      (SVN_ERR_FS_NOT_FILE, NULL,
       "Attempted to set textual contents of a *non*-file node");

  /* Make sure our node is mutable. */
  if (! svn_fs_x__dag_check_mutable(file))
    return svn_error_createf
      (SVN_ERR_FS_NOT_MUTABLE, NULL,
       "Attempted to set textual contents of an immutable node");

  /* Get the node revision. */
  SVN_ERR(get_node_revision(&noderev, file));

  SVN_ERR(svn_fs_x__set_contents(&ws, file->fs, noderev, pool));

  *contents = ws;

  return SVN_NO_ERROR;
}



svn_error_t *
svn_fs_x__dag_finalize_edits(dag_node_t *file,
                             const svn_checksum_t *checksum,
                             apr_pool_t *pool)
{
  if (checksum)
    {
      svn_checksum_t *file_checksum;

      SVN_ERR(svn_fs_x__dag_file_checksum(&file_checksum, file,
                                          checksum->kind, pool));
      if (!svn_checksum_match(checksum, file_checksum))
        return svn_checksum_mismatch_err(checksum, file_checksum, pool,
                                         _("Checksum mismatch for '%s'"),
                                         file->created_path);
    }

  return SVN_NO_ERROR;
}


dag_node_t *
svn_fs_x__dag_dup(const dag_node_t *node,
                  apr_pool_t *pool)
{
  /* Allocate our new node. */
  dag_node_t *new_node = apr_pmemdup(pool, node, sizeof(*new_node));
  new_node->created_path = apr_pstrdup(pool, node->created_path);

  /* Only copy cached node_revision_t for immutable nodes. */
  if (node->node_revision && !svn_fs_x__dag_check_mutable(node))
    new_node->node_revision = copy_node_revision(node->node_revision, pool);

  new_node->node_pool = pool;

  return new_node;
}

svn_error_t *
svn_fs_x__dag_serialize(void **data,
                        apr_size_t *data_len,
                        void *in,
                        apr_pool_t *pool)
{
  dag_node_t *node = in;
  svn_stringbuf_t *serialized;

  /* create an serialization context and serialize the dag node as root */
  svn_temp_serializer__context_t *context =
      svn_temp_serializer__init(node,
                                sizeof(*node),
                                1024 - SVN_TEMP_SERIALIZER__OVERHEAD,
                                pool);

  /* for mutable nodes, we will _never_ cache the noderev */
  if (node->node_revision && !svn_fs_x__dag_check_mutable(node))
    svn_fs_x__noderev_serialize(context, &node->node_revision);
  else
    svn_temp_serializer__set_null(context,
                                  (const void * const *)&node->node_revision);

  /* The deserializer will use its own pool. */
  svn_temp_serializer__set_null(context,
                                (const void * const *)&node->node_pool);

  /* serialize other sub-structures */
  svn_temp_serializer__add_string(context, &node->created_path);

  /* return serialized data */
  serialized = svn_temp_serializer__get(context);
  *data = serialized->data;
  *data_len = serialized->len;

  return SVN_NO_ERROR;
}

svn_error_t *
svn_fs_x__dag_deserialize(void **out,
                          void *data,
                          apr_size_t data_len,
                          apr_pool_t *pool)
{
  dag_node_t *node = (dag_node_t *)data;
  if (data_len == 0)
    return svn_error_create(SVN_ERR_FS_CORRUPT, NULL,
                            _("Empty noderev in cache"));

  /* Copy the _full_ buffer as it also contains the sub-structures. */
  node->fs = NULL;

  /* fixup all references to sub-structures */
  svn_fs_x__noderev_deserialize(node, &node->node_revision, pool);
  node->node_pool = pool;

  svn_temp_deserializer__resolve(node, (void**)&node->created_path);

  /* return result */
  *out = node;

  return SVN_NO_ERROR;
}

svn_error_t *
svn_fs_x__dag_open(dag_node_t **child_p,
                   dag_node_t *parent,
                   const char *name,
                   apr_pool_t *result_pool,
                   apr_pool_t *scratch_pool)
{
  svn_fs_x__id_t node_id;

  /* Ensure that NAME exists in PARENT's entry list. */
  SVN_ERR(dir_entry_id_from_node(&node_id, parent, name, scratch_pool));
  if (! svn_fs_x__id_used(&node_id))
    {
      *child_p = NULL;
      return SVN_NO_ERROR;
    }

  /* Make sure that NAME is a single path component. */
  if (! svn_path_is_single_path_component(name))
    return svn_error_createf
      (SVN_ERR_FS_NOT_SINGLE_PATH_COMPONENT, NULL,
       "Attempted to open node with an illegal name '%s'", name);

  /* Now get the node that was requested. */
  return svn_fs_x__dag_get_node(child_p, svn_fs_x__dag_get_fs(parent),
                                &node_id, result_pool);
}


svn_error_t *
svn_fs_x__dag_copy(dag_node_t *to_node,
                   const char *entry,
                   dag_node_t *from_node,
                   svn_boolean_t preserve_history,
                   svn_revnum_t from_rev,
                   const char *from_path,
                   svn_fs_x__txn_id_t txn_id,
                   apr_pool_t *pool)
{
  const svn_fs_x__id_t *id;

  if (preserve_history)
    {
      node_revision_t *from_noderev, *to_noderev;
      svn_fs_x__id_t copy_id;
      svn_fs_t *fs = svn_fs_x__dag_get_fs(from_node);

      /* Make a copy of the original node revision. */
      SVN_ERR(get_node_revision(&from_noderev, from_node));
      to_noderev = copy_node_revision(from_noderev, pool);

      /* Reserve a copy ID for this new copy. */
      SVN_ERR(svn_fs_x__reserve_copy_id(&copy_id, fs, txn_id, pool));

      /* Create a successor with its predecessor pointing at the copy
         source. */
      to_noderev->predecessor_id = to_noderev->noderev_id;
      if (to_noderev->predecessor_count != -1)
        to_noderev->predecessor_count++;
      to_noderev->created_path =
        svn_fspath__join(svn_fs_x__dag_get_created_path(to_node), entry,
                         pool);
      to_noderev->copyfrom_path = apr_pstrdup(pool, from_path);
      to_noderev->copyfrom_rev = from_rev;

      /* Set the copyroot equal to our own id. */
      to_noderev->copyroot_path = NULL;

      SVN_ERR(svn_fs_x__create_successor(fs, to_noderev,
                                         &copy_id, txn_id, pool));
      id = &to_noderev->noderev_id;
    }
  else  /* don't preserve history */
    {
      id = svn_fs_x__dag_get_id(from_node);
    }

  /* Set the entry in to_node to the new id. */
  return svn_fs_x__dag_set_entry(to_node, entry, id, from_node->kind,
                                 txn_id, pool);
}



/*** Comparison. ***/

svn_error_t *
svn_fs_x__dag_things_different(svn_boolean_t *props_changed,
                               svn_boolean_t *contents_changed,
                               dag_node_t *node1,
                               dag_node_t *node2,
                               svn_boolean_t strict,
                               apr_pool_t *pool)
{
  node_revision_t *noderev1, *noderev2;
  svn_fs_t *fs;
  svn_boolean_t same;

  /* If we have no place to store our results, don't bother doing
     anything. */
  if (! props_changed && ! contents_changed)
    return SVN_NO_ERROR;

  fs = svn_fs_x__dag_get_fs(node1);

  /* The node revision skels for these two nodes. */
  SVN_ERR(get_node_revision(&noderev1, node1));
  SVN_ERR(get_node_revision(&noderev2, node2));

  /* Compare property keys. */
  if (props_changed != NULL)
    {
      SVN_ERR(svn_fs_x__prop_rep_equal(&same, fs, noderev1, noderev2,
                                       strict, pool));
      *props_changed = !same;
    }

  /* Compare contents keys. */
  if (contents_changed != NULL)
    *contents_changed = !svn_fs_x__file_text_rep_equal(noderev1->data_rep,
                                                       noderev2->data_rep);

  return SVN_NO_ERROR;
}

svn_error_t *
svn_fs_x__dag_get_copyroot(svn_revnum_t *rev,
                           const char **path,
                           dag_node_t *node)
{
  node_revision_t *noderev;

  /* Go get a fresh node-revision for NODE. */
  SVN_ERR(get_node_revision(&noderev, node));

  *rev = noderev->copyroot_rev;
  *path = noderev->copyroot_path;

  return SVN_NO_ERROR;
}

svn_error_t *
svn_fs_x__dag_get_copyfrom_rev(svn_revnum_t *rev,
                               dag_node_t *node)
{
  node_revision_t *noderev;

  /* Go get a fresh node-revision for NODE. */
  SVN_ERR(get_node_revision(&noderev, node));

  *rev = noderev->copyfrom_rev;

  return SVN_NO_ERROR;
}

svn_error_t *
svn_fs_x__dag_get_copyfrom_path(const char **path,
                                dag_node_t *node)
{
  node_revision_t *noderev;

  /* Go get a fresh node-revision for NODE. */
  SVN_ERR(get_node_revision(&noderev, node));

  *path = noderev->copyfrom_path;

  return SVN_NO_ERROR;
}

svn_error_t *
svn_fs_x__dag_update_ancestry(dag_node_t *target,
                              dag_node_t *source,
                              apr_pool_t *pool)
{
  node_revision_t *source_noderev, *target_noderev;

  if (! svn_fs_x__dag_check_mutable(target))
    return svn_error_createf
      (SVN_ERR_FS_NOT_MUTABLE, NULL,
       _("Attempted to update ancestry of non-mutable node"));

  SVN_ERR(get_node_revision(&source_noderev, source));
  SVN_ERR(get_node_revision(&target_noderev, target));

  target_noderev->predecessor_id = source_noderev->noderev_id;
  target_noderev->predecessor_count = source_noderev->predecessor_count;
  if (target_noderev->predecessor_count != -1)
    target_noderev->predecessor_count++;

  return svn_fs_x__put_node_revision(target->fs, target_noderev, FALSE,
                                     pool);
}<|MERGE_RESOLUTION|>--- conflicted
+++ resolved
@@ -892,20 +892,14 @@
       if (entries)
         for (i = 0; i < entries->nelts; ++i)
           {
-<<<<<<< HEAD
             const svn_fs_x__id_t *noderev_id
               = &APR_ARRAY_IDX(entries, i, dirent_t *)->id;
+
+            svn_pool_clear(iterpool);
             SVN_ERR(svn_fs_x__dag_delete_if_mutable(fs, noderev_id, pool));
           }
-=======
-            svn_pool_clear(iterpool);
-            SVN_ERR(svn_fs_x__dag_delete_if_mutable(fs,
-                          APR_ARRAY_IDX(entries, i, svn_fs_dirent_t *)->id,
-                          iterpool));
-          }
 
       svn_pool_destroy(iterpool);
->>>>>>> 2f9faec2
     }
 
   /* ... then delete the node itself, after deleting any mutable
