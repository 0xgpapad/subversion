/*
 * simple_providers.c: providers for SVN_AUTH_CRED_SIMPLE
 *
 * ====================================================================
 * Copyright (c) 2003-2006, 2008 CollabNet.  All rights reserved.
 *
 * This software is licensed as described in the file COPYING, which
 * you should have received as part of this distribution.  The terms
 * are also available at http://subversion.tigris.org/license-1.html.
 * If newer versions of this license are posted there, you may use a
 * newer version instead, at your option.
 *
 * This software consists of voluntary contributions made by many
 * individuals.  For exact contribution history, see the revision
 * history and logs, available at http://subversion.tigris.org/.
 * ====================================================================
 */

/* ==================================================================== */



/*** Includes. ***/

#include <apr_pools.h>
#include "svn_auth.h"
#include "svn_error.h"
#include "svn_utf.h"
#include "svn_config.h"
#include "svn_user.h"

#include "private/svn_auth_private.h"

#include "svn_private_config.h"

/*-----------------------------------------------------------------------*/
/* File provider                                                         */
/*-----------------------------------------------------------------------*/

/* The keys that will be stored on disk */
#define SVN_AUTH__AUTHFILE_USERNAME_KEY            "username"
#define SVN_AUTH__AUTHFILE_PASSWORD_KEY            "password"
#define SVN_AUTH__AUTHFILE_PASSTYPE_KEY            "passtype"

<<<<<<< HEAD
#define SVN_AUTH__SIMPLE_PASSWORD_TYPE             "simple"
#define SVN_AUTH__WINCRYPT_PASSWORD_TYPE           "wincrypt"
#define SVN_AUTH__KEYCHAIN_PASSWORD_TYPE           "keychain"
#define SVN_AUTH__GNOME_KEYRING_PASSWORD_TYPE      "gnome-keyring"
=======
/* Baton type for the simple provider. */
typedef struct
{
  svn_auth_plaintext_prompt_func_t plaintext_prompt_func;
  void *prompt_baton;
  /* We cache the user's answer to the plaintext prompt, keyed
   * by realm, in case we'll be called multiple times for the
   * same realm. */
  apr_hash_t *plaintext_answers;
} simple_provider_baton_t;
>>>>>>> 41c745c3


/* Implementation of svn_auth__password_get_t that retrieves
   the plaintext password from CREDS. */
static svn_boolean_t
simple_password_get(const char **password,
                    apr_hash_t *creds,
                    const char *realmstring,
                    const char *username,
                    svn_boolean_t non_interactive,
                    apr_pool_t *pool)
{
  svn_string_t *str;
  str = apr_hash_get(creds, SVN_AUTH__AUTHFILE_PASSWORD_KEY,
                     APR_HASH_KEY_STRING);
  if (str && str->data)
    {
      *password = str->data;
      return TRUE;
    }
  return FALSE;
}

/* Implementation of svn_auth__password_set_t that stores
   the plaintext password in CREDS. */
static svn_boolean_t
simple_password_set(apr_hash_t *creds,
                    const char *realmstring,
                    const char *username,
                    const char *password,
                    svn_boolean_t non_interactive,
                    apr_pool_t *pool)
{
  apr_hash_set(creds, SVN_AUTH__AUTHFILE_PASSWORD_KEY, APR_HASH_KEY_STRING,
               svn_string_create(password, pool));
  return TRUE;
}

/* Common implementation for simple_first_creds and
   windows_simple_first_creds. Uses PARAMETERS, REALMSTRING and the
   simple auth provider's username and password cache to fill a set of
   CREDENTIALS. PASSWORD_GET is used to obtain the password value.
   PASSTYPE identifies the type of the cached password. CREDENTIALS are
   allocated from POOL. */
svn_error_t *
svn_auth__simple_first_creds_helper(void **credentials,
                                    void **iter_baton,
                                    void *provider_baton,
                                    apr_hash_t *parameters,
                                    const char *realmstring,
                                    svn_auth__password_get_t password_get,
                                    const char *passtype,
                                    apr_pool_t *pool)
{
  const char *config_dir = apr_hash_get(parameters,
                                        SVN_AUTH_PARAM_CONFIG_DIR,
                                        APR_HASH_KEY_STRING);
  const char *username = apr_hash_get(parameters,
                                      SVN_AUTH_PARAM_DEFAULT_USERNAME,
                                      APR_HASH_KEY_STRING);
  const char *password = apr_hash_get(parameters,
                                      SVN_AUTH_PARAM_DEFAULT_PASSWORD,
                                      APR_HASH_KEY_STRING);
  svn_boolean_t non_interactive = apr_hash_get(parameters,
                                               SVN_AUTH_PARAM_NON_INTERACTIVE,
                                               APR_HASH_KEY_STRING) != NULL;

  svn_boolean_t may_save = username || password;
  svn_error_t *err;

  /* If we don't have a username and a password yet, we try the auth cache */
  if (! (username && password))
    {
      apr_hash_t *creds_hash = NULL;

      /* Try to load credentials from a file on disk, based on the
         realmstring.  Don't throw an error, though: if something went
         wrong reading the file, no big deal.  What really matters is that
         we failed to get the creds, so allow the auth system to try the
         next provider. */
      err = svn_config_read_auth_data(&creds_hash, SVN_AUTH_CRED_SIMPLE,
                                      realmstring, config_dir, pool);
      svn_error_clear(err);
      if (! err && creds_hash)
        {
          svn_string_t *str;
          if (! username)
            {
              str = apr_hash_get(creds_hash,
                                 SVN_AUTH__AUTHFILE_USERNAME_KEY,
                                 APR_HASH_KEY_STRING);
              if (str && str->data)
                username = str->data;
            }

          if (! password)
            {
              svn_boolean_t have_passtype;
              /* The password type in the auth data must match the
                 mangler's type, otherwise the password must be
                 interpreted by another provider. */
              str = apr_hash_get(creds_hash,
                                 SVN_AUTH__AUTHFILE_PASSTYPE_KEY,
                                 APR_HASH_KEY_STRING);
              have_passtype = (str && str->data);
              if (have_passtype && passtype
                  && 0 != strcmp(str->data, passtype))
                password = NULL;
              else
                {
                  if (!password_get(&password, creds_hash, realmstring,
                                    username, non_interactive, pool))
                    password = NULL;

                  /* If the auth data didn't contain a password type,
                     force a write to upgrade the format of the auth
                     data file. */
                  if (password && passtype && !have_passtype)
                    may_save = TRUE;
                }
            }
        }
    }

  /* Ask the OS for the username if we have a password but no
     username. */
  if (password && ! username)
    username = svn_user_get_name(pool);

  if (username && password)
    {
      svn_auth_cred_simple_t *creds = apr_pcalloc(pool, sizeof(*creds));
      creds->username = username;
      creds->password = password;
      creds->may_save = may_save;
      *credentials = creds;
    }
  else
    *credentials = NULL;

  *iter_baton = NULL;

  return SVN_NO_ERROR;
}


/* Common implementation for simple_save_creds and
   windows_simple_save_creds. Uses PARAMETERS and REALMSTRING to save
   a set of CREDENTIALS to the simple auth provider's username and
   password cache. PASSWORD_SET is used to store the password.
   PASSTYPE identifies the type of the cached password. Allocates from POOL. */
svn_error_t *
svn_auth__simple_save_creds_helper(svn_boolean_t *saved,
                                   void *credentials,
                                   void *provider_baton,
                                   apr_hash_t *parameters,
                                   const char *realmstring,
                                   svn_auth__password_set_t password_set,
                                   const char *passtype,
                                   apr_pool_t *pool)
{
  svn_auth_cred_simple_t *creds = credentials;
  apr_hash_t *creds_hash = NULL;
  const char *config_dir;
  svn_error_t *err;
  svn_boolean_t dont_store_passwords =
    apr_hash_get(parameters,
                 SVN_AUTH_PARAM_DONT_STORE_PASSWORDS,
                 APR_HASH_KEY_STRING) != NULL;
  const char *store_plaintext_passwords =
    apr_hash_get(parameters,
                 SVN_AUTH_PARAM_STORE_PLAINTEXT_PASSWORDS,
                 APR_HASH_KEY_STRING);
  svn_boolean_t non_interactive = apr_hash_get(parameters,
                                               SVN_AUTH_PARAM_NON_INTERACTIVE,
                                               APR_HASH_KEY_STRING) != NULL;
  simple_provider_baton_t *b = (simple_provider_baton_t *)provider_baton;

  svn_boolean_t no_auth_cache =
    (! creds->may_save) || (apr_hash_get(parameters,
                                         SVN_AUTH_PARAM_NO_AUTH_CACHE,
                                         APR_HASH_KEY_STRING) != NULL);

  *saved = FALSE;

  if (no_auth_cache)
    return SVN_NO_ERROR;

  config_dir = apr_hash_get(parameters,
                            SVN_AUTH_PARAM_CONFIG_DIR,
                            APR_HASH_KEY_STRING);

  /* Put the username into the credentials hash. */
  creds_hash = apr_hash_make(pool);
  apr_hash_set(creds_hash, SVN_AUTH__AUTHFILE_USERNAME_KEY,
               APR_HASH_KEY_STRING,
               svn_string_create(creds->username, pool));

  /* Don't store passwords in any form if the user has told
   * us not to do so. */
  if (! dont_store_passwords)
    {
      svn_boolean_t may_save_password = FALSE;

      /* If the password is going to be stored encrypted, go right
       * ahead and store it to disk. Else determine whether saving
       * in plaintext is OK. */
      if (strcmp(passtype, SVN_AUTH__WINCRYPT_PASSWORD_TYPE) == 0
          || strcmp(passtype, SVN_AUTH__KEYCHAIN_PASSWORD_TYPE) == 0
          || strcmp(passtype, SVN_AUTH__KWALLET_PASSWORD_TYPE) == 0)
        {
          may_save_password = TRUE;
        }
      else
        {
          if (svn_cstring_casecmp(store_plaintext_passwords,
                                  SVN_CONFIG_ASK) == 0)
            {
              if (non_interactive)
                /* In non-interactive mode, the default behaviour is
                 * to not store the password, because it is usually
                 * passed on the command line. */
                may_save_password = FALSE;
              else if (b->plaintext_prompt_func)
                {
                  /* We're interactive, and the client provided a
                   * prompt callback. So we can ask the user.
                   *
                   * Check for a cached answer before prompting. */
                  svn_boolean_t *cached_answer;
                  cached_answer = apr_hash_get(b->plaintext_answers,
                                               realmstring,
                                               APR_HASH_KEY_STRING);
                  if (cached_answer)
                    may_save_password = *cached_answer;
                  else
                    {
                      /* Nothing cached for this realm, prompt the user. */
                      SVN_ERR((*b->plaintext_prompt_func)(&may_save_password,
                                                          realmstring,
                                                          b->prompt_baton,
                                                          pool));

                      /* Cache the user's answer in case we're called again
                       * for the same realm.
                       *
                       * XXX: Hopefully, our caller has passed us
                       * a pool that survives across RA sessions!
                       * We use that pool to cache user answers, and
                       * we may be called again for the same realm when the
                       * current RA session is reparented, or when a different
                       * RA session using the same realm is opened.
                       * If the pool does not survive until then, caching
                       * won't work, and for some reason the call to
                       * apr_hash_set() below may even end up crashing in
                       * apr_palloc().
                       */
                      cached_answer = apr_palloc(pool, sizeof(svn_boolean_t));
                      *cached_answer = may_save_password;
                      apr_hash_set(b->plaintext_answers, realmstring,
                                   APR_HASH_KEY_STRING, cached_answer);
                    }
                }
              else
                {
                  /* TODO: We might want to default to not storing if the
                   * prompt callback is NULL, i.e. have may_save_password
                   * default to FALSE here, in order to force clients to
                   * implement the callback.
                   *
                   * This would change the semantics of old API though.
                   *
                   * So for now, clients that don't implement the callback
                   * and provide no explicit value for
                   * SVN_AUTH_PARAM_STORE_PLAINTEXT_PASSWORDS
                   * cause unencrypted passwords to be stored by default.
                   * Needless to say, our own client is sane, but who knows
                   * what other clients are doing.
                   */
                  may_save_password = TRUE;
                }
            }
          else if (svn_cstring_casecmp(store_plaintext_passwords,
                                       SVN_CONFIG_FALSE) == 0)
            {
              may_save_password = FALSE;
            }
          else if (svn_cstring_casecmp(store_plaintext_passwords,
                                       SVN_CONFIG_TRUE) == 0)
            {
              may_save_password = TRUE;
            }
          else
            {
              return svn_error_createf
                (SVN_ERR_RA_DAV_INVALID_CONFIG_VALUE, NULL,
                 _("Config error: invalid value '%s' for option '%s'"),
                store_plaintext_passwords,
                SVN_AUTH_PARAM_STORE_PLAINTEXT_PASSWORDS);
            }
        }

      if (may_save_password)
        {
          *saved = password_set(creds_hash, realmstring,
                                creds->username, creds->password,
                                non_interactive, pool);
          if (*saved && passtype)
              /* Store the password type with the auth data, so that we
                 know which provider owns the password. */
              apr_hash_set(creds_hash, SVN_AUTH__AUTHFILE_PASSTYPE_KEY,
                           APR_HASH_KEY_STRING,
                           svn_string_create(passtype, pool));
        }
    }

  /* Save credentials to disk. */
  err = svn_config_write_auth_data(creds_hash, SVN_AUTH_CRED_SIMPLE,
                                   realmstring, config_dir, pool);
  svn_error_clear(err);

  return SVN_NO_ERROR;
}

/* Get cached (unencrypted) credentials from the simple provider's cache. */
static svn_error_t *
simple_first_creds(void **credentials,
                   void **iter_baton,
                   void *provider_baton,
                   apr_hash_t *parameters,
                   const char *realmstring,
                   apr_pool_t *pool)
{
  return svn_auth__simple_first_creds_helper(credentials,
                                             iter_baton,
                                             provider_baton,
                                             parameters,
                                             realmstring,
                                             simple_password_get,
                                             SVN_AUTH__SIMPLE_PASSWORD_TYPE,
                                             pool);
}

/* Save (unencrypted) credentials to the simple provider's cache. */
static svn_error_t *
simple_save_creds(svn_boolean_t *saved,
                  void *credentials,
                  void *provider_baton,
                  apr_hash_t *parameters,
                  const char *realmstring,
                  apr_pool_t *pool)
{
  return svn_auth__simple_save_creds_helper(saved, credentials,
                                            provider_baton,
                                            parameters,
                                            realmstring,
                                            simple_password_set,
                                            SVN_AUTH__SIMPLE_PASSWORD_TYPE,
                                            pool);
}

static const svn_auth_provider_t simple_provider = {
  SVN_AUTH_CRED_SIMPLE,
  simple_first_creds,
  NULL,
  simple_save_creds
};


/* Public API */
void
svn_auth_get_simple_provider2
  (svn_auth_provider_object_t **provider,
   svn_auth_plaintext_prompt_func_t plaintext_prompt_func,
   void* prompt_baton,
   apr_pool_t *pool)
{
  svn_auth_provider_object_t *po = apr_pcalloc(pool, sizeof(*po));
  simple_provider_baton_t *pb = apr_pcalloc(pool, sizeof(*pb));

  pb->plaintext_prompt_func = plaintext_prompt_func;
  pb->prompt_baton = prompt_baton;
  pb->plaintext_answers = apr_hash_make(pool);

  po->vtable = &simple_provider;
  po->provider_baton = pb;
  *provider = po;
}

void
svn_auth_get_simple_provider(svn_auth_provider_object_t **provider,
                             apr_pool_t *pool)
{
  svn_auth_get_simple_provider2(provider, NULL, NULL, pool);
}


/*-----------------------------------------------------------------------*/
/* Prompt provider                                                       */
/*-----------------------------------------------------------------------*/

/* Baton type for username/password prompting. */
typedef struct
{
  svn_auth_simple_prompt_func_t prompt_func;
  void *prompt_baton;

  /* how many times to re-prompt after the first one fails */
  int retry_limit;
} simple_prompt_provider_baton_t;


/* Iteration baton type for username/password prompting. */
typedef struct
{
  /* how many times we've reprompted */
  int retries;
} simple_prompt_iter_baton_t;



/*** Helper Functions ***/
static svn_error_t *
prompt_for_simple_creds(svn_auth_cred_simple_t **cred_p,
                        simple_prompt_provider_baton_t *pb,
                        apr_hash_t *parameters,
                        const char *realmstring,
                        svn_boolean_t first_time,
                        svn_boolean_t may_save,
                        apr_pool_t *pool)
{
  const char *def_username = NULL, *def_password = NULL;

  *cred_p = NULL;

  /* If we're allowed to check for default usernames and passwords, do
     so. */
  if (first_time)
    {
      def_username = apr_hash_get(parameters,
                                  SVN_AUTH_PARAM_DEFAULT_USERNAME,
                                  APR_HASH_KEY_STRING);

      /* No default username?  Try the auth cache. */
      if (! def_username)
        {
          const char *config_dir = apr_hash_get(parameters,
                                                SVN_AUTH_PARAM_CONFIG_DIR,
                                                APR_HASH_KEY_STRING);
          apr_hash_t *creds_hash = NULL;
          svn_string_t *str;
          svn_error_t *err;

          err = svn_config_read_auth_data(&creds_hash, SVN_AUTH_CRED_SIMPLE,
                                          realmstring, config_dir, pool);
          svn_error_clear(err);
          if (! err && creds_hash)
            {
              str = apr_hash_get(creds_hash,
                                 SVN_AUTH__AUTHFILE_USERNAME_KEY,
                                 APR_HASH_KEY_STRING);
              if (str && str->data)
                def_username = str->data;
            }
        }

      /* Still no default username?  Try the UID. */
      if (! def_username)
        def_username = svn_user_get_name(pool);

      def_password = apr_hash_get(parameters,
                                  SVN_AUTH_PARAM_DEFAULT_PASSWORD,
                                  APR_HASH_KEY_STRING);
    }

  /* If we have defaults, just build the cred here and return it.
   *
   * ### I do wonder why this is here instead of in a separate
   * ### 'defaults' provider that would run before the prompt
   * ### provider... Hmmm.
   */
  if (def_username && def_password)
    {
      *cred_p = apr_palloc(pool, sizeof(**cred_p));
      (*cred_p)->username = apr_pstrdup(pool, def_username);
      (*cred_p)->password = apr_pstrdup(pool, def_password);
      (*cred_p)->may_save = TRUE;
    }
  else
    {
      SVN_ERR(pb->prompt_func(cred_p, pb->prompt_baton, realmstring,
                              def_username, may_save, pool));
    }

  return SVN_NO_ERROR;
}


/* Our first attempt will use any default username/password passed
   in, and prompt for the remaining stuff. */
static svn_error_t *
simple_prompt_first_creds(void **credentials_p,
                          void **iter_baton,
                          void *provider_baton,
                          apr_hash_t *parameters,
                          const char *realmstring,
                          apr_pool_t *pool)
{
  simple_prompt_provider_baton_t *pb = provider_baton;
  simple_prompt_iter_baton_t *ibaton = apr_pcalloc(pool, sizeof(*ibaton));
  const char *no_auth_cache = apr_hash_get(parameters,
                                           SVN_AUTH_PARAM_NO_AUTH_CACHE,
                                           APR_HASH_KEY_STRING);

  SVN_ERR(prompt_for_simple_creds((svn_auth_cred_simple_t **) credentials_p,
                                  pb, parameters, realmstring, TRUE,
                                  ! no_auth_cache, pool));

  ibaton->retries = 0;
  *iter_baton = ibaton;

  return SVN_NO_ERROR;
}


/* Subsequent attempts to fetch will ignore the default values, and
   simply re-prompt for both, up to a maximum of ib->pb->retry_limit. */
static svn_error_t *
simple_prompt_next_creds(void **credentials_p,
                         void *iter_baton,
                         void *provider_baton,
                         apr_hash_t *parameters,
                         const char *realmstring,
                         apr_pool_t *pool)
{
  simple_prompt_iter_baton_t *ib = iter_baton;
  simple_prompt_provider_baton_t *pb = provider_baton;
  const char *no_auth_cache = apr_hash_get(parameters,
                                           SVN_AUTH_PARAM_NO_AUTH_CACHE,
                                           APR_HASH_KEY_STRING);

  if (ib->retries >= pb->retry_limit)
    {
      /* give up, go on to next provider. */
      *credentials_p = NULL;
      return SVN_NO_ERROR;
    }
  ib->retries++;

  SVN_ERR(prompt_for_simple_creds((svn_auth_cred_simple_t **) credentials_p,
                                  pb, parameters, realmstring, FALSE,
                                  ! no_auth_cache, pool));

  return SVN_NO_ERROR;
}


static const svn_auth_provider_t simple_prompt_provider = {
  SVN_AUTH_CRED_SIMPLE,
  simple_prompt_first_creds,
  simple_prompt_next_creds,
  NULL,
};


/* Public API */
void
svn_auth_get_simple_prompt_provider
  (svn_auth_provider_object_t **provider,
   svn_auth_simple_prompt_func_t prompt_func,
   void *prompt_baton,
   int retry_limit,
   apr_pool_t *pool)
{
  svn_auth_provider_object_t *po = apr_pcalloc(pool, sizeof(*po));
  simple_prompt_provider_baton_t *pb = apr_pcalloc(pool, sizeof(*pb));

  pb->prompt_func = prompt_func;
  pb->prompt_baton = prompt_baton;
  pb->retry_limit = retry_limit;

  po->vtable = &simple_prompt_provider;
  po->provider_baton = pb;
  *provider = po;
}



/*-----------------------------------------------------------------------*/
/* Windows simple provider, encrypts the password on Win2k and later.    */
/*-----------------------------------------------------------------------*/

#if defined(WIN32) && !defined(__MINGW32__)
#include <wincrypt.h>
#include <apr_base64.h>

/* The description string that's combined with unencrypted data by the
   Windows CryptoAPI. Used during decryption to verify that the
   encrypted data were valid. */
static const WCHAR description[] = L"auth_svn.simple.wincrypt";

/* Dynamically load the address of function NAME in PDLL into
   PFN. Return TRUE if the function name was found, otherwise
   FALSE. Equivalent to dlsym(). */
static svn_boolean_t
get_crypto_function(const char *name, HINSTANCE *pdll, FARPROC *pfn)
{
  /* In case anyone wonders why we use LoadLibraryA here: This will
     always work on Win9x/Me, whilst LoadLibraryW may not. */
  HINSTANCE dll = LoadLibraryA("Crypt32.dll");
  if (dll)
    {
      FARPROC fn = GetProcAddress(dll, name);
      if (fn)
        {
          *pdll = dll;
          *pfn = fn;
          return TRUE;
        }
      FreeLibrary(dll);
    }
  return FALSE;
}

/* Implementation of svn_auth__password_set_t that encrypts
   the incoming password using the Windows CryptoAPI. */
static svn_boolean_t
windows_password_encrypter(apr_hash_t *creds,
                           const char *realmstring,
                           const char *username,
                           const char *in,
                           svn_boolean_t non_interactive,
                           apr_pool_t *pool)
{
  typedef BOOL (CALLBACK *encrypt_fn_t)
    (DATA_BLOB *,                /* pDataIn */
     LPCWSTR,                    /* szDataDescr */
     DATA_BLOB *,                /* pOptionalEntropy */
     PVOID,                      /* pvReserved */
     CRYPTPROTECT_PROMPTSTRUCT*, /* pPromptStruct */
     DWORD,                      /* dwFlags */
     DATA_BLOB*);                /* pDataOut */

  HINSTANCE dll;
  FARPROC fn;
  encrypt_fn_t encrypt;
  DATA_BLOB blobin;
  DATA_BLOB blobout;
  svn_boolean_t crypted;

  if (!get_crypto_function("CryptProtectData", &dll, &fn))
    return FALSE;
  encrypt = (encrypt_fn_t) fn;

  blobin.cbData = strlen(in);
  blobin.pbData = (BYTE*) in;
  crypted = encrypt(&blobin, description, NULL, NULL, NULL,
                    CRYPTPROTECT_UI_FORBIDDEN, &blobout);
  if (crypted)
    {
      char *coded = apr_palloc(pool, apr_base64_encode_len(blobout.cbData));
      apr_base64_encode(coded, blobout.pbData, blobout.cbData);
      crypted = simple_password_set(creds, realmstring, username, coded,
                                    non_interactive, pool);
      LocalFree(blobout.pbData);
    }

  FreeLibrary(dll);
  return crypted;
}

/* Implementation of svn_auth__password_get_t that decrypts
   the incoming password using the Windows CryptoAPI and verifies its
   validity. */
static svn_boolean_t
windows_password_decrypter(const char **out,
                           apr_hash_t *creds,
                           const char *realmstring,
                           const char *username,
                           svn_boolean_t non_interactive,
                           apr_pool_t *pool)
{
  typedef BOOL (CALLBACK * decrypt_fn_t)
    (DATA_BLOB *,                /* pDataIn */
     LPWSTR *,                   /* ppszDataDescr */
     DATA_BLOB *,                /* pOptionalEntropy */
     PVOID,                      /* pvReserved */
     CRYPTPROTECT_PROMPTSTRUCT*, /* pPromptStruct */
     DWORD,                      /* dwFlags */
     DATA_BLOB*);                /* pDataOut */

  HINSTANCE dll;
  FARPROC fn;
  DATA_BLOB blobin;
  DATA_BLOB blobout;
  LPWSTR descr;
  decrypt_fn_t decrypt;
  svn_boolean_t decrypted;
  char *in;

  if (!simple_password_get(&in, creds, realmstring, username,
                           non_interactive, pool))
    return FALSE;

  if (!get_crypto_function("CryptUnprotectData", &dll, &fn))
    return FALSE;
  decrypt = (decrypt_fn_t) fn;

  blobin.cbData = strlen(in);
  blobin.pbData = apr_palloc(pool, apr_base64_decode_len(in));
  apr_base64_decode(blobin.pbData, in);
  decrypted = decrypt(&blobin, &descr, NULL, NULL, NULL,
                      CRYPTPROTECT_UI_FORBIDDEN, &blobout);
  if (decrypted)
    {
      if (0 == lstrcmpW(descr, description))
        *out = apr_pstrndup(pool, blobout.pbData, blobout.cbData);
      else
        decrypted = FALSE;
      LocalFree(blobout.pbData);
    }

  FreeLibrary(dll);
  return decrypted;
}

/* Get cached encrypted credentials from the simple provider's cache. */
static svn_error_t *
windows_simple_first_creds(void **credentials,
                           void **iter_baton,
                           void *provider_baton,
                           apr_hash_t *parameters,
                           const char *realmstring,
                           apr_pool_t *pool)
{
  return svn_auth__simple_first_creds_helper(credentials,
                                             iter_baton,
                                             provider_baton,
                                             parameters,
                                             realmstring,
                                             windows_password_decrypter,
                                             SVN_AUTH__WINCRYPT_PASSWORD_TYPE,
                                             pool);
}

/* Save encrypted credentials to the simple provider's cache. */
static svn_error_t *
windows_simple_save_creds(svn_boolean_t *saved,
                          void *credentials,
                          void *provider_baton,
                          apr_hash_t *parameters,
                          const char *realmstring,
                          apr_pool_t *pool)
{
  return svn_auth__simple_save_creds_helper(saved, credentials,
                                            provider_baton,
                                            parameters,
                                            realmstring,
                                            windows_password_encrypter,
                                            SVN_AUTH__WINCRYPT_PASSWORD_TYPE,
                                            pool);
}

static const svn_auth_provider_t windows_simple_provider = {
  SVN_AUTH_CRED_SIMPLE,
  windows_simple_first_creds,
  NULL,
  windows_simple_save_creds
};


/* Public API */
void
svn_auth_get_windows_simple_provider(svn_auth_provider_object_t **provider,
                                     apr_pool_t *pool)
{
  svn_auth_provider_object_t *po = apr_pcalloc(pool, sizeof(*po));

  po->vtable = &windows_simple_provider;
  *provider = po;
}

#endif /* WIN32 */

/*-----------------------------------------------------------------------*/
/* keychain simple provider, puts passwords in the KeyChain              */
/*-----------------------------------------------------------------------*/

#ifdef SVN_HAVE_KEYCHAIN_SERVICES
#include <Security/Security.h>

/*
 * XXX (2005-12-07): If no GUI is available (e.g. over a SSH session),
 * you won't be prompted for credentials with which to unlock your
 * keychain.  Apple recognizes lack of TTY prompting as a known
 * problem.
 *
 *
 * XXX (2005-12-07): SecKeychainSetUserInteractionAllowed(FALSE) does
 * not appear to actually prevent all user interaction.  Specifically,
 * if the executable changes (for example, if it is rebuilt), the
 * system prompts the user to okay the use of the new executable.
 *
 * Worse than that, the interactivity setting is global per app (not
 * process/thread), meaning that there is a race condition in the
 * implementation below between calls to
 * SecKeychainSetUserInteractionAllowed() when multiple instances of
 * the same Subversion auth provider-based app run concurrently.
 */

/* Implementation of svn_auth__password_set_t that stores
   the password in the OS X KeyChain. */
static svn_boolean_t
keychain_password_set(apr_hash_t *creds,
                      const char *realmstring,
                      const char *username,
                      const char *password,
                      svn_boolean_t non_interactive,
                      apr_pool_t *pool)
{
  OSStatus status;
  SecKeychainItemRef item;

  if (non_interactive)
    SecKeychainSetUserInteractionAllowed(FALSE);

  status = SecKeychainFindGenericPassword(NULL, strlen(realmstring),
                                          realmstring, strlen(username),
                                          username, 0, NULL, &item);
  if (status)
    {
      if (status == errSecItemNotFound)
        status = SecKeychainAddGenericPassword(NULL, strlen(realmstring),
                                               realmstring, strlen(username),
                                               username, strlen(password),
                                               password, NULL);
    }
  else
    {
      status = SecKeychainItemModifyAttributesAndData(item, NULL,
                                                      strlen(password),
                                                      password);
      CFRelease(item);
    }

  if (non_interactive)
    SecKeychainSetUserInteractionAllowed(TRUE);

  return status == 0;
}

/* Implementation of svn_auth__password_get_t that retrieves
   the password from the OS X KeyChain. */
static svn_boolean_t
keychain_password_get(const char **password,
                      apr_hash_t *creds,
                      const char *realmstring,
                      const char *username,
                      svn_boolean_t non_interactive,
                      apr_pool_t *pool)
{
  OSStatus status;
  UInt32 length;
  void *data;

  if (non_interactive)
    SecKeychainSetUserInteractionAllowed(FALSE);

  status = SecKeychainFindGenericPassword(NULL, strlen(realmstring),
                                          realmstring, strlen(username),
                                          username, &length, &data, NULL);

  if (non_interactive)
    SecKeychainSetUserInteractionAllowed(TRUE);

  if (status != 0)
    return FALSE;

  *password = apr_pstrmemdup(pool, data, length);
  SecKeychainItemFreeContent(NULL, data);
  return TRUE;
}

/* Get cached encrypted credentials from the simple provider's cache. */
static svn_error_t *
keychain_simple_first_creds(void **credentials,
                            void **iter_baton,
                            void *provider_baton,
                            apr_hash_t *parameters,
                            const char *realmstring,
                            apr_pool_t *pool)
{
  return svn_auth__simple_first_creds_helper(credentials,
                                             iter_baton,
                                             provider_baton,
                                             parameters,
                                             realmstring,
                                             keychain_password_get,
                                             SVN_AUTH__KEYCHAIN_PASSWORD_TYPE,
                                             pool);
}

/* Save encrypted credentials to the simple provider's cache. */
static svn_error_t *
keychain_simple_save_creds(svn_boolean_t *saved,
                           void *credentials,
                           void *provider_baton,
                           apr_hash_t *parameters,
                           const char *realmstring,
                           apr_pool_t *pool)
{
  return svn_auth__simple_save_creds_helper(saved, credentials,
                                            provider_baton,
                                            parameters,
                                            realmstring,
                                            keychain_password_set,
                                            SVN_AUTH__KEYCHAIN_PASSWORD_TYPE,
                                            pool);
}

static const svn_auth_provider_t keychain_simple_provider = {
  SVN_AUTH_CRED_SIMPLE,
  keychain_simple_first_creds,
  NULL,
  keychain_simple_save_creds
};

/* Public API */
void
svn_auth_get_keychain_simple_provider(svn_auth_provider_object_t **provider,
                                      apr_pool_t *pool)
{
  svn_auth_provider_object_t *po = apr_pcalloc(pool, sizeof(*po));

  po->vtable = &keychain_simple_provider;
  *provider = po;
}

#endif /* SVN_HAVE_KEYCHAIN_SERVICES */

/*-----------------------------------------------------------------------*/
/* gnome-keyring simple provider, puts passwords in GNOME Keyring        */
/*-----------------------------------------------------------------------*/
#ifdef SVN_HAVE_GNOME_KEYRING
#include "gnome-keyring.h"
#endif /* SVN_HAVE_GNOME_KEYRING */

/* Implementation of password_get_t that retrieves the password
   from GNOME Keyring. */
static svn_boolean_t
gnome_keyring_password_get(const char **password,
                           apr_hash_t *creds,
                           const char *realmstring,
                           const char *username,
                           svn_boolean_t non_interactive,
                           apr_pool_t *pool)
{
#ifdef SVN_HAVE_GNOME_KEYRING
  GnomeKeyringResult result;
  GList *items;
  svn_boolean_t ret = FALSE;

  if (! gnome_keyring_is_available())
    return FALSE;

  result = gnome_keyring_find_network_password_sync(username, realmstring,
                                                    NULL, NULL, NULL, NULL, 0,
                                                    &items);

  if (result == GNOME_KEYRING_RESULT_OK && items && items->data)
    {
      GnomeKeyringNetworkPasswordData *item;
      item = (GnomeKeyringNetworkPasswordData *)items->data;
      if (item->password)
        {
          size_t len = strlen(item->password);
          if (len > 0)
            {
              *password = apr_pstrmemdup(pool, item->password, len);
              ret = TRUE;
            }
        }
      gnome_keyring_network_password_list_free(items);
    }

  return ret;
#else
  return FALSE;
#endif /* SVN_HAVE_GNOME_KEYRING */
}

/* Implementation of password_set_t that stores the password in
   GNOME Keyring. */
static svn_boolean_t
gnome_keyring_password_set(apr_hash_t *creds,
                           const char *realmstring,
                           const char *username,
                           const char *password,
                           svn_boolean_t non_interactive,
                           apr_pool_t *pool)
{
#ifdef SVN_HAVE_GNOME_KEYRING
  GnomeKeyringResult result;
  guint32 item_id;

  if (! gnome_keyring_is_available())
    return FALSE;

  result = gnome_keyring_set_network_password_sync(NULL, /* default keyring */
                                                   username, realmstring,
                                                   NULL, NULL, NULL, NULL, 0,
                                                   password,
                                                   &item_id);

  return result == GNOME_KEYRING_RESULT_OK;
#else
  return FALSE;
#endif /* SVN_HAVE_GNOME_KEYRING */
}

/* Get cached encrypted credentials from the simple provider's cache. */
static svn_error_t *
gnome_keyring_simple_first_creds(void **credentials,
                                 void **iter_baton,
                                 void *provider_baton,
                                 apr_hash_t *parameters,
                                 const char *realmstring,
                                 apr_pool_t *pool)
{
  return simple_first_creds_helper(credentials,
                                   iter_baton, provider_baton,
                                   parameters, realmstring,
                                   gnome_keyring_password_get,
                                   SVN_AUTH__GNOME_KEYRING_PASSWORD_TYPE,
                                   pool);
}

/* Save encrypted credentials to the simple provider's cache. */
static svn_error_t *
gnome_keyring_simple_save_creds(svn_boolean_t *saved,
                                void *credentials,
                                void *provider_baton,
                                apr_hash_t *parameters,
                                const char *realmstring,
                                apr_pool_t *pool)
{
  return simple_save_creds_helper(saved, credentials, provider_baton,
                                  parameters, realmstring,
                                  gnome_keyring_password_set,
                                  SVN_AUTH__GNOME_KEYRING_PASSWORD_TYPE,
                                  pool);
}

#ifdef SVN_HAVE_GNOME_KEYRING
static void
gnome_keyring_init()
{
  g_set_application_name("Subversion");
}
#endif /* SVN_HAVE_GNOME_KEYRING */

static const svn_auth_provider_t gnome_keyring_simple_provider = {
  SVN_AUTH_CRED_SIMPLE,
  gnome_keyring_simple_first_creds,
  NULL,
  gnome_keyring_simple_save_creds
};

/* Public API */
void
svn_auth_get_gnome_keyring_simple_provider
    (svn_auth_provider_object_t **provider,
     apr_pool_t *pool)
{
  svn_auth_provider_object_t *po = apr_pcalloc(pool, sizeof(*po));

  po->vtable = &gnome_keyring_simple_provider;
  *provider = po;

  gnome_keyring_init();
}<|MERGE_RESOLUTION|>--- conflicted
+++ resolved
@@ -44,12 +44,6 @@
 #define SVN_AUTH__AUTHFILE_PASSWORD_KEY            "password"
 #define SVN_AUTH__AUTHFILE_PASSTYPE_KEY            "passtype"
 
-<<<<<<< HEAD
-#define SVN_AUTH__SIMPLE_PASSWORD_TYPE             "simple"
-#define SVN_AUTH__WINCRYPT_PASSWORD_TYPE           "wincrypt"
-#define SVN_AUTH__KEYCHAIN_PASSWORD_TYPE           "keychain"
-#define SVN_AUTH__GNOME_KEYRING_PASSWORD_TYPE      "gnome-keyring"
-=======
 /* Baton type for the simple provider. */
 typedef struct
 {
@@ -60,7 +54,7 @@
    * same realm. */
   apr_hash_t *plaintext_answers;
 } simple_provider_baton_t;
->>>>>>> 41c745c3
+#define SVN_AUTH__GNOME_KEYRING_PASSWORD_TYPE      "gnome-keyring"
 
  
