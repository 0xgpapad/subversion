/*
 * cache-membuffer.c: in-memory caching for Subversion
 *
 * ====================================================================
 *    Licensed to the Apache Software Foundation (ASF) under one
 *    or more contributor license agreements.  See the NOTICE file
 *    distributed with this work for additional information
 *    regarding copyright ownership.  The ASF licenses this file
 *    to you under the Apache License, Version 2.0 (the
 *    "License"); you may not use this file except in compliance
 *    with the License.  You may obtain a copy of the License at
 *
 *      http://www.apache.org/licenses/LICENSE-2.0
 *
 *    Unless required by applicable law or agreed to in writing,
 *    software distributed under the License is distributed on an
 *    "AS IS" BASIS, WITHOUT WARRANTIES OR CONDITIONS OF ANY
 *    KIND, either express or implied.  See the License for the
 *    specific language governing permissions and limitations
 *    under the License.
 * ====================================================================
 */

#include <assert.h>
#include <apr_md5.h>
#include "svn_pools.h"
#include "svn_checksum.h"
#include "md5.h"
#include "svn_private_config.h"
#include "cache.h"
#include "svn_string.h"
#include "private/svn_dep_compat.h"

/*
 * This svn_cache__t implementation actually consists of two parts:
 * a shared (per-process) singleton membuffer cache instance and shallow
 * svn_cache__t frontend instances that each use different key spaces.
 * For data management, they all forward to the singleton membuffer cache.
 *
 * A membuffer cache consists of two parts:
 *
 * 1. A linear data buffer containing cached items in a serialized
 *    representation. There may be arbitrary gaps between entries.
 * 2. A directory of cache entries. This is organized similar to CPU
 *    data caches: for every possible key, there is exactly one group
 *    of entries that may contain the header info for an item with
 *    that given key. The result is a GROUP_SIZE-way associative cache.
 *
 * Only the start address of these two data parts are given as a native
 * pointer. All other references are expressed as offsets to these pointers.
 * With that design, it is relatively easy to share the same data structure
 * between different processes and / or to persist them on disk. These
 * out-of-process features have not been implemented, yet.
 *
 * The data buffer usage information is implicitly given by the directory
 * entries. Every USED entry has a reference to the previous and the next
 * used dictionary entry and this double-linked list is ordered by the
 * offsets of their item data within the the data buffer. So removing data,
 * for instance, is done simply by unlinking it from the chain, implicitly
 * marking the entry as well as the data buffer section previously
 * associated to it as unused.
 *
 * Insertion can occur at only one, sliding position. It is marked by its
 * offset in the data buffer plus the index of the first used entry at or
 * behind that position. If this gap is too small to accomodate the new
 * item, the insertion window is extended as described below. The new entry
 * will always be inserted at the bottom end of the window and since the
 * next used entry is known, properly sorted insertion is possible.
 *
 * To make the cache perform robustly in a wide range of usage scenarios,
 * a randomized variant of LFU is used. Every item holds a read hit counter
 * and there is a global read hit counter. The more hits an entry has in
 * relation to the average, the more it is likely to be kept using a rand()-
 * based condition. The test is applied only to the entry following the
 * insertion window. If it doesn't get evicted, it is moved to the begin of
 * that window and the window is moved.
 *
 * Moreover, the entry's hits get halfed to make that entry more likely to
 * be removed the next time the sliding insertion / removal window comes by.
 * As a result, frequently used entries are likely not to be dropped until
 * they get not used for a while. Also, even a cache thrashing situation
 * about 50% of the content survives every 50% of the cache being re-written
 * with new entries. For details on the fine-tuning involved, see the
 * comments in ensure_data_insertable().
 *
 * To limit the entry size and management overhead, not the actual item keys
 * but only their MD5 checksums will not be stored. This is reasonably safe
 * to do since users have only limited control over the full keys, even if
 * these contain folder paths. So, it is very hard to deliberately construct
 * colliding keys. Random checksum collisions can be shown to be extremely
 * unlikely.
 *
 * All access to the cached data needs to be serialized. Because we want
 * to scale well despite that bottleneck, we simply segment the cache into
 * CACHE_SEGMENTS independent caches. Items will be multiplexed based on
 * their hash key.
 */

/* A 4-way associative cache seems to be the best compromise between 
 * performance (worst-case lookups) and efficiency-loss due to collisions.
 *
 * This value may be changed to any positive integer.
 */
#define GROUP_SIZE 4

/* We use MD5 for digest size and speed (SHA1 is >2x slower, for instance).
 */
#define KEY_SIZE APR_MD5_DIGESTSIZE

/* For more efficient copy operations, let'a align all data items properly.
 * Must be a power of 2.
 */
#define ITEM_ALIGNMENT 16

/* Number of cache segements. Keep this a power of two and below 257.
 * To support maximum of N processors, a value of N^2 will give almost
 * perfect scaling, 2*N will make it saturate around N threads.
 * Don't use large values here because small caches severely limit the
 * size of items that can be cached.
 */
#define CACHE_SEGMENTS 16

/* Invalid index reference value. Equivalent to APR_UINT32_T(-1)
 */
#define NO_INDEX APR_UINT32_MAX

/* Invalid buffer offset reference value. Equivalent to APR_UINT32_T(-1)
 */
#define NO_OFFSET APR_UINT64_MAX 

/* Debugging / corruption detection support.
 * If you define this macro, the getter functions will performed expensive
 * checks on the item data, requested keys and entry types. If there is
 * a mismatch found in any of them when being compared with the values
 * remembered in the setter function, an error will be returned.
 */
#ifdef DEBUG_CACHE_MEMBUFFER

/* The prefix passed to svn_cache__create_membuffer_cache() effectively
 * defines the type of all items stored by that cache instance. We'll take
 * the last 7 bytes + \0 as plaintext for easy identification by the dev.
 */
#define PREFIX_TAIL_LEN 8

/* This record will be attached to any cache entry. It tracks item data
 * (content), key and type as hash values and is the baseline against which
 * the getters will compare their results to detect inconsistencies.
 */
typedef struct entry_tag_t
{
  /* MD5 checksum over the serialized the item data.
   */
  unsigned char content_hash [APR_MD5_DIGESTSIZE];

  /* Hash value of the svn_cache_t instance that wrote the item
   * (i.e. a combination of type and repository)
   */
  unsigned char prefix_hash [APR_MD5_DIGESTSIZE];

  /* Note that this only covers the variable part of the key,
   * i.e. it will be different from the full key hash used for
   * cache indexing.
   */
  unsigned char key_hash [APR_MD5_DIGESTSIZE];

  /* Last letters from of the key in human readable format
   * (ends with the type identifier, e.g. "DAG")
   */
  char prefix_tail[PREFIX_TAIL_LEN];

  /* Length of the variable key part.
   */
  apr_size_t key_len;

} entry_tag_t;

/* Per svn_cache_t instance initialization helper.
 */
static void get_prefix_tail(const char *prefix, char *prefix_tail)
{
  apr_size_t len = strlen(prefix);
  apr_size_t to_copy = len > PREFIX_TAIL_LEN-1 ? PREFIX_TAIL_LEN-1 : len;

  memset(prefix_tail, 0, PREFIX_TAIL_LEN);
  memcpy(prefix_tail, prefix + len - to_copy, to_copy);
}

/* Initialize all members of TAG except for the content hash.
 */
static svn_error_t* store_key_part(entry_tag_t *tag,
                                   unsigned char *prefix_hash,
                                   char *prefix_tail,
                                   const void *key,
                                   apr_size_t size,
                                   apr_pool_t *pool)
{
  svn_checksum_t *checksum;
  SVN_ERR(svn_checksum(&checksum,
                       svn_checksum_md5,
                       key,
                       size,
                       pool));

  memcpy(tag->prefix_hash, prefix_hash, sizeof(tag->prefix_hash));
  memcpy(tag->key_hash, checksum->digest, sizeof(tag->key_hash));
  memcpy(tag->prefix_tail, prefix_tail, sizeof(tag->prefix_tail));

  tag->key_len = size;

  return SVN_NO_ERROR;
}

/* Initialize the content hash member of TAG.
 */
static svn_error_t* store_content_part(entry_tag_t *tag,
                                       const char *data,
                                       apr_size_t size,
                                       apr_pool_t *pool)
{
  svn_checksum_t *checksum;
  SVN_ERR(svn_checksum(&checksum,
                       svn_checksum_md5,
                       data,
                       size,
                       pool));

  memcpy(tag->content_hash, checksum->digest, sizeof(tag->content_hash));

  return SVN_NO_ERROR;
}

/* Compare two tags and fail with an assertion upon differences.
 */
static svn_error_t* assert_equal_tags(const entry_tag_t *lhs,
                                      const entry_tag_t *rhs)
{
  SVN_ERR_ASSERT(memcmp(lhs->content_hash, rhs->content_hash,
                        sizeof(lhs->content_hash)) == 0);
  SVN_ERR_ASSERT(memcmp(lhs->prefix_hash, rhs->prefix_hash,
                        sizeof(lhs->prefix_hash)) == 0);
  SVN_ERR_ASSERT(memcmp(lhs->key_hash, rhs->key_hash,
                        sizeof(lhs->key_hash)) == 0);
  SVN_ERR_ASSERT(memcmp(lhs->prefix_tail, rhs->prefix_tail,
                        sizeof(lhs->prefix_tail)) == 0);

  SVN_ERR_ASSERT(lhs->key_len == rhs->key_len);

  return SVN_NO_ERROR;
}

/* Reoccuring code snippets.
 */

#define DEBUG_CACHE_MEMBUFFER_TAG_ARG entry_tag_t *tag,

#define DEBUG_CACHE_MEMBUFFER_TAG &tag,

#define DEBUG_CACHE_MEMBUFFER_INIT_TAG                         \
  entry_tag_t tag;                                             \
  SVN_ERR(store_key_part(&tag,                                 \
                         cache->prefix,                        \
                         cache->prefix_tail,                   \
                         key,                                  \
                         cache->key_len == APR_HASH_KEY_STRING \
                             ? strlen((const char *) key)      \
                             : cache->key_len,                 \
                         cache->pool));

#else

/* Don't generate any checks if consistency checks have not been enabled.
 */
#define DEBUG_CACHE_MEMBUFFER_TAG_ARG
#define DEBUG_CACHE_MEMBUFFER_TAG
#define DEBUG_CACHE_MEMBUFFER_INIT_TAG

#endif /* DEBUG_CACHE_MEMBUFFER */

/* A single dictionary entry. Since they are allocated statically, these
 * entries can either be in use or in used state. An entry is unused, iff 
 * the offset member is NO_OFFSET. In that case, it must not be linked in
 * the list of used entries.
 */
typedef struct entry_t
{
  /* Identifying the data item. Only valid for used entries.
   */
  unsigned char key [KEY_SIZE];

  /* If NO_OFFSET, the entry is not in used. Otherwise, it is the offset
   * of the cached item's serialized data within the data buffer.
   */
  apr_uint64_t offset;

  /* Size of the serialized item data. May be 0.
   * Only valid for used entries.
   */
  apr_uint32_t size;

  /* Number of (read) hits for this entry. Will be reset upon write.
   * Only valid for used entries.
   */
  apr_uint32_t hit_count;

  /* Reference to the next used entry in the order defined by offset.
   * NO_INDEX indicates the end of the list; this entry must be referenced
   * by the caches membuffer_cache_t.last member. NO_INDEX also implies
   * that the data buffer is not used beyond offset+size.
   * Only valid for used entries.
   */
  apr_uint32_t next;

  /* Reference to the previous used entry in the order defined by offset.
   * NO_INDEX indicates the end of the list; this entry must be referenced
   * by the caches membuffer_cache_t.first member.
   * Only valid for used entries.
   */
  apr_uint32_t previous;

#ifdef DEBUG_CACHE_MEMBUFFER
  /* Remember type, content and key hashes.
   */
  entry_tag_t tag;
#endif
} entry_t;

/* We group dictionary entries to make this GROUP-SIZE-way assicative.
 */
typedef entry_t entry_group_t[GROUP_SIZE];

/* The cache header structure.
 */
struct svn_membuffer_t
{
  /* The dictionary, GROUP_SIZE * group_count entries long. Never NULL.
   */
  entry_group_t *directory;

  /* Size of dictionary in groups. Must be > 0.
   */
  apr_uint32_t group_count;

  /* Reference to the first (defined by the order content in the data
   * buffer) dictionary entry used by any data item. 
   * NO_INDEX for an empty cache.
   */
  apr_uint32_t first;

  /* Reference to the last (defined by the order content in the data
   * buffer) dictionary entry used by any data item.
   * NO_INDEX for an empty cache.
   */
  apr_uint32_t last;

  /* Reference to the first (defined by the order content in the data
   * buffer) used dictionary entry behind the insertion position 
   * (current_data). If NO_INDEX, the data buffer is free starting at the
   * current_data offset.
   */
  apr_uint32_t next;


  /* Pointer to the data buffer, data_size bytes long. Never NULL.
   */
  unsigned char *data;

  /* Size of data buffer in bytes. Must be > 0.
   */
  apr_uint64_t data_size;

  /* Offset in the data buffer where the next insertion shall occur.
   */
  apr_uint64_t current_data;

  /* Total number of data buffer bytes in use. This is for statistics only.
   */
  apr_uint64_t data_used;


  /* Number of used dictionary entries, i.e. number of cached items.
   * In conjunction with hit_cout, this is used calculate the average
   * hit count as part of the randomized LFU algorithm.
   */
  apr_uint32_t used_entries;

  /* Sum of (read) hit counts of all used dictionary entries.
   * In conjunction used_entries used_entries, this is used calculate
   * the average hit count as part of the randomized LFU algorithm.
   */
  apr_uint64_t hit_count;


  /* Total number of calls to membuffer_cache_get.
   * Purely statistical information that may be used for profiling.
   */
  apr_uint64_t total_reads;

  /* Total number of calls to membuffer_cache_set.
   * Purely statistical information that may be used for profiling.
   */
  apr_uint64_t total_writes;

  /* Total number of hits since the cache's creation.
   * Purely statistical information that may be used for profiling.
   */
  apr_uint64_t total_hits;

#if APR_HAS_THREADS
  /* A lock for intra-process synchronization to the cache, or NULL if
   * the cache's creator doesn't feel the cache needs to be
   * thread-safe. 
   */
  apr_thread_mutex_t *mutex;
#endif
};

/* Align integer VALUE to the next ITEM_ALIGNMENT boundary.
 */
#define ALIGN_VALUE(value) ((value + ITEM_ALIGNMENT-1) & -ITEM_ALIGNMENT) 

/* Align POINTER value to the next ITEM_ALIGNMENT boundary.
 */
#define ALIGN_POINTER(pointer) ((void*)ALIGN_VALUE((apr_size_t)pointer))

/* Acquire the cache mutex, if necessary.
 */
static svn_error_t *
lock_cache(svn_membuffer_t *cache)
{
#if APR_HAS_THREADS
  if (cache->mutex)
  {
    apr_status_t status = apr_thread_mutex_lock(cache->mutex);
    if (status)
      return svn_error_wrap_apr(status, _("Can't lock cache mutex"));
  }
#endif

  return SVN_NO_ERROR;
}

/* Release the cache mutex, if necessary.
 */
static svn_error_t *
unlock_cache(svn_membuffer_t *cache, svn_error_t *err)
{
#if APR_HAS_THREADS
  if (cache->mutex)
  {
    apr_status_t status = apr_thread_mutex_unlock(cache->mutex);
    if (err)
      return err;

    if (status)
      return svn_error_wrap_apr(status, _("Can't unlock cache mutex"));
  }
#endif

  return err;
}

/* Resolve a dictionary entry reference, i.e. return the entry
 * for the given IDX.
 */
static APR_INLINE entry_t *
get_entry(svn_membuffer_t *cache, apr_uint32_t idx)
{
  return &cache->directory[idx / GROUP_SIZE][idx % GROUP_SIZE];
}

/* Get the entry references for the given ENTRY.
 */
static APR_INLINE apr_uint32_t
get_index(svn_membuffer_t *cache, entry_t *entry)
{
  return (apr_uint32_t)(entry - (entry_t *)cache->directory);
}

/* Remove the used ENTRY from the CACHE, i.e. make it "unused".
 * In contrast to insertion, removal is possible for any entry.
 */
static void
drop_entry(svn_membuffer_t *cache, entry_t *entry)
{
  apr_uint32_t idx = get_index(cache, entry);

  /* Only valid to be called for used entries.
   */
  assert(entry->offset != NO_OFFSET);

  /* update global cache usage counters
   */
  cache->used_entries--;
  cache->hit_count -= entry->hit_count;
  cache->data_used -= entry->size;

  /* extend the insertion window, if the entry happens to border it
   */
  if (idx == cache->next)
    cache->next = entry->next;
  else 
    if (entry->next == cache->next)
      {
        /* insertion window starts right behind the entry to remove
         */
        if (entry->previous == NO_INDEX)
          {
            /* remove the first entry -> insertion may start at pos 0, now */
            cache->current_data = 0;
          }
          else
          {
            /* insertion may start right behind the previous entry */
            entry_t *previous = get_entry(cache, entry->previous);
            cache->current_data = ALIGN_VALUE(  previous->offset 
                                              + previous->size);
          }
      }

  /* unlink it from the chain of used entries
   */
  if (entry->previous == NO_INDEX)
    cache->first = entry->next;
  else
    get_entry(cache, entry->previous)->next = entry->next;

  if (entry->next == NO_INDEX)
    cache->last = entry->previous;
  else
    get_entry(cache, entry->next)->previous = entry->previous;

  /* Mark the entry as unused.
   */
  entry->offset = NO_OFFSET;
}

/* Insert ENTRY into the chain of used dictionary entries. The entry's
 * offset and size members must already have been initialized. Also,
 * the offset must match the beginning of the insertion window.
 */
static void
insert_entry(svn_membuffer_t *cache, entry_t *entry)
{
  apr_uint32_t idx = get_index(cache, entry);
  entry_t *next = cache->next == NO_INDEX
                ? NULL
                : get_entry(cache, cache->next);

  /* The entry must start at the beginning of the insertion window.
   */
  assert(entry->offset == cache->current_data);
  cache->current_data = ALIGN_VALUE(entry->offset + entry->size);

  /* update global cache usage counters
   */
  cache->used_entries++;
  cache->data_used += entry->size;
  entry->hit_count = 0;

  /* update entry chain
   */
  entry->next = cache->next;
  if (cache->first == NO_INDEX)
    {
      /* insert as the first entry and only in the chain
       */
      entry->previous = NO_INDEX;
      cache->last = idx;
      cache->first = idx;
    }
  else if (next == NULL)
    {
      /* insert as the last entry in the chain.
       * Note that it cannot also be at the beginning of the chain.
       */
      entry->previous = cache->last;
      get_entry(cache, cache->last)->next = idx;
      cache->last = idx;
    }
  else
    {
      /* insert either at the start of a non-empty list or
       * somewhere in the middle 
       */
      entry->previous = next->previous;
      next->previous = idx;

      if (entry->previous != NO_INDEX)
        get_entry(cache, entry->previous)->next = idx;
      else
        cache->first = idx;
    }
}

/* Map a KEY of length LEN to the CACHE and group that shall contain the
 * respective item. Return the hash value in TO_FIND. Returns -1 upon error.
 */
static apr_uint32_t
get_group_index(svn_membuffer_t **cache,
                const void *key,
                apr_size_t len,
                unsigned char *to_find,
                apr_pool_t *pool)
{
  apr_uint32_t hash = 0;
  int i;

  /* calculate a hash value for the key */
  svn_checksum_t *checksum;
  svn_error_t *err;

  err = svn_checksum(&checksum, svn_checksum_md5, key, len, pool);
  if (err != NULL)
  {
    svn_error_clear(err);
    return NO_INDEX;
  }

  memcpy(to_find, checksum->digest, APR_MD5_DIGESTSIZE);

  /* select the cache segment to use */
  *cache = &(*cache)[to_find[0] % CACHE_SEGMENTS];

  /* Get the group that *must* contain the entry. Fold the hash value 
   * just to be sure (it should not be necessary for perfect hashes).
   */
  for (i = 0; i < sizeof(to_find) / sizeof(apr_uint32_t); ++i)
    hash += ((apr_uint32_t*)to_find)[i] ^ ((hash >> 19) || (hash << 13));

  return hash % (*cache)->group_count;
}

/* Reduce the hit count of ENTRY and update the accumunated hit info
 * in CACHE accordingly.
 */
static APR_INLINE void
let_entry_age(svn_membuffer_t *cache, entry_t *entry)
{
  apr_uint32_t hits_removed = (entry->hit_count + 1) >> 1;

  cache->hit_count -= hits_removed;
  entry->hit_count -= hits_removed;
}

/* Given the GROUP_INDEX that shall contain an entry with the hash key
 * TO_FIND, find that entry in the specified group. 
 *
 * If FIND_EMPTY is not set, this function will return the one used entry
 * that actually matches the hash or NULL, if no such entry exists.
 *
 * If FIND_EMPTY has been set, this function will drop the one used entry
 * that actually matches the hash (i.e. make it fit to be replaced with
 * new content), an unused entry or a forcibly removed entry (if all
 * group entries are currently in use). The entries' hash value will be
 * initialized with TO_FIND.
 */
static entry_t *
find_entry(svn_membuffer_t *cache,
           apr_uint32_t group_index,
           unsigned char *to_find,
           svn_boolean_t find_empty)
{
  entry_t *group;
  entry_t *entry = NULL;
  int i;

  /* get the group that *must* contain the entry
   */
  group = &cache->directory[group_index][0];

  /* try to find the matching entry 
   */
  for (i = 0; i < GROUP_SIZE; ++i)
    if (group[i].offset != NO_OFFSET && 
        !memcmp(to_find, group[i].key, KEY_SIZE))
      {
        /* found it
         */
        entry = &group[i];
        if (find_empty)
          drop_entry(cache, entry);

        return entry;
      }

  /* None found. Are we looking for a free entry?
   */
  if (find_empty)
    {
      /* look for an empty entry and return that ...
       */
      for (i = 0; i < GROUP_SIZE; ++i)
        if (group[i].offset == NO_OFFSET)
          {
            entry = &group[i];
            break;
          }

      /* ... or, if none is empty, delete the oldest entry
       */
      if (entry == NULL)
        {
          entry = &group[0];
          for (i = 1; i < GROUP_SIZE; ++i)
            if (entry->hit_count > group[i].hit_count)
              entry = &group[i];

          /* for the entries that don't have been removed,
           * reduce their hitcounts to put them at a relative
           * disadvantage the next time.
           */
          for (i = 0; i < GROUP_SIZE; ++i)
            if (entry != &group[i])
              let_entry_age(cache, entry);

          drop_entry(cache, entry);
        }

      /* initialize entry for the new key */
      memcpy(entry->key, to_find, KEY_SIZE);
    }

  return entry;
}

/* Move a surviving ENTRY from just behind the insertion window to
 * its beginning and move the insertion window up accordingly.
 */
static void
move_entry(svn_membuffer_t *cache, entry_t *entry)
{
  apr_size_t size = ALIGN_VALUE(entry->size);

  /* This entry survived this cleansing run. Reset half of its
   * hit count so that its removal gets more likely in the next
   * run unless someone read / hit this entry in the meantime.
   */
  let_entry_age(cache, entry);

  /* Move the entry to the start of the empty / insertion section 
   * (if it isn't there already). Size-aligned moves are legal
   * since all offsets and block sizes share this same aligment.
   * Size-aligned moves tend to be faster than non-aligned ones
   * because no "odd" bytes at the end need to special treatment. 
   */
  if (entry->offset != cache->current_data)
    {
      memmove(cache->data + cache->current_data,
              cache->data + entry->offset,
              size);
      entry->offset = cache->current_data;
    }

  /* The insertion position is now directly behind this entry.
   */
  cache->current_data = entry->offset + size;
  cache->next = entry->next;
}

/* If necessary, enlarge the insertion window until it is at least
 * SIZE bytes long. SIZE must not exceed the data buffer size.
 * Return TRUE if enough room could be found or made. A FALSE result
 * indicates that the respective item shall not be added.
 */
static svn_boolean_t
ensure_data_insertable(svn_membuffer_t *cache, apr_size_t size)
{
  entry_t *entry;
  apr_uint64_t average_hit_value;
  apr_uint64_t threshold;

  /* accumulated size of the entries that have been removed to make
   * room for the new one.
   */
  apr_size_t drop_size = 0;

  /* This loop will eventually terminate because every cache entry
   * will get dropped eventually:
   * - hit counts become 0 after the got kept for 32 full scans
   * - larger elements get dropped as soon as their hit count is 0
   * - smaller and smaller elements get removed as the average
   *   entry size drops (average drops by a factor of 8 per scan)
   * - after no more than 43 full scans, all elements would be removed
   *
   * Since size is < 16th of the cache size and about 50% of all
   * entries get removed by a scan, it is very unlikely that more
   * than a fractional scan will be necessary.
   */
  while (1)
    {
      /* first offset behind the insertion window
       */
      apr_uint64_t end = cache->next == NO_INDEX
                       ? cache->data_size
                       : get_entry(cache, cache->next)->offset;

      /* leave function as soon as the insertion window is large enough
       */
      if (end - cache->current_data >= size)
        return TRUE;

      /* Don't be too eager to cache data. Smaller items will fit into
       * the cache after dropping a single item. Of the larger ones, we
       * will only accept about 50%. They are also likely to get evicted
       * soon due to their notorious low hit counts.
       *
       * As long as enough similarly or even larger sized entries already
       * exist in the cache, a lot less of insert requests will be rejected.
       */
      if (2 * drop_size > size)
        return FALSE;

      /* try to enlarge the insertion window
       */
      if (cache->next == NO_INDEX)
        {
          /* We reached the end of the data buffer; restart at the beginning.
           * Due to the randomized nature of our LFU implementation, very
           * large data items may require multiple passes. Therefore, SIZE
           * should be restricted to significantly less than data_size.
           */
          cache->current_data = 0;
          cache->next = cache->first;
        }
      else
        {
          entry = get_entry(cache, cache->next);

          /* Keep that are very small. Those are likely to be data headers
           * or similar management structures. So, they are probably
           * important while not occupying much space.
           * But keep them only as long as they are a minority.
           */
          if (   (apr_uint64_t)entry->size * cache->used_entries
               < cache->data_used / 8)
            {
              move_entry(cache, entry);
            }
          else
            {
              /* Roll the dice and determine a threshold somewhere from 0 up
               * to 2 times the average hit count.
               */
              average_hit_value = cache->hit_count / cache->used_entries;
              threshold = (average_hit_value+1) * (rand() % 4096) / 2048;

              /* Drop the entry from the end of the insertion window, if it
               * has been hit less than the threshold. Otherwise, keep it and
               * move the insertion window one entry further.
               */
              if (entry->hit_count >= threshold)
                {
                  move_entry(cache, entry);
                }
              else
                {
                  drop_size += entry->size;
                  drop_entry(cache, entry);
                }
            }
        }
    }

  /* This will never be reached. But if it was, "can't insert" was the
   * right answer. */
}

/* Mimic apr_pcalloc in APR_POOL_DEBUG mode, i.e. handle failed allocations
 * (e.g. OOM) properly: Allocate at least SIZE bytes from POOL and zero
 * the content of the allocated memory. If the allocation fails, return NULL.
 *
 * Also, satisfy our buffer alignment needs for performance reasons.
 */
static void* secure_aligned_pcalloc(apr_pool_t *pool, apr_size_t size)
{
  char* memory = apr_palloc(pool, (apr_size_t)size + ITEM_ALIGNMENT);
  if (memory != NULL)
    {
      memory = (char *)ALIGN_POINTER(memory);
      memset(memory, 0, size);
    }

  return memory;
}

/* Create a new membuffer cache instance. If the TOTAL_SIZE of the
 * memory i too small to accomodate the DICTIONARY_SIZE, the latte
 * will be resized automatically. Also, a minumum size is assured
 * for the DICTIONARY_SIZE. THREAD_SAFE may be FALSE, if there will
 * be no concurrent acccess to the CACHE returned.
 *
 * All allocations, in particular the data buffer and dictionary will
 * be made from POOL.
 */
svn_error_t *
svn_cache__membuffer_cache_create(svn_membuffer_t **cache,
                                  apr_size_t total_size,
                                  apr_size_t directory_size,
                                  svn_boolean_t thread_safe,
                                  apr_pool_t *pool)
{
  /* allocate cache as an array of segments / cache objects */
  svn_membuffer_t *c = apr_pcalloc(pool, CACHE_SEGMENTS * sizeof(*c));
  apr_uint32_t seg;
  apr_uint32_t group_count;
  apr_uint64_t data_size;

  /* Split total cache size into segments of equal size
   */
  total_size /= CACHE_SEGMENTS;
  directory_size /= CACHE_SEGMENTS;

  /* prevent pathological conditions: ensure a certain minimum cache size
   */
  if (total_size < 2 * sizeof(entry_group_t))
    total_size = 2 * sizeof(entry_group_t);

  /* adapt the dictionary size accordingly, if necessary:
   * It must hold at least one group and must not exceed the cache size.
   */
  if (directory_size > total_size - sizeof(entry_group_t))
    directory_size = total_size - sizeof(entry_group_t);
  if (directory_size < sizeof(entry_group_t))
    directory_size = sizeof(entry_group_t);

  /* limit the data size to what we can address.
   * Note that this cannot overflow since all values are of size_t.
   */
  data_size = total_size - directory_size;

  /* to keep the entries small, we use 32 bit indices only
   * -> we need to ensure that no more then 4G entries exist
   */
  group_count = directory_size / sizeof(entry_group_t);
  if (group_count >= (APR_UINT32_MAX / GROUP_SIZE))
    {
      group_count = (APR_UINT32_MAX / GROUP_SIZE) - 1;
      directory_size = group_count * sizeof(entry_group_t);
    }

  for (seg = 0; seg < CACHE_SEGMENTS; ++seg)
    {
      /* allocate buffers and initialize cache members
       */
      c[seg].group_count = group_count;
      c[seg].directory =
          secure_aligned_pcalloc(pool, group_count * sizeof(entry_group_t));
      c[seg].first = NO_INDEX;
      c[seg].last = NO_INDEX;
      c[seg].next = NO_INDEX;

      c[seg].data_size = data_size;
      c[seg].data = secure_aligned_pcalloc(pool, (apr_size_t)data_size);
      c[seg].current_data = 0;
      c[seg].data_used = 0;

      c[seg].used_entries = 0;
      c[seg].hit_count = 0;
      c[seg].total_reads = 0;
      c[seg].total_writes = 0;
      c[seg].total_hits = 0;

      /* were allocations successful?
       * If not, initialize a minimal cache structure.
       */
      if (c[seg].data == NULL || c[seg].directory == NULL)
        {
          /* We are OOM. There is no need to proceed with "half a cache".
           */
          return svn_error_wrap_apr(APR_ENOMEM, _("OOM"));
        }

      /* initialize directory entries as "unused"
       */
      memset(c[seg].directory,
             0xff,
             (apr_size_t)c->group_count * sizeof(entry_group_t));

      /* this may fail on exotic platforms (1s complement) only */
      assert(c[seg].directory[0][0].offset == -1);

#if APR_HAS_THREADS
      /* A lock for intra-process synchronization to the cache, or NULL if
       * the cache's creator doesn't feel the cache needs to be
       * thread-safe. */

      c[seg].mutex = NULL;
      if (thread_safe)
        {
          apr_status_t status =
              apr_thread_mutex_create(&(c[seg].mutex),
                                      APR_THREAD_MUTEX_DEFAULT,
                                      pool);
          if (status)
            return svn_error_wrap_apr(status, _("Can't create cache mutex"));
        }
#else
      if (thread_safe)
        return svn_error_wrap_apr(APR_ENOTIMPL, _("APR doesn't support threads"));
#endif
    }

  /* done here
   */
  *cache = c;
  return SVN_NO_ERROR;
}


/* Try to insert the ITEM and use the KEY to unqiuely identify it.
 * However, there is no guarantee that it will actually be put into
 * the cache. If there is already some data associated to the KEY,
 * it will be removed from the cache even if the new data cannot
 * be inserted.
 *
 * The SERIALIZER is called to transform the ITEM into a single,
 * flat data buffer. Temporary allocations may be done in POOL.
 */
static svn_error_t *
membuffer_cache_set(svn_membuffer_t *cache,
                    const void *key,
                    apr_size_t key_len,
                    void *item,
                    svn_cache__serialize_func_t serializer,
                    DEBUG_CACHE_MEMBUFFER_TAG_ARG
                    apr_pool_t *pool)
{
  apr_uint32_t group_index;
  unsigned char to_find[KEY_SIZE];
  entry_t *entry;
  char *buffer;
  apr_size_t size;

  /* find the entry group that will hold the key.
   */
  group_index = get_group_index(&cache, key, key_len, to_find, pool);
  if (group_index == NO_INDEX)
    return SVN_NO_ERROR;

  /* Serialize data data.
   */
  SVN_ERR(serializer(&buffer, &size, item, pool));

  /* The actual cache data access needs to sync'ed
   */
  SVN_ERR(lock_cache(cache));

  /* if necessary, enlarge the insertion window.
   */
  if (cache->data_size / 4 > size && ensure_data_insertable(cache, size))
    {
      /* Remove old data for this key, if that exists.
       * Get an unused entry for the key and and initialize it with
       * the serialized item's (future) posion within data buffer.
       */
      entry = find_entry(cache, group_index, to_find, TRUE);
      entry->size = size;
      entry->offset = cache->current_data;

#ifdef DEBUG_CACHE_MEMBUFFER

      /* Remember original content, type and key (hashes)
       */
      SVN_ERR(store_content_part(tag, buffer, size, pool));
      memcpy(&entry->tag, tag, sizeof(*tag));

#endif

      /* Copy the serialized item data into the cache.
       */
      if (size)
        memcpy(cache->data + entry->offset, buffer, size);

      /* Link the entry properly.
       */
      insert_entry(cache, entry);
      cache->total_writes++;
    }
  else
    {
      /* if there is already an entry for this key, drop it.
       */
      find_entry(cache, group_index, to_find, TRUE);
    }

  /* done here -> unlock the cache
   */
  return unlock_cache(cache, SVN_NO_ERROR);
}

/* Look for the *ITEM identified by KEY. If no item has been stored
 * for KEY, *ITEM will be NULL. Otherwise, the DESERIALIZER is called
 * re-construct the proper object from the serialized data.
 * Allocations will be done in POOL.
 */
static svn_error_t *
membuffer_cache_get(svn_membuffer_t *cache,
                    const void *key,
                    apr_size_t key_len,
                    void **item,
                    svn_cache__deserialize_func_t deserializer,
                    DEBUG_CACHE_MEMBUFFER_TAG_ARG
                    apr_pool_t *pool)
{
  apr_uint32_t group_index;
  unsigned char to_find[KEY_SIZE];
  entry_t *entry;
  char *buffer;
  apr_size_t size;

  /* find the entry group that will hold the key.
   */
  group_index = get_group_index(&cache, key, key_len, to_find, pool);
  if (group_index == NO_INDEX)
    {
      /* Some error occured, return "item not found".
       */
      *item = NULL;
      return SVN_NO_ERROR;
    }

  SVN_ERR(lock_cache(cache));

  /* The actual cache data access needs to sync'ed
   */
  entry = find_entry(cache, group_index, to_find, FALSE);
  cache->total_reads++;
  if (entry == NULL)
    {
      /* no such entry found.
       */
      *item = NULL;
      return unlock_cache(cache, SVN_NO_ERROR);
    }

  size = ALIGN_VALUE(entry->size);
  buffer = (char *)ALIGN_POINTER(apr_palloc(pool, size + ITEM_ALIGNMENT-1));
  memcpy(buffer, (const char*)cache->data + entry->offset, size);

#ifdef DEBUG_CACHE_MEMBUFFER

  /* Check for overlapping entries.
   */
  SVN_ERR_ASSERT(entry->next == NO_INDEX ||
                 entry->offset + size
                    <= get_entry(cache, entry->next)->offset);

  /* Compare original content, type and key (hashes)
   */
  SVN_ERR(store_content_part(tag, buffer, entry->size, pool));
  SVN_ERR(assert_equal_tags(&entry->tag, tag));

#endif

  /* update hit statistics
   */
  entry->hit_count++;
  cache->hit_count++;
  cache->total_hits++;

  SVN_ERR(unlock_cache(cache, SVN_NO_ERROR));

  /* re-construct the original data object from its serialized form.
   */
  return deserializer(item, buffer, entry->size, pool);
}

static svn_error_t *
membuffer_cache_get_partial(svn_membuffer_t *cache,
                            const void *key,
                            apr_size_t key_len,
                            void **item,
                            svn_cache__partial_getter_func_t deserializer,
                            void *baton,
                            DEBUG_CACHE_MEMBUFFER_TAG_ARG
                            apr_pool_t *pool)
{
  apr_uint32_t group_index;
  unsigned char to_find[KEY_SIZE];
  entry_t *entry;
  svn_error_t *err = SVN_NO_ERROR;

  group_index = get_group_index(&cache, key, key_len, to_find, pool);

  SVN_ERR(lock_cache(cache));

  entry = find_entry(cache, group_index, to_find, FALSE);
  cache->total_reads++;
  if (entry == NULL)
    {
      *item = NULL;
    }
  else
    {
      entry->hit_count++;
      cache->hit_count++;
      cache->total_hits++;

#ifdef DEBUG_CACHE_MEMBUFFER

      /* Check for overlapping entries.
       */
      SVN_ERR_ASSERT(entry->next == NO_INDEX ||
                     entry->offset + entry->size
                        <= get_entry(cache, entry->next)->offset);

      /* Compare original content, type and key (hashes)
       */
      SVN_ERR(store_content_part(tag,
                                 (const char*)cache->data + entry->offset,
                                 entry->size,
                                 pool));
      SVN_ERR(assert_equal_tags(&entry->tag, tag));

#endif

      err = deserializer(item,
                         (const char*)cache->data + entry->offset,
                         entry->size,
                         baton,
                         pool);
    }

  /* done here -> unlock the cache
   */
  return unlock_cache(cache, err);
}

/* Implement the svn_cache__t interface on top of a shared membuffer cache.
 *
 * Because membuffer caches tend to be very large, there will be rather few
 * of them (usually only one). Thus, the same instance shall be used as the
 * backend to many application-visible svn_cache__t instances. This should
 * also achive global resource usage fairness.
 *
 * To accomodate items from multiple resources, the individual keys must be
 * unique over all sources. This is achived by simply adding a prefix key
 * that unambigously identifies the item's context (e.g. path to the 
 * respective repository). The prefix will be set upon construction of the
 * svn_cache__t instance.
 */

/* Internal cache structure (used in svn_cache__t.cache_internal) basically
 * holding the additional parameters needed to call the respective membuffer
 * functions.
 */
typedef struct svn_membuffer_cache_t
{
  /* this is where all our data will end up in
   */
  svn_membuffer_t *membuffer;

  /* use this conversion function when inserting an item into the memcache
   */
  svn_cache__serialize_func_t serializer;

  /* use this conversion function when reading an item from the memcache
   */
  svn_cache__deserialize_func_t deserializer;

  /* Prepend this byte sequence to any key passed to us.
   * This makes (very likely) our keys different from all keys used
   * by other svn_membuffer_cache_t instances.
   */
  unsigned char prefix [APR_MD5_DIGESTSIZE];

  /* length of the keys that will be passed to us through the
   * svn_cache_t interface. May be APR_HASH_KEY_STRING.
   */
  apr_ssize_t key_len;

  /* a pool for temporary allocations during get() and set() 
   */
  apr_pool_t *pool;

  /* an internal counter that is used to clear the pool from time to time
   * but not too frequently.
   */
  int alloc_counter;

#ifdef DEBUG_CACHE_MEMBUFFER

  /* Invariant tag info for all items stored by this cache instance.
   */
  char prefix_tail[PREFIX_TAIL_LEN];

#endif
} svn_membuffer_cache_t;

/* After an estimated ALLOCATIONS_PER_POOL_CLEAR allocations, we should
 * clear the svn_membuffer_cache_t.pool to keep memory consumption in check.
 */
#define ALLOCATIONS_PER_POOL_CLEAR 10


/* Basically concatenate PREFIX and KEY and return the result in FULL_KEY.
 * Allocations will be made in POOL.
 */
static void
combine_key(const void *prefix,
            apr_size_t prefix_len,
            const void *key,
            apr_ssize_t key_len,
            void **full_key,
            apr_size_t *full_key_len,
            apr_pool_t *pool)
{
  if (key_len == APR_HASH_KEY_STRING)
    key_len = strlen((const char *) key);

  *full_key_len = prefix_len + key_len;
  *full_key = apr_palloc(pool, *full_key_len);

  memcpy(*full_key, prefix, prefix_len);
  memcpy((char *)*full_key + prefix_len, key, key_len);
}

/* Implement svn_cache__vtable_t.get
 */
static svn_error_t *
svn_membuffer_cache_get(void **value_p,
                        svn_boolean_t *found,
                        void *cache_void,
                        const void *key,
                        apr_pool_t *pool)
{
  svn_membuffer_cache_t *cache = cache_void;

  /* construct the full, i.e. globally unique, key by adding
   * this cache instances' prefix
   */
  void *full_key;
  apr_size_t full_key_len;

  DEBUG_CACHE_MEMBUFFER_INIT_TAG

  combine_key(cache->prefix,
              sizeof(cache->prefix),
              key,
              cache->key_len,
              &full_key,
              &full_key_len,
              pool);

  /* Look the item up. */
  SVN_ERR(membuffer_cache_get(cache->membuffer,
                              full_key,
                              full_key_len,
                              value_p,
                              cache->deserializer,
                              DEBUG_CACHE_MEMBUFFER_TAG
                              pool));

  /* We don't need more the key anymore.
   * But since we allocate only small amounts of data per get() call and
   * apr_pool_clear is somewhat expensive, we clear it only now and then.
   */
  if (++cache->alloc_counter > ALLOCATIONS_PER_POOL_CLEAR)
    {
      apr_pool_clear(cache->pool);
      cache->alloc_counter = 0;
    }

  /* return result */
  *found = *value_p != NULL;
  return SVN_NO_ERROR;
}

/* Implement svn_cache__vtable_t.set
 */
static svn_error_t *
svn_membuffer_cache_set(void *cache_void,
                        const void *key,
                        void *value,
                        apr_pool_t *scratch_pool)
{
  svn_membuffer_cache_t *cache = cache_void;

  void *full_key;
  apr_size_t full_key_len;

  DEBUG_CACHE_MEMBUFFER_INIT_TAG

  /* we do some allocations below, so increase the allocation counter
   * by a slightly larger amount. Free allocated memory every now and then.
   */
  cache->alloc_counter += 3;
  if (cache->alloc_counter > ALLOCATIONS_PER_POOL_CLEAR)
    {
      apr_pool_clear(cache->pool);
      cache->alloc_counter = 0;
    }

  /* construct the full, i.e. globally unique, key by adding
   * this cache instances' prefix
   */
  combine_key(cache->prefix,
              sizeof(cache->prefix),
              key,
              cache->key_len,
              &full_key,
              &full_key_len,
              cache->pool);

  /* (probably) add the item to the cache. But there is no real guarantee
   * that the item will actually be cached afterwards.
   */
  return membuffer_cache_set(cache->membuffer,
                             full_key,
                             full_key_len,
                             value,
                             cache->serializer,
                             DEBUG_CACHE_MEMBUFFER_TAG
                             cache->pool);
}

/* Implement svn_cache__vtable_t.iter as "not implemented"
 */
static svn_error_t *
svn_membuffer_cache_iter(svn_boolean_t *completed,
                          void *cache_void,
                          svn_iter_apr_hash_cb_t user_cb,
                          void *user_baton,
                          apr_pool_t *scratch_pool)
{
  return svn_error_create(SVN_ERR_UNSUPPORTED_FEATURE, NULL,
                          _("Can't iterate a membuffer-based cache"));
}

static svn_error_t *
svn_membuffer_cache_get_partial(void **value_p,
                                svn_boolean_t *found,
                                void *cache_void,
                                const void *key,
                                svn_cache__partial_getter_func_t func,
                                void *baton,
                                apr_pool_t *pool)
{
  svn_membuffer_cache_t *cache = cache_void;

  void *full_key;
  apr_size_t full_key_len;

  DEBUG_CACHE_MEMBUFFER_INIT_TAG

  combine_key(cache->prefix,
              sizeof(cache->prefix),
              key,
              cache->key_len,
              &full_key,
              &full_key_len,
              pool);

  SVN_ERR(membuffer_cache_get_partial(cache->membuffer,
                                      full_key,
                                      full_key_len,
                                      value_p,
                                      func,
                                      baton,
                                      DEBUG_CACHE_MEMBUFFER_TAG
                                      pool));
  *found = *value_p != NULL;
  return SVN_NO_ERROR;
}

static svn_boolean_t
svn_membuffer_cache_is_cachable(void *cache_void, apr_size_t size)
{
  /* Don't allow extremely large element sizes. Otherwise, the cache
   * might by thrashed by a few extremely large entries. And the size
   * must be small enough to be stored in a 32 bit value.
   */
  svn_membuffer_cache_t *cache = cache_void;
  return (size < cache->membuffer->data_size / 4)
      && (size < APR_UINT32_MAX - ITEM_ALIGNMENT);
}

/* the v-table for membuffer-based caches
 */
static svn_cache__vtable_t membuffer_cache_vtable = {
  svn_membuffer_cache_get,
  svn_membuffer_cache_set,
  svn_membuffer_cache_iter,
<<<<<<< HEAD
  svn_membuffer_cache_get_partial,
  svn_membuffer_cache_is_cachable
=======
  svn_membuffer_cache_is_cachable,
  svn_membuffer_cache_get_partial
>>>>>>> f07da53c
};

/* standard serialization function for svn_stringbuf_t items
 */
static svn_error_t *
serialize_svn_stringbuf(char **buffer,
                        apr_size_t *buffer_size,
                        void *item,
                        apr_pool_t *pool)
{
  svn_stringbuf_t *value_str = item;

  *buffer = value_str->data;
  *buffer_size = value_str->len + 1;

  return SVN_NO_ERROR;
}

/* standard de-serialization function for svn_stringbuf_t items
 */
static svn_error_t *
deserialize_svn_stringbuf(void **item,
                          const char *buffer,
                          apr_size_t buffer_size,
                          apr_pool_t *pool)
{
  svn_string_t *value_str = apr_palloc(pool, sizeof(svn_string_t));

  value_str->data = (char*)buffer;
  value_str->len = buffer_size-1;
  *item = value_str;

  return SVN_NO_ERROR;
}

/* Construct a svn_cache__t object on top of a shared memcache.
 */
svn_error_t *
svn_cache__create_membuffer_cache(svn_cache__t **cache_p,
                                  svn_membuffer_t *membuffer,
                                  svn_cache__serialize_func_t serializer,
                                  svn_cache__deserialize_func_t deserializer,
                                  apr_ssize_t klen,
                                  const char *prefix,
                                  apr_pool_t *pool)
{
  svn_checksum_t *checksum;

  /* allocate the cache header structures
   */
  svn_cache__t *wrapper = apr_pcalloc(pool, sizeof(*wrapper));
  svn_membuffer_cache_t *cache = apr_palloc(pool, sizeof(*cache));

  /* initialize our internal cache header
   */
  cache->membuffer = membuffer;
  cache->serializer = serializer
                    ? serializer
                    : serialize_svn_stringbuf;
  cache->deserializer = deserializer
                      ? deserializer
                      : deserialize_svn_stringbuf;
  cache->key_len = klen;
  cache->pool = svn_pool_create(pool);
  cache->alloc_counter = 0;

  /* for performance reasons, we don't actually store the full prefix but a
   * hash value of it
   */
  SVN_ERR(svn_checksum(&checksum,
                       svn_checksum_md5,
                       prefix,
                       strlen(prefix),
                       pool));
  memcpy(cache->prefix, checksum->digest, sizeof(cache->prefix));

#ifdef DEBUG_CACHE_MEMBUFFER

  /* Initialize cache debugging support.
   */
  get_prefix_tail(prefix, cache->prefix_tail);

#endif

  /* initialize the generic cache wrapper
   */
  wrapper->vtable = &membuffer_cache_vtable;
  wrapper->cache_internal = cache;
  wrapper->error_handler = 0;
  wrapper->error_baton = 0;

  *cache_p = wrapper;
  return SVN_NO_ERROR;
}
<|MERGE_RESOLUTION|>--- conflicted
+++ resolved
@@ -1481,13 +1481,8 @@
   svn_membuffer_cache_get,
   svn_membuffer_cache_set,
   svn_membuffer_cache_iter,
-<<<<<<< HEAD
-  svn_membuffer_cache_get_partial,
-  svn_membuffer_cache_is_cachable
-=======
   svn_membuffer_cache_is_cachable,
   svn_membuffer_cache_get_partial
->>>>>>> f07da53c
 };
 
 /* standard serialization function for svn_stringbuf_t items
