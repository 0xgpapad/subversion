--- conflicted
+++ resolved
@@ -1032,7 +1032,6 @@
   svn_stream_set_read(stream, read_handler_apr);
   svn_stream_set_skip(stream, skip_handler_apr);
   svn_stream_set_write(stream, write_handler_apr);
-  svn_stream_set_reset(stream, reset_handler_apr);
   svn_stream_set_mark(stream, mark_handler_apr);
   svn_stream_set_seek(stream, seek_handler_apr);
   svn_stream_set_buffered(stream, buffered_handler_apr);
@@ -1055,10 +1054,8 @@
   if (file == NULL)
     return svn_stream_empty(pool);
 
-<<<<<<< HEAD
   /* construct and init the default stream structures */
   stream = stream_from_aprfile(&baton, file, pool);
-=======
   baton = apr_palloc(pool, sizeof(*baton));
   baton->file = file;
   baton->pool = pool;
@@ -1069,7 +1066,6 @@
   svn_stream_set_write(stream, write_handler_apr);
   svn_stream_set_mark(stream, mark_handler_apr);
   svn_stream_set_seek(stream, seek_handler_apr);
->>>>>>> 9eee2acc
 
   /* make sure to close the file handle after use if we own it */
   if (! disown)
@@ -1212,11 +1208,7 @@
   baton->end = end;
   stream = svn_stream_create(baton, pool);
   svn_stream_set_read(stream, read_range_handler_apr);
-<<<<<<< HEAD
   svn_stream_set_skip(stream, skip_range_handler_apr);
-  svn_stream_set_reset(stream, reset_handler_apr);
-=======
->>>>>>> 9eee2acc
   svn_stream_set_mark(stream, mark_handler_apr);
   svn_stream_set_seek(stream, seek_handler_apr);
   svn_stream_set_buffered(stream, buffered_handler_apr);
@@ -1868,7 +1860,6 @@
 }
 
 static svn_error_t *
-<<<<<<< HEAD
 skip_handler_string(void *baton, apr_size_t *count)
 {
   struct string_stream_baton *btn = baton;
@@ -1876,7 +1867,10 @@
 
   *count = (*count > left_to_read) ? left_to_read : *count;
   btn->amt_read += *count;
-=======
+  return SVN_NO_ERROR;
+}
+
+static svn_error_t *
 mark_handler_string(void *baton, svn_stream_mark_t **mark, apr_pool_t *pool)
 {
   struct string_stream_baton *btn;
@@ -1905,7 +1899,6 @@
   else
     btn->amt_read = 0;
 
->>>>>>> 9eee2acc
   return SVN_NO_ERROR;
 }
 
@@ -1924,12 +1917,9 @@
   baton->amt_read = 0;
   stream = svn_stream_create(baton, pool);
   svn_stream_set_read(stream, read_handler_string);
-<<<<<<< HEAD
   svn_stream_set_skip(stream, skip_handler_string);
-=======
   svn_stream_set_mark(stream, mark_handler_string);
   svn_stream_set_seek(stream, seek_handler_string);
->>>>>>> 9eee2acc
   return stream;
 }
 
