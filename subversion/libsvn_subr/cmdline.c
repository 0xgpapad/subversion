--- conflicted
+++ resolved
@@ -430,18 +430,15 @@
   svn_auth_get_keychain_simple_provider(&provider, pool);
   APR_ARRAY_PUSH(providers, svn_auth_provider_object_t *) = provider;
 #endif
-<<<<<<< HEAD
-#ifdef SVN_HAVE_GNOME_KEYRING
-  svn_auth_get_gnome_keyring_simple_provider(&provider, pool);
-  APR_ARRAY_PUSH(providers, svn_auth_provider_object_t *) = provider;
-#endif
-  svn_auth_get_simple_provider(&provider, pool);
-=======
 #ifdef SVN_HAVE_KWALLET
   if (get_auth_simple_provider(&provider, "kwallet", pool))
   {
     APR_ARRAY_PUSH(providers, svn_auth_provider_object_t *) = provider;
   }
+#endif
+#ifdef SVN_HAVE_GNOME_KEYRING
+  svn_auth_get_gnome_keyring_simple_provider(&provider, pool);
+  APR_ARRAY_PUSH(providers, svn_auth_provider_object_t *) = provider;
 #endif
   if (non_interactive == FALSE)
     {
@@ -457,7 +454,6 @@
     {
       svn_auth_get_simple_provider2(&provider, NULL, NULL, pool);
     }
->>>>>>> 41c745c3
   APR_ARRAY_PUSH(providers, svn_auth_provider_object_t *) = provider;
   svn_auth_get_username_provider(&provider, pool);
   APR_ARRAY_PUSH(providers, svn_auth_provider_object_t *) = provider;
