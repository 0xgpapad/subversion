--- conflicted
+++ resolved
@@ -415,11 +415,7 @@
    * to just write the new byte at the end of the used section
    * and terminate the string properly.
    */
-<<<<<<< HEAD
-  if (str->blocksize < old_len + 1)
-=======
   if (str->blocksize > old_len + 1)
->>>>>>> 970e31b1
     {
       /* The following read does not depend this write, so we
        * can issue the write first to minimize register pressure:
