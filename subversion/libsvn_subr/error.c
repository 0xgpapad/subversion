<<<<<<< HEAD
/* error.c:  common exception handling for Subversion
 *
 * ====================================================================
 * Copyright (c) 2000-2003 CollabNet.  All rights reserved.
 *
 * This software is licensed as described in the file COPYING, which
 * you should have received as part of this distribution.  The terms
 * are also available at http://subversion.tigris.org/license-1.html.
 * If newer versions of this license are posted there, you may use a
 * newer version instead, at your option.
 *
 * This software consists of voluntary contributions made by many
 * individuals.  For exact contribution history, see the revision
 * history and logs, available at http://subversion.tigris.org/.
 * ====================================================================
 */



#include <stdarg.h>
#include <assert.h>

#include <apr_lib.h>
#include <apr_general.h>
#include <apr_pools.h>
#include <apr_strings.h>
#include <apr_hash.h>

#include "svn_pools.h"
#include "svn_error.h"
#include "svn_io.h"
#include "svn_utf.h"

#ifdef SVN_DEBUG
/* file_line for the non-debug case. */
static const char SVN_FILE_LINE_UNDEFINED[] = "svn:<undefined>";
#endif /* SVN_DEBUG */



/*** Helpers for creating errors ***/
#undef svn_error_create
#undef svn_error_createf
#undef svn_error_quick_wrap


/* XXX FIXME: These should be protected by a thread mutex.
   svn_error__locate and make_error_internal should cooperate
   in locking and unlocking it. */

/* XXX TODO: Define mutex here #if APR_HAS_THREADS */
static const char *error_file = NULL;
static long error_line = -1;

void
svn_error__locate (const char *file, long line)
{
  /* XXX TODO: Lock mutex here */
  error_file = file;
  error_line = line;
}


static svn_error_t *
make_error_internal (apr_status_t apr_err,
                     svn_error_t *child)
{
  apr_pool_t *pool;
  svn_error_t *new_error;

  /* Reuse the child's pool, or create our own. */
  if (child)
    pool = child->pool;
  else if (apr_pool_create (&pool, NULL))
    abort ();

  /* Create the new error structure */
  new_error = (svn_error_t *) apr_pcalloc (pool, sizeof (*new_error));

  /* Fill 'er up. */
  new_error->apr_err = apr_err;
  new_error->child   = child;
  new_error->pool    = pool;
  new_error->file    = error_file;
  new_error->line    = error_line;
  /* XXX TODO: Unlock mutex here */

  return new_error;
}



/*** Creating and destroying errors. ***/

svn_error_t *
svn_error_create (apr_status_t apr_err,
                  svn_error_t *child,
                  const char *message)
{
  svn_error_t *err;

  err = make_error_internal (apr_err, child);

  err->message = (const char *) apr_pstrdup (err->pool, message);

  return err;
}


svn_error_t *
svn_error_createf (apr_status_t apr_err,
                   svn_error_t *child,
                   const char *fmt,
                   ...)
{
  svn_error_t *err;

  va_list ap;

  err = make_error_internal (apr_err, child);

  va_start (ap, fmt);
  err->message = apr_pvsprintf (err->pool, fmt, ap);
  va_end (ap);

  return err;
}


svn_error_t *
svn_error_quick_wrap (svn_error_t *child, const char *new_msg)
{
  return svn_error_create (child->apr_err,
                           child,
                           new_msg);
}


void
svn_error_compose (svn_error_t *chain, svn_error_t *new_err)
{
  apr_pool_t *pool = chain->pool;
  apr_pool_t *oldpool = new_err->pool;

  while (chain->child)
    chain = chain->child;

  /* Copy the new error chain into the old chain's pool. */
  while (new_err)
    {
      chain->child = apr_palloc (pool, sizeof (*chain->child));
      chain = chain->child;
      *chain = *new_err;
      chain->message = apr_pstrdup (pool, new_err->message);
      new_err = new_err->child;
    }

  /* Destroy the new error chain. */
  apr_pool_destroy (oldpool);
}


void
svn_error_clear (svn_error_t *err)
{
  if (err)
    apr_pool_destroy (err->pool);
}


static void
handle_error (svn_error_t *err, FILE *stream, svn_boolean_t fatal,
              int depth, apr_status_t parent_apr_err)
{
  char errbuf[256];
  char utfbuf[2048];
  const char *err_string;

  /* Pretty-print the error */
  /* Note: we can also log errors here someday. */

#ifdef SVN_DEBUG
  if (err->file)
    fprintf (stream, "%s:%ld",
             svn_utf_utf8_to_native (err->file, utfbuf, sizeof (utfbuf)),
             err->line);
  else
    fputs (SVN_FILE_LINE_UNDEFINED, stream);

  fprintf (stream, ": (apr_err=%d)\n", err->apr_err);
#endif /* SVN_DEBUG */

  /* When we're recursing, don't repeat the top-level message if its
     the same as before. */
  if (depth == 0 || err->apr_err != parent_apr_err)
    {
      /* Is this a Subversion-specific error code? */
      if ((err->apr_err > APR_OS_START_USEERR)
          && (err->apr_err <= APR_OS_START_CANONERR))
        err_string = svn_utf_utf8_to_native
          (svn_strerror (err->apr_err, errbuf, sizeof (errbuf)),
           utfbuf, sizeof (utfbuf));
      /* Otherwise, this must be an APR error code. */
      else
        err_string = apr_strerror (err->apr_err, errbuf, sizeof (errbuf));

      fprintf (stream, "svn: %s\n", err_string);
    }
  if (err->message)
    fprintf (stream, "svn: %s\n",
             svn_utf_utf8_to_native (err->message, utfbuf, sizeof (utfbuf)));
  fflush (stream);

  if (err->child)
    handle_error (err->child, stream, FALSE, depth + 1, err->apr_err);

  if (fatal)
    /* XXX Shouldn't we exit(1) here instead, so that atexit handlers
       get called?  --xbc */
    abort ();
}

void
svn_handle_error (svn_error_t *err, FILE *stream, svn_boolean_t fatal)
{
  handle_error (err, stream, fatal, 0, APR_SUCCESS);
}


void
svn_handle_warning (apr_pool_t *pool, void *data, const char *fmt, ...)
{
  va_list ap;
  svn_stringbuf_t *msg, *msg_utf8;
  svn_error_t *err;
  apr_pool_t *subpool = svn_pool_create (pool);
  FILE *stream = data;

  va_start (ap, fmt);
  msg_utf8 = svn_stringbuf_create (apr_pvsprintf (subpool, fmt, ap), subpool);
  va_end (ap);

  err = svn_utf_stringbuf_from_utf8 (&msg, msg_utf8, subpool);

  if (err)
    handle_error (err, stream, FALSE, 0, APR_SUCCESS);
  else
    {
      fprintf (stream, "svn: warning: %s\n", msg->data);
      fflush (stream);
    }

  svn_pool_destroy (subpool);
}



/* svn_strerror() and helpers */

typedef struct {
  svn_errno_t errcode;
  const char *errdesc;
} err_defn;

/* To understand what is going on here, read svn_error_codes.h. */
#define SVN_ERROR_BUILD_ARRAY
#include "svn_error_codes.h"

char *
svn_strerror (apr_status_t statcode, char *buf, apr_size_t bufsize)
{
  const err_defn *defn;

  for (defn = error_table; defn->errdesc != NULL; ++defn)
    if (defn->errcode == statcode)
      {
        apr_cpystrn (buf, defn->errdesc, bufsize);
        return buf;
      }

  return apr_strerror (statcode, buf, bufsize);
}
=======
/* error.c:  common exception handling for Subversion
 *
 * ====================================================================
 * Copyright (c) 2000-2003 CollabNet.  All rights reserved.
 *
 * This software is licensed as described in the file COPYING, which
 * you should have received as part of this distribution.  The terms
 * are also available at http://subversion.tigris.org/license-1.html.
 * If newer versions of this license are posted there, you may use a
 * newer version instead, at your option.
 *
 * This software consists of voluntary contributions made by many
 * individuals.  For exact contribution history, see the revision
 * history and logs, available at http://subversion.tigris.org/.
 * ====================================================================
 */



#include <stdarg.h>
#include <assert.h>

#include <apr_lib.h>
#include <apr_general.h>
#include <apr_pools.h>
#include <apr_strings.h>
#include <apr_hash.h>

#include "svn_pools.h"
#include "svn_error.h"
#include "svn_io.h"
#include "svn_utf.h"

#ifdef SVN_DEBUG
/* file_line for the non-debug case. */
static const char SVN_FILE_LINE_UNDEFINED[] = "svn:<undefined>";
#endif /* SVN_DEBUG */



/*** Helpers for creating errors ***/
#undef svn_error_create
#undef svn_error_createf
#undef svn_error_quick_wrap


/* XXX FIXME: These should be protected by a thread mutex.
   svn_error__locate and make_error_internal should cooperate
   in locking and unlocking it. */

/* XXX TODO: Define mutex here #if APR_HAS_THREADS */
static const char *error_file = NULL;
static long error_line = -1;

void
svn_error__locate (const char *file, long line)
{
  /* XXX TODO: Lock mutex here */
  error_file = file;
  error_line = line;
}


static svn_error_t *
make_error_internal (apr_status_t apr_err,
                     svn_error_t *child)
{
  apr_pool_t *pool;
  svn_error_t *new_error;

  /* Reuse the child's pool, or create our own. */
  if (child)
    pool = child->pool;
  else if (apr_pool_create (&pool, NULL))
    abort ();

  /* Create the new error structure */
  new_error = (svn_error_t *) apr_pcalloc (pool, sizeof (*new_error));

  /* Fill 'er up. */
  new_error->apr_err = apr_err;
  new_error->child   = child;
  new_error->pool    = pool;
  new_error->file    = error_file;
  new_error->line    = error_line;
  /* XXX TODO: Unlock mutex here */

  return new_error;
}



/*** Creating and destroying errors. ***/

svn_error_t *
svn_error_create (apr_status_t apr_err,
                  svn_error_t *child,
                  const char *message)
{
  svn_error_t *err;

  err = make_error_internal (apr_err, child);

  err->message = (const char *) apr_pstrdup (err->pool, message);

  return err;
}


svn_error_t *
svn_error_createf (apr_status_t apr_err,
                   svn_error_t *child,
                   const char *fmt,
                   ...)
{
  svn_error_t *err;

  va_list ap;

  err = make_error_internal (apr_err, child);

  va_start (ap, fmt);
  err->message = apr_pvsprintf (err->pool, fmt, ap);
  va_end (ap);

  return err;
}


svn_error_t *
svn_error_quick_wrap (svn_error_t *child, const char *new_msg)
{
  return svn_error_create (child->apr_err,
                           child,
                           new_msg);
}


void
svn_error_compose (svn_error_t *chain, svn_error_t *new_err)
{
  apr_pool_t *pool = chain->pool;
  apr_pool_t *oldpool = new_err->pool;

  while (chain->child)
    chain = chain->child;

  /* Copy the new error chain into the old chain's pool. */
  while (new_err)
    {
      chain->child = apr_palloc (pool, sizeof (*chain->child));
      chain = chain->child;
      *chain = *new_err;
      chain->message = apr_pstrdup (pool, new_err->message);
      new_err = new_err->child;
    }

  /* Destroy the new error chain. */
  apr_pool_destroy (oldpool);
}


void
svn_error_clear (svn_error_t *err)
{
  if (err)
    apr_pool_destroy (err->pool);
}


static void
handle_error (svn_error_t *err, FILE *stream, svn_boolean_t fatal,
              int depth, apr_status_t parent_apr_err)
{
  char errbuf[256];
  char utfbuf[2048];
  const char *err_string;

  /* Pretty-print the error */
  /* Note: we can also log errors here someday. */

#ifdef SVN_DEBUG
  if (err->file)
    fprintf (stream, "%s:%ld",
             svn_utf_utf8_to_native (err->file, utfbuf, sizeof (utfbuf)),
             err->line);
  else
    fputs (SVN_FILE_LINE_UNDEFINED, stream);

  fprintf (stream, ": (apr_err=%d)\n", err->apr_err);
#endif /* SVN_DEBUG */

  /* When we're recursing, don't repeat the top-level message if its
     the same as before. */
  if (depth == 0 || err->apr_err != parent_apr_err)
    {
      /* Is this a Subversion-specific error code? */
      if ((err->apr_err > APR_OS_START_USEERR)
          && (err->apr_err <= APR_OS_START_CANONERR))
        err_string = svn_utf_utf8_to_native
          (svn_strerror (err->apr_err, errbuf, sizeof (errbuf)),
           utfbuf, sizeof (utfbuf));
      /* Otherwise, this must be an APR error code. */
      else
        err_string = apr_strerror (err->apr_err, errbuf, sizeof (errbuf));

      fprintf (stream, "svn: %s\n", err_string);
    }
  if (err->message)
    fprintf (stream, "svn: %s\n",
             svn_utf_utf8_to_native (err->message, utfbuf, sizeof (utfbuf)));
  fflush (stream);

  if (err->child)
    handle_error (err->child, stream, FALSE, depth + 1, err->apr_err);

  if (fatal)
    /* XXX Shouldn't we exit(1) here instead, so that atexit handlers
       get called?  --xbc */
    abort ();
}

void
svn_handle_error (svn_error_t *err, FILE *stream, svn_boolean_t fatal)
{
  handle_error (err, stream, fatal, 0, APR_SUCCESS);
}


void
svn_handle_warning (FILE *stream, svn_error_t *err)
{
  const char *msg_native;
  svn_error_t *err2;

  err2 = svn_utf_cstring_from_utf8 (&msg_native, err->message, err->pool);

  if (err2)
    handle_error (err2, stream, FALSE, 0, APR_SUCCESS);
  else
    {
      fprintf (stream, "svn: warning: %s\n", msg_native);
      fflush (stream);
    }
}



/* svn_strerror() and helpers */

typedef struct {
  svn_errno_t errcode;
  const char *errdesc;
} err_defn;

/* To understand what is going on here, read svn_error_codes.h. */
#define SVN_ERROR_BUILD_ARRAY
#include "svn_error_codes.h"

char *
svn_strerror (apr_status_t statcode, char *buf, apr_size_t bufsize)
{
  const err_defn *defn;

  for (defn = error_table; defn->errdesc != NULL; ++defn)
    if (defn->errcode == statcode)
      {
        apr_cpystrn (buf, defn->errdesc, bufsize);
        return buf;
      }

  return apr_strerror (statcode, buf, bufsize);
}
>>>>>>> 568fa1e5
<|MERGE_RESOLUTION|>--- conflicted
+++ resolved
@@ -1,4 +1,3 @@
-<<<<<<< HEAD
 /* error.c:  common exception handling for Subversion
  *
  * ====================================================================
@@ -232,293 +231,6 @@
 
 
 void
-svn_handle_warning (apr_pool_t *pool, void *data, const char *fmt, ...)
-{
-  va_list ap;
-  svn_stringbuf_t *msg, *msg_utf8;
-  svn_error_t *err;
-  apr_pool_t *subpool = svn_pool_create (pool);
-  FILE *stream = data;
-
-  va_start (ap, fmt);
-  msg_utf8 = svn_stringbuf_create (apr_pvsprintf (subpool, fmt, ap), subpool);
-  va_end (ap);
-
-  err = svn_utf_stringbuf_from_utf8 (&msg, msg_utf8, subpool);
-
-  if (err)
-    handle_error (err, stream, FALSE, 0, APR_SUCCESS);
-  else
-    {
-      fprintf (stream, "svn: warning: %s\n", msg->data);
-      fflush (stream);
-    }
-
-  svn_pool_destroy (subpool);
-}
-
-
--
-/* svn_strerror() and helpers */
-
-typedef struct {
-  svn_errno_t errcode;
-  const char *errdesc;
-} err_defn;
-
-/* To understand what is going on here, read svn_error_codes.h. */
-#define SVN_ERROR_BUILD_ARRAY
-#include "svn_error_codes.h"
-
-char *
-svn_strerror (apr_status_t statcode, char *buf, apr_size_t bufsize)
-{
-  const err_defn *defn;
-
-  for (defn = error_table; defn->errdesc != NULL; ++defn)
-    if (defn->errcode == statcode)
-      {
-        apr_cpystrn (buf, defn->errdesc, bufsize);
-        return buf;
-      }
-
-  return apr_strerror (statcode, buf, bufsize);
-}
-=======
-/* error.c:  common exception handling for Subversion
- *
- * ====================================================================
- * Copyright (c) 2000-2003 CollabNet.  All rights reserved.
- *
- * This software is licensed as described in the file COPYING, which
- * you should have received as part of this distribution.  The terms
- * are also available at http://subversion.tigris.org/license-1.html.
- * If newer versions of this license are posted there, you may use a
- * newer version instead, at your option.
- *
- * This software consists of voluntary contributions made by many
- * individuals.  For exact contribution history, see the revision
- * history and logs, available at http://subversion.tigris.org/.
- * ====================================================================
- */
-
-
--
-#include <stdarg.h>
-#include <assert.h>
-
-#include <apr_lib.h>
-#include <apr_general.h>
-#include <apr_pools.h>
-#include <apr_strings.h>
-#include <apr_hash.h>
-
-#include "svn_pools.h"
-#include "svn_error.h"
-#include "svn_io.h"
-#include "svn_utf.h"
-
-#ifdef SVN_DEBUG
-/* file_line for the non-debug case. */
-static const char SVN_FILE_LINE_UNDEFINED[] = "svn:<undefined>";
-#endif /* SVN_DEBUG */
-
-
--
-/*** Helpers for creating errors ***/
-#undef svn_error_create
-#undef svn_error_createf
-#undef svn_error_quick_wrap
-
-
-/* XXX FIXME: These should be protected by a thread mutex.
-   svn_error__locate and make_error_internal should cooperate
-   in locking and unlocking it. */
-
-/* XXX TODO: Define mutex here #if APR_HAS_THREADS */
-static const char *error_file = NULL;
-static long error_line = -1;
-
-void
-svn_error__locate (const char *file, long line)
-{
-  /* XXX TODO: Lock mutex here */
-  error_file = file;
-  error_line = line;
-}
-
-
-static svn_error_t *
-make_error_internal (apr_status_t apr_err,
-                     svn_error_t *child)
-{
-  apr_pool_t *pool;
-  svn_error_t *new_error;
-
-  /* Reuse the child's pool, or create our own. */
-  if (child)
-    pool = child->pool;
-  else if (apr_pool_create (&pool, NULL))
-    abort ();
-
-  /* Create the new error structure */
-  new_error = (svn_error_t *) apr_pcalloc (pool, sizeof (*new_error));
-
-  /* Fill 'er up. */
-  new_error->apr_err = apr_err;
-  new_error->child   = child;
-  new_error->pool    = pool;
-  new_error->file    = error_file;
-  new_error->line    = error_line;
-  /* XXX TODO: Unlock mutex here */
-
-  return new_error;
-}
-
-
--
-/*** Creating and destroying errors. ***/
-
-svn_error_t *
-svn_error_create (apr_status_t apr_err,
-                  svn_error_t *child,
-                  const char *message)
-{
-  svn_error_t *err;
-
-  err = make_error_internal (apr_err, child);
-
-  err->message = (const char *) apr_pstrdup (err->pool, message);
-
-  return err;
-}
-
-
-svn_error_t *
-svn_error_createf (apr_status_t apr_err,
-                   svn_error_t *child,
-                   const char *fmt,
-                   ...)
-{
-  svn_error_t *err;
-
-  va_list ap;
-
-  err = make_error_internal (apr_err, child);
-
-  va_start (ap, fmt);
-  err->message = apr_pvsprintf (err->pool, fmt, ap);
-  va_end (ap);
-
-  return err;
-}
-
-
-svn_error_t *
-svn_error_quick_wrap (svn_error_t *child, const char *new_msg)
-{
-  return svn_error_create (child->apr_err,
-                           child,
-                           new_msg);
-}
-
-
-void
-svn_error_compose (svn_error_t *chain, svn_error_t *new_err)
-{
-  apr_pool_t *pool = chain->pool;
-  apr_pool_t *oldpool = new_err->pool;
-
-  while (chain->child)
-    chain = chain->child;
-
-  /* Copy the new error chain into the old chain's pool. */
-  while (new_err)
-    {
-      chain->child = apr_palloc (pool, sizeof (*chain->child));
-      chain = chain->child;
-      *chain = *new_err;
-      chain->message = apr_pstrdup (pool, new_err->message);
-      new_err = new_err->child;
-    }
-
-  /* Destroy the new error chain. */
-  apr_pool_destroy (oldpool);
-}
-
-
-void
-svn_error_clear (svn_error_t *err)
-{
-  if (err)
-    apr_pool_destroy (err->pool);
-}
-
-
-static void
-handle_error (svn_error_t *err, FILE *stream, svn_boolean_t fatal,
-              int depth, apr_status_t parent_apr_err)
-{
-  char errbuf[256];
-  char utfbuf[2048];
-  const char *err_string;
-
-  /* Pretty-print the error */
-  /* Note: we can also log errors here someday. */
-
-#ifdef SVN_DEBUG
-  if (err->file)
-    fprintf (stream, "%s:%ld",
-             svn_utf_utf8_to_native (err->file, utfbuf, sizeof (utfbuf)),
-             err->line);
-  else
-    fputs (SVN_FILE_LINE_UNDEFINED, stream);
-
-  fprintf (stream, ": (apr_err=%d)\n", err->apr_err);
-#endif /* SVN_DEBUG */
-
-  /* When we're recursing, don't repeat the top-level message if its
-     the same as before. */
-  if (depth == 0 || err->apr_err != parent_apr_err)
-    {
-      /* Is this a Subversion-specific error code? */
-      if ((err->apr_err > APR_OS_START_USEERR)
-          && (err->apr_err <= APR_OS_START_CANONERR))
-        err_string = svn_utf_utf8_to_native
-          (svn_strerror (err->apr_err, errbuf, sizeof (errbuf)),
-           utfbuf, sizeof (utfbuf));
-      /* Otherwise, this must be an APR error code. */
-      else
-        err_string = apr_strerror (err->apr_err, errbuf, sizeof (errbuf));
-
-      fprintf (stream, "svn: %s\n", err_string);
-    }
-  if (err->message)
-    fprintf (stream, "svn: %s\n",
-             svn_utf_utf8_to_native (err->message, utfbuf, sizeof (utfbuf)));
-  fflush (stream);
-
-  if (err->child)
-    handle_error (err->child, stream, FALSE, depth + 1, err->apr_err);
-
-  if (fatal)
-    /* XXX Shouldn't we exit(1) here instead, so that atexit handlers
-       get called?  --xbc */
-    abort ();
-}
-
-void
-svn_handle_error (svn_error_t *err, FILE *stream, svn_boolean_t fatal)
-{
-  handle_error (err, stream, fatal, 0, APR_SUCCESS);
-}
-
-
-void
 svn_handle_warning (FILE *stream, svn_error_t *err)
 {
   const char *msg_native;
@@ -562,5 +274,4 @@
       }
 
   return apr_strerror (statcode, buf, bufsize);
-}
->>>>>>> 568fa1e5
+}