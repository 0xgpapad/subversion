/* error.c:  common exception handling for Subversion
 *
 * ====================================================================
 *    Licensed to the Subversion Corporation (SVN Corp.) under one
 *    or more contributor license agreements.  See the NOTICE file
 *    distributed with this work for additional information
 *    regarding copyright ownership.  The SVN Corp. licenses this file
 *    to you under the Apache License, Version 2.0 (the
 *    "License"); you may not use this file except in compliance
 *    with the License.  You may obtain a copy of the License at
 *
 *      http://www.apache.org/licenses/LICENSE-2.0
 *
 *    Unless required by applicable law or agreed to in writing,
 *    software distributed under the License is distributed on an
 *    "AS IS" BASIS, WITHOUT WARRANTIES OR CONDITIONS OF ANY
 *    KIND, either express or implied.  See the License for the
 *    specific language governing permissions and limitations
 *    under the License.
 * ====================================================================
 */



#include <stdarg.h>

#include <apr_general.h>
#include <apr_pools.h>
#include <apr_strings.h>

#include "svn_cmdline.h"
#include "svn_error.h"
#include "svn_pools.h"
<<<<<<< HEAD
=======
#include "svn_utf.h"
>>>>>>> 79d0a718

#ifdef SVN_DEBUG
/* file_line for the non-debug case. */
static const char SVN_FILE_LINE_UNDEFINED[] = "svn:<undefined>";
#endif /* SVN_DEBUG */

#include "svn_private_config.h"


/*** Helpers for creating errors ***/
#undef svn_error_create
#undef svn_error_createf
#undef svn_error_quick_wrap
#undef svn_error_wrap_apr


/* XXX FIXME: These should be protected by a thread mutex.
   svn_error__locate and make_error_internal should cooperate
   in locking and unlocking it. */

/* XXX TODO: Define mutex here #if APR_HAS_THREADS */
static const char *error_file = NULL;
static long error_line = -1;

void
svn_error__locate(const char *file, long line)
{
  /* XXX TODO: Lock mutex here */
  error_file = file;
  error_line = line;
}


/* Cleanup function for errors.  svn_error_clear () removes this so
   errors that are properly handled *don't* hit this code. */
#if defined(SVN_DEBUG)
static apr_status_t err_abort(void *data)
{
  svn_error_t *err = data;  /* For easy viewing in a debugger */
  err = err; /* Fake a use for the variable to avoid compiler warnings */

  if (!getenv("SVN_DBG_NO_ABORT_ON_ERROR_LEAK"))
    abort();
  return APR_SUCCESS;
}
#endif


static svn_error_t *
make_error_internal(apr_status_t apr_err,
                    svn_error_t *child)
{
  apr_pool_t *pool;
  svn_error_t *new_error;

  /* Reuse the child's pool, or create our own. */
  if (child)
    pool = child->pool;
  else
    {
      if (apr_pool_create(&pool, NULL))
        abort();
    }

  /* Create the new error structure */
  new_error = apr_pcalloc(pool, sizeof(*new_error));

  /* Fill 'er up. */
  new_error->apr_err = apr_err;
  new_error->child   = child;
  new_error->pool    = pool;
  new_error->file    = error_file;
  new_error->line    = error_line;
  /* XXX TODO: Unlock mutex here */

#if defined(SVN_DEBUG)
  if (! child)
      apr_pool_cleanup_register(pool, new_error,
                                err_abort,
                                apr_pool_cleanup_null);
#endif

  return new_error;
}



/*** Creating and destroying errors. ***/

svn_error_t *
svn_error_create(apr_status_t apr_err,
                 svn_error_t *child,
                 const char *message)
{
  svn_error_t *err;

  err = make_error_internal(apr_err, child);

  if (message)
    err->message = apr_pstrdup(err->pool, message);

  return err;
}


svn_error_t *
svn_error_createf(apr_status_t apr_err,
                  svn_error_t *child,
                  const char *fmt,
                  ...)
{
  svn_error_t *err;
  va_list ap;

  err = make_error_internal(apr_err, child);

  va_start(ap, fmt);
  err->message = apr_pvsprintf(err->pool, fmt, ap);
  va_end(ap);

  return err;
}


svn_error_t *
svn_error_wrap_apr(apr_status_t status,
                   const char *fmt,
                   ...)
{
  svn_error_t *err, *utf8_err;
  va_list ap;
  char errbuf[255];
  const char *msg_apr, *msg;

  err = make_error_internal(status, NULL);

  if (fmt)
    {
      /* Grab the APR error message. */
      apr_strerror(status, errbuf, sizeof(errbuf));
      utf8_err = svn_utf_cstring_to_utf8(&msg_apr, errbuf, err->pool);
      if (utf8_err)
        msg_apr = NULL;
      svn_error_clear(utf8_err);

      /* Append it to the formatted message. */
      va_start(ap, fmt);
      msg = apr_pvsprintf(err->pool, fmt, ap);
      va_end(ap);
      err->message = apr_psprintf(err->pool, "%s%s%s", msg,
                                  (msg_apr) ? ": " : "",
                                  (msg_apr) ? msg_apr : "");
    }

  return err;
}


svn_error_t *
svn_error_quick_wrap(svn_error_t *child, const char *new_msg)
{
  if (child == SVN_NO_ERROR)
    return SVN_NO_ERROR;

  return svn_error_create(child->apr_err,
                          child,
                          new_msg);
}


svn_error_t *
svn_error_compose_create(svn_error_t *err1,
                         svn_error_t *err2)
{
  if (err1 && err2)
    {
      svn_error_compose(err1, err2);
      return err1;
    }
  return err1 ? err1 : err2;
}


void
svn_error_compose(svn_error_t *chain, svn_error_t *new_err)
{
  apr_pool_t *pool = chain->pool;
  apr_pool_t *oldpool = new_err->pool;

  while (chain->child)
    chain = chain->child;

#if defined(SVN_DEBUG)
  /* Kill existing handler since the end of the chain is going to change */
  apr_pool_cleanup_kill(pool, chain, err_abort);
#endif

  /* Copy the new error chain into the old chain's pool. */
  while (new_err)
    {
      chain->child = apr_palloc(pool, sizeof(*chain->child));
      chain = chain->child;
      *chain = *new_err;
      if (chain->message)
        chain->message = apr_pstrdup(pool, new_err->message);
      chain->pool = pool;
#if defined(SVN_DEBUG)
      if (! new_err->child)
        apr_pool_cleanup_kill(oldpool, new_err, err_abort);
#endif
      new_err = new_err->child;
    }

#if defined(SVN_DEBUG)
  apr_pool_cleanup_register(pool, chain,
                            err_abort,
                            apr_pool_cleanup_null);
#endif

  /* Destroy the new error chain. */
  svn_pool_destroy(oldpool);
}

svn_error_t *
svn_error_root_cause(svn_error_t *err)
{
  while (err)
    {
      if (err->child)
        err = err->child;
      else
        break;
    }

  return err;
}

svn_error_t *
svn_error_dup(svn_error_t *err)
{
  apr_pool_t *pool;
  svn_error_t *new_err = NULL, *tmp_err = NULL;

  if (apr_pool_create(&pool, NULL))
    abort();

  for (; err; err = err->child)
    {
      if (! new_err)
        {
          new_err = apr_palloc(pool, sizeof(*new_err));
          tmp_err = new_err;
        }
      else
        {
          tmp_err->child = apr_palloc(pool, sizeof(*tmp_err->child));
          tmp_err = tmp_err->child;
        }
      *tmp_err = *err;
      tmp_err->pool = pool;
      if (tmp_err->message)
        tmp_err->message = apr_pstrdup(pool, tmp_err->message);
    }

#if defined(SVN_DEBUG)
  apr_pool_cleanup_register(pool, tmp_err,
                            err_abort,
                            apr_pool_cleanup_null);
#endif

  return new_err;
}

void
svn_error_clear(svn_error_t *err)
{
  if (err)
    {
#if defined(SVN_DEBUG)
      while (err->child)
        err = err->child;
      apr_pool_cleanup_kill(err->pool, err, err_abort);
#endif
      svn_pool_destroy(err->pool);
<<<<<<< HEAD
=======
    }
}

/* Is ERR a tracing-only error chain link?  */
static svn_boolean_t is_tracing_link(svn_error_t *err)
{
#ifdef SVN_ERR__TRACING
  /* ### A strcmp()?  Really?  I think it's the best we can do unless
     ### we add a boolean field to svn_error_t that's set only for
     ### these "placeholder error chain" items.  Not such a bad idea,
     ### really...  */
  return (err && err->message && !strcmp(err->message, SVN_ERR__TRACED));
#else
  return FALSE;
#endif
}

svn_error_t *
svn_error_purge_tracing(svn_error_t *err)
{
#ifdef SVN_ERR__TRACING
  svn_error_t *tmp_err = err;
  svn_error_t *new_err = NULL, *new_err_leaf = NULL;

  if (! err)
    return SVN_NO_ERROR;

  while (tmp_err)
    {
      /* Skip over any trace-only links. */
      while (tmp_err && is_tracing_link(tmp_err))
        tmp_err = tmp_err->child;

      /* Add a new link to the new chain (creating the chain if necessary). */
      if (! new_err)
        {
          new_err = tmp_err;
          new_err_leaf = new_err;
        }
      else
        {
          new_err_leaf->child = tmp_err;
          new_err_leaf = new_err_leaf->child;
        }

      /* Advance to the next link in the original chain. */
      tmp_err = tmp_err->child;
>>>>>>> 79d0a718
    }

  /* If we get here, there had better be a real link in this error chain. */
  SVN_ERR_ASSERT(new_err_leaf);

  /* Tie off the chain, and return its head. */
  new_err_leaf->child = NULL;
  return new_err;
#else  /* SVN_ERR__TRACING */
  return err;
#endif /* SVN_ERR__TRACING */
}

static void
print_error(svn_error_t *err, FILE *stream, const char *prefix)
{
  char errbuf[256];
  const char *err_string;
  svn_error_t *temp_err = NULL;  /* ensure initialized even if
                                    err->file == NULL */
  /* Pretty-print the error */
  /* Note: we can also log errors here someday. */

#ifdef SVN_DEBUG
  /* Note: err->file is _not_ in UTF-8, because it's expanded from
           the __FILE__ preprocessor macro. */
  const char *file_utf8;

  if (err->file
      && !(temp_err = svn_utf_cstring_to_utf8(&file_utf8, err->file,
                                              err->pool)))
    svn_error_clear(svn_cmdline_fprintf(stream, err->pool,
                                        "%s:%ld", err->file, err->line));
  else
    {
      svn_error_clear(svn_cmdline_fputs(SVN_FILE_LINE_UNDEFINED,
                                        stream, err->pool));
      svn_error_clear(temp_err);
    }

  svn_error_clear(svn_cmdline_fprintf(stream, err->pool,
                                      ": (apr_err=%d)\n", err->apr_err));
#endif /* SVN_DEBUG */

  /* "traced call" */
  if (is_tracing_link(err))
    {
      /* Skip it.  We already printed the file-line coordinates. */
    }
  /* Only print the same APR error string once. */
  else if (err->message)
    {
      svn_error_clear(svn_cmdline_fprintf(stream, err->pool, "%s%s\n",
                                          prefix, err->message));
    }
  else
    {
      /* Is this a Subversion-specific error code? */
      if ((err->apr_err > APR_OS_START_USEERR)
          && (err->apr_err <= APR_OS_START_CANONERR))
        err_string = svn_strerror(err->apr_err, errbuf, sizeof(errbuf));
      /* Otherwise, this must be an APR error code. */
      else if ((temp_err = svn_utf_cstring_to_utf8
                (&err_string, apr_strerror(err->apr_err, errbuf,
                                           sizeof(errbuf)), err->pool)))
        {
          svn_error_clear(temp_err);
          err_string = _("Can't recode error string from APR");
        }

      svn_error_clear(svn_cmdline_fprintf(stream, err->pool,
                                          "%s%s\n", prefix, err_string));
    }
}

void
svn_handle_error(svn_error_t *err, FILE *stream, svn_boolean_t fatal)
{
  svn_handle_error2(err, stream, fatal, "svn: ");
}

void
svn_handle_error2(svn_error_t *err,
                  FILE *stream,
                  svn_boolean_t fatal,
                  const char *prefix)
{
  /* In a long error chain, there may be multiple errors with the same
     error code and no custom message.  We only want to print the
     default message for that code once; printing it multiple times
     would add no useful information.  The 'empties' array below
     remembers the codes of empty errors already seen in the chain.

     We could allocate it in err->pool, but there's no telling how
     long err will live or how many times it will get handled.  So we
     use a subpool. */
  apr_pool_t *subpool;
  apr_array_header_t *empties;
  svn_error_t *tmp_err;

  /* ### The rest of this file carefully avoids using svn_pool_*(),
     preferring apr_pool_*() instead.  I can't remember why -- it may
     be an artifact of r3719, or it may be for some deeper reason --
     but I'm playing it safe and using apr_pool_*() here too. */
  apr_pool_create(&subpool, err->pool);
  empties = apr_array_make(subpool, 0, sizeof(apr_status_t));

  tmp_err = err;
  while (tmp_err)
    {
      int i;
      svn_boolean_t printed_already = FALSE;

      if (! tmp_err->message)
        {
          for (i = 0; i < empties->nelts; i++)
            {
              if (tmp_err->apr_err == APR_ARRAY_IDX(empties, i, apr_status_t) )
                {
                  printed_already = TRUE;
                  break;
                }
            }
        }

      if (! printed_already)
        {
          print_error(tmp_err, stream, prefix);
          if (! tmp_err->message)
            {
              APR_ARRAY_PUSH(empties, apr_status_t) = tmp_err->apr_err;
            }
        }

      tmp_err = tmp_err->child;
    }

  svn_pool_destroy(subpool);

  fflush(stream);
  if (fatal)
    {
      /* Avoid abort()s in maintainer mode. */
      svn_error_clear(err);

      /* We exit(1) here instead of abort()ing so that atexit handlers
         get called. */
      exit(EXIT_FAILURE);
    }
}


void
svn_handle_warning(FILE *stream, svn_error_t *err)
{
  svn_handle_warning2(stream, err, "svn: ");
}

void
svn_handle_warning2(FILE *stream, svn_error_t *err, const char *prefix)
{
  char buf[256];

  svn_error_clear(svn_cmdline_fprintf
                  (stream, err->pool,
                   _("%swarning: %s\n"),
                   prefix, svn_err_best_message(err, buf, sizeof(buf))));
  fflush(stream);
}

const char *
svn_err_best_message(svn_error_t *err, char *buf, apr_size_t bufsize)
{
  /* Skip over any trace records.  */
  while (is_tracing_link(err))
    err = err->child;
  if (err->message)
    return err->message;
  else
    return svn_strerror(err->apr_err, buf, bufsize);
}


/* svn_strerror() and helpers */

typedef struct {
  svn_errno_t errcode;
  const char *errdesc;
} err_defn;

/* To understand what is going on here, read svn_error_codes.h. */
#define SVN_ERROR_BUILD_ARRAY
#include "svn_error_codes.h"

char *
svn_strerror(apr_status_t statcode, char *buf, apr_size_t bufsize)
{
  const err_defn *defn;

  for (defn = error_table; defn->errdesc != NULL; ++defn)
    if (defn->errcode == (svn_errno_t)statcode)
      {
        apr_cpystrn(buf, _(defn->errdesc), bufsize);
        return buf;
      }

  return apr_strerror(statcode, buf, bufsize);
}

svn_error_t *
svn_error_raise_on_malfunction(svn_boolean_t can_return,
                               const char *file, int line,
                               const char *expr)
{
  if (!can_return)
    abort(); /* Nothing else we can do as a library */

  if (expr)
    return svn_error_createf(SVN_ERR_ASSERTION_FAIL, NULL,
                             _("In file '%s' line %d: assertion failed (%s)"),
                             file, line, expr);
  else
    return svn_error_createf(SVN_ERR_ASSERTION_FAIL, NULL,
                             _("In file '%s' line %d: internal malfunction"),
                             file, line);
}

svn_error_t *
svn_error_abort_on_malfunction(svn_boolean_t can_return,
                               const char *file, int line,
                               const char *expr)
{
  svn_error_t *err = svn_error_raise_on_malfunction(TRUE, file, line, expr);

  svn_handle_error2(err, stderr, FALSE, "svn: ");
  abort();
  return err;  /* Not reached. */
}

/* The current handler for reporting malfunctions, and its default setting. */
static svn_error_malfunction_handler_t malfunction_handler
  = svn_error_abort_on_malfunction;

svn_error_malfunction_handler_t
svn_error_set_malfunction_handler(svn_error_malfunction_handler_t func)
{
  svn_error_malfunction_handler_t old_malfunction_handler
    = malfunction_handler;

  malfunction_handler = func;
  return old_malfunction_handler;
}

svn_error_t *
svn_error__malfunction(svn_boolean_t can_return,
                       const char *file, int line,
                       const char *expr)
{
  return malfunction_handler(can_return, file, line, expr);
}<|MERGE_RESOLUTION|>--- conflicted
+++ resolved
@@ -32,10 +32,7 @@
 #include "svn_cmdline.h"
 #include "svn_error.h"
 #include "svn_pools.h"
-<<<<<<< HEAD
-=======
 #include "svn_utf.h"
->>>>>>> 79d0a718
 
 #ifdef SVN_DEBUG
 /* file_line for the non-debug case. */
@@ -322,8 +319,6 @@
       apr_pool_cleanup_kill(err->pool, err, err_abort);
 #endif
       svn_pool_destroy(err->pool);
-<<<<<<< HEAD
-=======
     }
 }
 
@@ -371,7 +366,6 @@
 
       /* Advance to the next link in the original chain. */
       tmp_err = tmp_err->child;
->>>>>>> 79d0a718
     }
 
   /* If we get here, there had better be a real link in this error chain. */
