<<<<<<< HEAD
/*
 * quoprint.c:  quoted-printable encoding and decoding functions
 *
 * ====================================================================
 * Copyright (c) 2000-2003 CollabNet.  All rights reserved.
 *
 * This software is licensed as described in the file COPYING, which
 * you should have received as part of this distribution.  The terms
 * are also available at http://subversion.tigris.org/license-1.html.
 * If newer versions of this license are posted there, you may use a
 * newer version instead, at your option.
 *
 * This software consists of voluntary contributions made by many
 * individuals.  For exact contribution history, see the revision
 * history and logs, available at http://subversion.tigris.org/.
 * ====================================================================
 */



#include <string.h>

#include <apr.h>
#include <apr_pools.h>
#include <apr_general.h>        /* for APR_INLINE */

#include "svn_pools.h"
#include "svn_io.h"
#include "svn_error.h"
#include "svn_quoprint.h"


/* Caveats:

	(1) This code is for the encoding and decoding of binary data
	    only.  Thus, CRLF sequences are encoded as =0D=0A, and we
	    don't have to worry about tabs and spaces coming before
	    hard newlines, since there aren't any.

	(2) The decoder does no error reporting, and instead throws
	    away invalid sequences.  It also discards CRLF sequences,
	    since those can only appear in the encoding of text data.

	(3) The decoder does not strip whitespace at the end of a
	    line, so it is not actually compliant with RFC 2045.
	    (Such whitespace should never occur, even in the encoding
	    of text data, but RFC 2045 requires a decoder to detect
	    that a transport agent has added trailing whitespace).

	(4) The encoder is tailored to make output embeddable in XML,
	    which means it quotes <>'"& as well as the characters
	    required by RFC 2045.  */

#define QUOPRINT_LINELEN 76
#define VALID_LITERAL(c) ((c) == '\t' || ((c) >= ' ' && (c) <= '~' \
					  && (c) != '='))
#define ENCODE_AS_LITERAL(c) (VALID_LITERAL(c) && (c) != '\t' && (c) != '<' \
			      && (c) != '>' && (c) != '\'' && (c) != '"' \
			      && (c) != '&')
static const char hextab[] = "0123456789ABCDEF";



/* Binary input --> quoted-printable-encoded output */

struct encode_baton {
  svn_stream_t *output;
  int linelen;                  /* Bytes output so far on this line */
  apr_pool_t *pool;
};


/* Quoted-printable-encode a byte string which may or may not be the
   totality of the data being encoded.  *LINELEN carries the length of
   the current output line; initialize it to 0.  Output will be
   appended to STR.  */
static void
encode_bytes (svn_stringbuf_t *str, const char *data, apr_size_t len,
	      int *linelen)
{
  char buf[3];
  const char *p;

  /* Keep encoding three-byte groups until we run out.  */
  for (p = data; p < data + len; p++)
    {
      /* Encode this character.  */
      if (ENCODE_AS_LITERAL(*p))
	{
	  svn_stringbuf_appendbytes (str, p, 1);
	  (*linelen)++;
	}
      else
	{
	  buf[0] = '=';
	  buf[1] = hextab[(*p >> 4) & 0xf];
	  buf[2] = hextab[*p & 0xf];
	  svn_stringbuf_appendbytes (str, buf, 3);
	  *linelen += 3;
	}

      /* Make sure our output lines don't exceed QUOPRINT_LINELEN.  */
      if (*linelen + 3 > QUOPRINT_LINELEN)
	{
	  svn_stringbuf_appendcstr (str, "=\n");
	  *linelen = 0;
	}
    }
}


/* Write handler for svn_quoprint_encode.  */
static svn_error_t *
encode_data (void *baton, const char *data, apr_size_t *len)
{
  struct encode_baton *eb = baton;
  apr_pool_t *subpool = svn_pool_create (eb->pool);
  svn_stringbuf_t *encoded = svn_stringbuf_create ("", subpool);
  apr_size_t enclen;
  svn_error_t *err = SVN_NO_ERROR;

  /* Encode this block of data and write it out.  */
  encode_bytes (encoded, data, *len, &eb->linelen);
  enclen = encoded->len;
  if (enclen != 0)
    err = svn_stream_write (eb->output, encoded->data, &enclen);
  svn_pool_destroy (subpool);
  return err;
}


/* Close handler for svn_quoprint_encode().  */
static svn_error_t *
finish_encoding_data (void *baton)
{
  struct encode_baton *eb = baton;
  svn_error_t *err = SVN_NO_ERROR;
  apr_size_t len;

  /* Terminate the current output line if it's not empty.  */
  if (eb->linelen > 0)
    {
      len = 2;
      err = svn_stream_write (eb->output, "=\n", &len);
    }

  /* Pass on the close request and clean up the baton.  */
  if (err == SVN_NO_ERROR)
    err = svn_stream_close (eb->output);
  svn_pool_destroy (eb->pool);
  return err;
}


svn_stream_t *
svn_quoprint_encode (svn_stream_t *output, apr_pool_t *pool)
{
  apr_pool_t *subpool = svn_pool_create (pool);
  struct encode_baton *eb = apr_palloc (subpool, sizeof (*eb));
  svn_stream_t *stream;

  eb->output = output;
  eb->linelen = 0;
  eb->pool = subpool;
  stream = svn_stream_create (eb, pool);
  svn_stream_set_write (stream, encode_data);
  svn_stream_set_close (stream, finish_encoding_data);
  return stream;
}


svn_stringbuf_t *
svn_quoprint_encode_string (svn_stringbuf_t *str, apr_pool_t *pool)
{
  svn_stringbuf_t *encoded = svn_stringbuf_create ("", pool);
  int linelen = 0;

  encode_bytes (encoded, str->data, str->len, &linelen);
  if (linelen > 0)
    svn_stringbuf_appendcstr (encoded, "=\n");
  return encoded;
}



/* Quoted-printable-encoded input --> binary output */

struct decode_baton {
  svn_stream_t *output;
  char buf[3];                  /* Bytes waiting to be decoded */
  int buflen;                   /* Number of bytes waiting */
  apr_pool_t *pool;
};


/* Decode a byte string which may or may not be the total amount of
   data being decoded.  INBUF and *INBUFLEN carry the leftover bytes
   from call to call.  Have room for four bytes in INBUF and
   initialize *INBUFLEN to 0 and *DONE to FALSE.  Output will be
   appended to STR.  */
static void
decode_bytes (svn_stringbuf_t *str, const char *data, apr_size_t len,
              unsigned char *inbuf, int *inbuflen)
{
  const char *p, *find1, *find2;
  char c;

  for (p = data; p <= data + len; p++)
    {
      /* Append this byte to the buffer and see what we have.  */
      inbuf[(*inbuflen)++] = *p;
      if (*inbuf != '=')
	{
	  /* Literal character; append it if it's valid as such.  */
	  if (VALID_LITERAL(*inbuf))
	    svn_stringbuf_appendbytes (str, inbuf, 1);
	  *inbuflen = 0;
	}
      else if (*inbuf == '=' && *inbuflen == 2 && inbuf[1] == '\n')
	{
	  /* Soft newline; ignore.  */
	  *inbuflen = 0;
	}
      else if (*inbuf == '=' && *inbuflen == 3)
	{
	  /* Encoded character; decode it and append.  */
	  find1 = strchr(hextab, inbuf[1]);
	  find2 = strchr(hextab, inbuf[2]);
	  if (find1 != NULL && find2 != NULL)
	    {
	      c = ((find1 - hextab) << 4) | (find2 - hextab);
	      svn_stringbuf_appendbytes (str, &c, 1);
	    }
	  *inbuflen = 0;
	}
    }
}


/* Write handler for svn_quoprint_decode.  */
static svn_error_t *
decode_data (void *baton, const char *data, apr_size_t *len)
{
  struct decode_baton *db = baton;
  apr_pool_t *subpool;
  svn_stringbuf_t *decoded;
  apr_size_t declen;
  svn_error_t *err = SVN_NO_ERROR;

  /* Decode this block of data.  */
  subpool = svn_pool_create (db->pool);
  decoded = svn_stringbuf_create ("", subpool);
  decode_bytes (decoded, data, *len, db->buf, &db->buflen);

  /* Write the output, clean up, go home.  */
  declen = decoded->len;
  if (declen != 0)
    err = svn_stream_write (db->output, decoded->data, &declen);
  svn_pool_destroy (subpool);
  return err;
}


/* Close handler for svn_quoprint_decode().  */
static svn_error_t *
finish_decoding_data (void *baton)
{
  struct decode_baton *db = baton;
  svn_error_t *err;

  /* Pass on the close request and clean up the baton.  */
  err = svn_stream_close (db->output);
  svn_pool_destroy (db->pool);
  return err;
}


svn_stream_t *
svn_quoprint_decode (svn_stream_t *output, apr_pool_t *pool)
{
  apr_pool_t *subpool = svn_pool_create (pool);
  struct decode_baton *db = apr_palloc (subpool, sizeof (*db));
  svn_stream_t *stream;

  db->output = output;
  db->buflen = 0;
  db->pool = subpool;
  stream = svn_stream_create (db, pool);
  svn_stream_set_write (stream, decode_data);
  svn_stream_set_close (stream, finish_decoding_data);
  return stream;
}


svn_stringbuf_t *
svn_quoprint_decode_string (svn_stringbuf_t *str, apr_pool_t *pool)
{
  svn_stringbuf_t *decoded = svn_stringbuf_create ("", pool);
  unsigned char ingroup[4];
  int ingrouplen = 0;

  decode_bytes (decoded, str->data, str->len, ingroup, &ingrouplen);
  return decoded;
}
=======
/*
 * quoprint.c:  quoted-printable encoding and decoding functions
 *
 * ====================================================================
 * Copyright (c) 2000-2003 CollabNet.  All rights reserved.
 *
 * This software is licensed as described in the file COPYING, which
 * you should have received as part of this distribution.  The terms
 * are also available at http://subversion.tigris.org/license-1.html.
 * If newer versions of this license are posted there, you may use a
 * newer version instead, at your option.
 *
 * This software consists of voluntary contributions made by many
 * individuals.  For exact contribution history, see the revision
 * history and logs, available at http://subversion.tigris.org/.
 * ====================================================================
 */



#include <string.h>

#include <apr.h>
#include <apr_pools.h>
#include <apr_general.h>        /* for APR_INLINE */

#include "svn_pools.h"
#include "svn_io.h"
#include "svn_error.h"
#include "svn_quoprint.h"


/* Caveats:

	(1) This code is for the encoding and decoding of binary data
	    only.  Thus, CRLF sequences are encoded as =0D=0A, and we
	    don't have to worry about tabs and spaces coming before
	    hard newlines, since there aren't any.

	(2) The decoder does no error reporting, and instead throws
	    away invalid sequences.  It also discards CRLF sequences,
	    since those can only appear in the encoding of text data.

	(3) The decoder does not strip whitespace at the end of a
	    line, so it is not actually compliant with RFC 2045.
	    (Such whitespace should never occur, even in the encoding
	    of text data, but RFC 2045 requires a decoder to detect
	    that a transport agent has added trailing whitespace).

	(4) The encoder is tailored to make output embeddable in XML,
	    which means it quotes <>'"& as well as the characters
	    required by RFC 2045.  */

#define QUOPRINT_LINELEN 76
#define VALID_LITERAL(c) ((c) == '\t' || ((c) >= ' ' && (c) <= '~' \
					  && (c) != '='))
#define ENCODE_AS_LITERAL(c) (VALID_LITERAL(c) && (c) != '\t' && (c) != '<' \
			      && (c) != '>' && (c) != '\'' && (c) != '"' \
			      && (c) != '&')
static const char hextab[] = "0123456789ABCDEF";



/* Binary input --> quoted-printable-encoded output */

struct encode_baton {
  svn_stream_t *output;
  int linelen;                  /* Bytes output so far on this line */
  apr_pool_t *pool;
};


/* Quoted-printable-encode a byte string which may or may not be the
   totality of the data being encoded.  *LINELEN carries the length of
   the current output line; initialize it to 0.  Output will be
   appended to STR.  */
static void
encode_bytes (svn_stringbuf_t *str, const char *data, apr_size_t len,
	      int *linelen)
{
  char buf[3];
  const char *p;

  /* Keep encoding three-byte groups until we run out.  */
  for (p = data; p < data + len; p++)
    {
      /* Encode this character.  */
      if (ENCODE_AS_LITERAL(*p))
	{
	  svn_stringbuf_appendbytes (str, p, 1);
	  (*linelen)++;
	}
      else
	{
	  buf[0] = '=';
	  buf[1] = hextab[(*p >> 4) & 0xf];
	  buf[2] = hextab[*p & 0xf];
	  svn_stringbuf_appendbytes (str, buf, 3);
	  *linelen += 3;
	}

      /* Make sure our output lines don't exceed QUOPRINT_LINELEN.  */
      if (*linelen + 3 > QUOPRINT_LINELEN)
	{
	  svn_stringbuf_appendcstr (str, "=\n");
	  *linelen = 0;
	}
    }
}


/* Write handler for svn_quoprint_encode.  */
static svn_error_t *
encode_data (void *baton, const char *data, apr_size_t *len)
{
  struct encode_baton *eb = baton;
  apr_pool_t *subpool = svn_pool_create (eb->pool);
  svn_stringbuf_t *encoded = svn_stringbuf_create ("", subpool);
  apr_size_t enclen;
  svn_error_t *err = SVN_NO_ERROR;

  /* Encode this block of data and write it out.  */
  encode_bytes (encoded, data, *len, &eb->linelen);
  enclen = encoded->len;
  if (enclen != 0)
    err = svn_stream_write (eb->output, encoded->data, &enclen);
  svn_pool_destroy (subpool);
  return err;
}


/* Close handler for svn_quoprint_encode().  */
static svn_error_t *
finish_encoding_data (void *baton)
{
  struct encode_baton *eb = baton;
  svn_error_t *err = SVN_NO_ERROR;
  apr_size_t len;

  /* Terminate the current output line if it's not empty.  */
  if (eb->linelen > 0)
    {
      len = 2;
      err = svn_stream_write (eb->output, "=\n", &len);
    }

  /* Pass on the close request and clean up the baton.  */
  if (err == SVN_NO_ERROR)
    err = svn_stream_close (eb->output);
  svn_pool_destroy (eb->pool);
  return err;
}


svn_stream_t *
svn_quoprint_encode (svn_stream_t *output, apr_pool_t *pool)
{
  apr_pool_t *subpool = svn_pool_create (pool);
  struct encode_baton *eb = apr_palloc (subpool, sizeof (*eb));
  svn_stream_t *stream;

  eb->output = output;
  eb->linelen = 0;
  eb->pool = subpool;
  stream = svn_stream_create (eb, pool);
  svn_stream_set_write (stream, encode_data);
  svn_stream_set_close (stream, finish_encoding_data);
  return stream;
}


svn_stringbuf_t *
svn_quoprint_encode_string (svn_stringbuf_t *str, apr_pool_t *pool)
{
  svn_stringbuf_t *encoded = svn_stringbuf_create ("", pool);
  int linelen = 0;

  encode_bytes (encoded, str->data, str->len, &linelen);
  if (linelen > 0)
    svn_stringbuf_appendcstr (encoded, "=\n");
  return encoded;
}



/* Quoted-printable-encoded input --> binary output */

struct decode_baton {
  svn_stream_t *output;
  char buf[3];                  /* Bytes waiting to be decoded */
  int buflen;                   /* Number of bytes waiting */
  apr_pool_t *pool;
};


/* Decode a byte string which may or may not be the total amount of
   data being decoded.  INBUF and *INBUFLEN carry the leftover bytes
   from call to call.  Have room for four bytes in INBUF and
   initialize *INBUFLEN to 0 and *DONE to FALSE.  Output will be
   appended to STR.  */
static void
decode_bytes (svn_stringbuf_t *str, const char *data, apr_size_t len,
              char *inbuf, int *inbuflen)
{
  const char *p, *find1, *find2;
  char c;

  for (p = data; p <= data + len; p++)
    {
      /* Append this byte to the buffer and see what we have.  */
      inbuf[(*inbuflen)++] = *p;
      if (*inbuf != '=')
	{
	  /* Literal character; append it if it's valid as such.  */
	  if (VALID_LITERAL(*inbuf))
	    svn_stringbuf_appendbytes (str, inbuf, 1);
	  *inbuflen = 0;
	}
      else if (*inbuf == '=' && *inbuflen == 2 && inbuf[1] == '\n')
	{
	  /* Soft newline; ignore.  */
	  *inbuflen = 0;
	}
      else if (*inbuf == '=' && *inbuflen == 3)
	{
	  /* Encoded character; decode it and append.  */
	  find1 = strchr(hextab, inbuf[1]);
	  find2 = strchr(hextab, inbuf[2]);
	  if (find1 != NULL && find2 != NULL)
	    {
	      c = ((find1 - hextab) << 4) | (find2 - hextab);
	      svn_stringbuf_appendbytes (str, &c, 1);
	    }
	  *inbuflen = 0;
	}
    }
}


/* Write handler for svn_quoprint_decode.  */
static svn_error_t *
decode_data (void *baton, const char *data, apr_size_t *len)
{
  struct decode_baton *db = baton;
  apr_pool_t *subpool;
  svn_stringbuf_t *decoded;
  apr_size_t declen;
  svn_error_t *err = SVN_NO_ERROR;

  /* Decode this block of data.  */
  subpool = svn_pool_create (db->pool);
  decoded = svn_stringbuf_create ("", subpool);
  decode_bytes (decoded, data, *len, db->buf, &db->buflen);

  /* Write the output, clean up, go home.  */
  declen = decoded->len;
  if (declen != 0)
    err = svn_stream_write (db->output, decoded->data, &declen);
  svn_pool_destroy (subpool);
  return err;
}


/* Close handler for svn_quoprint_decode().  */
static svn_error_t *
finish_decoding_data (void *baton)
{
  struct decode_baton *db = baton;
  svn_error_t *err;

  /* Pass on the close request and clean up the baton.  */
  err = svn_stream_close (db->output);
  svn_pool_destroy (db->pool);
  return err;
}


svn_stream_t *
svn_quoprint_decode (svn_stream_t *output, apr_pool_t *pool)
{
  apr_pool_t *subpool = svn_pool_create (pool);
  struct decode_baton *db = apr_palloc (subpool, sizeof (*db));
  svn_stream_t *stream;

  db->output = output;
  db->buflen = 0;
  db->pool = subpool;
  stream = svn_stream_create (db, pool);
  svn_stream_set_write (stream, decode_data);
  svn_stream_set_close (stream, finish_decoding_data);
  return stream;
}


svn_stringbuf_t *
svn_quoprint_decode_string (svn_stringbuf_t *str, apr_pool_t *pool)
{
  svn_stringbuf_t *decoded = svn_stringbuf_create ("", pool);
  char ingroup[4];
  int ingrouplen = 0;

  decode_bytes (decoded, str->data, str->len, ingroup, &ingrouplen);
  return decoded;
}
>>>>>>> 568fa1e5
<|MERGE_RESOLUTION|>--- conflicted
+++ resolved
@@ -1,4 +1,3 @@
-<<<<<<< HEAD
 /*
  * quoprint.c:  quoted-printable encoding and decoding functions
  *
@@ -204,7 +203,7 @@
    appended to STR.  */
 static void
 decode_bytes (svn_stringbuf_t *str, const char *data, apr_size_t len,
-              unsigned char *inbuf, int *inbuflen)
+              char *inbuf, int *inbuflen)
 {
   const char *p, *find1, *find2;
   char c;
@@ -300,318 +299,9 @@
 svn_quoprint_decode_string (svn_stringbuf_t *str, apr_pool_t *pool)
 {
   svn_stringbuf_t *decoded = svn_stringbuf_create ("", pool);
-  unsigned char ingroup[4];
+  char ingroup[4];
   int ingrouplen = 0;
 
   decode_bytes (decoded, str->data, str->len, ingroup, &ingrouplen);
   return decoded;
-}
-=======
-/*
- * quoprint.c:  quoted-printable encoding and decoding functions
- *
- * ====================================================================
- * Copyright (c) 2000-2003 CollabNet.  All rights reserved.
- *
- * This software is licensed as described in the file COPYING, which
- * you should have received as part of this distribution.  The terms
- * are also available at http://subversion.tigris.org/license-1.html.
- * If newer versions of this license are posted there, you may use a
- * newer version instead, at your option.
- *
- * This software consists of voluntary contributions made by many
- * individuals.  For exact contribution history, see the revision
- * history and logs, available at http://subversion.tigris.org/.
- * ====================================================================
- */
-
-
--
-#include <string.h>
-
-#include <apr.h>
-#include <apr_pools.h>
-#include <apr_general.h>        /* for APR_INLINE */
-
-#include "svn_pools.h"
-#include "svn_io.h"
-#include "svn_error.h"
-#include "svn_quoprint.h"
-
-
-/* Caveats:
-
-	(1) This code is for the encoding and decoding of binary data
-	    only.  Thus, CRLF sequences are encoded as =0D=0A, and we
-	    don't have to worry about tabs and spaces coming before
-	    hard newlines, since there aren't any.
-
-	(2) The decoder does no error reporting, and instead throws
-	    away invalid sequences.  It also discards CRLF sequences,
-	    since those can only appear in the encoding of text data.
-
-	(3) The decoder does not strip whitespace at the end of a
-	    line, so it is not actually compliant with RFC 2045.
-	    (Such whitespace should never occur, even in the encoding
-	    of text data, but RFC 2045 requires a decoder to detect
-	    that a transport agent has added trailing whitespace).
-
-	(4) The encoder is tailored to make output embeddable in XML,
-	    which means it quotes <>'"& as well as the characters
-	    required by RFC 2045.  */
-
-#define QUOPRINT_LINELEN 76
-#define VALID_LITERAL(c) ((c) == '\t' || ((c) >= ' ' && (c) <= '~' \
-					  && (c) != '='))
-#define ENCODE_AS_LITERAL(c) (VALID_LITERAL(c) && (c) != '\t' && (c) != '<' \
-			      && (c) != '>' && (c) != '\'' && (c) != '"' \
-			      && (c) != '&')
-static const char hextab[] = "0123456789ABCDEF";
-
-
--
-/* Binary input --> quoted-printable-encoded output */
-
-struct encode_baton {
-  svn_stream_t *output;
-  int linelen;                  /* Bytes output so far on this line */
-  apr_pool_t *pool;
-};
-
-
-/* Quoted-printable-encode a byte string which may or may not be the
-   totality of the data being encoded.  *LINELEN carries the length of
-   the current output line; initialize it to 0.  Output will be
-   appended to STR.  */
-static void
-encode_bytes (svn_stringbuf_t *str, const char *data, apr_size_t len,
-	      int *linelen)
-{
-  char buf[3];
-  const char *p;
-
-  /* Keep encoding three-byte groups until we run out.  */
-  for (p = data; p < data + len; p++)
-    {
-      /* Encode this character.  */
-      if (ENCODE_AS_LITERAL(*p))
-	{
-	  svn_stringbuf_appendbytes (str, p, 1);
-	  (*linelen)++;
-	}
-      else
-	{
-	  buf[0] = '=';
-	  buf[1] = hextab[(*p >> 4) & 0xf];
-	  buf[2] = hextab[*p & 0xf];
-	  svn_stringbuf_appendbytes (str, buf, 3);
-	  *linelen += 3;
-	}
-
-      /* Make sure our output lines don't exceed QUOPRINT_LINELEN.  */
-      if (*linelen + 3 > QUOPRINT_LINELEN)
-	{
-	  svn_stringbuf_appendcstr (str, "=\n");
-	  *linelen = 0;
-	}
-    }
-}
-
-
-/* Write handler for svn_quoprint_encode.  */
-static svn_error_t *
-encode_data (void *baton, const char *data, apr_size_t *len)
-{
-  struct encode_baton *eb = baton;
-  apr_pool_t *subpool = svn_pool_create (eb->pool);
-  svn_stringbuf_t *encoded = svn_stringbuf_create ("", subpool);
-  apr_size_t enclen;
-  svn_error_t *err = SVN_NO_ERROR;
-
-  /* Encode this block of data and write it out.  */
-  encode_bytes (encoded, data, *len, &eb->linelen);
-  enclen = encoded->len;
-  if (enclen != 0)
-    err = svn_stream_write (eb->output, encoded->data, &enclen);
-  svn_pool_destroy (subpool);
-  return err;
-}
-
-
-/* Close handler for svn_quoprint_encode().  */
-static svn_error_t *
-finish_encoding_data (void *baton)
-{
-  struct encode_baton *eb = baton;
-  svn_error_t *err = SVN_NO_ERROR;
-  apr_size_t len;
-
-  /* Terminate the current output line if it's not empty.  */
-  if (eb->linelen > 0)
-    {
-      len = 2;
-      err = svn_stream_write (eb->output, "=\n", &len);
-    }
-
-  /* Pass on the close request and clean up the baton.  */
-  if (err == SVN_NO_ERROR)
-    err = svn_stream_close (eb->output);
-  svn_pool_destroy (eb->pool);
-  return err;
-}
-
-
-svn_stream_t *
-svn_quoprint_encode (svn_stream_t *output, apr_pool_t *pool)
-{
-  apr_pool_t *subpool = svn_pool_create (pool);
-  struct encode_baton *eb = apr_palloc (subpool, sizeof (*eb));
-  svn_stream_t *stream;
-
-  eb->output = output;
-  eb->linelen = 0;
-  eb->pool = subpool;
-  stream = svn_stream_create (eb, pool);
-  svn_stream_set_write (stream, encode_data);
-  svn_stream_set_close (stream, finish_encoding_data);
-  return stream;
-}
-
-
-svn_stringbuf_t *
-svn_quoprint_encode_string (svn_stringbuf_t *str, apr_pool_t *pool)
-{
-  svn_stringbuf_t *encoded = svn_stringbuf_create ("", pool);
-  int linelen = 0;
-
-  encode_bytes (encoded, str->data, str->len, &linelen);
-  if (linelen > 0)
-    svn_stringbuf_appendcstr (encoded, "=\n");
-  return encoded;
-}
-
-
--
-/* Quoted-printable-encoded input --> binary output */
-
-struct decode_baton {
-  svn_stream_t *output;
-  char buf[3];                  /* Bytes waiting to be decoded */
-  int buflen;                   /* Number of bytes waiting */
-  apr_pool_t *pool;
-};
-
-
-/* Decode a byte string which may or may not be the total amount of
-   data being decoded.  INBUF and *INBUFLEN carry the leftover bytes
-   from call to call.  Have room for four bytes in INBUF and
-   initialize *INBUFLEN to 0 and *DONE to FALSE.  Output will be
-   appended to STR.  */
-static void
-decode_bytes (svn_stringbuf_t *str, const char *data, apr_size_t len,
-              char *inbuf, int *inbuflen)
-{
-  const char *p, *find1, *find2;
-  char c;
-
-  for (p = data; p <= data + len; p++)
-    {
-      /* Append this byte to the buffer and see what we have.  */
-      inbuf[(*inbuflen)++] = *p;
-      if (*inbuf != '=')
-	{
-	  /* Literal character; append it if it's valid as such.  */
-	  if (VALID_LITERAL(*inbuf))
-	    svn_stringbuf_appendbytes (str, inbuf, 1);
-	  *inbuflen = 0;
-	}
-      else if (*inbuf == '=' && *inbuflen == 2 && inbuf[1] == '\n')
-	{
-	  /* Soft newline; ignore.  */
-	  *inbuflen = 0;
-	}
-      else if (*inbuf == '=' && *inbuflen == 3)
-	{
-	  /* Encoded character; decode it and append.  */
-	  find1 = strchr(hextab, inbuf[1]);
-	  find2 = strchr(hextab, inbuf[2]);
-	  if (find1 != NULL && find2 != NULL)
-	    {
-	      c = ((find1 - hextab) << 4) | (find2 - hextab);
-	      svn_stringbuf_appendbytes (str, &c, 1);
-	    }
-	  *inbuflen = 0;
-	}
-    }
-}
-
-
-/* Write handler for svn_quoprint_decode.  */
-static svn_error_t *
-decode_data (void *baton, const char *data, apr_size_t *len)
-{
-  struct decode_baton *db = baton;
-  apr_pool_t *subpool;
-  svn_stringbuf_t *decoded;
-  apr_size_t declen;
-  svn_error_t *err = SVN_NO_ERROR;
-
-  /* Decode this block of data.  */
-  subpool = svn_pool_create (db->pool);
-  decoded = svn_stringbuf_create ("", subpool);
-  decode_bytes (decoded, data, *len, db->buf, &db->buflen);
-
-  /* Write the output, clean up, go home.  */
-  declen = decoded->len;
-  if (declen != 0)
-    err = svn_stream_write (db->output, decoded->data, &declen);
-  svn_pool_destroy (subpool);
-  return err;
-}
-
-
-/* Close handler for svn_quoprint_decode().  */
-static svn_error_t *
-finish_decoding_data (void *baton)
-{
-  struct decode_baton *db = baton;
-  svn_error_t *err;
-
-  /* Pass on the close request and clean up the baton.  */
-  err = svn_stream_close (db->output);
-  svn_pool_destroy (db->pool);
-  return err;
-}
-
-
-svn_stream_t *
-svn_quoprint_decode (svn_stream_t *output, apr_pool_t *pool)
-{
-  apr_pool_t *subpool = svn_pool_create (pool);
-  struct decode_baton *db = apr_palloc (subpool, sizeof (*db));
-  svn_stream_t *stream;
-
-  db->output = output;
-  db->buflen = 0;
-  db->pool = subpool;
-  stream = svn_stream_create (db, pool);
-  svn_stream_set_write (stream, decode_data);
-  svn_stream_set_close (stream, finish_decoding_data);
-  return stream;
-}
-
-
-svn_stringbuf_t *
-svn_quoprint_decode_string (svn_stringbuf_t *str, apr_pool_t *pool)
-{
-  svn_stringbuf_t *decoded = svn_stringbuf_create ("", pool);
-  char ingroup[4];
-  int ingrouplen = 0;
-
-  decode_bytes (decoded, str->data, str->len, ingroup, &ingrouplen);
-  return decoded;
-}
->>>>>>> 568fa1e5
+}