/*
 * commit-cmd.c -- Check changes into the repository.
 *
 * ====================================================================
 * Copyright (c) 2000-2004 CollabNet.  All rights reserved.
 *
 * This software is licensed as described in the file COPYING, which
 * you should have received as part of this distribution.  The terms
 * are also available at http://subversion.tigris.org/license-1.html.
 * If newer versions of this license are posted there, you may use a
 * newer version instead, at your option.
 *
 * This software consists of voluntary contributions made by many
 * individuals.  For exact contribution history, see the revision
 * history and logs, available at http://subversion.tigris.org/.
 * ====================================================================
 */

/* ==================================================================== */



/*** Includes. ***/

#include <apr_general.h>

#include "svn_wc.h"
#include "svn_client.h"
#include "svn_path.h"
#include "svn_error.h"
#include "svn_config.h"
#include "cl.h"



/* This implements the `svn_opt_subcommand_t' interface. */
svn_error_t *
svn_cl__commit (apr_getopt_t *os,
                void *baton,
                apr_pool_t *pool)
{
  svn_cl__opt_state_t *opt_state = ((svn_cl__cmd_baton_t *) baton)->opt_state;
  svn_client_ctx_t *ctx = ((svn_cl__cmd_baton_t *) baton)->ctx;
  apr_array_header_t *targets;
  apr_array_header_t *condensed_targets;
  const char *base_dir;
  svn_config_t *cfg;
  svn_boolean_t no_unlock = FALSE;
<<<<<<< HEAD
  svn_client_commit_info2_t *commit_info = NULL;
=======
  svn_commit_info_t *commit_info = NULL;
>>>>>>> d622cdc0

  SVN_ERR (svn_opt_args_to_target_array2 (&targets, os, 
                                          opt_state->targets, pool));

  /* Add "." if user passed 0 arguments. */
  svn_opt_push_implicit_dot_target (targets, pool);

  /* Condense the targets (like commit does)... */
  SVN_ERR (svn_path_condense_targets (&base_dir,
                                      &condensed_targets,
                                      targets,
                                      TRUE,
                                      pool));

  if ((! condensed_targets) || (! condensed_targets->nelts))
    {
      const char *parent_dir, *base_name;

      SVN_ERR (svn_wc_get_actual_target (base_dir, &parent_dir, 
                                         &base_name, pool));
      if (*base_name)
        base_dir = apr_pstrdup (pool, parent_dir);
    }

  if (! opt_state->quiet)
    svn_cl__get_notifier (&ctx->notify_func2, &ctx->notify_baton2, FALSE,
                          FALSE, FALSE, pool);

  cfg = apr_hash_get (ctx->config, SVN_CONFIG_CATEGORY_CONFIG,
                      APR_HASH_KEY_STRING);
  if (cfg)
    SVN_ERR (svn_config_get_bool (cfg, &no_unlock,
                                  SVN_CONFIG_SECTION_MISCELLANY,
                                  SVN_CONFIG_OPTION_NO_UNLOCK, FALSE));

  /* We're creating a new log message baton because we can use our base_dir 
     to store the temp file, instead of the current working directory.  The 
     client might not have write access to their working directory, but they 
     better have write access to the directory they're committing.  */
  SVN_ERR (svn_cl__make_log_msg_baton (&(ctx->log_msg_baton2),
                                       opt_state, base_dir, 
                                       ctx->config, pool));

  /* Commit. */
  SVN_ERR (svn_cl__cleanup_log_msg
<<<<<<< HEAD
           (ctx->log_msg_baton, svn_client_commit3 (&commit_info,
                                                    targets,
                                                    opt_state->nonrecursive
                                                    ? FALSE : TRUE,
                                                    no_unlock,
                                                    ctx,
                                                    pool)));
=======
           (ctx->log_msg_baton2, svn_client_commit3 (&commit_info,
                                                     targets,
                                                     opt_state->nonrecursive
                                                     ? FALSE : TRUE,
                                                     no_unlock,
                                                     ctx,
                                                     pool)));
>>>>>>> d622cdc0
  if (commit_info && ! opt_state->quiet)
    SVN_ERR (svn_cl__print_commit_info (commit_info, pool));

  return SVN_NO_ERROR;
}<|MERGE_RESOLUTION|>--- conflicted
+++ resolved
@@ -48,11 +48,7 @@
   const char *base_dir;
   svn_config_t *cfg;
   svn_boolean_t no_unlock = FALSE;
-<<<<<<< HEAD
-  svn_client_commit_info2_t *commit_info = NULL;
-=======
   svn_commit_info_t *commit_info = NULL;
->>>>>>> d622cdc0
 
   SVN_ERR (svn_opt_args_to_target_array2 (&targets, os, 
                                           opt_state->targets, pool));
@@ -98,15 +94,6 @@
 
   /* Commit. */
   SVN_ERR (svn_cl__cleanup_log_msg
-<<<<<<< HEAD
-           (ctx->log_msg_baton, svn_client_commit3 (&commit_info,
-                                                    targets,
-                                                    opt_state->nonrecursive
-                                                    ? FALSE : TRUE,
-                                                    no_unlock,
-                                                    ctx,
-                                                    pool)));
-=======
            (ctx->log_msg_baton2, svn_client_commit3 (&commit_info,
                                                      targets,
                                                      opt_state->nonrecursive
@@ -114,7 +101,6 @@
                                                      no_unlock,
                                                      ctx,
                                                      pool)));
->>>>>>> d622cdc0
   if (commit_info && ! opt_state->quiet)
     SVN_ERR (svn_cl__print_commit_info (commit_info, pool));
 
