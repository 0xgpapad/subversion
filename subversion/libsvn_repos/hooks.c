--- conflicted
+++ resolved
@@ -28,6 +28,7 @@
 #include "svn_utf.h"
 #include "repos.h"
 #include "svn_private_config.h"
+#include "private/svn_fs_private.h"
 
 
 @@ -418,6 +419,44 @@
   return SVN_NO_ERROR;
 }
 
+/* Set *HANDLE to an open filehandle for a temporary file (i.e.,
+   automatically deleted when closed), into which the LOCK_TOKENS have
+   been written out in the format described in the pre-commit hook
+   template.  
+
+   LOCK_TOKENS is as returned by svn_fs__access_get_lock_tokens().
+
+   Allocate *HANDLE in POOL, and use POOL for temporary allocations. */
+static svn_error_t *
+lock_token_content(apr_file_t **handle, apr_hash_t *lock_tokens,
+                   apr_pool_t *pool)
+{
+  svn_stringbuf_t *lock_str = svn_stringbuf_create("LOCK-TOKENS:\n", pool);
+  apr_hash_index_t *hi;
+
+  for (hi = apr_hash_first(pool, lock_tokens); hi;
+       hi = apr_hash_next(hi))
+    {
+      void *val;
+      const char *path, *token;
+        
+      apr_hash_this(hi, (void *)&token, NULL, &val);
+      path = val;
+      svn_stringbuf_appendstr(lock_str,
+        svn_stringbuf_createf(pool, "%s|%s\n",
+                              svn_path_uri_autoescape(path, pool),
+                              token));
+    }
+
+  svn_stringbuf_appendcstr(lock_str, "\n");
+  SVN_ERR(create_temp_file(handle,
+                           svn_string_create_from_buf(lock_str, pool),
+                           pool));
+
+  return SVN_NO_ERROR;
+}
+
+
 
 svn_error_t  *
 svn_repos__hooks_pre_commit(svn_repos_t *repos,
@@ -434,16 +473,14 @@
   else if (hook)
     {
       const char *args[4];
+      svn_fs_access_t *access_ctx;
+      apr_file_t *stdin_handle = NULL;
 
       args[0] = hook;
       args[1] = svn_path_local_style(svn_repos_path(repos, pool), pool);
       args[2] = txn_name;
       args[3] = NULL;
 
-<<<<<<< HEAD
-      SVN_ERR(run_hook_cmd(SVN_REPOS__HOOK_PRE_COMMIT, hook, args, NULL,
-                           pool));
-=======
       SVN_ERR(svn_fs_get_access(&access_ctx, repos->fs));
       if (access_ctx)
         {
@@ -459,7 +496,6 @@
 
       SVN_ERR(run_hook_cmd(NULL, SVN_REPOS__HOOK_PRE_COMMIT, hook, args,
                            stdin_handle, pool));
->>>>>>> 6ef20668
     }
 
   return SVN_NO_ERROR;
