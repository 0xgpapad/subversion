/* log.c --- retrieving log messages
 *
 * ====================================================================
 * Copyright (c) 2000-2007 CollabNet.  All rights reserved.
 *
 * This software is licensed as described in the file COPYING, which
 * you should have received as part of this distribution.  The terms
 * are also available at http://subversion.tigris.org/license-1.html.
 * If newer versions of this license are posted there, you may use a
 * newer version instead, at your option.
 *
 * This software consists of voluntary contributions made by many
 * individuals.  For exact contribution history, see the revision
 * history and logs, available at http://subversion.tigris.org/.
 * ====================================================================
 */


#include <stdlib.h>
#define APR_WANT_STRFUNC
#include <apr_want.h>

#include "svn_private_config.h"
#include "svn_pools.h"
#include "svn_error.h"
#include "svn_path.h"
#include "svn_fs.h"
#include "svn_repos.h"
#include "svn_string.h"
#include "svn_sorts.h"
#include "svn_props.h"
#include "svn_mergeinfo.h"
#include "repos.h"


/* A node in the log tree. */
struct log_tree_node
{
  svn_log_entry_t *log_entry;
  apr_array_header_t *children;
};

static svn_error_t *
do_merged_log(struct log_tree_node **tree,
              svn_fs_t *fs,
              const char *path,
              svn_revnum_t rev,
              svn_boolean_t discover_changed_paths,
              svn_boolean_t omit_log_text,
              svn_boolean_t descending_order,
              svn_repos_authz_func_t authz_read_func,
              void *authz_read_baton,
              apr_pool_t *pool);


svn_error_t *
svn_repos_check_revision_access(svn_repos_revision_access_level_t *access_level,
                                svn_repos_t *repos,
                                svn_revnum_t revision,
                                svn_repos_authz_func_t authz_read_func,
                                void *authz_read_baton,
                                apr_pool_t *pool)
{
  svn_fs_t *fs = svn_repos_fs(repos);
  svn_fs_root_t *rev_root;
  apr_hash_t *changes;
  apr_hash_index_t *hi;
  svn_boolean_t found_readable = FALSE;
  svn_boolean_t found_unreadable = FALSE;
  apr_pool_t *subpool;

  /* By default, we'll grant full read access to REVISION. */
  *access_level = svn_repos_revision_access_full;

  /* No auth-checking function?  We're done. */
  if (! authz_read_func)
    return SVN_NO_ERROR;

  /* Fetch the changes associated with REVISION. */
  SVN_ERR(svn_fs_revision_root(&rev_root, fs, revision, pool));
  SVN_ERR(svn_fs_paths_changed(&changes, rev_root, pool));

  /* No changed paths?  We're done. */
  if (apr_hash_count(changes) == 0)
    return SVN_NO_ERROR;

  /* Otherwise, we have to check the readability of each changed
     path, or at least enough to answer the question asked. */
  subpool = svn_pool_create(pool);
  for (hi = apr_hash_first(NULL, changes); hi; hi = apr_hash_next(hi))
    {
      const void *key;
      void *val;
      svn_fs_path_change_t *change;
      svn_boolean_t readable;

      svn_pool_clear(subpool);
      apr_hash_this(hi, &key, NULL, &val);
      change = val;

      SVN_ERR(authz_read_func(&readable, rev_root, key, 
                              authz_read_baton, subpool));
      if (! readable)
        found_unreadable = TRUE;
      else
        found_readable = TRUE;

      /* If we have at least one of each (readable/unreadable), we
         have our answer. */
      if (found_readable && found_unreadable)
        goto decision;

      switch (change->change_kind)
        {
        case svn_fs_path_change_add:
        case svn_fs_path_change_replace:
          {
            const char *copyfrom_path;
            svn_revnum_t copyfrom_rev;

            SVN_ERR(svn_fs_copied_from(&copyfrom_rev, &copyfrom_path,
                                       rev_root, key, subpool));
            if (copyfrom_path && SVN_IS_VALID_REVNUM(copyfrom_rev))
              {
                svn_fs_root_t *copyfrom_root;
                SVN_ERR(svn_fs_revision_root(&copyfrom_root, fs,
                                             copyfrom_rev, subpool));
                SVN_ERR(authz_read_func(&readable,
                                        copyfrom_root, copyfrom_path,
                                        authz_read_baton, subpool));
                if (! readable)
                  found_unreadable = TRUE;

                /* If we have at least one of each (readable/unreadable), we
                   have our answer. */
                if (found_readable && found_unreadable)
                  goto decision;
              }
          }
          break;

        case svn_fs_path_change_delete:
        case svn_fs_path_change_modify:
        default:
          break;
        }
    }

 decision:
  svn_pool_destroy(subpool);

  /* Either every changed path was unreadable... */
  if (! found_readable)
    *access_level = svn_repos_revision_access_none;

  /* ... or some changed path was unreadable... */
  else if (found_unreadable)
    *access_level = svn_repos_revision_access_partial;

  /* ... or every changed path was readable (the default). */
  return SVN_NO_ERROR;
}


/* Store as keys in CHANGED the paths of all node in ROOT that show a
 * significant change.  "Significant" means that the text or
 * properties of the node were changed, or that the node was added or
 * deleted.
 *
 * The CHANGED hash set and its keys and values are allocated in POOL;
 * keys are const char * paths and values are svn_log_changed_path_t.
 * 
 * If optional AUTHZ_READ_FUNC is non-NULL, then use it (with
 * AUTHZ_READ_BATON and FS) to check whether each changed-path (and
 * copyfrom_path) is readable:
 *
 *     - If some paths are readable and some are not, then silently
 *     omit the unreadable paths from the CHANGED hash, and return
 *     SVN_ERR_AUTHZ_PARTIALLY_READABLE.
 *
 *     - If absolutely every changed-path (and copyfrom_path) is
 *     unreadable, then return an empty CHANGED hash and
 *     SVN_ERR_AUTHZ_UNREADABLE.  (This is to distinguish a revision
 *     which truly has no changed paths from a revision in which all
 *     paths are unreadable.)
 */
static svn_error_t *
detect_changed(apr_hash_t **changed,
               svn_fs_root_t *root,
               svn_fs_t *fs,
               svn_repos_authz_func_t authz_read_func,
               void *authz_read_baton,
               apr_pool_t *pool)
{
  apr_hash_t *changes;
  apr_hash_index_t *hi;
  apr_pool_t *subpool = svn_pool_create(pool);
  svn_boolean_t found_readable = FALSE;
  svn_boolean_t found_unreadable = FALSE;

  *changed = apr_hash_make(pool);
  SVN_ERR(svn_fs_paths_changed(&changes, root, pool));

  if (apr_hash_count(changes) == 0)
    /* No paths changed in this revision?  Uh, sure, I guess the
       revision is readable, then.  */
    return SVN_NO_ERROR;

  for (hi = apr_hash_first(pool, changes); hi; hi = apr_hash_next(hi))
    {
      /* NOTE:  Much of this loop is going to look quite similar to
         svn_repos_check_revision_access(), but we have to do more things
         here, so we'll live with the duplication. */
      const void *key;
      void *val;
      svn_fs_path_change_t *change;
      const char *path;
      char action;
      svn_log_changed_path_t *item;

      svn_pool_clear(subpool);

      /* KEY will be the path, VAL the change. */
      apr_hash_this(hi, &key, NULL, &val);
      path = (const char *) key;
      change = val;

      /* Skip path if unreadable. */
      if (authz_read_func)
        {
          svn_boolean_t readable;
          SVN_ERR(authz_read_func(&readable,
                                  root, path,
                                  authz_read_baton, subpool));
          if (! readable)
            {
              found_unreadable = TRUE;
              continue;
            }
        }

      /* At least one changed-path was readable. */
      found_readable = TRUE;

      switch (change->change_kind)
        {
        case svn_fs_path_change_reset:
          continue;

        case svn_fs_path_change_add:
          action = 'A';
          break;

        case svn_fs_path_change_replace:
          action = 'R';
          break;

        case svn_fs_path_change_delete:
          action = 'D';
          break;

        case svn_fs_path_change_move:
          /* XXX Think about backwards compatibility issues here.
           *
           *     What happens if the client doesn't understand 'V'? */
          action = 'V';
          break;

        case svn_fs_path_change_modify:
        default:
          action = 'M';
          break;
        }

      item = apr_pcalloc(pool, sizeof(*item));
      item->action = action;
      item->copyfrom_rev = SVN_INVALID_REVNUM;
      if ((action == 'A') || (action == 'R') || (action == 'V'))
        {
          const char *copyfrom_path;
          svn_revnum_t copyfrom_rev;

          SVN_ERR(svn_fs_copied_from(&copyfrom_rev, &copyfrom_path,
                                     root, path, subpool));

          if (copyfrom_path && SVN_IS_VALID_REVNUM(copyfrom_rev))
            {
              svn_boolean_t readable = TRUE;

              if (authz_read_func)
                {
                  svn_fs_root_t *copyfrom_root;
                  
                  SVN_ERR(svn_fs_revision_root(&copyfrom_root, fs,
                                               copyfrom_rev, subpool));
                  SVN_ERR(authz_read_func(&readable,
                                          copyfrom_root, copyfrom_path,
                                          authz_read_baton, subpool));
                  if (! readable)
                    found_unreadable = TRUE;
                }

              if (readable)
                {
                  item->copyfrom_path = apr_pstrdup(pool, copyfrom_path);
                  item->copyfrom_rev = copyfrom_rev;
                }
            }
        }
      apr_hash_set(*changed, apr_pstrdup(pool, path), 
                   APR_HASH_KEY_STRING, item);
    }

  svn_pool_destroy(subpool);

  if (! found_readable)
    /* Every changed-path was unreadable. */
    return svn_error_create(SVN_ERR_AUTHZ_UNREADABLE,
                            NULL, NULL);

  if (found_unreadable)
    /* At least one changed-path was unreadable. */
    return svn_error_create(SVN_ERR_AUTHZ_PARTIALLY_READABLE,
                            NULL, NULL);

  /* Every changed-path was readable. */
  return SVN_NO_ERROR;
}

/* This is used by svn_repos_get_logs to keep track of multiple
 * path history information while working through history.
 *
 * The two pools are swapped after each iteration through history because
 * to get the next history requires the previous one.
 */
struct path_info
{
  svn_stringbuf_t *path;
  svn_revnum_t history_rev;
  svn_boolean_t done;
  svn_boolean_t first_time;

  /* If possible, we like to keep open the history object for each path,
     since it avoids needed to open and close it many times as we walk
     backwards in time.  To do so we need two pools, so that we can clear
     one each time through.  If we're not holding the history open for
     this path then these three pointers will be NULL. */
  svn_fs_history_t *hist;
  apr_pool_t *newpool;
  apr_pool_t *oldpool;
};

/* Advance to the next history for the path.
 *
 * If INFO->HIST is not NULL we do this using that existing history object,
 * otherwise we open a new one.
 *
 * If no more history is available or the history revision is less
 * than (earlier) than START, or the history is not available due
 * to authorization, then INFO->DONE is set to TRUE.
 *
 * A STRICT value of FALSE will indicate to follow history across copied
 * paths.
 *
 * If optional AUTHZ_READ_FUNC is non-NULL, then use it (with
 * AUTHZ_READ_BATON and FS) to check whether INFO->PATH is still readable if
 * we do indeed find more history for the path.
 */
static svn_error_t *
get_history(struct path_info *info,
            svn_fs_t *fs,
            svn_boolean_t strict,
            svn_repos_authz_func_t authz_read_func,
            void *authz_read_baton,
            svn_revnum_t start,
            apr_pool_t *pool)
{
  svn_fs_root_t *history_root = NULL;
  svn_fs_history_t *hist;
  apr_pool_t *subpool;
  const char *path;

  if (info->hist)
    {
      subpool = info->newpool;

      SVN_ERR(svn_fs_history_prev(&info->hist, info->hist,
                                  strict ? FALSE : TRUE, subpool));

      hist = info->hist;
    }
  else
    {
      subpool = svn_pool_create(pool);

      /* Open the history located at the last rev we were at. */
      SVN_ERR(svn_fs_revision_root(&history_root, fs, info->history_rev,
                                   subpool));

      SVN_ERR(svn_fs_node_history(&hist, history_root, info->path->data,
                                  subpool));

      SVN_ERR(svn_fs_history_prev(&hist, hist, strict ? FALSE : TRUE,
                                  subpool));

      if (info->first_time)
        info->first_time = FALSE;
      else
        SVN_ERR(svn_fs_history_prev(&hist, hist, strict ? FALSE : TRUE,
                                    subpool));
    }

  if (! hist)
    {
      svn_pool_destroy(subpool);
      if (info->oldpool)
        svn_pool_destroy(info->oldpool);
      info->done = TRUE;
      return SVN_NO_ERROR;
    }

  /* Fetch the location information for this history step. */
  SVN_ERR(svn_fs_history_location(&path, &info->history_rev,
                                  hist, subpool));

  svn_stringbuf_set(info->path, path);

  /* If this history item predates our START revision then
     don't fetch any more for this path. */
  if (info->history_rev < start)
    {
      svn_pool_destroy(subpool);
      if (info->oldpool)
        svn_pool_destroy(info->oldpool);
      info->done = TRUE;
      return SVN_NO_ERROR;
    }
  
  /* Is the history item readable?  If not, done with path. */
  if (authz_read_func)
    {
      svn_boolean_t readable;
      SVN_ERR(svn_fs_revision_root(&history_root, fs,
                                   info->history_rev,
                                   subpool));
      SVN_ERR(authz_read_func(&readable, history_root,
                              info->path->data,
                              authz_read_baton,
                              subpool));
      if (! readable)
        info->done = TRUE;
    }

  if (! info->hist)
    {
      svn_pool_destroy(subpool);
    }
  else
    {
      apr_pool_t *temppool = info->oldpool;
      info->oldpool = info->newpool;
      svn_pool_clear(temppool);
      info->newpool = temppool;
    }

  return SVN_NO_ERROR;
}

/* Set INFO->HIST to the next history for the path *if* there is history
 * available and INFO->HISTORY_REV is equal to or greater than CURRENT.
 *
 * *CHANGED is set to TRUE if the path has history in the CURRENT revision,
 * otherwise it is not touched.
 *
 * If we do need to get the next history revision for the path, call
 * get_history to do it -- see it for details.
 */
static svn_error_t *
check_history(svn_boolean_t *changed,
              struct path_info *info,
              svn_fs_t *fs,
              svn_revnum_t current,
              svn_boolean_t strict,
              svn_repos_authz_func_t authz_read_func,
              void *authz_read_baton,
              svn_revnum_t start,
              apr_pool_t *pool)
{
  /* If we're already done with histories for this path,
     don't try to fetch any more. */
  if (info->done)
    return SVN_NO_ERROR;

  /* If the last rev we got for this path is less than CURRENT,
     then just return and don't fetch history for this path.
     The caller will get to this rev eventually or else reach
     the limit. */
  if (info->history_rev < current)
    return SVN_NO_ERROR;

  /* If the last rev we got for this path is equal to CURRENT
     then set *CHANGED to true and get the next history
     rev where this path was changed. */
  *changed = TRUE;
  SVN_ERR(get_history(info, fs, strict, authz_read_func,
                      authz_read_baton, start, pool));
  return SVN_NO_ERROR;
}

/* Return the next interesting revision in our list of HISTORIES. */
static svn_revnum_t
next_history_rev(apr_array_header_t *histories)
{
  svn_revnum_t next_rev = SVN_INVALID_REVNUM;
  int i;

  for (i = 0; i < histories->nelts; ++i)
    {
      struct path_info *info = APR_ARRAY_IDX(histories, i,
                                             struct path_info *);
      if (info->done)
        continue;
      if (info->history_rev > next_rev)
        next_rev = info->history_rev;
    }

  return next_rev;
}

<<<<<<< HEAD
=======
struct filter_baton
{
  svn_fs_t *fs;
  svn_revnum_t rev;
  svn_fs_root_t *root;

  /* Boolean which shortcircuits the filter process.  See note in
     branching_copy_filter() for details. */
  svn_boolean_t finding_current_revision;
};

/* Use an algorithm similar to the one on in
   libsvn_client/copy.c:get_implied_mergeinfo() to determine the expected
   mergeinfo for a branching copy from SRC_PATH to DST_PATH in REV.
   Return the resulting mergeinfo in *IMPLIED_MERGEINFO. */
static svn_error_t *
calculate_branching_copy_mergeinfo(apr_hash_t **implied_mergeinfo,
                                   svn_fs_root_t *src_root,
                                   const char *src_path,
                                   const char *dst_path,
                                   svn_revnum_t rev,
                                   apr_pool_t *pool)
{
  svn_fs_root_t *copy_root;
  const char *copy_path;
  svn_revnum_t oldest_rev;
  svn_merge_range_t *range;
  apr_array_header_t *rangelist;

  *implied_mergeinfo = apr_hash_make(pool);

  SVN_ERR(svn_fs_closest_copy(&copy_root, &copy_path, src_root, src_path,
                              pool));
  if (copy_root == NULL)
    return SVN_NO_ERROR;

  oldest_rev = svn_fs_revision_root_revision(copy_root);

  range = apr_palloc(pool, sizeof(*range));
  range->start = oldest_rev;
  range->end = rev - 1;
  rangelist = apr_array_make(pool, 1, sizeof(range));
  APR_ARRAY_PUSH(rangelist, svn_merge_range_t *) = range;
  apr_hash_set(*implied_mergeinfo, dst_path, APR_HASH_KEY_STRING, rangelist);

  return SVN_NO_ERROR;
}

/* Filter function to be used with svn_fs_get_mergeinfo_for_tree().
   This should return FALSE if PATH is a copy which is considered a
   "branch"; that is, a copied path which has merge info identical to
   what would be expected for a copy from source to destination
   without any modification.

   This function implements the svn_fs_mergeinfo_filter_func_t API. */
static svn_error_t *
branching_copy_filter(void *baton,
                      svn_boolean_t *omit,
                      const char *path,
                      apr_hash_t *path_mergeinfo,
                      apr_pool_t *pool)
{
  struct filter_baton *fb = (struct filter_baton *) baton;
  svn_fs_root_t *copy_root;
  const char *copy_path;
  svn_revnum_t copy_rev;
  svn_node_kind_t kind;
  apr_hash_t *implied_mergeinfo;
  apr_hash_t *deleted, *added;

  /* Assume *omit is FALSE, unless determined otherwise. */
  *omit = FALSE;

  /* If the rev isn't the rev of interest for which we are currently looking
     for new mergeinfo, don't omit this path's mergeinfo.
     
     Consider the following scenario:  We are finding the mergeinfo difference
     between r10, which is a branching copy, and r9 which is the previous
     revision.  If the current revision is r10, *and*, we are looking for 
     mergeinfo in r10, we may want to omit, so this test should fail.
     
     However, if the current revision is r11, and we're looking for mergeinfo
     in r10, we want to keep it in, even if r10 is a branching revision.  If
     we didn't those extra revisions would show up as a diff with r11, and they
     would get pulled in as children of r11.
     
     Whew!  That's a long explantion for a single line of code. :) */
  if (!fb->finding_current_revision)
    return SVN_NO_ERROR;

  /* Find out if the path even exists in fb->root. */
  SVN_ERR(svn_fs_check_path(&kind, fb->root, path, pool));
  if (kind == svn_node_none)
    return SVN_NO_ERROR;

  /* Check and see if there was a copy in this revision.  If not, set omit to
     FALSE and return.  */
  SVN_ERR(svn_fs_closest_copy(&copy_root, &copy_path, fb->root, path,
                              pool));
  if (copy_root == NULL)
    return SVN_NO_ERROR;

  copy_rev = svn_fs_revision_root_revision(copy_root);
  if (copy_rev != fb->rev)
    return SVN_NO_ERROR;

  /* At this point, we know that PATH was created as a copy in REV.  Using an
     algorithm similar to libsvn_client/copy.c:get_implied_mergeinfo(), check
     to see if the mergeinfo generated on a branching copy, and the mergeinfo
     that we are presented with matches.  If so, omit the path. */
  SVN_ERR(calculate_branching_copy_mergeinfo(&implied_mergeinfo, copy_root,
                                             copy_path, path, fb->rev, pool));

  SVN_ERR(svn_mergeinfo_diff(&deleted, &added, implied_mergeinfo,
                             path_mergeinfo, pool));
  if (apr_hash_count(deleted) == 0 && apr_hash_count(added) == 0)
    return SVN_NO_ERROR;

  /* If we've reached this point, we should omit this revision. */
  *omit = TRUE;

  return SVN_NO_ERROR;
}

>>>>>>> 4eaf3f05
/* Return the combined rangelists for everyone's mergeinfo for the
   PATHS tree at REV in *RANGELIST.  Perform all allocations in POOL. */
static svn_error_t *
get_combined_mergeinfo(apr_hash_t **mergeinfo,
                       svn_fs_t *fs,
                       svn_revnum_t rev,
<<<<<<< HEAD
=======
                       svn_revnum_t current_rev,
>>>>>>> 4eaf3f05
                       const apr_array_header_t *paths,
                       apr_pool_t *pool)
{
  svn_fs_root_t *root;
  apr_hash_index_t *hi;
  apr_hash_t *tree_mergeinfo;
  apr_pool_t *subpool = svn_pool_create(pool);
<<<<<<< HEAD
  
  /* Get the mergeinfo for each tree roots in PATHS. */
  SVN_ERR(svn_fs_revision_root(&root, fs, rev, subpool));
  SVN_ERR(svn_fs_get_mergeinfo_for_tree(&tree_mergeinfo, root, paths, pool));
=======
  struct filter_baton fb;

  /* Revision 0 doesn't have any mergeinfo. */
  if (rev == 0)
    {
      *mergeinfo = apr_hash_make(pool);
      return SVN_NO_ERROR;
    }
  
  /* Get the mergeinfo for each tree roots in PATHS. */
  SVN_ERR(svn_fs_revision_root(&root, fs, rev, subpool));

  fb.fs = fs;
  fb.rev = rev;
  fb.root = root;
  fb.finding_current_revision = (rev == current_rev);
  SVN_ERR(svn_fs_get_mergeinfo_for_tree(&tree_mergeinfo, root, paths,
                                        branching_copy_filter, &fb, pool));
>>>>>>> 4eaf3f05

  *mergeinfo = apr_hash_make(pool);

  /* Merge all the mergeinfos into one mergeinfo */
  for (hi = apr_hash_first(subpool, tree_mergeinfo); hi; hi = apr_hash_next(hi))
    {
      apr_hash_t *path_mergeinfo;

      apr_hash_this(hi, NULL, NULL, (void *)&path_mergeinfo);
      SVN_ERR(svn_mergeinfo_merge(mergeinfo, path_mergeinfo, pool));
    }

  svn_pool_destroy(subpool);

  return SVN_NO_ERROR;
}

/* Combine and return in *RANGELIST the various rangelists for each bit of
   MERGEINFO.  */
static svn_error_t *
combine_mergeinfo_rangelists(apr_array_header_t **rangelist,
                             apr_hash_t *mergeinfo,
                             apr_pool_t *pool)
{
  apr_hash_index_t *hi;

  *rangelist = apr_array_make(pool, 0, sizeof(svn_merge_range_t *));

  /* Iterate over each path's rangelist, and merge them into RANGELIST. */
  for (hi = apr_hash_first(pool, mergeinfo); hi; hi = apr_hash_next(hi))
    {
      apr_array_header_t *path_rangelist;

      apr_hash_this(hi, NULL, NULL, (void *)&path_rangelist);
      SVN_ERR(svn_rangelist_merge(rangelist, path_rangelist, pool));
    }

  return SVN_NO_ERROR;
}

/* Determine all the revisions which were merged into PATHS in REV.  Return
<<<<<<< HEAD
   them as a new RANGELIST.  */
static svn_error_t *
get_merged_rev_mergeinfo(apr_hash_t **mergeinfo,
                         svn_fs_t *fs,
                         const apr_array_header_t *paths,
                         svn_revnum_t rev,
                         apr_pool_t *pool)
{
  apr_hash_t *curr_mergeinfo, *prev_mergeinfo;
  apr_hash_t *deleted, *changed;
  apr_pool_t *subpool;

  /* Revision 0 is always empty. */
  if (rev == 0)
    {
      *mergeinfo = apr_hash_make(pool);
      return SVN_NO_ERROR;
    }

  subpool = svn_pool_create(pool);

  SVN_ERR(get_combined_mergeinfo(&curr_mergeinfo, fs, rev, paths, subpool));
  SVN_ERR(get_combined_mergeinfo(&prev_mergeinfo, fs, rev - 1, paths, subpool));

  SVN_ERR(svn_mergeinfo_diff(&deleted, &changed, prev_mergeinfo, curr_mergeinfo,
                             subpool));
  SVN_ERR(svn_mergeinfo_merge(&changed, deleted, subpool));

  *mergeinfo = svn_mergeinfo_dup(changed, pool);
  svn_pool_destroy(subpool);

  return SVN_NO_ERROR;
}

/* Fill LOG_ENTRY with history information in FS at REV. */
static svn_error_t *
=======
   them as a new MERGEINFO.  */
static svn_error_t *
get_merged_rev_mergeinfo(apr_hash_t **mergeinfo,
                         svn_fs_t *fs,
                         const apr_array_header_t *paths,
                         svn_revnum_t rev,
                         apr_pool_t *pool)
{
  apr_hash_t *curr_mergeinfo, *prev_mergeinfo;
  apr_hash_t *deleted, *changed;
  apr_pool_t *subpool;

  /* Revision 0 is always empty. */
  if (rev == 0)
    {
      *mergeinfo = apr_hash_make(pool);
      return SVN_NO_ERROR;
    }

  subpool = svn_pool_create(pool);

  SVN_ERR(get_combined_mergeinfo(&curr_mergeinfo, fs, rev, rev, paths,
                                 subpool));
  SVN_ERR(get_combined_mergeinfo(&prev_mergeinfo, fs, rev - 1, rev, paths,
                                 subpool));

  SVN_ERR(svn_mergeinfo_diff(&deleted, &changed, prev_mergeinfo, curr_mergeinfo,
                             subpool));
  SVN_ERR(svn_mergeinfo_merge(&changed, deleted, subpool));

  *mergeinfo = svn_mergeinfo_dup(changed, pool);
  svn_pool_destroy(subpool);

  return SVN_NO_ERROR;
}

/* Fill LOG_ENTRY with history information in FS at REV. */
static svn_error_t *
>>>>>>> 4eaf3f05
fill_log_entry(svn_log_entry_t *log_entry,
               svn_revnum_t rev,
               svn_fs_t *fs,
               svn_boolean_t discover_changed_paths,
               svn_boolean_t omit_log_text,
               svn_repos_authz_func_t authz_read_func,
               void *authz_read_baton,
               apr_pool_t *pool)
{
  svn_string_t *author, *date, *message;
  apr_hash_t *r_props, *changed_paths = NULL;

  SVN_ERR(svn_fs_revision_proplist(&r_props, fs, rev, pool));
  author = apr_hash_get(r_props, SVN_PROP_REVISION_AUTHOR,
                        APR_HASH_KEY_STRING);
  date = apr_hash_get(r_props, SVN_PROP_REVISION_DATE,
                      APR_HASH_KEY_STRING);
  message = apr_hash_get(r_props, SVN_PROP_REVISION_LOG,
                         APR_HASH_KEY_STRING);

  /* Discover changed paths if the user requested them
     or if we need to check that they are readable. */
  if ((rev > 0)        
      && (authz_read_func || discover_changed_paths))
    {
      svn_fs_root_t *newroot;
      svn_error_t *patherr;

      SVN_ERR(svn_fs_revision_root(&newroot, fs, rev, pool));
      patherr = detect_changed(&changed_paths,
                               newroot, fs,
                               authz_read_func, authz_read_baton,
                               pool);

      if (patherr
          && patherr->apr_err == SVN_ERR_AUTHZ_UNREADABLE)
        {
          /* All changed-paths are unreadable, so clear all fields. */
          svn_error_clear(patherr);              
          changed_paths = NULL;
          author = NULL;
          date = NULL;
          message = NULL;
        }
      else if (patherr
               && patherr->apr_err == SVN_ERR_AUTHZ_PARTIALLY_READABLE)
        {
          /* At least one changed-path was unreadable, so omit the
             log message.  (The unreadable paths are already
             missing from the hash.) */
          svn_error_clear(patherr);
          message = NULL;
        }
      else if (patherr)
        return patherr;

      /* It may be the case that an authz func was passed in, but
         the user still doesn't want to see any changed-paths. */
      if (! discover_changed_paths)
        changed_paths = NULL;
    }

  /* Intentionally omit the log message if requested. */
  if (omit_log_text)
    message = NULL;

  log_entry->changed_paths = changed_paths;
  log_entry->revision = rev;
  log_entry->author = author ? author->data : NULL;
  log_entry->date = date ? date->data : NULL;
  log_entry->message = message ? message->data : NULL;

  return SVN_NO_ERROR;
}

/* Send TREE to RECEIVER using RECEIVER_BATON. */
static svn_error_t *
send_log_tree(struct log_tree_node *tree,
              svn_log_message_receiver2_t receiver,
              void *receiver_baton,
              apr_pool_t *pool)
{
  apr_pool_t *subpool = svn_pool_create(pool);
  int i;

  tree->log_entry->nbr_children = tree->children->nelts;
  SVN_ERR((*receiver)(receiver_baton, tree->log_entry, subpool));

  for (i = 0; i < tree->children->nelts; i++)
    {
      struct log_tree_node *subtree = APR_ARRAY_IDX(tree->children, i,
                                                    struct log_tree_node *);
      svn_pool_clear(subpool);
      SVN_ERR(send_log_tree(subtree, receiver, receiver_baton, subpool));
    }

  svn_pool_destroy(subpool);
<<<<<<< HEAD

  return SVN_NO_ERROR;
}


/* Look through path in MERGEINFO, and find the one in which revision is part
   of it's rangelist. */
static svn_error_t *
find_merge_source(const char **merge_source,
                  svn_revnum_t revision,
                  apr_hash_t *mergeinfo,
                  apr_pool_t *pool)
{
  apr_hash_index_t *hi;

=======

  return SVN_NO_ERROR;
}


/* Look through path in MERGEINFO, and find the one in which revision is part
   of it's rangelist. */
static svn_error_t *
find_merge_source(const char **merge_source,
                  svn_revnum_t revision,
                  apr_hash_t *mergeinfo,
                  apr_pool_t *pool)
{
  apr_hash_index_t *hi;

>>>>>>> 4eaf3f05
  for (hi = apr_hash_first(pool, mergeinfo); hi; hi = apr_hash_next(hi))
    {
      apr_array_header_t *rangelist;
      const char *key;
      int i;

      apr_hash_this(hi, (void*) &key, NULL, (void*) &rangelist);

      for (i = 0; i < rangelist->nelts; i++)
        {
          svn_merge_range_t *range = APR_ARRAY_IDX(rangelist, i,
                                                   svn_merge_range_t *);

<<<<<<< HEAD
          if (revision >= range->start && revision <= range->end)
=======
          if (revision > range->start && revision <= range->end)
>>>>>>> 4eaf3f05
            {
              *merge_source = key;
              return SVN_NO_ERROR;
            }
        }
    }

  return SVN_NO_ERROR;
}

/* Build a log tree rooted at REV, and optionally pass the log tree history
 * information to RECEIVER with its RECEIVER_BATON.
 *
 * If OUT_TREE is not NULL, set *OUT_TREE to be the generated tree, otherwise,
 * send the tree using RECEIVER.
 *
 * FS is used with REV to fetch the interesting history information,
 * such as author, date, etc.
 *
 * The detect_changed function is used if either AUTHZ_READ_FUNC is
 * not NULL, or if DISCOVER_CHANGED_PATHS is TRUE.  See it for details.
 *
 * If DESCENDING_ORDER is true, send child messages in descending order.
 * 
 * If OMIT_LOG_TEXT is true, don't send the log text to RECEIVER.
 *
 * If INCLUDE_MERGED_REVISIONS is TRUE, include as children of the log tree
 * history information for any revisions which were merged in a result of REV.
 */
static svn_error_t *
build_log_tree(struct log_tree_node **out_tree,
               const apr_array_header_t *paths,
               svn_revnum_t rev,
               svn_fs_t *fs,
               svn_boolean_t discover_changed_paths,
               svn_boolean_t include_merged_revisions,
               svn_boolean_t omit_log_text,
               svn_boolean_t descending_order,
               svn_repos_authz_func_t authz_read_func,
               void *authz_read_baton,
               apr_pool_t *pool)
{
  struct log_tree_node *tree;
  apr_uint64_t nbr_children = 0;
  apr_array_header_t *rangelist;
  apr_hash_t *mergeinfo;

  tree = apr_palloc(pool, sizeof(*tree));
  tree->children = apr_array_make(pool, 0, sizeof(struct log_tree_node *));

  tree->log_entry = svn_log_entry_create(pool);
  SVN_ERR(fill_log_entry(tree->log_entry, rev, fs, discover_changed_paths,
                         omit_log_text, authz_read_func, authz_read_baton,
                         pool));

  /* Check to see if we need to include any extra merged revisions. */
  if (include_merged_revisions)
    {
      SVN_ERR(get_merged_rev_mergeinfo(&mergeinfo, fs, paths, rev, pool));
      SVN_ERR(combine_mergeinfo_rangelists(&rangelist, mergeinfo, pool));

      nbr_children = svn_rangelist_count_revs(rangelist);
    }

  if (nbr_children > 0)
    {
      /* Build the subtree, starting at the most recent revision in the 
         rangelist difference.  The idea is to construct the tree rooted at
         the current message, and remove any revisions which are included by
         children that tree from the remaining revisions.  In this way, we can
         untransitify merged revisions, and make sure that revisions get nested
         at the appropriate level.

         The drawback is that we basically have to build the tree locally,
         before sending any of it to the client, because we don't know how 
         many children we have until we've constructed the tree.  The approach
         could be time and memory expensive. */

      apr_array_header_t *revisions;
      int i;

      /* Get the individual revisions, and sort in descending order. */
      SVN_ERR(svn_rangelist_to_revs(&revisions, rangelist, pool));
      qsort(revisions->elts, revisions->nelts, revisions->elt_size,
            svn_sort_compare_revisions);

      /* For each revision, construct a subtree, and fill it. */
      for (i = 0; i < revisions->nelts; i++)
        {
          svn_revnum_t revision = APR_ARRAY_IDX(revisions, i, svn_revnum_t);
          struct log_tree_node *subtree;
          const char *merge_source;

          /* Figure out where the source of this revision was, given our
             mergeinfo. */
          SVN_ERR(find_merge_source(&merge_source, revision, mergeinfo, pool));

          SVN_ERR(do_merged_log(&subtree, fs, merge_source, revision,
                                discover_changed_paths, omit_log_text,
                                descending_order, authz_read_func,
                                authz_read_baton, pool));

          if (subtree)
            APR_ARRAY_PUSH(tree->children, struct log_tree_node *) = subtree;
        }
    }

  *out_tree = tree;

  return SVN_NO_ERROR;
}

/* This controls how many history objects we keep open.  For any targets
   over this number we have to open and close their histories as needed,
   which is CPU intensive, but keeps us from using an unbounded amount of
   memory. */
#define MAX_OPEN_HISTORIES 32

/* Get the histories for PATHS, and store them in *HISTORIES. */
static svn_error_t *
get_path_histories(apr_array_header_t **histories,
                   svn_fs_t *fs,
                   const apr_array_header_t *paths,
                   svn_revnum_t hist_start,
                   svn_revnum_t hist_end,
                   svn_boolean_t strict_node_history,
                   svn_repos_authz_func_t authz_read_func,
                   void *authz_read_baton,
                   apr_pool_t *pool)
{
  svn_fs_root_t *root;
  apr_pool_t *iterpool;
  int i;

  /* Create a history object for each path so we can walk through
     them all at the same time until we have all changes or LIMIT
     is reached.

     There is some pool fun going on due to the fact that we have
     to hold on to the old pool with the history before we can
     get the next history.
  */
  *histories = apr_array_make(pool, paths->nelts,
                             sizeof(struct path_info *));

  SVN_ERR(svn_fs_revision_root(&root, fs, hist_end, pool));

  iterpool = svn_pool_create(pool);
  for (i = 0; i < paths->nelts; i++)
    {
      const char *this_path = APR_ARRAY_IDX(paths, i, const char *);
      struct path_info *info = apr_palloc(pool,
                                          sizeof(struct path_info));

      if (authz_read_func)
        {
          svn_boolean_t readable;

          svn_pool_clear(iterpool);

          SVN_ERR(authz_read_func(&readable, root, this_path,
                                  authz_read_baton, iterpool));
          if (! readable)
            return svn_error_create(SVN_ERR_AUTHZ_UNREADABLE, NULL, NULL);
        }

      info->path = svn_stringbuf_create(this_path, pool);
      info->done = FALSE;
      info->history_rev = hist_end;
      info->first_time = TRUE;

      if (i < MAX_OPEN_HISTORIES)
        {
          SVN_ERR(svn_fs_node_history(&info->hist, root, this_path, pool));
          info->newpool = svn_pool_create(pool);
          info->oldpool = svn_pool_create(pool);
        }
      else
        {
          info->hist = NULL;
          info->oldpool = NULL;
          info->newpool = NULL;
        }

      SVN_ERR(get_history(info, fs,
                          strict_node_history,
                          authz_read_func, authz_read_baton,
                          hist_start, pool));
      APR_ARRAY_PUSH(*histories, struct path_info *) = info;
    }
  svn_pool_destroy(iterpool);

  return SVN_NO_ERROR;
}

static svn_error_t *
do_merged_log(struct log_tree_node **tree,
              svn_fs_t *fs,
              const char *path,
              svn_revnum_t rev,
              svn_boolean_t discover_changed_paths,
              svn_boolean_t omit_log_text,
              svn_boolean_t descending_order,
              svn_repos_authz_func_t authz_read_func,
              void *authz_read_baton,
              apr_pool_t *pool)
{
  apr_array_header_t *histories;
  apr_pool_t *subpool = svn_pool_create(pool);
  apr_array_header_t *paths = apr_array_make(subpool, 1, sizeof(const char *));
<<<<<<< HEAD
  svn_boolean_t changed;
=======
  svn_boolean_t changed = FALSE;
>>>>>>> 4eaf3f05
  int i;

  /* We only really care about revisions in which those paths were changed.
     So we ask the filesystem for all the revisions in which any of the
     paths was changed.  */
  APR_ARRAY_PUSH(paths, const char *) = path;
  SVN_ERR(get_path_histories(&histories, fs, paths, rev, rev, TRUE,
                             authz_read_func, authz_read_baton, subpool));

  /* Check for this path in the list of histories. */
  for (i = 0; i < histories->nelts; i++)
    {
      struct path_info *info = APR_ARRAY_IDX(histories, i,
                                             struct path_info *);

      /* Check history for this path in current rev. */
      SVN_ERR(check_history(&changed, info, fs, rev, TRUE,
                            authz_read_func, authz_read_baton, rev, subpool));
<<<<<<< HEAD
    }

  /* If any of the paths changed in this rev then set the output. */
  if (changed)
    {
      SVN_ERR(build_log_tree(tree, paths, rev, fs,
                             discover_changed_paths,
                             TRUE, omit_log_text, descending_order,
                             authz_read_func, authz_read_baton,
                             pool));
    }
  else
    {
      *tree = NULL;
    }

=======
    }

  /* If any of the paths changed in this rev then set the output. */
  if (changed)
    {
      SVN_ERR(build_log_tree(tree, paths, rev, fs,
                             discover_changed_paths,
                             TRUE, omit_log_text, descending_order,
                             authz_read_func, authz_read_baton,
                             pool));
    }
  else
    {
      *tree = NULL;
    }

>>>>>>> 4eaf3f05
  svn_pool_destroy(subpool);

  return SVN_NO_ERROR;
}

static svn_error_t *
do_logs(svn_fs_t *fs,
        const apr_array_header_t *paths,
        svn_revnum_t hist_start,
        svn_revnum_t hist_end,
        int limit,
        svn_boolean_t discover_changed_paths,
        svn_boolean_t strict_node_history,
        svn_boolean_t include_merged_revisions,
        svn_boolean_t omit_log_text,
        svn_boolean_t descending_order,
        svn_log_message_receiver2_t receiver,
        void *receiver_baton,
        svn_repos_authz_func_t authz_read_func,
        void *authz_read_baton,
        apr_pool_t *pool)
{
  apr_pool_t *iterpool;
  apr_array_header_t *revs = NULL;
  svn_revnum_t current;
  apr_array_header_t *histories;
  svn_boolean_t any_histories_left = TRUE;
  int send_count = 0;
  int i;

  /* We only really care about revisions in which those paths were changed.
     So we ask the filesystem for all the revisions in which any of the
     paths was changed.  */
  SVN_ERR(get_path_histories(&histories, fs, paths, hist_start, hist_end,
                             strict_node_history, authz_read_func,
                             authz_read_baton, pool));

  /* Loop through all the revisions in the range and add any
     where a path was changed to the array, or if they wanted
     history in reverse order just send it to them right away.
  */
  iterpool = svn_pool_create(pool);
  for (current = hist_end;
       current >= hist_start && any_histories_left;
       current = next_history_rev(histories))
    {
      svn_boolean_t changed = FALSE;
      any_histories_left = FALSE;
      svn_pool_clear(iterpool);

      for (i = 0; i < histories->nelts; i++)
        {
          struct path_info *info = APR_ARRAY_IDX(histories, i,
                                                 struct path_info *);

          /* Check history for this path in current rev. */
          SVN_ERR(check_history(&changed, info, fs, current,
                                strict_node_history,
                                authz_read_func, authz_read_baton,
                                hist_start, pool));
          if (! info->done)
            any_histories_left = TRUE;
        }

      /* If any of the paths changed in this rev then add or send it. */
      if (changed)
        {
          /* If they wanted it in reverse order we can send it completely
             streamily right now. */
          if (descending_order)
            {
              struct log_tree_node *tree;

              SVN_ERR(build_log_tree(&tree, paths, current, fs,
                                     discover_changed_paths,
                                     include_merged_revisions,
                                     omit_log_text, descending_order,
                                     authz_read_func, authz_read_baton,
                                     iterpool));
              SVN_ERR(send_log_tree(tree, receiver, receiver_baton, iterpool));

              if (limit && ++send_count >= limit)
                break;
            }
          else
            {
              /* They wanted it in forward order, so we have to buffer up
                 a list of revs and process it later. */
              if (! revs)
                revs = apr_array_make(pool, 64, sizeof(svn_revnum_t));
              APR_ARRAY_PUSH(revs, svn_revnum_t) = current;
            }
        }
    }

  if (revs)
    {
      /* Work loop for processing the revisions we found since they wanted
         history in forward order. */
      for (i = 0; i < revs->nelts; ++i)
        {
          struct log_tree_node *tree;

          svn_pool_clear(iterpool);
          SVN_ERR(build_log_tree(&tree, paths, APR_ARRAY_IDX(revs,
                                                      revs->nelts - i - 1,
                                                      svn_revnum_t),
                                 fs, discover_changed_paths,
                                 include_merged_revisions,
                                 omit_log_text, descending_order,
                                 authz_read_func, authz_read_baton, iterpool));
          SVN_ERR(send_log_tree(tree, receiver, receiver_baton, iterpool));

          if (limit && i + 1 >= limit)
            break;
        }
    }

  svn_pool_destroy(iterpool);

<<<<<<< HEAD
=======
  return SVN_NO_ERROR;
}

svn_error_t *
svn_repos_get_logs4(svn_repos_t *repos,
                    const apr_array_header_t *paths,
                    svn_revnum_t start,
                    svn_revnum_t end,
                    int limit,
                    svn_boolean_t discover_changed_paths,
                    svn_boolean_t strict_node_history,
                    svn_boolean_t include_merged_revisions,
                    svn_boolean_t omit_log_text,
                    svn_repos_authz_func_t authz_read_func,
                    void *authz_read_baton,
                    svn_log_message_receiver2_t receiver,
                    void *receiver_baton,
                    apr_pool_t *pool)
{
  svn_revnum_t head = SVN_INVALID_REVNUM;
  svn_fs_t *fs = repos->fs;
  svn_boolean_t descending_order;
  svn_revnum_t hist_start = start;
  svn_revnum_t hist_end = end;

  /* Setup log range. */
  SVN_ERR(svn_fs_youngest_rev(&head, fs, pool));

  if (! SVN_IS_VALID_REVNUM(start))
    start = head;

  if (! SVN_IS_VALID_REVNUM(end))
    end = head;

  /* Check that revisions are sane before ever invoking receiver. */
  if (start > head)
    return svn_error_createf
      (SVN_ERR_FS_NO_SUCH_REVISION, 0,
       _("No such revision %ld"), start);
  if (end > head)
    return svn_error_createf
      (SVN_ERR_FS_NO_SUCH_REVISION, 0,
       _("No such revision %ld"), end);

  descending_order = start >= end;
  if (descending_order)
    {
      hist_start = end;
      hist_end = start;
    }


  /* If paths were specified, then we only really care about revisions
     in which those paths were changed.  So we ask the filesystem for
     all the revisions in which any of the paths was changed.

     SPECIAL CASE: If we were given only path, and that path is empty,
     then the results are the same as if we were passed no paths at
     all.  Why?  Because the answer to the question "In which
     revisions was the root of the filesystem changed?" is always
     "Every single one of them."  And since this section of code is
     only about answering that question, and we already know the
     answer ... well, you get the picture.
  */
  if (! paths)
    paths = apr_array_make(pool, 0, sizeof(const char *));

  if ((! paths->nelts) 
      || (paths->nelts == 1 &&
          svn_path_is_empty(APR_ARRAY_IDX(paths, 0, const char *))))
    {
      int send_count = 0;
      int i;
      apr_pool_t *iterpool = svn_pool_create(pool);

      /* They want history for the root path, so every rev has a change. */
      send_count = hist_end - hist_start + 1;
      if (limit && send_count > limit)
        send_count = limit;
      for (i = 0; i < send_count; ++i)
        {
          struct log_tree_node *tree;
          svn_revnum_t rev = hist_start + i;

          svn_pool_clear(iterpool);

          if (descending_order)
            rev = hist_end - i;
          SVN_ERR(build_log_tree(&tree, paths, rev, fs,
                                 discover_changed_paths,
                                 include_merged_revisions,
                                 omit_log_text, descending_order,
                                 authz_read_func, authz_read_baton,
                                 iterpool));
          SVN_ERR(send_log_tree(tree, receiver, receiver_baton, iterpool));
        }
      svn_pool_destroy(iterpool);

      return SVN_NO_ERROR;
    }

  SVN_ERR(do_logs(repos->fs, paths, hist_start, hist_end, limit,
                  discover_changed_paths, strict_node_history,
                  include_merged_revisions, omit_log_text,
                  descending_order, receiver, receiver_baton,
                  authz_read_func, authz_read_baton, pool));

>>>>>>> 4eaf3f05
  return SVN_NO_ERROR;
}


svn_error_t *
svn_repos_get_logs3(svn_repos_t *repos,
                    const apr_array_header_t *paths,
                    svn_revnum_t start,
                    svn_revnum_t end,
                    int limit,
                    svn_boolean_t discover_changed_paths,
                    svn_boolean_t strict_node_history,
                    svn_repos_authz_func_t authz_read_func,
                    void *authz_read_baton,
                    svn_log_message_receiver_t receiver,
                    void *receiver_baton,
                    apr_pool_t *pool)
{
  svn_log_message_receiver2_t receiver2;
  void *receiver2_baton;

  svn_compat_wrap_log_receiver(&receiver2, &receiver2_baton,
                               receiver, receiver_baton,
                               pool);

  return svn_repos_get_logs4(repos, paths, start, end, limit,
                             discover_changed_paths, strict_node_history,
                             FALSE, FALSE, authz_read_func, authz_read_baton,
                             receiver2, receiver2_baton,
                             pool);
}

svn_error_t *
svn_repos_get_logs4(svn_repos_t *repos,
                    const apr_array_header_t *paths,
                    svn_revnum_t start,
                    svn_revnum_t end,
                    int limit,
                    svn_boolean_t discover_changed_paths,
                    svn_boolean_t strict_node_history,
                    svn_boolean_t include_merged_revisions,
                    svn_boolean_t omit_log_text,
                    svn_repos_authz_func_t authz_read_func,
                    void *authz_read_baton,
                    svn_log_message_receiver2_t receiver,
                    void *receiver_baton,
                    apr_pool_t *pool)
{
  svn_revnum_t head = SVN_INVALID_REVNUM;
  svn_fs_t *fs = repos->fs;
  svn_boolean_t descending_order;
  svn_revnum_t hist_start = start;
  svn_revnum_t hist_end = end;

  /* Setup log range. */
  SVN_ERR(svn_fs_youngest_rev(&head, fs, pool));

  if (! SVN_IS_VALID_REVNUM(start))
    start = head;

  if (! SVN_IS_VALID_REVNUM(end))
    end = head;

  /* Check that revisions are sane before ever invoking receiver. */
  if (start > head)
    return svn_error_createf
      (SVN_ERR_FS_NO_SUCH_REVISION, 0,
       _("No such revision %ld"), start);
  if (end > head)
    return svn_error_createf
      (SVN_ERR_FS_NO_SUCH_REVISION, 0,
       _("No such revision %ld"), end);

  descending_order = start >= end;
  if (descending_order)
    {
      hist_start = end;
      hist_end = start;
    }


  /* If paths were specified, then we only really care about revisions
     in which those paths were changed.  So we ask the filesystem for
     all the revisions in which any of the paths was changed.

     SPECIAL CASE: If we were given only path, and that path is empty,
     then the results are the same as if we were passed no paths at
     all.  Why?  Because the answer to the question "In which
     revisions was the root of the filesystem changed?" is always
     "Every single one of them."  And since this section of code is
     only about answering that question, and we already know the
     answer ... well, you get the picture.
  */
  if (! paths ||
      (paths->nelts == 1 &&
       svn_path_is_empty(APR_ARRAY_IDX(paths, 0, const char *))))
    {
      int send_count = 0;
      int i;
      apr_pool_t *iterpool = svn_pool_create(pool);

      /* They want history for the root path, so every rev has a change. */
      send_count = hist_end - hist_start + 1;
      if (limit && send_count > limit)
        send_count = limit;
      for (i = 0; i < send_count; ++i)
        {
          struct log_tree_node *tree;
          svn_revnum_t rev = hist_start + i;

          svn_pool_clear(iterpool);

          if (descending_order)
            rev = hist_end - i;
          SVN_ERR(build_log_tree(&tree, paths, rev, fs,
                                 discover_changed_paths,
                                 include_merged_revisions,
                                 omit_log_text, descending_order,
                                 authz_read_func, authz_read_baton,
                                 iterpool));
          SVN_ERR(send_log_tree(tree, receiver, receiver_baton, iterpool));
        }
      svn_pool_destroy(iterpool);

      return SVN_NO_ERROR;
    }

  SVN_ERR(do_logs(repos->fs, paths, hist_start, hist_end, limit,
                  discover_changed_paths, strict_node_history,
                  include_merged_revisions, omit_log_text,
                  descending_order, receiver, receiver_baton,
                  authz_read_func, authz_read_baton, pool));

  return SVN_NO_ERROR;
}


svn_error_t *
svn_repos_get_logs3(svn_repos_t *repos,
                    const apr_array_header_t *paths,
                    svn_revnum_t start,
                    svn_revnum_t end,
                    int limit,
                    svn_boolean_t discover_changed_paths,
                    svn_boolean_t strict_node_history,
                    svn_repos_authz_func_t authz_read_func,
                    void *authz_read_baton,
                    svn_log_message_receiver_t receiver,
                    void *receiver_baton,
                    apr_pool_t *pool)
{
  svn_log_message_receiver2_t receiver2;
  void *receiver2_baton;

  svn_compat_wrap_log_receiver(&receiver2, &receiver2_baton,
                               receiver, receiver_baton,
                               pool);

  return svn_repos_get_logs4(repos, paths, start, end, limit,
                             discover_changed_paths, strict_node_history,
                             FALSE, FALSE, authz_read_func, authz_read_baton,
                             receiver2, receiver2_baton,
                             pool);
}

svn_error_t *
svn_repos_get_logs2(svn_repos_t *repos,
                    const apr_array_header_t *paths,
                    svn_revnum_t start,
                    svn_revnum_t end,
                    svn_boolean_t discover_changed_paths,
                    svn_boolean_t strict_node_history,
                    svn_repos_authz_func_t authz_read_func,
                    void *authz_read_baton,
                    svn_log_message_receiver_t receiver,
                    void *receiver_baton,
                    apr_pool_t *pool)
{
  return svn_repos_get_logs3(repos, paths, start, end, 0,
                             discover_changed_paths, strict_node_history,
                             authz_read_func, authz_read_baton, receiver,
                             receiver_baton, pool);
}


svn_error_t *
svn_repos_get_logs(svn_repos_t *repos,
                   const apr_array_header_t *paths,
                   svn_revnum_t start,
                   svn_revnum_t end,
                   svn_boolean_t discover_changed_paths,
                   svn_boolean_t strict_node_history,
                   svn_log_message_receiver_t receiver,
                   void *receiver_baton,
                   apr_pool_t *pool)
{
  return svn_repos_get_logs3(repos, paths, start, end, 0,
                             discover_changed_paths, strict_node_history,
                             NULL, NULL, /* no authz stuff */
                             receiver, receiver_baton, pool);
}<|MERGE_RESOLUTION|>--- conflicted
+++ resolved
@@ -528,8 +528,6 @@
   return next_rev;
 }
 
-<<<<<<< HEAD
-=======
 struct filter_baton
 {
   svn_fs_t *fs;
@@ -654,17 +652,13 @@
   return SVN_NO_ERROR;
 }
 
->>>>>>> 4eaf3f05
 /* Return the combined rangelists for everyone's mergeinfo for the
    PATHS tree at REV in *RANGELIST.  Perform all allocations in POOL. */
 static svn_error_t *
 get_combined_mergeinfo(apr_hash_t **mergeinfo,
                        svn_fs_t *fs,
                        svn_revnum_t rev,
-<<<<<<< HEAD
-=======
                        svn_revnum_t current_rev,
->>>>>>> 4eaf3f05
                        const apr_array_header_t *paths,
                        apr_pool_t *pool)
 {
@@ -672,12 +666,6 @@
   apr_hash_index_t *hi;
   apr_hash_t *tree_mergeinfo;
   apr_pool_t *subpool = svn_pool_create(pool);
-<<<<<<< HEAD
-  
-  /* Get the mergeinfo for each tree roots in PATHS. */
-  SVN_ERR(svn_fs_revision_root(&root, fs, rev, subpool));
-  SVN_ERR(svn_fs_get_mergeinfo_for_tree(&tree_mergeinfo, root, paths, pool));
-=======
   struct filter_baton fb;
 
   /* Revision 0 doesn't have any mergeinfo. */
@@ -696,7 +684,6 @@
   fb.finding_current_revision = (rev == current_rev);
   SVN_ERR(svn_fs_get_mergeinfo_for_tree(&tree_mergeinfo, root, paths,
                                         branching_copy_filter, &fb, pool));
->>>>>>> 4eaf3f05
 
   *mergeinfo = apr_hash_make(pool);
 
@@ -738,8 +725,7 @@
 }
 
 /* Determine all the revisions which were merged into PATHS in REV.  Return
-<<<<<<< HEAD
-   them as a new RANGELIST.  */
+   them as a new MERGEINFO.  */
 static svn_error_t *
 get_merged_rev_mergeinfo(apr_hash_t **mergeinfo,
                          svn_fs_t *fs,
@@ -760,43 +746,6 @@
 
   subpool = svn_pool_create(pool);
 
-  SVN_ERR(get_combined_mergeinfo(&curr_mergeinfo, fs, rev, paths, subpool));
-  SVN_ERR(get_combined_mergeinfo(&prev_mergeinfo, fs, rev - 1, paths, subpool));
-
-  SVN_ERR(svn_mergeinfo_diff(&deleted, &changed, prev_mergeinfo, curr_mergeinfo,
-                             subpool));
-  SVN_ERR(svn_mergeinfo_merge(&changed, deleted, subpool));
-
-  *mergeinfo = svn_mergeinfo_dup(changed, pool);
-  svn_pool_destroy(subpool);
-
-  return SVN_NO_ERROR;
-}
-
-/* Fill LOG_ENTRY with history information in FS at REV. */
-static svn_error_t *
-=======
-   them as a new MERGEINFO.  */
-static svn_error_t *
-get_merged_rev_mergeinfo(apr_hash_t **mergeinfo,
-                         svn_fs_t *fs,
-                         const apr_array_header_t *paths,
-                         svn_revnum_t rev,
-                         apr_pool_t *pool)
-{
-  apr_hash_t *curr_mergeinfo, *prev_mergeinfo;
-  apr_hash_t *deleted, *changed;
-  apr_pool_t *subpool;
-
-  /* Revision 0 is always empty. */
-  if (rev == 0)
-    {
-      *mergeinfo = apr_hash_make(pool);
-      return SVN_NO_ERROR;
-    }
-
-  subpool = svn_pool_create(pool);
-
   SVN_ERR(get_combined_mergeinfo(&curr_mergeinfo, fs, rev, rev, paths,
                                  subpool));
   SVN_ERR(get_combined_mergeinfo(&prev_mergeinfo, fs, rev - 1, rev, paths,
@@ -814,7 +763,6 @@
 
 /* Fill LOG_ENTRY with history information in FS at REV. */
 static svn_error_t *
->>>>>>> 4eaf3f05
 fill_log_entry(svn_log_entry_t *log_entry,
                svn_revnum_t rev,
                svn_fs_t *fs,
@@ -912,7 +860,6 @@
     }
 
   svn_pool_destroy(subpool);
-<<<<<<< HEAD
 
   return SVN_NO_ERROR;
 }
@@ -928,23 +875,6 @@
 {
   apr_hash_index_t *hi;
 
-=======
-
-  return SVN_NO_ERROR;
-}
-
-
-/* Look through path in MERGEINFO, and find the one in which revision is part
-   of it's rangelist. */
-static svn_error_t *
-find_merge_source(const char **merge_source,
-                  svn_revnum_t revision,
-                  apr_hash_t *mergeinfo,
-                  apr_pool_t *pool)
-{
-  apr_hash_index_t *hi;
-
->>>>>>> 4eaf3f05
   for (hi = apr_hash_first(pool, mergeinfo); hi; hi = apr_hash_next(hi))
     {
       apr_array_header_t *rangelist;
@@ -958,11 +888,7 @@
           svn_merge_range_t *range = APR_ARRAY_IDX(rangelist, i,
                                                    svn_merge_range_t *);
 
-<<<<<<< HEAD
-          if (revision >= range->start && revision <= range->end)
-=======
           if (revision > range->start && revision <= range->end)
->>>>>>> 4eaf3f05
             {
               *merge_source = key;
               return SVN_NO_ERROR;
@@ -1173,11 +1099,7 @@
   apr_array_header_t *histories;
   apr_pool_t *subpool = svn_pool_create(pool);
   apr_array_header_t *paths = apr_array_make(subpool, 1, sizeof(const char *));
-<<<<<<< HEAD
-  svn_boolean_t changed;
-=======
   svn_boolean_t changed = FALSE;
->>>>>>> 4eaf3f05
   int i;
 
   /* We only really care about revisions in which those paths were changed.
@@ -1196,7 +1118,6 @@
       /* Check history for this path in current rev. */
       SVN_ERR(check_history(&changed, info, fs, rev, TRUE,
                             authz_read_func, authz_read_baton, rev, subpool));
-<<<<<<< HEAD
     }
 
   /* If any of the paths changed in this rev then set the output. */
@@ -1213,24 +1134,6 @@
       *tree = NULL;
     }
 
-=======
-    }
-
-  /* If any of the paths changed in this rev then set the output. */
-  if (changed)
-    {
-      SVN_ERR(build_log_tree(tree, paths, rev, fs,
-                             discover_changed_paths,
-                             TRUE, omit_log_text, descending_order,
-                             authz_read_func, authz_read_baton,
-                             pool));
-    }
-  else
-    {
-      *tree = NULL;
-    }
-
->>>>>>> 4eaf3f05
   svn_pool_destroy(subpool);
 
   return SVN_NO_ERROR;
@@ -1351,8 +1254,6 @@
 
   svn_pool_destroy(iterpool);
 
-<<<<<<< HEAD
-=======
   return SVN_NO_ERROR;
 }
 
@@ -1460,7 +1361,6 @@
                   descending_order, receiver, receiver_baton,
                   authz_read_func, authz_read_baton, pool));
 
->>>>>>> 4eaf3f05
   return SVN_NO_ERROR;
 }
 
@@ -1494,139 +1394,6 @@
 }
 
 svn_error_t *
-svn_repos_get_logs4(svn_repos_t *repos,
-                    const apr_array_header_t *paths,
-                    svn_revnum_t start,
-                    svn_revnum_t end,
-                    int limit,
-                    svn_boolean_t discover_changed_paths,
-                    svn_boolean_t strict_node_history,
-                    svn_boolean_t include_merged_revisions,
-                    svn_boolean_t omit_log_text,
-                    svn_repos_authz_func_t authz_read_func,
-                    void *authz_read_baton,
-                    svn_log_message_receiver2_t receiver,
-                    void *receiver_baton,
-                    apr_pool_t *pool)
-{
-  svn_revnum_t head = SVN_INVALID_REVNUM;
-  svn_fs_t *fs = repos->fs;
-  svn_boolean_t descending_order;
-  svn_revnum_t hist_start = start;
-  svn_revnum_t hist_end = end;
-
-  /* Setup log range. */
-  SVN_ERR(svn_fs_youngest_rev(&head, fs, pool));
-
-  if (! SVN_IS_VALID_REVNUM(start))
-    start = head;
-
-  if (! SVN_IS_VALID_REVNUM(end))
-    end = head;
-
-  /* Check that revisions are sane before ever invoking receiver. */
-  if (start > head)
-    return svn_error_createf
-      (SVN_ERR_FS_NO_SUCH_REVISION, 0,
-       _("No such revision %ld"), start);
-  if (end > head)
-    return svn_error_createf
-      (SVN_ERR_FS_NO_SUCH_REVISION, 0,
-       _("No such revision %ld"), end);
-
-  descending_order = start >= end;
-  if (descending_order)
-    {
-      hist_start = end;
-      hist_end = start;
-    }
-
-
-  /* If paths were specified, then we only really care about revisions
-     in which those paths were changed.  So we ask the filesystem for
-     all the revisions in which any of the paths was changed.
-
-     SPECIAL CASE: If we were given only path, and that path is empty,
-     then the results are the same as if we were passed no paths at
-     all.  Why?  Because the answer to the question "In which
-     revisions was the root of the filesystem changed?" is always
-     "Every single one of them."  And since this section of code is
-     only about answering that question, and we already know the
-     answer ... well, you get the picture.
-  */
-  if (! paths ||
-      (paths->nelts == 1 &&
-       svn_path_is_empty(APR_ARRAY_IDX(paths, 0, const char *))))
-    {
-      int send_count = 0;
-      int i;
-      apr_pool_t *iterpool = svn_pool_create(pool);
-
-      /* They want history for the root path, so every rev has a change. */
-      send_count = hist_end - hist_start + 1;
-      if (limit && send_count > limit)
-        send_count = limit;
-      for (i = 0; i < send_count; ++i)
-        {
-          struct log_tree_node *tree;
-          svn_revnum_t rev = hist_start + i;
-
-          svn_pool_clear(iterpool);
-
-          if (descending_order)
-            rev = hist_end - i;
-          SVN_ERR(build_log_tree(&tree, paths, rev, fs,
-                                 discover_changed_paths,
-                                 include_merged_revisions,
-                                 omit_log_text, descending_order,
-                                 authz_read_func, authz_read_baton,
-                                 iterpool));
-          SVN_ERR(send_log_tree(tree, receiver, receiver_baton, iterpool));
-        }
-      svn_pool_destroy(iterpool);
-
-      return SVN_NO_ERROR;
-    }
-
-  SVN_ERR(do_logs(repos->fs, paths, hist_start, hist_end, limit,
-                  discover_changed_paths, strict_node_history,
-                  include_merged_revisions, omit_log_text,
-                  descending_order, receiver, receiver_baton,
-                  authz_read_func, authz_read_baton, pool));
-
-  return SVN_NO_ERROR;
-}
-
-
-svn_error_t *
-svn_repos_get_logs3(svn_repos_t *repos,
-                    const apr_array_header_t *paths,
-                    svn_revnum_t start,
-                    svn_revnum_t end,
-                    int limit,
-                    svn_boolean_t discover_changed_paths,
-                    svn_boolean_t strict_node_history,
-                    svn_repos_authz_func_t authz_read_func,
-                    void *authz_read_baton,
-                    svn_log_message_receiver_t receiver,
-                    void *receiver_baton,
-                    apr_pool_t *pool)
-{
-  svn_log_message_receiver2_t receiver2;
-  void *receiver2_baton;
-
-  svn_compat_wrap_log_receiver(&receiver2, &receiver2_baton,
-                               receiver, receiver_baton,
-                               pool);
-
-  return svn_repos_get_logs4(repos, paths, start, end, limit,
-                             discover_changed_paths, strict_node_history,
-                             FALSE, FALSE, authz_read_func, authz_read_baton,
-                             receiver2, receiver2_baton,
-                             pool);
-}
-
-svn_error_t *
 svn_repos_get_logs2(svn_repos_t *repos,
                     const apr_array_header_t *paths,
                     svn_revnum_t start,
