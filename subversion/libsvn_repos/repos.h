<<<<<<< HEAD
/* repos.h : interface to Subversion repository, private to libsvn_repos
 *
 * ====================================================================
 * Copyright (c) 2000-2003 CollabNet.  All rights reserved.
 *
 * This software is licensed as described in the file COPYING, which
 * you should have received as part of this distribution.  The terms
 * are also available at http://subversion.tigris.org/license-1.html.
 * If newer versions of this license are posted there, you may use a
 * newer version instead, at your option.
 *
 * This software consists of voluntary contributions made by many
 * individuals.  For exact contribution history, see the revision
 * history and logs, available at http://subversion.tigris.org/.
 * ====================================================================
 */

#ifndef SVN_LIBSVN_REPOS_H
#define SVN_LIBSVN_REPOS_H

#include <apr_pools.h>
#include <apr_hash.h>

#include "svn_fs.h"

#ifdef __cplusplus
extern "C" {
#endif /* __cplusplus */


/*** Repository version number. */
#define SVN_REPOS__VERSION     1


/*** Repository layout. ***/

/* The top-level repository dir contains a README and various
   subdirectories.  */
#define SVN_REPOS__README      "README"  /* Explanation for trespassers. */
#define SVN_REPOS__FORMAT      "format"  /* Stores the current version
                                            of the repository. */
#define SVN_REPOS__DB_DIR      "db"      /* Where Berkeley lives. */
#define SVN_REPOS__DAV_DIR     "dav"     /* DAV sandbox. */
#define SVN_REPOS__LOCK_DIR    "locks"   /* Lock files live here. */
#define SVN_REPOS__HOOK_DIR    "hooks"   /* Hook programs. */
#define SVN_REPOS__CONF_DIR    "conf"    /* Configuration files. */

/* Things for which we keep lockfiles. */
#define SVN_REPOS__DB_LOCKFILE "db.lock" /* Our Berkeley lockfile. */

/* In the repository hooks directory, look for these files. */
#define SVN_REPOS__HOOK_START_COMMIT    "start-commit"
#define SVN_REPOS__HOOK_PRE_COMMIT      "pre-commit"
#define SVN_REPOS__HOOK_POST_COMMIT     "post-commit"
#define SVN_REPOS__HOOK_READ_SENTINEL   "read-sentinels"
#define SVN_REPOS__HOOK_WRITE_SENTINEL  "write-sentinels"
#define SVN_REPOS__HOOK_PRE_REVPROP_CHANGE  "pre-revprop-change"
#define SVN_REPOS__HOOK_POST_REVPROP_CHANGE "post-revprop-change"


/* The extension added to the names of example hook scripts. */
#define SVN_REPOS__HOOK_DESC_EXT        ".tmpl"


/* The Repository object, created by svn_repos_open() and
   svn_repos_create(), allocated in POOL. */
struct svn_repos_t
{
  /* A Subversion filesystem object. */
  svn_fs_t *fs;

  /* The path to the repository's top-level directory. */
  char *path;

  /* The path to the repository's dav directory. */
  char *dav_path;

  /* The path to the repository's conf directory. */
  char *conf_path;

  /* The path to the repository's hooks directory. */
  char *hook_path;

  /* The path to the repository's locks directory. */
  char *lock_path;

  /* The path to the Berkeley DB filesystem environment. */
  char *db_path;

  /* A pool, filled with allocated memory, a diving board, and a tube
     slide. */
  apr_pool_t *pool;
};


/*** Hook-running Functions ***/

/* Run the start-commit hook for REPOS.  Use POOL for any temporary
   allocations.  If the hook fails, return SVN_ERR_REPOS_HOOK_FAILURE.

   USER is the authenticated name of the user starting the commit.  */
svn_error_t *
svn_repos__hooks_start_commit (svn_repos_t *repos,
                               const char *user,
                               apr_pool_t *pool);

/* Run the pre-commit hook for REPOS.  Use POOL for any temporary
   allocations.  If the hook fails, return SVN_ERR_REPOS_HOOK_FAILURE.  

   TXN_NAME is the name of the transaction that is being committed.  */
svn_error_t *
svn_repos__hooks_pre_commit (svn_repos_t *repos,
                             const char *txn_name,
                             apr_pool_t *pool);

/* Run the post-commit hook for REPOS.  Use POOL for any temporary
   allocations.  If the hook fails, run SVN_ERR_REPOS_HOOK_FAILURE.

   REV is the revision that was created as a result of the commit.  */
svn_error_t *
svn_repos__hooks_post_commit (svn_repos_t *repos,
                              svn_revnum_t rev,
                              apr_pool_t *pool);

/* Run the pre-revprop-change hook for REPOS.  Use POOL for any
   temporary allocations.  If the hook fails, return
   SVN_ERR_REPOS_HOOK_FAILURE.  

   REV is the revision whose property is being changed.
   AUTHOR is the authenticated name of the user changing the prop.
   NAME is the name of the property being changed.  
   VALUE is the current (unchanged) value of the property.  */
svn_error_t *
svn_repos__hooks_pre_revprop_change (svn_repos_t *repos,
                                     svn_revnum_t rev,
                                     const char *author,
                                     const char *name,
                                     const svn_string_t *value,
                                     apr_pool_t *pool);

/* Run the pre-revprop-change hook for REPOS.  Use POOL for any
   temporary allocations.  If the hook fails, return
   SVN_ERR_REPOS_HOOK_FAILURE. 

   REV is the revision whose property was changed.
   AUTHOR is the authenticated name of the user who changed the prop.
   NAME is the name of the property that was changed.  */
svn_error_t *
svn_repos__hooks_post_revprop_change (svn_repos_t *repos,
                                      svn_revnum_t rev,
                                      const char *author,
                                      const char *name,
                                      apr_pool_t *pool);


#ifdef __cplusplus
}
#endif /* __cplusplus */

#endif /* SVN_LIBSVN_REPOS_H */
=======
/* repos.h : interface to Subversion repository, private to libsvn_repos
 *
 * ====================================================================
 * Copyright (c) 2000-2003 CollabNet.  All rights reserved.
 *
 * This software is licensed as described in the file COPYING, which
 * you should have received as part of this distribution.  The terms
 * are also available at http://subversion.tigris.org/license-1.html.
 * If newer versions of this license are posted there, you may use a
 * newer version instead, at your option.
 *
 * This software consists of voluntary contributions made by many
 * individuals.  For exact contribution history, see the revision
 * history and logs, available at http://subversion.tigris.org/.
 * ====================================================================
 */

#ifndef SVN_LIBSVN_REPOS_H
#define SVN_LIBSVN_REPOS_H

#include <apr_pools.h>
#include <apr_hash.h>

#include "svn_fs.h"

#ifdef __cplusplus
extern "C" {
#endif /* __cplusplus */


/*** Repository version number. */
#define SVN_REPOS__VERSION     1


/*** Repository layout. ***/

/* The top-level repository dir contains a README and various
   subdirectories.  */
#define SVN_REPOS__README      "README"  /* Explanation for trespassers. */
#define SVN_REPOS__FORMAT      "format"  /* Stores the current version
                                            of the repository. */
#define SVN_REPOS__DB_DIR      "db"      /* Where Berkeley lives. */
#define SVN_REPOS__DAV_DIR     "dav"     /* DAV sandbox. */
#define SVN_REPOS__LOCK_DIR    "locks"   /* Lock files live here. */
#define SVN_REPOS__HOOK_DIR    "hooks"   /* Hook programs. */

/* Things for which we keep lockfiles. */
#define SVN_REPOS__DB_LOCKFILE "db.lock" /* Our Berkeley lockfile. */

/* In the repository hooks directory, look for these files. */
#define SVN_REPOS__HOOK_START_COMMIT    "start-commit"
#define SVN_REPOS__HOOK_PRE_COMMIT      "pre-commit"
#define SVN_REPOS__HOOK_POST_COMMIT     "post-commit"
#define SVN_REPOS__HOOK_READ_SENTINEL   "read-sentinels"
#define SVN_REPOS__HOOK_WRITE_SENTINEL  "write-sentinels"
#define SVN_REPOS__HOOK_PRE_REVPROP_CHANGE  "pre-revprop-change"
#define SVN_REPOS__HOOK_POST_REVPROP_CHANGE "post-revprop-change"


/* The extension added to the names of example hook scripts. */
#define SVN_REPOS__HOOK_DESC_EXT        ".tmpl"


/* The Repository object, created by svn_repos_open() and
   svn_repos_create(), allocated in POOL. */
struct svn_repos_t
{
  /* A Subversion filesystem object. */
  svn_fs_t *fs;

  /* The path to the repository's top-level directory. */
  char *path;

  /* The path to the repository's dav directory. */
  char *dav_path;

  /* The path to the repository's hooks directory. */
  char *hook_path;

  /* The path to the repository's locks directory. */
  char *lock_path;

  /* The path to the Berkeley DB filesystem environment. */
  char *db_path;
};


/*** Hook-running Functions ***/

/* Run the start-commit hook for REPOS.  Use POOL for any temporary
   allocations.  If the hook fails, return SVN_ERR_REPOS_HOOK_FAILURE.

   USER is the authenticated name of the user starting the commit.  */
svn_error_t *
svn_repos__hooks_start_commit (svn_repos_t *repos,
                               const char *user,
                               apr_pool_t *pool);

/* Run the pre-commit hook for REPOS.  Use POOL for any temporary
   allocations.  If the hook fails, return SVN_ERR_REPOS_HOOK_FAILURE.  

   TXN_NAME is the name of the transaction that is being committed.  */
svn_error_t *
svn_repos__hooks_pre_commit (svn_repos_t *repos,
                             const char *txn_name,
                             apr_pool_t *pool);

/* Run the post-commit hook for REPOS.  Use POOL for any temporary
   allocations.  If the hook fails, run SVN_ERR_REPOS_HOOK_FAILURE.

   REV is the revision that was created as a result of the commit.  */
svn_error_t *
svn_repos__hooks_post_commit (svn_repos_t *repos,
                              svn_revnum_t rev,
                              apr_pool_t *pool);

/* Run the pre-revprop-change hook for REPOS.  Use POOL for any
   temporary allocations.  If the hook fails, return
   SVN_ERR_REPOS_HOOK_FAILURE.  

   REV is the revision whose property is being changed.
   AUTHOR is the authenticated name of the user changing the prop.
   NAME is the name of the property being changed.  
   VALUE is the current (unchanged) value of the property.  */
svn_error_t *
svn_repos__hooks_pre_revprop_change (svn_repos_t *repos,
                                     svn_revnum_t rev,
                                     const char *author,
                                     const char *name,
                                     const svn_string_t *value,
                                     apr_pool_t *pool);

/* Run the pre-revprop-change hook for REPOS.  Use POOL for any
   temporary allocations.  If the hook fails, return
   SVN_ERR_REPOS_HOOK_FAILURE. 

   REV is the revision whose property was changed.
   AUTHOR is the authenticated name of the user who changed the prop.
   NAME is the name of the property that was changed.  */
svn_error_t *
svn_repos__hooks_post_revprop_change (svn_repos_t *repos,
                                      svn_revnum_t rev,
                                      const char *author,
                                      const char *name,
                                      apr_pool_t *pool);


#ifdef __cplusplus
}
#endif /* __cplusplus */

#endif /* SVN_LIBSVN_REPOS_H */
>>>>>>> 568fa1e5
<|MERGE_RESOLUTION|>--- conflicted
+++ resolved
@@ -1,168 +1,3 @@
-<<<<<<< HEAD
-/* repos.h : interface to Subversion repository, private to libsvn_repos
- *
- * ====================================================================
- * Copyright (c) 2000-2003 CollabNet.  All rights reserved.
- *
- * This software is licensed as described in the file COPYING, which
- * you should have received as part of this distribution.  The terms
- * are also available at http://subversion.tigris.org/license-1.html.
- * If newer versions of this license are posted there, you may use a
- * newer version instead, at your option.
- *
- * This software consists of voluntary contributions made by many
- * individuals.  For exact contribution history, see the revision
- * history and logs, available at http://subversion.tigris.org/.
- * ====================================================================
- */
-
-#ifndef SVN_LIBSVN_REPOS_H
-#define SVN_LIBSVN_REPOS_H
-
-#include <apr_pools.h>
-#include <apr_hash.h>
-
-#include "svn_fs.h"
-
-#ifdef __cplusplus
-extern "C" {
-#endif /* __cplusplus */
-
--
-/*** Repository version number. */
-#define SVN_REPOS__VERSION     1
-
--
-/*** Repository layout. ***/
-
-/* The top-level repository dir contains a README and various
-   subdirectories.  */
-#define SVN_REPOS__README      "README"  /* Explanation for trespassers. */
-#define SVN_REPOS__FORMAT      "format"  /* Stores the current version
-                                            of the repository. */
-#define SVN_REPOS__DB_DIR      "db"      /* Where Berkeley lives. */
-#define SVN_REPOS__DAV_DIR     "dav"     /* DAV sandbox. */
-#define SVN_REPOS__LOCK_DIR    "locks"   /* Lock files live here. */
-#define SVN_REPOS__HOOK_DIR    "hooks"   /* Hook programs. */
-#define SVN_REPOS__CONF_DIR    "conf"    /* Configuration files. */
-
-/* Things for which we keep lockfiles. */
-#define SVN_REPOS__DB_LOCKFILE "db.lock" /* Our Berkeley lockfile. */
-
-/* In the repository hooks directory, look for these files. */
-#define SVN_REPOS__HOOK_START_COMMIT    "start-commit"
-#define SVN_REPOS__HOOK_PRE_COMMIT      "pre-commit"
-#define SVN_REPOS__HOOK_POST_COMMIT     "post-commit"
-#define SVN_REPOS__HOOK_READ_SENTINEL   "read-sentinels"
-#define SVN_REPOS__HOOK_WRITE_SENTINEL  "write-sentinels"
-#define SVN_REPOS__HOOK_PRE_REVPROP_CHANGE  "pre-revprop-change"
-#define SVN_REPOS__HOOK_POST_REVPROP_CHANGE "post-revprop-change"
-
-
-/* The extension added to the names of example hook scripts. */
-#define SVN_REPOS__HOOK_DESC_EXT        ".tmpl"
-
-
-/* The Repository object, created by svn_repos_open() and
-   svn_repos_create(), allocated in POOL. */
-struct svn_repos_t
-{
-  /* A Subversion filesystem object. */
-  svn_fs_t *fs;
-
-  /* The path to the repository's top-level directory. */
-  char *path;
-
-  /* The path to the repository's dav directory. */
-  char *dav_path;
-
-  /* The path to the repository's conf directory. */
-  char *conf_path;
-
-  /* The path to the repository's hooks directory. */
-  char *hook_path;
-
-  /* The path to the repository's locks directory. */
-  char *lock_path;
-
-  /* The path to the Berkeley DB filesystem environment. */
-  char *db_path;
-
-  /* A pool, filled with allocated memory, a diving board, and a tube
-     slide. */
-  apr_pool_t *pool;
-};
-
--
-/*** Hook-running Functions ***/
-
-/* Run the start-commit hook for REPOS.  Use POOL for any temporary
-   allocations.  If the hook fails, return SVN_ERR_REPOS_HOOK_FAILURE.
-
-   USER is the authenticated name of the user starting the commit.  */
-svn_error_t *
-svn_repos__hooks_start_commit (svn_repos_t *repos,
-                               const char *user,
-                               apr_pool_t *pool);
-
-/* Run the pre-commit hook for REPOS.  Use POOL for any temporary
-   allocations.  If the hook fails, return SVN_ERR_REPOS_HOOK_FAILURE.  
-
-   TXN_NAME is the name of the transaction that is being committed.  */
-svn_error_t *
-svn_repos__hooks_pre_commit (svn_repos_t *repos,
-                             const char *txn_name,
-                             apr_pool_t *pool);
-
-/* Run the post-commit hook for REPOS.  Use POOL for any temporary
-   allocations.  If the hook fails, run SVN_ERR_REPOS_HOOK_FAILURE.
-
-   REV is the revision that was created as a result of the commit.  */
-svn_error_t *
-svn_repos__hooks_post_commit (svn_repos_t *repos,
-                              svn_revnum_t rev,
-                              apr_pool_t *pool);
-
-/* Run the pre-revprop-change hook for REPOS.  Use POOL for any
-   temporary allocations.  If the hook fails, return
-   SVN_ERR_REPOS_HOOK_FAILURE.  
-
-   REV is the revision whose property is being changed.
-   AUTHOR is the authenticated name of the user changing the prop.
-   NAME is the name of the property being changed.  
-   VALUE is the current (unchanged) value of the property.  */
-svn_error_t *
-svn_repos__hooks_pre_revprop_change (svn_repos_t *repos,
-                                     svn_revnum_t rev,
-                                     const char *author,
-                                     const char *name,
-                                     const svn_string_t *value,
-                                     apr_pool_t *pool);
-
-/* Run the pre-revprop-change hook for REPOS.  Use POOL for any
-   temporary allocations.  If the hook fails, return
-   SVN_ERR_REPOS_HOOK_FAILURE. 
-
-   REV is the revision whose property was changed.
-   AUTHOR is the authenticated name of the user who changed the prop.
-   NAME is the name of the property that was changed.  */
-svn_error_t *
-svn_repos__hooks_post_revprop_change (svn_repos_t *repos,
-                                      svn_revnum_t rev,
-                                      const char *author,
-                                      const char *name,
-                                      apr_pool_t *pool);
-
-
-#ifdef __cplusplus
-}
-#endif /* __cplusplus */
-
-#endif /* SVN_LIBSVN_REPOS_H */
-=======
 /* repos.h : interface to Subversion repository, private to libsvn_repos
  *
  * ====================================================================
@@ -317,5 +152,4 @@
 }
 #endif /* __cplusplus */
 
-#endif /* SVN_LIBSVN_REPOS_H */
->>>>>>> 568fa1e5
+#endif /* SVN_LIBSVN_REPOS_H */