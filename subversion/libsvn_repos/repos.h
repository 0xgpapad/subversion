--- conflicted
+++ resolved
@@ -137,8 +137,6 @@
      *repository's* capabilities, but no, they represent the
      client's -- we just don't have any other place to persist them. */
   apr_array_header_t *client_capabilities;
-<<<<<<< HEAD
-=======
 
   /* Maps SVN_REPOS_CAPABILITY_foo keys to "yes" or "no" values.
      If a capability is not yet discovered, it is absent from the table.
@@ -146,7 +144,6 @@
      sufficiently well-informed internal code may just compare against
      those constants' addresses, therefore). */
   apr_hash_t *repository_capabilities;
->>>>>>> 79d0a718
 };
 
 @@ -156,11 +153,7 @@
 /* Run the start-commit hook for REPOS.  Use POOL for any temporary
    allocations.  If the hook fails, return SVN_ERR_REPOS_HOOK_FAILURE.
 
-<<<<<<< HEAD
-   USER is the authenticated name of the user starting the commit.  
-=======
    USER is the authenticated name of the user starting the commit.
->>>>>>> 79d0a718
    CAPABILITIES is a list of 'const char *' capability names (using
    SVN_RA_CAPABILITY_*) that the client has self-reported.  Note that
    there is no guarantee the client is telling the truth: the hook
@@ -168,11 +161,7 @@
 svn_error_t *
 svn_repos__hooks_start_commit(svn_repos_t *repos,
                               const char *user,
-<<<<<<< HEAD
-                              apr_array_header_t *capabilities,
-=======
                               const apr_array_header_t *capabilities,
->>>>>>> 79d0a718
                               apr_pool_t *pool);
 
 /* Run the pre-commit hook for REPOS.  Use POOL for any temporary
@@ -348,15 +337,6 @@
                          const char *path2,
                          apr_pool_t *pool);
 
-<<<<<<< HEAD
-/* Get the mergeinfo for PATH in REPOS as REVNUM and store it in MERGEINFO. */
-svn_error_t *
-svn_repos__get_path_mergeinfo(apr_hash_t **mergeinfo,
-                              svn_fs_t *fs,
-                              const char *path,
-                              svn_revnum_t revnum,
-                              apr_pool_t *pool);
-=======
 /* Set *PREV_PATH and *PREV_REV to the path and revision which
    represent the location at which PATH in FS was located immediately
    prior to REVISION iff there was a copy operation (to PATH or one of
@@ -367,7 +347,6 @@
    If there was no such copy operation in that portion
    of PATH's history, set *PREV_PATH to NULL, and set *PREV_REV and
    *APPEARED_REV to SVN_INVALID_REVNUM.
->>>>>>> 79d0a718
 
    NOTE: Any of PREV_PATH, PREV_REV, and APPEARED_REV may be NULL to
    if that information is of no interest to the caller.  */
