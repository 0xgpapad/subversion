--- conflicted
+++ resolved
@@ -207,20 +207,12 @@
                      const char *src_entry,
                      svn_fs_root_t *tgt_root,
                      const char *tgt_fullpath,
-<<<<<<< HEAD
                      const svn_delta_editor2_t *editor,
-=======
-                     const svn_delta_editor_t *editor,
->>>>>>> 5c6c97f3
                      void *edit_baton,
                      svn_repos_authz_func_t authz_read_func,
                      void *authz_read_baton,
                      svn_boolean_t text_deltas,
-<<<<<<< HEAD
-                     svn_boolean_t recurse,
-=======
                      svn_depth_t depth,
->>>>>>> 5c6c97f3
                      svn_boolean_t entry_props,
                      svn_boolean_t ignore_ancestry,
                      apr_pool_t *pool)
@@ -403,38 +395,6 @@
                               tgt_root,
                               tgt_fullpath,
                               svn_delta_editor_to_editor2(editor, pool),
-                              edit_baton,
-                              authz_read_func,
-                              authz_read_baton,
-                              text_deltas,
-                              recurse,
-                              entry_props,
-                              ignore_ancestry,
-                              pool);
-}
-
-svn_error_t *
-svn_repos_dir_delta(svn_fs_root_t *src_root,
-                    const char *src_parent_dir,
-                    const char *src_entry,
-                    svn_fs_root_t *tgt_root,
-                    const char *tgt_fullpath,
-                    const svn_delta_editor_t *editor,
-                    void *edit_baton,
-                    svn_repos_authz_func_t authz_read_func,
-                    void *authz_read_baton,
-                    svn_boolean_t text_deltas,
-                    svn_boolean_t recurse,
-                    svn_boolean_t entry_props,
-                    svn_boolean_t ignore_ancestry,
-                    apr_pool_t *pool)
-{
-  return svn_repos_dir_delta2(src_root,
-                              src_parent_dir,
-                              src_entry,
-                              tgt_root,
-                              tgt_fullpath,
-                              editor,
                               edit_baton,
                               authz_read_func,
                               authz_read_baton,
