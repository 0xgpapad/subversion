/*
 * delta.c:   an editor driver for svn_repos_dir_delta
 *
 * ====================================================================
 * Copyright (c) 2000-2003 CollabNet.  All rights reserved.
 *
 * This software is licensed as described in the file COPYING, which
 * you should have received as part of this distribution.  The terms
 * are also available at http://subversion.tigris.org/license-1.html.
 * If newer versions of this license are posted there, you may use a
 * newer version instead, at your option.
 *
 * This software consists of voluntary contributions made by many
 * individuals.  For exact contribution history, see the revision
 * history and logs, available at http://subversion.tigris.org/.
 * ====================================================================
 */


#include <assert.h>
#include <apr_hash.h>
#include <apr_md5.h>

#include "svn_types.h"
#include "svn_delta.h"
#include "svn_fs.h"
#include "svn_md5.h"
#include "svn_path.h"
#include "svn_repos.h"
#include "svn_pools.h"



/* THINGS TODO:  Currently the code herein gives only a slight nod to
   fully supporting directory deltas that involve renames, copies, and
   such.  */
 

/* Some datatypes and declarations used throughout the file.  */


/* Parameters which remain constant throughout a delta traversal.
   At the top of the recursion, we initialize one of these structures.
   Then we pass it down to every call.  This way, functions invoked
   deep in the recursion can get access to this traversal's global
   parameters, without using global variables.  */
struct context {
  const svn_delta_editor_t *editor;
  const char *edit_base_path;
  svn_fs_root_t *source_root;
  svn_fs_root_t *target_root;
  svn_boolean_t text_deltas;
  svn_boolean_t recurse;
  svn_boolean_t entry_props;
  svn_boolean_t use_copy_history;
};


/* The type of a function that accepts changes to an object's property
   list.  OBJECT is the object whose properties are being changed.
   NAME is the name of the property to change.  VALUE is the new value
   for the property, or zero if the property should be deleted.  */
typedef svn_error_t *proplist_change_fn_t (struct context *c,
                                           void *object,
                                           const char *name,
                                           const svn_string_t *value,
                                           apr_pool_t *pool);



/* Some prototypes for functions used throughout.  See each individual
   function for information about what it does.  */


/* Retrieving the base revision from the path/revision hash.  */
static svn_revnum_t get_path_revision (svn_fs_root_t *root,
                                       const char *path,
                                       apr_pool_t *pool);


/* proplist_change_fn_t property changing functions.  */
static svn_error_t *change_dir_prop (struct context *c, 
                                     void *object,
                                     const char *path,
                                     const svn_string_t *value,
                                     apr_pool_t *pool);

static svn_error_t *change_file_prop (struct context *c, 
                                      void *object,
                                      const char *path,
                                      const svn_string_t *value,
                                      apr_pool_t *pool);


/* Constructing deltas for properties of files and directories.  */
static svn_error_t *delta_proplists (struct context *c,
                                     const char *source_path,
                                     const char *target_path,
                                     proplist_change_fn_t *change_fn,
                                     void *object,
                                     apr_pool_t *pool);


/* Constructing deltas for file constents.  */
static svn_error_t *send_text_delta (struct context *c,
                                     void *file_baton,
                                     const char *base_checksum,
                                     const char *result_checksum,
                                     svn_txdelta_stream_t *delta_stream,
                                     apr_pool_t *pool);

static svn_error_t *delta_files (struct context *c, 
                                 void *file_baton,
                                 const char *source_path,
                                 const char *target_path,
                                 apr_pool_t *pool);


/* Generic directory deltafication routines.  */
static svn_error_t *delete (struct context *c, 
                            void *dir_baton, 
                            const char *path,
                            apr_pool_t *pool);

static svn_error_t *add_file_or_dir (struct context *c, 
                                     void *dir_baton, 
                                     const char *target_parent, 
                                     const char *target_entry,
                                     apr_pool_t *pool);

static svn_error_t *replace_file_or_dir (struct context *c, 
                                         void *dir_baton,
                                         const char *source_parent, 
                                         const char *source_entry,
                                         const char *target_parent,
                                         const char *target_entry,
                                         apr_pool_t *pool);

static svn_error_t *delta_dirs (struct context *c, 
                                void *dir_baton,
                                const char *source_path, 
                                const char *target_path,
                                apr_pool_t *pool);



static svn_error_t *
not_a_dir_error (const char *role, 
                 const char *path)
{
  return svn_error_createf 
    (SVN_ERR_FS_NOT_DIRECTORY, 0,
     "not_a_dir_error: invalid %s directory '%s'",
     role, path ? path : "(null)");
}


/* Convert full PATH to a path relative to root of C->editor.  */
static const char *
edit_path (struct context *c,
           const char *path)
{
  const char *editor_path = path + strlen (c->edit_base_path);
  if (*editor_path == '/')
    {
      editor_path++;
      if (*editor_path == '\0')
        return "";
    }
  return editor_path;
}


/* Public interface to computing directory deltas.  */
svn_error_t *
svn_repos_dir_delta (svn_fs_root_t *src_root,
                     const char *src_parent_dir,
                     const char *src_entry,
                     svn_fs_root_t *tgt_root,
                     const char *tgt_path,
                     const svn_delta_editor_t *editor,
                     void *edit_baton,
                     svn_boolean_t text_deltas,
                     svn_boolean_t recurse,
                     svn_boolean_t entry_props,
                     svn_boolean_t use_copy_history,
                     apr_pool_t *pool)
{
  void *root_baton;
  struct context c;
  const char *tgt_parent_dir, *tgt_entry;
  const char *src_fullpath;
  const svn_fs_id_t *src_id, *tgt_id;
  svn_error_t *err;
  int distance;

  /* SRC_PARENT_DIR must be valid. */
  if (! src_parent_dir)
    return not_a_dir_error ("source parent", src_parent_dir);

  /* TGT_PATH must be valid. */
  if (! tgt_path)
    return svn_error_create (SVN_ERR_FS_PATH_SYNTAX, 0,
                             "svn_repos_dir_delta: invalid target path");
  
  /* Ensure absolute filesystem paths (for the sake of consistency,
     really, to aid edit_path()'s pointer math).  */
  if (*src_parent_dir != '/')
    src_parent_dir = apr_pstrcat(pool, "/", src_parent_dir, NULL);
  if (*tgt_path != '/')
    tgt_path = apr_pstrcat(pool, "/", tgt_path, NULL);

  /* Split TGT_PATH into TGT_PARENT_DIR and TGT_ENTRY unless SRC_ENTRY
     is NULL or TGT_PATH cannot be split. */
  if ((! src_entry) || (svn_path_is_empty (tgt_path)))
    {
      tgt_parent_dir = apr_pstrdup (pool, tgt_path);
      tgt_entry = NULL;
    }
  else
    {
      svn_path_split (tgt_path, &tgt_parent_dir, &tgt_entry, pool);
    }

  /* Make sure that parent dirs are really directories under both the
     source and target roots.  This also doubles as an existence
     check.  Obviously, an empty parent path is the root of the
     repository, guaranteed to exist as a directory. */
  if (! svn_path_is_empty (src_parent_dir))
    {
      int s_dir;
      SVN_ERR (svn_fs_is_dir (&s_dir, src_root, src_parent_dir, pool));
      if (! s_dir)
        return not_a_dir_error ("source parent", src_parent_dir);
    }
  if (! svn_path_is_empty (tgt_parent_dir))
    {
      int t_dir;
      SVN_ERR (svn_fs_is_dir (&t_dir, tgt_root, tgt_parent_dir, pool));
      if (! t_dir)
        return not_a_dir_error ("target parent", tgt_parent_dir);
    }
  
  /* Setup our pseudo-global structure here.  We need these variables
     throughout the deltafication process, so pass them around by
     reference to all the helper functions. */
  c.editor = editor;
  c.edit_base_path = tgt_parent_dir;
  c.source_root = src_root;
  c.target_root = tgt_root;
  c.text_deltas = text_deltas;
  c.recurse = recurse;
  c.entry_props = entry_props;
  c.use_copy_history = use_copy_history;

  /* Set the global target revision if one can be determined. */
  if (svn_fs_is_revision_root (tgt_root))
    {
      SVN_ERR (editor->set_target_revision 
               (edit_baton, svn_fs_revision_root_revision (tgt_root), pool));
    }
  else if (svn_fs_is_txn_root (tgt_root))
    {
      svn_fs_t *fs = svn_fs_root_fs (tgt_root);
      const char *txn_name = svn_fs_txn_root_name (tgt_root, pool);
      svn_fs_txn_t *txn;

      SVN_ERR (svn_fs_open_txn (&txn, fs, txn_name, pool));
      SVN_ERR (editor->set_target_revision (edit_baton, 
                                            svn_fs_txn_base_revision (txn),
                                            pool));
      SVN_ERR (svn_fs_close_txn (txn));
    }

  /* Get our root_baton... */
  SVN_ERR (editor->open_root 
           (edit_baton, 
            get_path_revision (src_root, src_parent_dir, pool),
            pool, &root_baton));

  /* Construct the full path of the source item (SRC_ENTRY may by NULL
     or empty, which is fine).  */
  src_fullpath = svn_path_join_many (pool, src_parent_dir, src_entry, NULL);

  /* Get the node ids for the source and target paths. */
  err = svn_fs_node_id (&tgt_id, tgt_root, tgt_path, pool);
  if (err)
    {
      if (err->apr_err == SVN_ERR_FS_NOT_FOUND)
        {
          /* Caller thinks that target still exists, but it doesn't.
             So just delete the target and go home.  */
          svn_error_clear (err);
          SVN_ERR (delete (&c, root_baton, src_fullpath, pool));
          goto cleanup;
        }
      else
        {
          return err;
        }
    }
  err = svn_fs_node_id (&src_id, src_root, src_fullpath, pool);
  if (err)
    {
      if (err->apr_err == SVN_ERR_FS_NOT_FOUND)
        {
          /* The target has been deleted from our working copy. Add
             back a new one. */
          svn_error_clear (err);
          SVN_ERR (add_file_or_dir (&c, root_baton,
                                    tgt_parent_dir,
                                    tgt_entry,
                                    pool));
        }
      else
        {
          return err;
        }
    }
  else if (src_entry && *src_entry != '\0')
    {
      /* Use the distance between the node ids to determine the best
         way to update the requested entry. */
      distance = svn_fs_compare_ids (src_id, tgt_id);
      if (distance == 0)
        {
          /* They're the same node!  No-op (you gotta love those). */
        }
      else if (distance == -1)
        {
          /* The nodes are not related at all.  Delete the one, and
             add the other. */
          SVN_ERR (delete (&c, root_baton, src_fullpath, pool));
          SVN_ERR (add_file_or_dir (&c, root_baton,
                                    tgt_parent_dir,
                                    tgt_entry,
                                    pool));
        }
      else
        {
          /* The nodes are at least related.  Just replace the one
             with the other. */
          SVN_ERR (replace_file_or_dir (&c, root_baton,
                                        src_parent_dir,
                                        src_entry,
                                        tgt_parent_dir,
                                        tgt_entry,
                                        pool));
        }
    }
  else
    {
      /* There is no entry given, so update the whole parent directory. */
      SVN_ERR (delta_dirs (&c, root_baton,
                           src_fullpath, tgt_path,
                           pool));
    }

 cleanup:

  /* Make sure we close the root directory we opened above. */
  SVN_ERR (editor->close_directory (root_baton, pool));

  /* Close the edit. */
  SVN_ERR (editor->close_edit (edit_baton, pool));

  /* All's well that ends well. */
  return SVN_NO_ERROR;
}



/* Retrieving the base revision from the path/revision hash.  */


static svn_revnum_t 
get_path_revision (svn_fs_root_t *root,
                   const char *path,
                   apr_pool_t *pool)
{
  svn_revnum_t revision;

  /* Easy out -- if ROOT is a revision root, we can use the revision
     that it's a root of. */
  if (svn_fs_is_revision_root (root))
    return svn_fs_revision_root_revision (root);

  /* Else, this must be a transaction root, so ask the filesystem in
     what revision this path was created. */
  if (svn_fs_node_created_rev (&revision, root, path, pool))
    revision = SVN_INVALID_REVNUM;

  /* If we don't get back a valid revision, this path is mutable in
     the transaction.  We should probably examing the node on which it
     is based, doable by querying for the node-id of the path, and
     thing examining that node-id's predecessor.  ### this predecessor
     determination isn't exposed via the FS public API right now, so
     for now, we'll just return the SVN_INVALID_REVNUM. */
  return revision;
}


/* proplist_change_fn_t property changing functions.  */


/* Call the directory property-setting function of C->editor to set
   the property NAME to given VALUE on the OBJECT passed to this
   function. */
static svn_error_t *
change_dir_prop (struct context *c, void *object,
                 const char *name, const svn_string_t *value,
                 apr_pool_t *pool)
{
  return c->editor->change_dir_prop (object, name, value, pool);
}


/* Call the file property-setting function of C->editor to set the
   property NAME to given VALUE on the OBJECT passed to this
   function. */
static svn_error_t *
change_file_prop (struct context *c, void *object,
                  const char *name, const svn_string_t *value,
                  apr_pool_t *pool)
{
  return c->editor->change_file_prop (object, name, value, pool);
}




/* Constructing deltas for properties of files and directories.  */


/* Generate the appropriate property editing calls to turn the
   properties of SOURCE_PATH into those of TARGET_PATH.  If
   SOURCE_PATH is NULL, treat it as if it were a file with no
   properties.  Pass OBJECT on to the editor function wrapper
   CHANGE_FN. */
static svn_error_t *
delta_proplists (struct context *c,
                 const char *source_path,
                 const char *target_path,
                 proplist_change_fn_t *change_fn,
                 void *object,
                 apr_pool_t *pool)
{
  apr_hash_t *s_props = 0;
  apr_hash_t *t_props = 0;
  apr_hash_index_t *hi;
  apr_pool_t *subpool;

  /* Make a subpool for local allocations. */ 
  subpool = svn_pool_create (pool);

  /* If we're supposed to send entry props for all non-deleted items,
     here we go! */
  if (target_path && c->entry_props)
    {
      svn_revnum_t committed_rev = SVN_INVALID_REVNUM;
      svn_string_t *cr_str = NULL;
      svn_string_t *committed_date = NULL;
      svn_string_t *last_author = NULL;
      
      /* Get the CR and two derivative props. ### check for error returns. */
      svn_fs_node_created_rev (&committed_rev, c->target_root, 
                               target_path, subpool);
      if (SVN_IS_VALID_REVNUM (committed_rev))
        {
          svn_fs_t *fs = svn_fs_root_fs (c->target_root);

          /* Transmit the committed-rev. */
          cr_str = svn_string_createf (subpool, "%" SVN_REVNUM_T_FMT,
                                       committed_rev);
          SVN_ERR (change_fn (c, object, SVN_PROP_ENTRY_COMMITTED_REV, 
                              cr_str, subpool));

          /* Transmit the committed-date. */
          svn_fs_revision_prop (&committed_date, fs, committed_rev, 
                                SVN_PROP_REVISION_DATE, subpool);
          SVN_ERR (change_fn (c, object, SVN_PROP_ENTRY_COMMITTED_DATE, 
                              committed_date, subpool));

          /* Transmit the last-author. */
          svn_fs_revision_prop (&last_author, fs, committed_rev, 
                                SVN_PROP_REVISION_AUTHOR, subpool);
          SVN_ERR (change_fn (c, object, SVN_PROP_ENTRY_LAST_AUTHOR,
                              last_author, subpool));
        }
    }

  if (source_path && target_path)
    {
      int changed;

      /* Is this deltification worth our time? */
      SVN_ERR (svn_fs_props_changed (&changed, c->target_root, target_path,
                                     c->source_root, source_path, subpool));
      if (! changed)
        goto cleanup;
    }

  /* Get the source file's properties */
  if (source_path)
    SVN_ERR (svn_fs_node_proplist (&s_props, c->source_root, 
                                   source_path, subpool));

  /* Get the target file's properties */
  if (target_path)
    SVN_ERR (svn_fs_node_proplist (&t_props, c->target_root, 
                                   target_path, subpool));

  for (hi = apr_hash_first (subpool, t_props); hi; hi = apr_hash_next (hi))
    {
      const svn_string_t *s_value;
      const void *key;
      void *val;
      apr_ssize_t klen;
          
      /* KEY is property name in target, VAL the value */
      apr_hash_this (hi, &key, &klen, &val);

      /* See if this property existed in the source.  If so, and if
         the values in source and target differ, open the value in
         target with the one in source. */
      if (s_props && ((s_value = apr_hash_get (s_props, key, klen)) != 0))
        {
          if (! svn_string_compare (s_value, val))
            SVN_ERR (change_fn (c, object, key, val, subpool));

          /* Remove the property from source list so we can track
             which items have matches in the target list. */
          apr_hash_set (s_props, key, klen, NULL);
        }
      else
        {
          /* This property didn't exist in the source, so this is just
             an add. */
          SVN_ERR (change_fn (c, object, key, val, subpool));
        }
    }

  /* All the properties remaining in the source list are not present
     in the target, and so must be deleted. */
  if (s_props)
    {
      for (hi = apr_hash_first (subpool, s_props); hi; hi = apr_hash_next (hi))
        {
          const void *key;
          
          /* KEY is property name in target, VAL the value */
          apr_hash_this (hi, &key, NULL, NULL);

          SVN_ERR (change_fn (c, object, key, NULL, subpool));
        }
    }

 cleanup:
  /* Destroy local subpool. */
  svn_pool_destroy (subpool);

  return SVN_NO_ERROR;
}




/* Constructing deltas for file constents.  */


/* Change the contents of FILE_BATON in C->editor, according to the
   text delta from DELTA_STREAM.  Pass BASE_CHECKSUM and
   RESULT_CHECKSUM along to C->editor->apply_textdelta. */
static svn_error_t *
send_text_delta (struct context *c,
                 void *file_baton,
                 const char *base_checksum,
                 const char *result_checksum,
                 svn_txdelta_stream_t *delta_stream,
                 apr_pool_t *pool)
{
  svn_txdelta_window_handler_t delta_handler;
  void *delta_handler_baton;

  /* Get a handler that will apply the delta to the file.  */
  SVN_ERR (c->editor->apply_textdelta 
<<<<<<< HEAD
           (file_baton, NULL, NULL, pool,
=======
           (file_baton, base_checksum, result_checksum, pool,
>>>>>>> 568fa1e5
            &delta_handler, &delta_handler_baton));

  /* Our editor didn't provide a window handler, so don't sweat the deltas. */
  if (delta_handler == NULL)
    return SVN_NO_ERROR;

  if (c->text_deltas && delta_stream)
    {
      /* Deliver the delta stream to the file.  */
      SVN_ERR (svn_txdelta_send_txstream (delta_stream,
                                          delta_handler,
                                          delta_handler_baton,
                                          pool));
    }
  else
    {
      /* The caller doesn't want text delta data.  Just send a single
         NULL window. */
      SVN_ERR (delta_handler (NULL, delta_handler_baton));
    }

  return SVN_NO_ERROR;
}


/* Make the appropriate edits on FILE_BATON to change its contents and
   properties from those in SOURCE_PATH to those in TARGET_PATH. */
static svn_error_t *
delta_files (struct context *c, 
             void *file_baton,
             const char *source_path,
             const char *target_path,
             apr_pool_t *pool)
{
  apr_pool_t *subpool;
  int changed = 1;

  /* Make a subpool for local allocations. */
  subpool = svn_pool_create (pool);

  /* Compare the files' property lists.  */
  SVN_ERR (delta_proplists (c, source_path, target_path,
                            change_file_prop, file_baton, subpool));

  if (source_path)
    {
      /* Is this deltification worth our time? */
      SVN_ERR (svn_fs_contents_changed (&changed, 
                                        c->target_root, target_path,
                                        c->source_root, source_path,
                                        subpool));
    }
  else
    {
      /* If there isn't a source path, this is an add, which
         necessarily has textual mods. */
    }

  /* If there is a change, and the context indicates that we should
     care about it, then hand it off to a delta stream.  */
  if (changed)
    {
      svn_txdelta_stream_t *delta_stream = NULL;
      unsigned char source_digest[MD5_DIGESTSIZE];
      unsigned char target_digest[MD5_DIGESTSIZE];
      const char *source_hex_digest = NULL;
      const char *target_hex_digest;

      if (c->text_deltas)
        {
          /* Get a delta stream turning an empty file into one having
             TARGET_PATH's contents.  */
          SVN_ERR (svn_fs_get_file_delta_stream 
                   (&delta_stream, 
                    source_path ? c->source_root : NULL,
                    source_path ? source_path : NULL,
                    c->target_root, target_path, subpool));
        }

      if (source_path)
        {
          SVN_ERR (svn_fs_file_md5_checksum
                   (source_digest, c->source_root, source_path, subpool));

          source_hex_digest = svn_md5_digest_to_cstring (source_digest,
                                                         subpool);
        }

      SVN_ERR (svn_fs_file_md5_checksum
               (target_digest, c->target_root, target_path, subpool));

      target_hex_digest = svn_md5_digest_to_cstring (target_digest, subpool);

      SVN_ERR (send_text_delta (c, file_baton,
                                source_hex_digest, target_hex_digest,
                                delta_stream, subpool));
    }

  /* Cleanup. */
  svn_pool_destroy (subpool);

  return SVN_NO_ERROR;
}




/* Generic directory deltafication routines.  */


/* Emit a delta to delete the entry named TARGET_ENTRY from DIR_BATON.  */
static svn_error_t *
delete (struct context *c, 
        void *dir_baton, 
        const char *path,
        apr_pool_t *pool)
{
  return c->editor->delete_entry (edit_path (c, path), SVN_INVALID_REVNUM, 
                                  dir_baton, pool);
}


/* Emit a delta to create the entry named TARGET_ENTRY in the
   directory TARGET_PARENT.  Pass DIR_BATON through to editor
   functions that require it. */
static svn_error_t *
add_file_or_dir (struct context *c, void *dir_baton,
                 const char *target_parent,
                 const char *target_entry,
                 apr_pool_t *pool)
{
  int is_dir;
  const char *t_fullpath;
  svn_revnum_t copied_from_revision = SVN_INVALID_REVNUM;
  const char *copied_from_path = NULL;
  struct context *context = c;

  assert (target_parent && target_entry);

  /* Get the target's full path */
  t_fullpath = svn_path_join (target_parent, target_entry, pool);

  /* Is the target a file or a directory?  */
  SVN_ERR (svn_fs_is_dir (&is_dir, c->target_root, t_fullpath, pool));

  if (c->use_copy_history)
    {
      SVN_ERR (svn_fs_copied_from (&copied_from_revision,
                                   &copied_from_path,
                                   c->target_root,
                                   t_fullpath,
                                   pool));
    }

  if ((SVN_IS_VALID_REVNUM (copied_from_revision)) && copied_from_path)
    {
      context = apr_palloc (pool, sizeof (*context));
      *context = *c;
      SVN_ERR (svn_fs_revision_root (&(context->source_root),
                                     svn_fs_root_fs (context->target_root),
                                     copied_from_revision, pool));
    }

  if (is_dir)
    {
      void *subdir_baton;

      SVN_ERR (context->editor->add_directory 
               (edit_path (c, t_fullpath), dir_baton,
                copied_from_path, copied_from_revision, pool, &subdir_baton));
      SVN_ERR (delta_dirs (context, subdir_baton,
                           copied_from_path, t_fullpath, pool));
      SVN_ERR (context->editor->close_directory (subdir_baton, pool));
    }
  else
    {
      void *file_baton;

      SVN_ERR (context->editor->add_file 
               (edit_path (c, t_fullpath), dir_baton,
                copied_from_path, copied_from_revision, pool, &file_baton));
      SVN_ERR (delta_files (context, file_baton,
                            copied_from_path, t_fullpath, pool));
      SVN_ERR (context->editor->close_file (file_baton, pool));
    }

  return SVN_NO_ERROR;
}


/* Modify the directory TARGET_PARENT by replacing its entry named
   TARGET_ENTRY with the SOURCE_ENTRY found in SOURCE_PARENT.  Pass
   DIR_BATON through to editor functions that require it. */
static svn_error_t *
replace_file_or_dir (struct context *c, 
                     void *dir_baton,
                     const char *source_parent, 
                     const char *source_entry,
                     const char *target_parent, 
                     const char *target_entry,
                     apr_pool_t *pool)
{
  int is_dir;
  const char *s_fullpath = NULL;
  const char *t_fullpath = NULL;
  svn_revnum_t base_revision = SVN_INVALID_REVNUM;

  assert (target_parent && target_entry);
  assert (source_parent && source_entry);

  /* Get the target and source full paths */
  t_fullpath = svn_path_join (target_parent, target_entry, pool);
  s_fullpath = svn_path_join (source_parent, source_entry, pool);

  /* Is the target a file or a directory?  */
  SVN_ERR (svn_fs_is_dir (&is_dir, c->target_root, t_fullpath, pool));

  /* Get the base revision for the entry from the hash. */
  base_revision = get_path_revision (c->source_root, s_fullpath, pool);

  if (is_dir)
    {
      void *subdir_baton;

      SVN_ERR (c->editor->open_directory 
               (edit_path (c, t_fullpath), dir_baton, 
                base_revision, pool, &subdir_baton));
      SVN_ERR (delta_dirs (c, subdir_baton, s_fullpath, t_fullpath, pool));
      SVN_ERR (c->editor->close_directory (subdir_baton, pool));
    }
  else
    {
      void *file_baton;

      SVN_ERR (c->editor->open_file 
               (edit_path (c, t_fullpath), dir_baton, 
                base_revision, pool, &file_baton));
      SVN_ERR (delta_files (c, file_baton, s_fullpath, t_fullpath, pool));
      SVN_ERR (c->editor->close_file (file_baton, pool));
    }

  return SVN_NO_ERROR;
}


/* Emit deltas to turn SOURCE_PATH into TARGET_PATH.  Assume that
   DIR_BATON represents the directory we're constructing to the editor
   in the context C.  */
static svn_error_t *
delta_dirs (struct context *c, 
            void *dir_baton,
            const char *source_path, 
            const char *target_path,
            apr_pool_t *pool)
{
  apr_hash_t *s_entries = 0, *t_entries = 0;
  apr_hash_index_t *hi;
  apr_pool_t *subpool;

  /* Compare the property lists.  */
  SVN_ERR (delta_proplists (c, source_path, target_path,
                            change_dir_prop, dir_baton, pool));

  /* Get the list of entries in each of source and target.  */
  if (target_path)
    {
      SVN_ERR (svn_fs_dir_entries (&t_entries, c->target_root,
                                   target_path, pool));
    }
  else
    {
      /* Return a viscious error. */
      abort();
    }

  if (source_path)
    {
      SVN_ERR (svn_fs_dir_entries (&s_entries, c->source_root,
                                   source_path, pool));
    }

  /* Make a subpool for local allocations. */
  subpool = svn_pool_create (pool);

  /* Loop over the hash of entries in the target, searching for its
     partner in the source.  If we find the matching partner entry,
     use editor calls to replace the one in target with a new version
     if necessary, then remove that entry from the source entries
     hash.  If we can't find a related node in the source, we use
     editor calls to add the entry as a new item in the target.
     Having handled all the entries that exist in target, any entries
     still remaining the source entries hash represent entries that no
     longer exist in target.  Use editor calls to delete those entries
     from the target tree. */
  for (hi = apr_hash_first (pool, t_entries); hi; hi = apr_hash_next (hi))
    {
      const svn_fs_dirent_t *s_entry, *t_entry;
      const void *key;
      void *val;
      apr_ssize_t klen;
      const char *t_fullpath;
          
      /* KEY is the entry name in target, VAL the dirent */
      apr_hash_this (hi, &key, &klen, &val);
      t_entry = val;
      t_fullpath = svn_path_join (target_path, t_entry->name, subpool);

      /* Can we find something with the same name in the source
         entries hash? */
      if (s_entries 
          && ((s_entry = apr_hash_get (s_entries, key, klen)) != 0))
        {
          int distance;
          int is_dir;
          SVN_ERR (svn_fs_is_dir (&is_dir, c->target_root, 
                                  t_fullpath, subpool));

          if (c->recurse || !is_dir)
            {
              /* Use svn_fs_compare_ids() to compare our current
                 source and target ids.

                    0: means they are the same id, and this is a noop.
                   -1: means they are unrelated, so we have to delete the
                       old one and add the new one.
                    1: means the nodes are related through ancestry, so go
                       ahead and do the replace directly.  */
              distance = svn_fs_compare_ids (s_entry->id, t_entry->id);
              if (distance == 0)
                {
                  /* no-op */
                }
              else if (distance == -1)
                {
                  SVN_ERR (delete (c, dir_baton, t_fullpath, subpool));
                  SVN_ERR (add_file_or_dir (c, dir_baton, target_path, 
                                            t_entry->name, subpool));
                }
              else
                {
                  SVN_ERR (replace_file_or_dir (c, dir_baton, source_path,
                                                s_entry->name, target_path,
                                                t_entry->name, subpool));
                }
            }

          /*  Remove the entry from the source_hash. */
          apr_hash_set (s_entries, key, APR_HASH_KEY_STRING, NULL);
        }            
      else
        {
          int is_dir;
          SVN_ERR (svn_fs_is_dir (&is_dir, c->target_root,
                                  t_fullpath, subpool));

          if (c->recurse || (! is_dir))
            {
              /* We didn't find an entry with this name in the source
                 entries hash.  This must be something new that needs to
                 be added. */
              SVN_ERR (add_file_or_dir (c, dir_baton, 
                                        target_path, t_entry->name,
                                        subpool));
            } 
        }

      /* Clear out our subpool for the next iteration... */
      svn_pool_clear (subpool);
    }

  /* All that is left in the source entries hash are things that need
     to be deleted.  Delete them.  */
  if (s_entries)
    {
      for (hi = apr_hash_first (pool, s_entries); hi; hi = apr_hash_next (hi))
        {
          const svn_fs_dirent_t *s_entry;
          const void *key;
          void *val;
          apr_ssize_t klen;
          const char *s_fullpath;
          int is_dir;
          
          /* KEY is the entry name in source, VAL the dirent */
          apr_hash_this (hi, &key, &klen, &val);
          s_entry = val;
          s_fullpath = svn_path_join (source_path, s_entry->name, subpool);

          /* Do we actually want to delete the dir if we're non-recursive? */
          SVN_ERR (svn_fs_is_dir (&is_dir, c->source_root, 
                                  s_fullpath, subpool));

          if (c->recurse || (! is_dir))
            {
              const char *delpath = 
                svn_path_join (target_path, s_entry->name, subpool);
              SVN_ERR (delete (c, dir_baton, delpath, subpool));
            }

          /* Clear out our subpool for the next iteration... */
          svn_pool_clear (subpool);
        }
    }

  /* Destroy local allocation subpool. */
  svn_pool_destroy (subpool);

  return SVN_NO_ERROR;
}<|MERGE_RESOLUTION|>--- conflicted
+++ resolved
@@ -593,11 +593,7 @@
 
   /* Get a handler that will apply the delta to the file.  */
   SVN_ERR (c->editor->apply_textdelta 
-<<<<<<< HEAD
-           (file_baton, NULL, NULL, pool,
-=======
            (file_baton, base_checksum, result_checksum, pool,
->>>>>>> 568fa1e5
             &delta_handler, &delta_handler_baton));
 
   /* Our editor didn't provide a window handler, so don't sweat the deltas. */
