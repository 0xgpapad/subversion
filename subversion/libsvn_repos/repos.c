--- conflicted
+++ resolved
@@ -38,144 +38,144 @@
 
 
 const char *
-svn_repos_path(svn_repos_t *repos, apr_pool_t *pool)
-{
-  return apr_pstrdup(pool, repos->path);
+svn_repos_path (svn_repos_t *repos, apr_pool_t *pool)
+{
+  return apr_pstrdup (pool, repos->path);
 }
 
 
 const char *
-svn_repos_db_env(svn_repos_t *repos, apr_pool_t *pool)
-{
-  return apr_pstrdup(pool, repos->db_path);
+svn_repos_db_env (svn_repos_t *repos, apr_pool_t *pool)
+{
+  return apr_pstrdup (pool, repos->db_path);
 }
 
 
 const char *
-svn_repos_conf_dir(svn_repos_t *repos, apr_pool_t *pool)
-{
-  return apr_pstrdup(pool, repos->conf_path);
+svn_repos_conf_dir (svn_repos_t *repos, apr_pool_t *pool)
+{
+  return apr_pstrdup (pool, repos->conf_path);
 }
 
 
 const char *
-svn_repos_svnserve_conf(svn_repos_t *repos, apr_pool_t *pool)
-{
-  return svn_path_join(repos->conf_path, SVN_REPOS__CONF_SVNSERVE_CONF, pool);
+svn_repos_svnserve_conf (svn_repos_t *repos, apr_pool_t *pool)
+{
+  return svn_path_join (repos->conf_path, SVN_REPOS__CONF_SVNSERVE_CONF, pool);
 }
 
 
 const char *
-svn_repos_lock_dir(svn_repos_t *repos, apr_pool_t *pool)
-{
-  return apr_pstrdup(pool, repos->lock_path);
+svn_repos_lock_dir (svn_repos_t *repos, apr_pool_t *pool)
+{
+  return apr_pstrdup (pool, repos->lock_path);
 }
 
 
 const char *
-svn_repos_db_lockfile(svn_repos_t *repos, apr_pool_t *pool)
-{
-  return svn_path_join(repos->lock_path, SVN_REPOS__DB_LOCKFILE, pool);
+svn_repos_db_lockfile (svn_repos_t *repos, apr_pool_t *pool)
+{
+  return svn_path_join (repos->lock_path, SVN_REPOS__DB_LOCKFILE, pool);
 }
 
 
 const char *
-svn_repos_db_logs_lockfile(svn_repos_t *repos, apr_pool_t *pool)
-{
-  return svn_path_join(repos->lock_path, SVN_REPOS__DB_LOGS_LOCKFILE, pool);
+svn_repos_db_logs_lockfile (svn_repos_t *repos, apr_pool_t *pool)
+{
+  return svn_path_join (repos->lock_path, SVN_REPOS__DB_LOGS_LOCKFILE, pool);
 }
 
 const char *
-svn_repos_hook_dir(svn_repos_t *repos, apr_pool_t *pool)
-{
-  return apr_pstrdup(pool, repos->hook_path);
+svn_repos_hook_dir (svn_repos_t *repos, apr_pool_t *pool)
+{
+  return apr_pstrdup (pool, repos->hook_path);
 }
 
 
 const char *
-svn_repos_start_commit_hook(svn_repos_t *repos, apr_pool_t *pool)
-{
-  return svn_path_join(repos->hook_path, SVN_REPOS__HOOK_START_COMMIT, pool);
+svn_repos_start_commit_hook (svn_repos_t *repos, apr_pool_t *pool)
+{
+  return svn_path_join (repos->hook_path, SVN_REPOS__HOOK_START_COMMIT, pool);
 }
 
 
 const char *
-svn_repos_pre_commit_hook(svn_repos_t *repos, apr_pool_t *pool)
-{
-  return svn_path_join(repos->hook_path, SVN_REPOS__HOOK_PRE_COMMIT, pool);
+svn_repos_pre_commit_hook (svn_repos_t *repos, apr_pool_t *pool)
+{
+  return svn_path_join (repos->hook_path, SVN_REPOS__HOOK_PRE_COMMIT, pool);
 }
 
 
 const char *
-svn_repos_pre_lock_hook(svn_repos_t *repos, apr_pool_t *pool)
-{
-  return svn_path_join(repos->hook_path, SVN_REPOS__HOOK_PRE_LOCK, pool);
+svn_repos_pre_lock_hook (svn_repos_t *repos, apr_pool_t *pool)
+{
+  return svn_path_join (repos->hook_path, SVN_REPOS__HOOK_PRE_LOCK, pool);
 }
 
 
 const char *
-svn_repos_pre_unlock_hook(svn_repos_t *repos, apr_pool_t *pool)
-{
-  return svn_path_join(repos->hook_path, SVN_REPOS__HOOK_PRE_UNLOCK, pool);
+svn_repos_pre_unlock_hook (svn_repos_t *repos, apr_pool_t *pool)
+{
+  return svn_path_join (repos->hook_path, SVN_REPOS__HOOK_PRE_UNLOCK, pool);
 }
 
 const char *
-svn_repos_post_lock_hook(svn_repos_t *repos, apr_pool_t *pool)
-{
-  return svn_path_join(repos->hook_path, SVN_REPOS__HOOK_POST_LOCK, pool);
+svn_repos_post_lock_hook (svn_repos_t *repos, apr_pool_t *pool)
+{
+  return svn_path_join (repos->hook_path, SVN_REPOS__HOOK_POST_LOCK, pool);
 }
 
 
 const char *
-svn_repos_post_unlock_hook(svn_repos_t *repos, apr_pool_t *pool)
-{
-  return svn_path_join(repos->hook_path, SVN_REPOS__HOOK_POST_UNLOCK, pool);
+svn_repos_post_unlock_hook (svn_repos_t *repos, apr_pool_t *pool)
+{
+  return svn_path_join (repos->hook_path, SVN_REPOS__HOOK_POST_UNLOCK, pool);
 }
 
 
 const char *
-svn_repos_post_commit_hook(svn_repos_t *repos, apr_pool_t *pool)
-{
-  return svn_path_join(repos->hook_path, SVN_REPOS__HOOK_POST_COMMIT, pool);
+svn_repos_post_commit_hook (svn_repos_t *repos, apr_pool_t *pool)
+{
+  return svn_path_join (repos->hook_path, SVN_REPOS__HOOK_POST_COMMIT, pool);
 }
 
 
 const char *
-svn_repos_pre_revprop_change_hook(svn_repos_t *repos, apr_pool_t *pool)
-{
-  return svn_path_join(repos->hook_path, SVN_REPOS__HOOK_PRE_REVPROP_CHANGE,
-                       pool);
+svn_repos_pre_revprop_change_hook (svn_repos_t *repos, apr_pool_t *pool)
+{
+  return svn_path_join (repos->hook_path, SVN_REPOS__HOOK_PRE_REVPROP_CHANGE,
+                        pool);
 }
 
 
 const char *
-svn_repos_post_revprop_change_hook(svn_repos_t *repos, apr_pool_t *pool)
-{
-  return svn_path_join(repos->hook_path, SVN_REPOS__HOOK_POST_REVPROP_CHANGE,
-                       pool);
+svn_repos_post_revprop_change_hook (svn_repos_t *repos, apr_pool_t *pool)
+{
+  return svn_path_join (repos->hook_path, SVN_REPOS__HOOK_POST_REVPROP_CHANGE,
+                        pool);
 }
 
 
 static svn_error_t *
-create_repos_dir(const char *path, apr_pool_t *pool)
+create_repos_dir (const char *path, apr_pool_t *pool)
 {
   svn_error_t *err;
 
-  err = svn_io_dir_make(path, APR_OS_DEFAULT, pool);
-  if (err && (APR_STATUS_IS_EEXIST(err->apr_err)))
+  err = svn_io_dir_make (path, APR_OS_DEFAULT, pool);
+  if (err && (APR_STATUS_IS_EEXIST (err->apr_err)))
     {
       svn_boolean_t is_empty;
 
-      svn_error_clear(err);
-
-      SVN_ERR(svn_io_dir_empty(&is_empty, path, pool));
+      svn_error_clear (err);
+
+      SVN_ERR (svn_io_dir_empty (&is_empty, path, pool));
 
       if (is_empty)
         err = NULL;
       else
-        err = svn_error_createf(SVN_ERR_DIR_NOT_EMPTY, 0,
-                                _("'%s' exists and is non-empty"),
-                                path);
+        err = svn_error_createf (SVN_ERR_DIR_NOT_EMPTY, 0,
+                                 _("'%s' exists and is non-empty"),
+                                 path);
     }
 
   return err;
@@ -225,49 +225,49 @@
 
 /* Create the DB logs lockfile. */
 static svn_error_t *
-create_db_logs_lock(svn_repos_t *repos, apr_pool_t *pool) {
+create_db_logs_lock (svn_repos_t *repos, apr_pool_t *pool) {
   const char *contents;
   const char *lockfile_path;
 
-  lockfile_path = svn_repos_db_logs_lockfile(repos, pool);
-  if (strcmp(repos->fs_type, SVN_FS_TYPE_BDB) == 0)
+  lockfile_path = svn_repos_db_logs_lockfile (repos, pool);
+  if (strcmp (repos->fs_type, SVN_FS_TYPE_BDB) == 0)
     contents = bdb_logs_lock_file_contents;
   else
     contents = pre12_compat_unneeded_file_contents;
 
-  SVN_ERR_W(svn_io_file_create(lockfile_path, contents, pool),
-            _("Creating db logs lock file"));
+  SVN_ERR_W (svn_io_file_create (lockfile_path, contents, pool),
+             _("Creating db logs lock file"));
 
   return SVN_NO_ERROR;
 }
 
 /* Create the DB lockfile. */
 static svn_error_t *
-create_db_lock(svn_repos_t *repos, apr_pool_t *pool) {
+create_db_lock (svn_repos_t *repos, apr_pool_t *pool) {
   const char *contents;
   const char *lockfile_path;
 
-  lockfile_path = svn_repos_db_lockfile(repos, pool);
-  if (strcmp(repos->fs_type, SVN_FS_TYPE_BDB) == 0)
+  lockfile_path = svn_repos_db_lockfile (repos, pool);
+  if (strcmp (repos->fs_type, SVN_FS_TYPE_BDB) == 0)
     contents = bdb_lock_file_contents;
   else
     contents = pre12_compat_unneeded_file_contents;
     
-  SVN_ERR_W(svn_io_file_create(lockfile_path, contents, pool),
-            _("Creating db lock file"));
+  SVN_ERR_W (svn_io_file_create (lockfile_path, contents, pool),
+             _("Creating db lock file"));
     
   return SVN_NO_ERROR;
 }
 
 static svn_error_t *
-create_locks(svn_repos_t *repos, apr_pool_t *pool)
+create_locks (svn_repos_t *repos, apr_pool_t *pool)
 {
   /* Create the locks directory. */
-  SVN_ERR_W(create_repos_dir(repos->lock_path, pool),
-            _("Creating lock dir"));
-
-  SVN_ERR(create_db_lock(repos, pool));
-  SVN_ERR(create_db_logs_lock(repos, pool));
+  SVN_ERR_W (create_repos_dir (repos->lock_path, pool),
+             _("Creating lock dir"));
+
+  SVN_ERR (create_db_lock (repos, pool));
+  SVN_ERR (create_db_logs_lock (repos, pool));
 
   return SVN_NO_ERROR;
 }
@@ -299,21 +299,21 @@
 
 
 static svn_error_t *
-create_hooks(svn_repos_t *repos, apr_pool_t *pool)
+create_hooks (svn_repos_t *repos, apr_pool_t *pool)
 {
   const char *this_path, *contents;
 
   /* Create the hook directory. */
-  SVN_ERR_W(create_repos_dir(repos->hook_path, pool),
-            _("Creating hook directory"));
+  SVN_ERR_W (create_repos_dir (repos->hook_path, pool),
+             _("Creating hook directory"));
 
   /*** Write a default template for each standard hook file. */
 
   /* Start-commit hook. */
   {
-    this_path = apr_psprintf(pool, "%s%s",
-                             svn_repos_start_commit_hook(repos, pool),
-                             SVN_REPOS__HOOK_DESC_EXT);
+    this_path = apr_psprintf (pool, "%s%s",
+                              svn_repos_start_commit_hook (repos, pool),
+                              SVN_REPOS__HOOK_DESC_EXT);
     
     contents = 
       "#!/bin/sh"
@@ -410,15 +410,15 @@
       "exit 0"
       APR_EOL_STR;
 
-    SVN_ERR_W(svn_io_file_create(this_path, contents, pool),
-              _("Creating start-commit hook"));
+    SVN_ERR_W (svn_io_file_create (this_path, contents, pool),
+               _("Creating start-commit hook"));
   }  /* end start-commit hook */
 
   /* Pre-commit hook. */
   {
-    this_path = apr_psprintf(pool, "%s%s",
-                             svn_repos_pre_commit_hook(repos, pool),
-                             SVN_REPOS__HOOK_DESC_EXT);
+    this_path = apr_psprintf (pool, "%s%s",
+                              svn_repos_pre_commit_hook (repos, pool),
+                              SVN_REPOS__HOOK_DESC_EXT);
 
     contents =
       "#!/bin/sh"
@@ -547,16 +547,16 @@
       "exit 0"
       APR_EOL_STR;
     
-    SVN_ERR_W(svn_io_file_create(this_path, contents, pool),
-              _("Creating pre-commit hook"));
+    SVN_ERR_W (svn_io_file_create (this_path, contents, pool),
+               _("Creating pre-commit hook"));
   }  /* end pre-commit hook */
 
 
   /* Pre-revprop-change hook. */
   {
-    this_path = apr_psprintf(pool, "%s%s",
-                             svn_repos_pre_revprop_change_hook(repos, pool),
-                             SVN_REPOS__HOOK_DESC_EXT);
+    this_path = apr_psprintf (pool, "%s%s",
+                              svn_repos_pre_revprop_change_hook (repos, pool),
+                              SVN_REPOS__HOOK_DESC_EXT);
 
     contents =
       "#!/bin/sh"
@@ -679,16 +679,16 @@
       "exit 1"
       APR_EOL_STR;
     
-    SVN_ERR_W(svn_io_file_create(this_path, contents, pool),
-              _("Creating pre-revprop-change hook"));
+    SVN_ERR_W (svn_io_file_create (this_path, contents, pool),
+               _("Creating pre-revprop-change hook"));
   }  /* end pre-revprop-change hook */
 
 
   /* Pre-lock hook. */
   {
-    this_path = apr_psprintf(pool, "%s%s",
-                             svn_repos_pre_lock_hook(repos, pool),
-                             SVN_REPOS__HOOK_DESC_EXT);
+    this_path = apr_psprintf (pool, "%s%s",
+                              svn_repos_pre_lock_hook (repos, pool),
+                              SVN_REPOS__HOOK_DESC_EXT);
 
     contents =
       "#!/bin/sh"
@@ -794,7 +794,7 @@
       APR_EOL_STR
       "# happen:"
       APR_EOL_STR
-      "if [ \"$LOCK_OWNER\" = \"\" ]; then"
+      "if [ \"$LOCK_OWNER\" == \"\" ]; then"
       APR_EOL_STR
       "  exit 0"
       APR_EOL_STR
@@ -805,7 +805,7 @@
       APR_EOL_STR
       "# happen:"
       APR_EOL_STR
-      "if [ \"$LOCK_OWNER\" = \"$USER\" ]; then"
+      "if [ \"$LOCK_OWNER\" == \"$USER\" ]; then"
       APR_EOL_STR
       "  exit 0"
       APR_EOL_STR
@@ -819,16 +819,16 @@
       "exit 1"
       APR_EOL_STR;
     
-    SVN_ERR_W(svn_io_file_create(this_path, contents, pool),
-              "Creating pre-lock hook");
+    SVN_ERR_W (svn_io_file_create (this_path, contents, pool),
+               "Creating pre-lock hook");
   }  /* end pre-lock hook */
 
 
   /* Pre-unlock hook. */
   {
-    this_path = apr_psprintf(pool, "%s%s",
-                             svn_repos_pre_unlock_hook(repos, pool),
-                             SVN_REPOS__HOOK_DESC_EXT);
+    this_path = apr_psprintf (pool, "%s%s",
+                              svn_repos_pre_unlock_hook (repos, pool),
+                              SVN_REPOS__HOOK_DESC_EXT);
 
     contents =
       "#!/bin/sh"
@@ -930,7 +930,7 @@
       APR_EOL_STR
       "# If we get no result from svnlook, there's no lock, return success:"
       APR_EOL_STR
-      "if [ \"$LOCK_OWNER\" = \"\" ]; then"
+      "if [ \"$LOCK_OWNER\" == \"\" ]; then"
       APR_EOL_STR
       "  exit 0"
       APR_EOL_STR
@@ -938,7 +938,7 @@
       APR_EOL_STR
       "# If the person unlocking matches the lock's owner, return success:"
       APR_EOL_STR
-      "if [ \"$LOCK_OWNER\" = \"$USER\" ]; then"
+      "if [ \"$LOCK_OWNER\" == \"$USER\" ]; then"
       APR_EOL_STR
       "  exit 0"
       APR_EOL_STR
@@ -952,17 +952,17 @@
       "exit 1"
       APR_EOL_STR;
     
-    SVN_ERR_W(svn_io_file_create(this_path, contents, pool),
-              "Creating pre-unlock hook");
+    SVN_ERR_W (svn_io_file_create (this_path, contents, pool),
+               "Creating pre-unlock hook");
   }  /* end pre-unlock hook */
 
 
 
   /* Post-commit hook. */
   {
-    this_path = apr_psprintf(pool, "%s%s",
-                             svn_repos_post_commit_hook(repos, pool),
-                             SVN_REPOS__HOOK_DESC_EXT);
+    this_path = apr_psprintf (pool, "%s%s",
+                              svn_repos_post_commit_hook (repos, pool),
+                              SVN_REPOS__HOOK_DESC_EXT);
 
     contents =
       "#!/bin/sh"
@@ -1054,16 +1054,16 @@
       "log-commit.py --repository \"$REPOS\" --revision \"$REV\""
       APR_EOL_STR;
 
-    SVN_ERR_W(svn_io_file_create(this_path, contents, pool),
-              _("Creating post-commit hook"));
+    SVN_ERR_W (svn_io_file_create (this_path, contents, pool),
+               _("Creating post-commit hook"));
   } /* end post-commit hook */
 
 
   /* Post-lock hook. */
   {
-    this_path = apr_psprintf(pool, "%s%s",
-                             svn_repos_post_lock_hook(repos, pool),
-                             SVN_REPOS__HOOK_DESC_EXT);
+    this_path = apr_psprintf (pool, "%s%s",
+                              svn_repos_post_lock_hook (repos, pool),
+                              SVN_REPOS__HOOK_DESC_EXT);
 
     contents =
       "#!/bin/sh"
@@ -1160,16 +1160,16 @@
       "mailer.py lock \"$REPOS\" \"$USER\" /path/to/mailer.conf"
       APR_EOL_STR;
 
-    SVN_ERR_W(svn_io_file_create(this_path, contents, pool),
-              "Creating post-lock hook");
+    SVN_ERR_W (svn_io_file_create (this_path, contents, pool),
+               "Creating post-lock hook");
   } /* end post-lock hook */
 
 
   /* Post-unlock hook. */
   {
-    this_path = apr_psprintf(pool, "%s%s",
-                             svn_repos_post_unlock_hook(repos, pool),
-                             SVN_REPOS__HOOK_DESC_EXT);
+    this_path = apr_psprintf (pool, "%s%s",
+                              svn_repos_post_unlock_hook (repos, pool),
+                              SVN_REPOS__HOOK_DESC_EXT);
 
     contents =
       "#!/bin/sh"
@@ -1262,16 +1262,16 @@
       "mailer.py unlock \"$REPOS\" \"$USER\" /path/to/mailer.conf"
       APR_EOL_STR;
 
-    SVN_ERR_W(svn_io_file_create(this_path, contents, pool),
-              "Creating post-unlock hook");
+    SVN_ERR_W (svn_io_file_create (this_path, contents, pool),
+               "Creating post-unlock hook");
   } /* end post-unlock hook */
 
 
   /* Post-revprop-change hook. */
   {
-    this_path = apr_psprintf(pool, "%s%s",
-                             svn_repos_post_revprop_change_hook(repos, pool),
-                             SVN_REPOS__HOOK_DESC_EXT);
+    this_path = apr_psprintf (pool, "%s%s",
+                              svn_repos_post_revprop_change_hook (repos, pool),
+                              SVN_REPOS__HOOK_DESC_EXT);
 
     contents =
       "#!/bin/sh"
@@ -1374,18 +1374,18 @@
       "watchers@example.org"
       APR_EOL_STR;
 
-    SVN_ERR_W(svn_io_file_create(this_path, contents, pool),
-              _("Creating post-revprop-change hook"));
+    SVN_ERR_W (svn_io_file_create (this_path, contents, pool),
+               _("Creating post-revprop-change hook"));
   } /* end post-revprop-change hook */
 
   return SVN_NO_ERROR;
 }
 
 static svn_error_t *
-create_conf(svn_repos_t *repos, apr_pool_t *pool)
-{
-  SVN_ERR_W(create_repos_dir(repos->conf_path, pool),
-            _("Creating conf directory"));
+create_conf (svn_repos_t *repos, apr_pool_t *pool)
+{
+  SVN_ERR_W (create_repos_dir (repos->conf_path, pool),
+             _("Creating conf directory"));
 
   /* Write a default template for svnserve.conf. */
   {
@@ -1449,9 +1449,9 @@
       "# realm = My First Repository"
       APR_EOL_STR;
 
-    SVN_ERR_W(svn_io_file_create(svn_repos_svnserve_conf(repos, pool),
-                                 svnserve_conf_contents, pool),
-              _("Creating svnserve.conf file"));
+    SVN_ERR_W (svn_io_file_create (svn_repos_svnserve_conf (repos, pool),
+                                   svnserve_conf_contents, pool),
+               _("Creating svnserve.conf file"));
   }
 
   {
@@ -1472,11 +1472,11 @@
       "# sally = sallyssecret"
       APR_EOL_STR;
 
-    SVN_ERR_W(svn_io_file_create(svn_path_join(repos->conf_path,
-                                               SVN_REPOS__CONF_PASSWD,
-                                               pool),
-                                 passwd_contents, pool),
-              _("Creating passwd file"));
+    SVN_ERR_W (svn_io_file_create (svn_path_join (repos->conf_path,
+                                                  SVN_REPOS__CONF_PASSWD,
+                                                  pool),
+                                   passwd_contents, pool),
+               _("Creating passwd file"));
   }
 
   {
@@ -1521,11 +1521,11 @@
       "# * = r"
       APR_EOL_STR;
 
-    SVN_ERR_W(svn_io_file_create(svn_path_join(repos->conf_path,
-                                               SVN_REPOS__CONF_AUTHZ,
-                                               pool),
-                                 authz_contents, pool),
-              _("Creating authz file"));
+    SVN_ERR_W (svn_io_file_create (svn_path_join (repos->conf_path,
+                                                  SVN_REPOS__CONF_AUTHZ,
+                                                  pool),
+                                   authz_contents, pool),
+               _("Creating authz file"));
   }
 
   return SVN_NO_ERROR;
@@ -1536,42 +1536,42 @@
    The members FS, FORMAT, and FS_TYPE are *not* initialized (they are null),
    and it it the caller's responsibility to fill them in if needed.  */
 static svn_repos_t *
-create_svn_repos_t(const char *path, apr_pool_t *pool)
-{
-  svn_repos_t *repos = apr_pcalloc(pool, sizeof(*repos));
-
-  repos->path = apr_pstrdup(pool, path);
-  repos->db_path = svn_path_join(path, SVN_REPOS__DB_DIR, pool);
-  repos->dav_path = svn_path_join(path, SVN_REPOS__DAV_DIR, pool);
-  repos->conf_path = svn_path_join(path, SVN_REPOS__CONF_DIR, pool);
-  repos->hook_path = svn_path_join(path, SVN_REPOS__HOOK_DIR, pool);
-  repos->lock_path = svn_path_join(path, SVN_REPOS__LOCK_DIR, pool);
+create_svn_repos_t (const char *path, apr_pool_t *pool)
+{
+  svn_repos_t *repos = apr_pcalloc (pool, sizeof (*repos));
+
+  repos->path = apr_pstrdup (pool, path);
+  repos->db_path = svn_path_join (path, SVN_REPOS__DB_DIR, pool);
+  repos->dav_path = svn_path_join (path, SVN_REPOS__DAV_DIR, pool);
+  repos->conf_path = svn_path_join (path, SVN_REPOS__CONF_DIR, pool);
+  repos->hook_path = svn_path_join (path, SVN_REPOS__HOOK_DIR, pool);
+  repos->lock_path = svn_path_join (path, SVN_REPOS__LOCK_DIR, pool);
 
   return repos;
 }
 
 
 static svn_error_t *
-create_repos_structure(svn_repos_t *repos,
-                       const char *path,
-                       apr_pool_t *pool)
+create_repos_structure (svn_repos_t *repos,
+                        const char *path,
+                        apr_pool_t *pool)
 {
   /* Create the top-level repository directory. */
-  SVN_ERR_W(create_repos_dir(path, pool),
-            _("Could not create top-level directory"));
+  SVN_ERR_W (create_repos_dir (path, pool),
+             _("Could not create top-level directory"));
 
   /* Create the DAV sandbox directory.  */
-  SVN_ERR_W(create_repos_dir(repos->dav_path, pool),
-            _("Creating DAV sandbox dir"));
+  SVN_ERR_W (create_repos_dir (repos->dav_path, pool),
+             _("Creating DAV sandbox dir"));
 
   /* Create the lock directory.  */
-  SVN_ERR(create_locks(repos, pool));
+  SVN_ERR (create_locks (repos, pool));
 
   /* Create the hooks directory.  */
-  SVN_ERR(create_hooks(repos, pool));
+  SVN_ERR (create_hooks (repos, pool));
 
   /* Create the conf directory.  */
-  SVN_ERR(create_conf(repos, pool));
+  SVN_ERR (create_conf (repos, pool));
 
   /* Write the top-level README file. */
   {
@@ -1601,21 +1601,21 @@
     apr_file_t *f;
     apr_size_t written;
 
-    SVN_ERR(svn_io_file_open(&f,
-                             svn_path_join(path, SVN_REPOS__README, pool),
-                             (APR_WRITE | APR_CREATE | APR_EXCL),
-                             APR_OS_DEFAULT, pool));
+    SVN_ERR (svn_io_file_open (&f,
+                               svn_path_join (path, SVN_REPOS__README, pool),
+                               (APR_WRITE | APR_CREATE | APR_EXCL),
+                               APR_OS_DEFAULT, pool));
     
-    SVN_ERR(svn_io_file_write_full(f, readme_header, strlen(readme_header),
-                                   &written, pool));
-    if (strcmp(repos->fs_type, SVN_FS_TYPE_BDB) == 0)
-      SVN_ERR(svn_io_file_write_full(f, readme_bdb_insert,
-                                     strlen(readme_bdb_insert),
+    SVN_ERR (svn_io_file_write_full (f, readme_header, strlen (readme_header),
                                      &written, pool));
-    SVN_ERR(svn_io_file_write_full(f, readme_footer, strlen(readme_footer),
-                                   &written, pool));
-
-    SVN_ERR(svn_io_file_close(f, pool));
+    if (strcmp (repos->fs_type, SVN_FS_TYPE_BDB) == 0)
+      SVN_ERR (svn_io_file_write_full (f, readme_bdb_insert,
+                                       strlen (readme_bdb_insert),
+                                       &written, pool));
+    SVN_ERR (svn_io_file_write_full (f, readme_footer, strlen (readme_footer),
+                                     &written, pool));
+
+    SVN_ERR (svn_io_file_close (f, pool));
   }
 
   return SVN_NO_ERROR;
@@ -1630,75 +1630,70 @@
    The kind of lock is controlled by EXCLUSIVE and NONBLOCKING.
    The lock is scoped to POOL.  */
 static svn_error_t *
-lock_repos(svn_repos_t *repos,
-           svn_boolean_t exclusive,
-           svn_boolean_t nonblocking,
-           apr_pool_t *pool)
-{
-  if (strcmp(repos->fs_type, SVN_FS_TYPE_BDB) == 0)
+lock_repos (svn_repos_t *repos,
+            svn_boolean_t exclusive,
+            svn_boolean_t nonblocking,
+            apr_pool_t *pool)
+{
+  if (strcmp (repos->fs_type, SVN_FS_TYPE_BDB) == 0)
     {
       svn_error_t *err;
-      const char *lockfile_path = svn_repos_db_lockfile(repos, pool);
-
-      err = svn_io_file_lock2(lockfile_path, exclusive, nonblocking, pool);
-      if (err != NULL && APR_STATUS_IS_EAGAIN(err->apr_err))
+      const char *lockfile_path = svn_repos_db_lockfile (repos, pool);
+
+      err = svn_io_file_lock2 (lockfile_path, exclusive, nonblocking, pool);
+      if (err != NULL && APR_STATUS_IS_EAGAIN (err->apr_err))
         return err;
-      SVN_ERR_W(err, _("Error opening db lockfile"));
+      SVN_ERR_W (err, _("Error opening db lockfile"));
     }
   return SVN_NO_ERROR;
 }
 
 
 svn_error_t *
-svn_repos_create(svn_repos_t **repos_p,
-                 const char *path,
-                 const char *unused_1,
-                 const char *unused_2,
-                 apr_hash_t *config,
-                 apr_hash_t *fs_config,
-                 apr_pool_t *pool)
+svn_repos_create (svn_repos_t **repos_p,
+                  const char *path,
+                  const char *unused_1,
+                  const char *unused_2,
+                  apr_hash_t *config,
+                  apr_hash_t *fs_config,
+                  apr_pool_t *pool)
 {
   svn_repos_t *repos;
   svn_error_t *err;
 
   /* Allocate a repository object, filling in the format we will create. */
-  repos = create_svn_repos_t(path, pool);
+  repos = create_svn_repos_t (path, pool);
   repos->format = SVN_REPOS__FORMAT_NUMBER;
 
   /* Discover the type of the filesystem we are about to create. */
   if (fs_config)
-<<<<<<< HEAD
-    repos->fs_type = apr_hash_get(fs_config, SVN_FS_CONFIG_FS_TYPE,
-                                  APR_HASH_KEY_STRING);
-=======
     repos->fs_type = apr_hash_get (fs_config, SVN_FS_CONFIG_FS_TYPE,
                                    APR_HASH_KEY_STRING);
->>>>>>> fb160b83
   if (! repos->fs_type)
     repos->fs_type = DEFAULT_FS_TYPE;
 
   /* Create the various files and subdirectories for the repository. */
-  SVN_ERR_W(create_repos_structure(repos, path, pool),
-            _("Repository creation failed"));
+  SVN_ERR_W (create_repos_structure (repos, path, pool),
+             _("Repository creation failed"));
   
   /* Lock if needed. */
-  SVN_ERR(lock_repos(repos, FALSE, FALSE, pool));
+  SVN_ERR (lock_repos (repos, FALSE, FALSE, pool));
 
   /* Create an environment for the filesystem. */
-  if ((err = svn_fs_create(&repos->fs, repos->db_path, fs_config, pool)))
+  if ((err = svn_fs_create (&repos->fs, repos->db_path, fs_config, pool)))
     {
       /* If there was an error making the filesytem, e.g. unknown/supported
        * filesystem type.  Clean up after ourselves.  Yes this is safe because
        * create_repos_structure will fail if the path existed before we started
        * so we can't accidentally remove a directory that previously existed. */
-      svn_error_clear(svn_io_remove_dir(path, pool));
+      svn_error_clear (svn_io_remove_dir (path, pool));
       return err;
     }
 
   /* This repository is ready.  Stamp it with a format number. */
-  SVN_ERR(svn_io_write_version_file 
-          (svn_path_join(path, SVN_REPOS__FORMAT, pool),
-           SVN_REPOS__FORMAT_NUMBER, pool));
+  SVN_ERR (svn_io_write_version_file 
+           (svn_path_join (path, SVN_REPOS__FORMAT, pool),
+            SVN_REPOS__FORMAT_NUMBER, pool));
 
   *repos_p = repos;
   return SVN_NO_ERROR;
@@ -1711,17 +1706,17 @@
  * we the user will see them after we try to open the repository
  * for real.  */
 static svn_boolean_t
-check_repos_path(const char *path,
-                 apr_pool_t *pool)
+check_repos_path (const char *path,
+                  apr_pool_t *pool)
 {
   svn_node_kind_t kind;
   svn_error_t *err;
 
-  err = svn_io_check_path(svn_path_join(path, SVN_REPOS__FORMAT, pool),
-                          &kind, pool);
+  err = svn_io_check_path (svn_path_join (path, SVN_REPOS__FORMAT, pool),
+                           &kind, pool);
   if (err)
     {
-      svn_error_clear(err);
+      svn_error_clear (err);
       return TRUE;
     }
   if (kind != svn_node_file)
@@ -1730,10 +1725,10 @@
   /* Check the db/ subdir, but allow it to be a symlink (Subversion
      works just fine if it's a symlink). */
   err = svn_io_check_resolved_path
-    (svn_path_join(path, SVN_REPOS__DB_DIR, pool), &kind, pool);
+    (svn_path_join (path, SVN_REPOS__DB_DIR, pool), &kind, pool);
   if (err)
     {
-      svn_error_clear(err);
+      svn_error_clear (err);
       return TRUE;
     }
   if (kind != svn_node_dir)
@@ -1746,14 +1741,14 @@
 /* Verify that REPOS's format is suitable.
    Use POOL for temporary allocation. */
 static svn_error_t *
-check_repos_format(svn_repos_t *repos,
-                   apr_pool_t *pool)
+check_repos_format (svn_repos_t *repos,
+                    apr_pool_t *pool)
 {
   int format;
   const char *format_path;
 
-  format_path = svn_path_join(repos->path, SVN_REPOS__FORMAT, pool);
-  SVN_ERR(svn_io_read_version_file(&format, format_path, pool));
+  format_path = svn_path_join (repos->path, SVN_REPOS__FORMAT, pool);
+  SVN_ERR (svn_io_read_version_file (&format, format_path, pool));
 
   if (format != SVN_REPOS__FORMAT_NUMBER)
     {
@@ -1775,30 +1770,30 @@
    the handle being placed into repos->fs.
    Do all allocation in POOL.  */
 static svn_error_t *
-get_repos(svn_repos_t **repos_p,
-          const char *path,
-          svn_boolean_t exclusive,
-          svn_boolean_t nonblocking,
-          svn_boolean_t open_fs,
-          apr_pool_t *pool)
+get_repos (svn_repos_t **repos_p,
+           const char *path,
+           svn_boolean_t exclusive,
+           svn_boolean_t nonblocking,
+           svn_boolean_t open_fs,
+           apr_pool_t *pool)
 {
   svn_repos_t *repos;
 
   /* Allocate a repository object. */
-  repos = create_svn_repos_t(path, pool);
+  repos = create_svn_repos_t (path, pool);
 
   /* Verify the validity of our repository format. */
-  SVN_ERR(check_repos_format(repos, pool));
+  SVN_ERR (check_repos_format (repos, pool));
 
   /* Discover the FS type. */
-  SVN_ERR(svn_fs_type(&repos->fs_type, repos->db_path, pool));
+  SVN_ERR (svn_fs_type (&repos->fs_type, repos->db_path, pool));
 
   /* Lock if needed. */
-  SVN_ERR(lock_repos(repos, exclusive, nonblocking, pool));
+  SVN_ERR (lock_repos (repos, exclusive, nonblocking, pool));
 
   /* Open up the filesystem only after obtaining the lock. */
   if (open_fs)
-    SVN_ERR(svn_fs_open(&repos->fs, repos->db_path, NULL, pool));
+    SVN_ERR (svn_fs_open (&repos->fs, repos->db_path, NULL, pool));
 
   *repos_p = repos;
   return SVN_NO_ERROR;
@@ -1807,8 +1802,8 @@
 
 
 const char *
-svn_repos_find_root_path(const char *path,
-                         apr_pool_t *pool)
+svn_repos_find_root_path (const char *path,
+                          apr_pool_t *pool)
 {
   const char *candidate = path;
   const char *decoded;
@@ -1819,13 +1814,13 @@
       /* Try to decode the path, so we don't fail if it contains characters
          that aren't supported by the OS filesystem.  The subversion fs
          isn't restricted by the OS filesystem character set. */
-      err = svn_utf_cstring_from_utf8(&decoded, candidate, pool);
-      if (!err && check_repos_path(candidate, pool))
+      err = svn_utf_cstring_from_utf8 (&decoded, candidate, pool);
+      if (!err && check_repos_path (candidate, pool))
         break;
-      svn_error_clear(err);
+      svn_error_clear (err);
       if (candidate[0] == '\0' || strcmp(candidate, "/") == 0)
         return NULL;
-      candidate = svn_path_dirname(candidate, pool);
+      candidate = svn_path_dirname (candidate, pool);
     }
 
   return candidate;
@@ -1833,37 +1828,37 @@
 
 
 svn_error_t *
-svn_repos_open(svn_repos_t **repos_p,
-               const char *path,
-               apr_pool_t *pool)
+svn_repos_open (svn_repos_t **repos_p,
+                const char *path,
+                apr_pool_t *pool)
 {
   /* Fetch a repository object initialized with a shared read/write
      lock on the database. */
 
-  SVN_ERR(get_repos(repos_p, path, FALSE, FALSE, TRUE, pool));
+  SVN_ERR (get_repos (repos_p, path, FALSE, FALSE, TRUE, pool));
 
   return SVN_NO_ERROR;
 }
 
 
 svn_error_t *
-svn_repos_delete(const char *path, 
-                 apr_pool_t *pool)
-{
-  const char *db_path = svn_path_join(path, SVN_REPOS__DB_DIR, pool);
+svn_repos_delete (const char *path, 
+                  apr_pool_t *pool)
+{
+  const char *db_path = svn_path_join (path, SVN_REPOS__DB_DIR, pool);
 
   /* Delete the filesystem environment... */
-  SVN_ERR(svn_fs_delete_fs(db_path, pool));
+  SVN_ERR (svn_fs_delete_fs (db_path, pool));
 
   /* ...then blow away everything else.  */
-  SVN_ERR(svn_io_remove_dir(path, pool));
+  SVN_ERR (svn_io_remove_dir (path, pool));
 
   return SVN_NO_ERROR;
 }
 
 
 svn_fs_t *
-svn_repos_fs(svn_repos_t *repos)
+svn_repos_fs (svn_repos_t *repos)
 {
   if (! repos)
     return NULL;
@@ -1891,64 +1886,64 @@
  */
 
 svn_error_t *
-svn_repos_recover2(const char *path,
-                   svn_boolean_t nonblocking,
-                   svn_error_t *(*start_callback)(void *baton),
-                   void *start_callback_baton,
-                   apr_pool_t *pool)
+svn_repos_recover2 (const char *path,
+                    svn_boolean_t nonblocking,
+                    svn_error_t *(*start_callback) (void *baton),
+                    void *start_callback_baton,
+                    apr_pool_t *pool)
 {
   svn_repos_t *repos;
-  apr_pool_t *subpool = svn_pool_create(pool);
+  apr_pool_t *subpool = svn_pool_create (pool);
 
   /* Fetch a repository object initialized with an EXCLUSIVE lock on
      the database.   This will at least prevent others from trying to
      read or write to it while we run recovery. */
-  SVN_ERR(get_repos(&repos, path, TRUE, nonblocking,
-                    FALSE,    /* don't try to open the db yet. */
-                    subpool));
+  SVN_ERR (get_repos (&repos, path, TRUE, nonblocking,
+                      FALSE,    /* don't try to open the db yet. */
+                      subpool));
 
   if (start_callback)
-    SVN_ERR(start_callback(start_callback_baton));
+    SVN_ERR (start_callback (start_callback_baton));
 
   /* Recover the database to a consistent state. */
-  SVN_ERR(svn_fs_berkeley_recover(repos->db_path, subpool));
+  SVN_ERR (svn_fs_berkeley_recover (repos->db_path, subpool));
 
   /* Close shop and free the subpool, to release the exclusive lock. */
-  svn_pool_destroy(subpool);
+  svn_pool_destroy (subpool);
 
   return SVN_NO_ERROR;
 }
 
 
 svn_error_t *
-svn_repos_recover(const char *path,
-                  apr_pool_t *pool)
-{
-  return svn_repos_recover2(path, FALSE, NULL, NULL, pool);
-}
-
-svn_error_t *svn_repos_db_logfiles(apr_array_header_t **logfiles,
-                                   const char *path,
-                                   svn_boolean_t only_unused,
-                                   apr_pool_t *pool)
+svn_repos_recover (const char *path,
+                   apr_pool_t *pool)
+{
+    return svn_repos_recover2 (path, FALSE, NULL, NULL, pool);
+}
+
+svn_error_t *svn_repos_db_logfiles (apr_array_header_t **logfiles,
+                                    const char *path,
+                                    svn_boolean_t only_unused,
+                                    apr_pool_t *pool)
 {
   svn_repos_t *repos;
   int i;
 
-  SVN_ERR(get_repos(&repos, path,
-                    FALSE, FALSE,
-                    FALSE,     /* Do not open fs. */
-                    pool));
-
-  SVN_ERR(svn_fs_berkeley_logfiles(logfiles,
-                                   svn_repos_db_env(repos, pool),
-                                   only_unused,
-                                   pool));
+  SVN_ERR (get_repos (&repos, path,
+                      FALSE, FALSE,
+                      FALSE,     /* Do not open fs. */
+                      pool));
+
+  SVN_ERR (svn_fs_berkeley_logfiles (logfiles,
+                                    svn_repos_db_env (repos, pool),
+                                    only_unused,
+                                    pool));
 
   /* Loop, printing log files. */
   for (i = 0; i < (*logfiles)->nelts; i++)
     {
-      const char ** log_file = &(APR_ARRAY_IDX(*logfiles, i, const char *));
+      const char ** log_file = &(APR_ARRAY_IDX (*logfiles, i, const char *));
       *log_file = svn_path_join(SVN_REPOS__DB_DIR, *log_file, pool);
     }
 
@@ -1971,16 +1966,16 @@
  *  
  * @copydoc svn_io_dir_walk()
  */
-static svn_error_t *hotcopy_structure(void *baton,
-                                      const char *path,
-                                      const apr_finfo_t *finfo,
-                                      apr_pool_t *pool)
+static svn_error_t *hotcopy_structure (void *baton,
+                                       const char *path,
+                                       const apr_finfo_t *finfo,
+                                       apr_pool_t *pool)
 {
   const struct hotcopy_ctx_t *ctx = ((struct hotcopy_ctx_t *) baton);
   const char *sub_path;
   const char *target;
 
-  if (strlen(path) == ctx->src_len)
+  if (strlen (path) == ctx->src_len)
     {
       sub_path = "";
     } 
@@ -1989,27 +1984,29 @@
       sub_path = &path[ctx->src_len+1];
 
       /* Check if we are inside db directory and if so skip it */
-      if (svn_path_compare_paths
-          (svn_path_get_longest_ancestor(SVN_REPOS__DB_DIR, sub_path, pool),
-           SVN_REPOS__DB_DIR) == 0)
+      if (svn_path_compare_paths(
+            svn_path_get_longest_ancestor (SVN_REPOS__DB_DIR, sub_path, pool), 
+            SVN_REPOS__DB_DIR) == 0)
         return SVN_NO_ERROR;
 
-      if (svn_path_compare_paths
-          (svn_path_get_longest_ancestor(SVN_REPOS__LOCK_DIR, sub_path, pool),
-           SVN_REPOS__LOCK_DIR) == 0)
+      if (svn_path_compare_paths(
+            svn_path_get_longest_ancestor (SVN_REPOS__LOCK_DIR, 
+                                           sub_path, pool),
+            SVN_REPOS__LOCK_DIR) == 0)
         return SVN_NO_ERROR;
       
-      if (svn_path_compare_paths
-          (svn_path_get_longest_ancestor(SVN_REPOS__FORMAT, sub_path, pool),
-           SVN_REPOS__FORMAT) == 0)
+      if (svn_path_compare_paths(
+            svn_path_get_longest_ancestor (SVN_REPOS__FORMAT, 
+                                           sub_path, pool),
+            SVN_REPOS__FORMAT) == 0)
         return SVN_NO_ERROR;
     }
 
-  target = svn_path_join(ctx->dest, sub_path, pool);
+  target = svn_path_join (ctx->dest, sub_path, pool);
 
   if (finfo->filetype == APR_DIR)
     {
-      SVN_ERR(create_repos_dir(target, pool));
+      SVN_ERR (create_repos_dir (target, pool));
     } 
   else if (finfo->filetype == APR_REG)
     {
@@ -2024,17 +2021,17 @@
 /** Obtain a lock on db logs lock file. Create one if it does not exist.
  */
 static svn_error_t *
-lock_db_logs_file(svn_repos_t *repos,
-                  svn_boolean_t exclusive,
-                  apr_pool_t *pool)
-{
-  const char * lock_file = svn_repos_db_logs_lockfile(repos, pool);
+lock_db_logs_file (svn_repos_t *repos,
+                   svn_boolean_t exclusive,
+                   apr_pool_t *pool)
+{
+  const char * lock_file = svn_repos_db_logs_lockfile (repos, pool);
 
   /* Try to create a lock file, in case if it is missing. As in case of the
      repositories created before hotcopy functionality.  */
-  svn_error_clear(create_db_logs_lock(repos, pool));
-
-  SVN_ERR(svn_io_file_lock2(lock_file, exclusive, FALSE, pool));
+  svn_error_clear (create_db_logs_lock (repos, pool));
+
+  SVN_ERR (svn_io_file_lock2 (lock_file, exclusive, FALSE, pool));
 
   return SVN_NO_ERROR;
 }
@@ -2042,20 +2039,20 @@
 
 /* Make a copy of a repository with hot backup of fs. */
 svn_error_t *
-svn_repos_hotcopy(const char *src_path,
-                  const char *dst_path,
-                  svn_boolean_t clean_logs,
-                  apr_pool_t *pool)
+svn_repos_hotcopy (const char *src_path,
+                   const char *dst_path,
+                   svn_boolean_t clean_logs,
+                   apr_pool_t *pool)
 {
   svn_repos_t *src_repos;
   svn_repos_t *dst_repos;
   struct hotcopy_ctx_t hotcopy_context;
   
   /* Try to open original repository */
-  SVN_ERR(get_repos(&src_repos, src_path,
-                    FALSE, FALSE,
-                    FALSE,    /* don't try to open the db yet. */
-                    pool));
+  SVN_ERR (get_repos (&src_repos, src_path,
+                      FALSE, FALSE,
+                      FALSE,    /* don't try to open the db yet. */
+                      pool));
 
   /* If we are going to clean logs, then get an exclusive lock on
      db-logs.lock, to ensure that no one else will work with logs.
@@ -2063,48 +2060,48 @@
      If we are just copying, then get a shared lock to ensure that 
      no one else will clean logs while we copying them */
   
-  SVN_ERR(lock_db_logs_file(src_repos, clean_logs, pool));
+  SVN_ERR (lock_db_logs_file (src_repos, clean_logs, pool));
 
   /* Copy the repository to a new path, with exception of 
      specially handled directories */
 
   hotcopy_context.dest = dst_path;
-  hotcopy_context.src_len = strlen(src_path);
-  SVN_ERR(svn_io_dir_walk(src_path,
-                          0,
-                          hotcopy_structure,
-                          &hotcopy_context,
-                          pool));
+  hotcopy_context.src_len = strlen (src_path);
+  SVN_ERR (svn_io_dir_walk (src_path,
+                            0,
+                            hotcopy_structure,
+                            &hotcopy_context,
+                            pool));
 
   /* Prepare dst_repos object so that we may create locks,
      so that we may open repository */
 
-  dst_repos = create_svn_repos_t(dst_path, pool);
+  dst_repos = create_svn_repos_t (dst_path, pool);
   dst_repos->fs_type = src_repos->fs_type;
   dst_repos->format = src_repos->format;
 
-  SVN_ERR(create_locks(dst_repos, pool));
-
-  SVN_ERR(svn_io_dir_make_sgid(dst_repos->db_path, APR_OS_DEFAULT, pool));
+  SVN_ERR (create_locks (dst_repos, pool));
+
+  SVN_ERR (svn_io_dir_make_sgid (dst_repos->db_path, APR_OS_DEFAULT, pool));
 
   /* Exclusively lock the new repository.  
      No one should be accessing it at the moment */ 
-  SVN_ERR(lock_repos(dst_repos, TRUE, FALSE, pool));
-
-  SVN_ERR(svn_fs_hotcopy(src_repos->db_path, dst_repos->db_path,
-                         clean_logs, pool));
+  SVN_ERR (lock_repos (dst_repos, TRUE, FALSE, pool));
+
+  SVN_ERR (svn_fs_hotcopy (src_repos->db_path, dst_repos->db_path,
+                           clean_logs, pool));
 
   /* Destination repository is ready.  Stamp it with a format number. */
-  SVN_ERR(svn_io_write_version_file 
-          (svn_path_join(dst_repos->path, SVN_REPOS__FORMAT, pool),
-           dst_repos->format, pool));
+  SVN_ERR (svn_io_write_version_file 
+           (svn_path_join (dst_repos->path, SVN_REPOS__FORMAT, pool),
+            dst_repos->format, pool));
 
   return SVN_NO_ERROR;
 }
 
 /* Return the library version number. */
 const svn_version_t *
-svn_repos_version(void)
+svn_repos_version (void)
 {
   SVN_VERSION_BODY;
 }
@@ -2112,17 +2109,17 @@
 
 
 svn_error_t *
-svn_repos_stat(svn_dirent_t **dirent,
-               svn_fs_root_t *root,
-               const char *path,
-               apr_pool_t *pool)
+svn_repos_stat (svn_dirent_t **dirent,
+                svn_fs_root_t *root,
+                const char *path,
+                apr_pool_t *pool)
 {
   svn_node_kind_t kind;
   svn_dirent_t *ent;
   const char *datestring;
   apr_hash_t *prophash;
 
-  SVN_ERR(svn_fs_check_path(&kind, root, path, pool));
+  SVN_ERR (svn_fs_check_path (&kind, root, path, pool));
   
   if (kind == svn_node_none)
     {
@@ -2130,22 +2127,22 @@
       return SVN_NO_ERROR;
     }
 
-  ent = apr_pcalloc(pool, sizeof(*ent));
+  ent = apr_pcalloc (pool, sizeof(*ent));
   ent->kind = kind;
 
   if (kind == svn_node_file)
-    SVN_ERR(svn_fs_file_length(&(ent->size), root, path, pool));
-
-  SVN_ERR(svn_fs_node_proplist(&prophash, root, path, pool));
+    SVN_ERR (svn_fs_file_length (&(ent->size), root, path, pool));
+
+  SVN_ERR (svn_fs_node_proplist (&prophash, root, path, pool));
   if (apr_hash_count(prophash) > 0)
     ent->has_props = TRUE;
   
-  SVN_ERR(svn_repos_get_committed_info(&(ent->created_rev),
-                                       &datestring,
-                                       &(ent->last_author),
-                                       root, path, pool));
+  SVN_ERR (svn_repos_get_committed_info (&(ent->created_rev),
+                                         &datestring,
+                                         &(ent->last_author),
+                                         root, path, pool));
   if (datestring)
-    SVN_ERR(svn_time_from_cstring(&(ent->time), datestring, pool));
+    SVN_ERR (svn_time_from_cstring (&(ent->time), datestring, pool));
 
   *dirent = ent;
   return SVN_NO_ERROR;
