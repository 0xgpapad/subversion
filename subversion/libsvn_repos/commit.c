/* commit.c --- editor for committing changes to a filesystem.
 *
 * ====================================================================
 * Copyright (c) 2000-2006 CollabNet.  All rights reserved.
 *
 * This software is licensed as described in the file COPYING, which
 * you should have received as part of this distribution.  The terms
 * are also available at http://subversion.tigris.org/license-1.html.
 * If newer versions of this license are posted there, you may use a
 * newer version instead, at your option.
 *
 * This software consists of voluntary contributions made by many
 * individuals.  For exact contribution history, see the revision
 * history and logs, available at http://subversion.tigris.org/.
 * ====================================================================
 */


#include <string.h>

#include <apr_pools.h>
#include <apr_file_io.h>
#include <apr_md5.h>

#include "svn_pools.h"
#include "svn_error.h"
#include "svn_path.h"
#include "svn_delta.h"
#include "svn_fs.h"
#include "svn_repos.h"
#include "svn_md5.h"
#include "svn_props.h"
#include "svn_private_config.h"



/*** Editor batons. ***/

struct edit_baton
{
  apr_pool_t *pool;

  /** Supplied when the editor is created: **/

  /* The user doing the commit.  Presumably, some higher layer has
     already authenticated this user. */
  const char *user;

  /* Commit message for this commit. */
  const char *log_msg;

  /* Callback to run when the commit is done. */
  svn_commit_callback2_t commit_callback;
  void *commit_callback_baton;

  /* Callback to check authorizations on paths. */
  svn_repos_authz_callback_t authz_callback;
  void *authz_baton;

  /* The already-open svn repository to commit to. */
  svn_repos_t *repos;

  /* URL to the root of the open repository. */
  const char *repos_url;

  /* The name of the repository (here for convenience). */
  const char *repos_name;

  /* The filesystem associated with the REPOS above (here for
     convenience). */
  svn_fs_t *fs;

  /* Location in fs where the edit will begin. */
  const char *base_path;

  /* Does this set of interfaces 'own' the commit transaction? */
  svn_boolean_t txn_owner;

  /* svn transaction associated with this edit (created in
     open_root, or supplied by the public API caller). */
  svn_fs_txn_t *txn;

  /** Filled in during open_root: **/

  /* The name of the transaction. */
  const char *txn_name;

  /* The object representing the root directory of the svn txn. */
  svn_fs_root_t *txn_root;

  /** Filled in when the edit is closed: **/

  /* The new revision created by this commit. */
  svn_revnum_t *new_rev;

  /* The date (according to the repository) of this commit. */
  const char **committed_date;

  /* The author (also according to the repository) of this commit. */
  const char **committed_author;
};


struct dir_baton
{
  struct edit_baton *edit_baton;
  struct dir_baton *parent;
  const char *path; /* the -absolute- path to this dir in the fs */
  svn_revnum_t base_rev;        /* the revision I'm based on  */
  svn_boolean_t was_copied; /* was this directory added with history? */
  apr_pool_t *pool; /* my personal pool, in which I am allocated. */
};


struct file_baton
{
  struct edit_baton *edit_baton;
  const char *path; /* the -absolute- path to this file in the fs */
};



/* Create and return a generic out-of-dateness error. */
static svn_error_t *
out_of_date(const char *path, const char *txn_name)
{
  return svn_error_createf(SVN_ERR_FS_TXN_OUT_OF_DATE, NULL,
                           _("Out of date: '%s' in transaction '%s'"),
                           path, txn_name);
}



/* If EDITOR_BATON contains a valid authz callback, verify that the
   REQUIRED access to PATH in ROOT is authorized.  Return an error
   appropriate for throwing out of the commit editor with SVN_ERR.  If
   no authz callback is present in EDITOR_BATON, then authorize all
   paths.  Use POOL for temporary allocation only. */
static svn_error_t *
check_authz(struct edit_baton *editor_baton, const char *path,
            svn_fs_root_t *root, svn_repos_authz_access_t required,
            apr_pool_t *pool)
{
  if (editor_baton->authz_callback)
    {
      svn_boolean_t allowed;

<<<<<<< HEAD
      SVN_ERR(editor_baton->authz_callback(required, &allowed, root, path,
                                           editor_baton->authz_baton, pool));
=======
      SVN_ERR (editor_baton->authz_callback (required, &allowed, root, path,
                                             editor_baton->authz_baton, pool));
>>>>>>> fb160b83
      if (!allowed)
        return svn_error_create(required & svn_authz_write ?
                                SVN_ERR_AUTHZ_UNWRITABLE :
                                SVN_ERR_AUTHZ_UNREADABLE,
                                NULL, "Access denied");
    }

  return SVN_NO_ERROR;
}


/*** Editor functions ***/

static svn_error_t *
open_root(void *edit_baton,
          svn_revnum_t base_revision,
          apr_pool_t *pool,
          void **root_baton)
{
  struct dir_baton *dirb;
  struct edit_baton *eb = edit_baton;
  svn_revnum_t youngest;

  /* Ignore BASE_REVISION.  We always build our transaction against
     HEAD.  However, we will keep it in our dir baton for out of
     dateness checks.  */
  SVN_ERR(svn_fs_youngest_rev(&youngest, eb->fs, eb->pool));

  /* Unless we've been instructed to use a specific transaction, we'll
     make our own. */
  if (eb->txn_owner)
    {
      SVN_ERR(svn_repos_fs_begin_txn_for_commit(&(eb->txn),
                                                eb->repos, 
                                                youngest,
                                                eb->user, 
                                                eb->log_msg,
                                                eb->pool));
    }
  else /* Even if we aren't the owner of the transaction, we might
          have been instructed to set some properties. */
    {
      svn_string_t propval;
      if (eb->user)
        {
          propval.data = eb->user;
          propval.len = strlen(eb->user);
          SVN_ERR(svn_fs_change_txn_prop(eb->txn, SVN_PROP_REVISION_AUTHOR,
                                         &propval, pool));
        }
      if (eb->log_msg)
        {
          propval.data = eb->log_msg;
          propval.len = strlen(eb->log_msg);
          SVN_ERR(svn_fs_change_txn_prop(eb->txn, SVN_PROP_REVISION_LOG,
                                         &propval, pool));
        }
    }
<<<<<<< HEAD
  SVN_ERR(svn_fs_txn_name(&(eb->txn_name), eb->txn, eb->pool));
  SVN_ERR(svn_fs_txn_root(&(eb->txn_root), eb->txn, eb->pool));
=======
  SVN_ERR (svn_fs_txn_name (&(eb->txn_name), eb->txn, eb->pool));
  SVN_ERR (svn_fs_txn_root (&(eb->txn_root), eb->txn, eb->pool));
>>>>>>> fb160b83

  /* Create a root dir baton.  The `base_path' field is an -absolute-
     path in the filesystem, upon which all further editor paths are
     based. */
  dirb = apr_pcalloc(pool, sizeof(*dirb));
  dirb->edit_baton = edit_baton;
  dirb->parent = NULL;
  dirb->pool = pool;
  dirb->was_copied = FALSE;
  dirb->path = apr_pstrdup(pool, eb->base_path);
  dirb->base_rev = base_revision;

  *root_baton = dirb;
  return SVN_NO_ERROR;
}



static svn_error_t *
delete_entry(const char *path,
             svn_revnum_t revision,
             void *parent_baton,
             apr_pool_t *pool)
{
  struct dir_baton *parent = parent_baton;
  struct edit_baton *eb = parent->edit_baton;
  svn_node_kind_t kind;
  svn_revnum_t cr_rev;
  svn_repos_authz_access_t required = svn_authz_write;
  const char *full_path = svn_path_join(eb->base_path, path, pool);

  /* Check PATH in our transaction.  */
  SVN_ERR(svn_fs_check_path(&kind, eb->txn_root, full_path, pool));

  /* Deletion requires a recursive write access, as well as write
     access to the parent directory. */
  if (kind == svn_node_dir)
    required |= svn_authz_recursive;
  SVN_ERR(check_authz(eb, full_path, eb->txn_root,
                      required, pool));
  SVN_ERR(check_authz(eb, parent->path, eb->txn_root,
                      svn_authz_write, pool));

  /* If PATH doesn't exist in the txn, that's fine (merge
     allows this). */
  if (kind == svn_node_none)
    return SVN_NO_ERROR;

  /* Now, make sure we're deleting the node we *think* we're
     deleting, else return an out-of-dateness error. */
  SVN_ERR(svn_fs_node_created_rev(&cr_rev, eb->txn_root, full_path, pool));
  if (SVN_IS_VALID_REVNUM(revision) && (revision < cr_rev))
    return out_of_date(full_path, eb->txn_name);
  
  /* This routine is a mindless wrapper.  We call svn_fs_delete_tree
     because that will delete files and recursively delete
     directories.  */
  return svn_fs_delete(eb->txn_root, full_path, pool);
}




static svn_error_t *
add_directory(const char *path,
              void *parent_baton,
              const char *copy_path,
              svn_revnum_t copy_revision,
              apr_pool_t *pool,
              void **child_baton)
{
  struct dir_baton *new_dirb;
  struct dir_baton *pb = parent_baton;
  struct edit_baton *eb = pb->edit_baton;
  const char *full_path = svn_path_join(eb->base_path, path, pool);
  apr_pool_t *subpool = svn_pool_create(pool);
  svn_boolean_t was_copied = FALSE;

  /* Sanity check. */  
  if (copy_path && (! SVN_IS_VALID_REVNUM(copy_revision)))
    return svn_error_createf 
      (SVN_ERR_FS_GENERAL, NULL,
       _("Got source path but no source revision for '%s'"), full_path);

  if (copy_path)
    {
      const char *fs_path;
      svn_fs_root_t *copy_root;
      svn_node_kind_t kind;
      int repos_url_len;

      /* Copy requires recursive write access to the destination path
         and write access to the parent path. */
      SVN_ERR(check_authz(eb, full_path, eb->txn_root,
                          svn_authz_write | svn_authz_recursive,
                          subpool));
      SVN_ERR(check_authz(eb, pb->path, eb->txn_root,
                          svn_authz_write, subpool));

      /* Check PATH in our transaction.  Make sure it does not exist
         unless its parent directory was copied (in which case, the
         thing might have been copied in as well), else return an
         out-of-dateness error. */
      SVN_ERR(svn_fs_check_path(&kind, eb->txn_root, full_path, subpool));
      if ((kind != svn_node_none) && (! pb->was_copied))
        return out_of_date(full_path, eb->txn_name);

      /* For now, require that the url come from the same repository
         that this commit is operating on. */
      copy_path = svn_path_uri_decode(copy_path, subpool);
      repos_url_len = strlen(eb->repos_url);
      if (strncmp(copy_path, eb->repos_url, repos_url_len) != 0)
        return svn_error_createf 
          (SVN_ERR_FS_GENERAL, NULL,
           _("Source url '%s' is from different repository"), copy_path);

      fs_path = apr_pstrdup(subpool, copy_path + repos_url_len);

      /* Now use the "fs_path" as an absolute path within the
         repository to make the copy from. */      
      SVN_ERR(svn_fs_revision_root(&copy_root, eb->fs,
                                   copy_revision, subpool));

      /* Copy also requires recursive read access to the source
         path. */
      SVN_ERR(check_authz(eb, fs_path, copy_root,
                          svn_authz_read | svn_authz_recursive,
                          subpool));

      SVN_ERR(svn_fs_copy(copy_root, fs_path,
                          eb->txn_root, full_path, subpool));
      was_copied = TRUE;
    }
  else
    {
      /* No ancestry given, just make a new directory.  We don't
         bother with an out-of-dateness check here because
         svn_fs_make_dir will error out if PATH already exists.
         Verify write access to the full path and the parent
         directory. */
      SVN_ERR(check_authz(eb, full_path, eb->txn_root,
                          svn_authz_write, subpool));
      SVN_ERR(check_authz(eb, pb->path, eb->txn_root,
                          svn_authz_write, subpool));
      SVN_ERR(svn_fs_make_dir(eb->txn_root, full_path, subpool));
    }

  /* Cleanup our temporary subpool. */
  svn_pool_destroy(subpool);

  /* Build a new dir baton for this directory. */
  new_dirb = apr_pcalloc(pool, sizeof(*new_dirb));
  new_dirb->edit_baton = eb;
  new_dirb->parent = pb;
  new_dirb->pool = pool;
  new_dirb->path = full_path;
  new_dirb->was_copied = was_copied;
  new_dirb->base_rev = SVN_INVALID_REVNUM;

  *child_baton = new_dirb;
  return SVN_NO_ERROR;
}



static svn_error_t *
open_directory(const char *path,
               void *parent_baton,
               svn_revnum_t base_revision,
               apr_pool_t *pool,
               void **child_baton)
{
  struct dir_baton *new_dirb;
  struct dir_baton *pb = parent_baton;
  struct edit_baton *eb = pb->edit_baton;
  svn_node_kind_t kind;
<<<<<<< HEAD
  const char *full_path = svn_path_join(eb->base_path, path, pool);
=======
  const char *full_path = svn_path_join (eb->base_path, path, pool);
>>>>>>> fb160b83

  /* Check PATH in our transaction.  If it does not exist,
     return a 'Path not present' error. */
  SVN_ERR(svn_fs_check_path(&kind, eb->txn_root, full_path, pool));
  if (kind == svn_node_none)
    return svn_error_createf(SVN_ERR_FS_NOT_DIRECTORY, NULL,
                             _("Path '%s' not present"),
                             path);

  /* Build a new dir baton for this directory */
  new_dirb = apr_pcalloc(pool, sizeof(*new_dirb));
  new_dirb->edit_baton = eb;
  new_dirb->parent = pb;
  new_dirb->pool = pool;
  new_dirb->path = full_path;
  new_dirb->was_copied = pb->was_copied;
  new_dirb->base_rev = base_revision;

  *child_baton = new_dirb;
  return SVN_NO_ERROR;
}


static svn_error_t *
apply_textdelta(void *file_baton,
                const char *base_checksum,
                apr_pool_t *pool,
                svn_txdelta_window_handler_t *handler,
                void **handler_baton)
{
  struct file_baton *fb = file_baton;

  /* Check for write authorization. */
  SVN_ERR(check_authz(fb->edit_baton, fb->path,
                      fb->edit_baton->txn_root,
                      svn_authz_write, pool));

  return svn_fs_apply_textdelta(handler, handler_baton, 
                                fb->edit_baton->txn_root, 
                                fb->path,
                                base_checksum,
                                NULL,
                                pool);
}




static svn_error_t *
add_file(const char *path,
         void *parent_baton,
         const char *copy_path,
         svn_revnum_t copy_revision,
         apr_pool_t *pool,
         void **file_baton)
{
  struct file_baton *new_fb;
  struct dir_baton *pb = parent_baton;
  struct edit_baton *eb = pb->edit_baton;
  const char *full_path = svn_path_join(eb->base_path, path, pool);
  apr_pool_t *subpool = svn_pool_create(pool);

  /* Sanity check. */  
  if (copy_path && (! SVN_IS_VALID_REVNUM(copy_revision)))
    return svn_error_createf 
      (SVN_ERR_FS_GENERAL, NULL,
       _("Got source path but no source revision for '%s'"), full_path);

  if (copy_path)
    {      
      const char *fs_path;
      svn_fs_root_t *copy_root;
      svn_node_kind_t kind;
      int repos_url_len;

      /* Copy requires recursive write to the destination path and
         parent path. */
      SVN_ERR(check_authz(eb, full_path, eb->txn_root,
                          svn_authz_write, subpool));
      SVN_ERR(check_authz(eb, pb->path, eb->txn_root,
                          svn_authz_write, subpool));

      /* Check PATH in our transaction.  Make sure it does not exist
         unless its parent directory was copied (in which case, the
         thing might have been copied in as well), else return an
         out-of-dateness error. */
      SVN_ERR(svn_fs_check_path(&kind, eb->txn_root, full_path, subpool));
      if ((kind != svn_node_none) && (! pb->was_copied))
        return out_of_date(full_path, eb->txn_name);

      /* For now, require that the url come from the same repository
         that this commit is operating on. */
      copy_path = svn_path_uri_decode(copy_path, subpool);
      repos_url_len = strlen(eb->repos_url);
      if (strncmp(copy_path, eb->repos_url, repos_url_len) != 0)
            return svn_error_createf 
              (SVN_ERR_FS_GENERAL, NULL,
               _("Source url '%s' is from different repository"), copy_path);
      
      fs_path = apr_pstrdup(subpool, copy_path + repos_url_len);

      /* Now use the "fs_path" as an absolute path within the
         repository to make the copy from. */      
      SVN_ERR(svn_fs_revision_root(&copy_root, eb->fs,
                                   copy_revision, subpool));

      /* Copy also requires read access to the source */
      SVN_ERR(check_authz(eb, fs_path, copy_root,
                          svn_authz_read, subpool));

      SVN_ERR(svn_fs_copy(copy_root, fs_path, 
                          eb->txn_root, full_path, subpool));
    }
  else
    {
      /* No ancestry given, just make a new, empty file.  Note that we
         don't perform an existence check here like the copy-from case
         does -- that's because svn_fs_make_file() already errors out
         if the file already exists.  Verify write access to the full
         path and to the parent. */
      SVN_ERR(check_authz(eb, full_path, eb->txn_root, svn_authz_write,
                          subpool));
      SVN_ERR(check_authz(eb, pb->path, eb->txn_root, svn_authz_write,
                          subpool));
      SVN_ERR(svn_fs_make_file(eb->txn_root, full_path, subpool));
    }

  /* Cleanup our temporary subpool. */
  svn_pool_destroy(subpool);

  /* Build a new file baton */
  new_fb = apr_pcalloc(pool, sizeof(*new_fb));
  new_fb->edit_baton = eb;
  new_fb->path = full_path;

  *file_baton = new_fb;
  return SVN_NO_ERROR;
}




static svn_error_t *
open_file(const char *path,
          void *parent_baton,
          svn_revnum_t base_revision,
          apr_pool_t *pool,
          void **file_baton)
{
  struct file_baton *new_fb;
  struct dir_baton *pb = parent_baton;
  struct edit_baton *eb = pb->edit_baton;
  svn_revnum_t cr_rev;
  apr_pool_t *subpool = svn_pool_create(pool);
  const char *full_path = svn_path_join(eb->base_path, path, pool);

  /* Check for read authorization. */
  SVN_ERR(check_authz(eb, full_path, eb->txn_root,
                      svn_authz_read, subpool));

  /* Get this node's creation revision (doubles as an existence check). */
  SVN_ERR(svn_fs_node_created_rev(&cr_rev, eb->txn_root, full_path, 
                                  subpool));
  
  /* If the node our caller has is an older revision number than the
     one in our transaction, return an out-of-dateness error. */
  if (SVN_IS_VALID_REVNUM(base_revision) && (base_revision < cr_rev))
    return out_of_date(full_path, eb->txn_name);

  /* Build a new file baton */
  new_fb = apr_pcalloc(pool, sizeof(*new_fb));
  new_fb->edit_baton = eb;
  new_fb->path = full_path;

  *file_baton = new_fb;

  /* Destory the work subpool. */
  svn_pool_destroy(subpool);

  return SVN_NO_ERROR;
}



static svn_error_t *
change_file_prop(void *file_baton,
                 const char *name,
                 const svn_string_t *value,
                 apr_pool_t *pool)
{
  struct file_baton *fb = file_baton;
  struct edit_baton *eb = fb->edit_baton;

  /* Check for write authorization. */
  SVN_ERR(check_authz(eb, fb->path, eb->txn_root,
                      svn_authz_write, pool));

  return svn_repos_fs_change_node_prop(eb->txn_root, fb->path, 
                                       name, value, pool);
}


static svn_error_t *
close_file(void *file_baton,
           const char *text_checksum,
           apr_pool_t *pool)
{
  struct file_baton *fb = file_baton;

  if (text_checksum)
    {
      unsigned char digest[APR_MD5_DIGESTSIZE];
      const char *hex_digest;

      SVN_ERR(svn_fs_file_md5_checksum
              (digest, fb->edit_baton->txn_root, fb->path, pool));
      hex_digest = svn_md5_digest_to_cstring(digest, pool);

      if (hex_digest && strcmp(text_checksum, hex_digest) != 0)
        {
          return svn_error_createf
            (SVN_ERR_CHECKSUM_MISMATCH, NULL,
             _("Checksum mismatch for resulting fulltext\n"
               "(%s):\n"
               "   expected checksum:  %s\n"
               "   actual checksum:    %s\n"),
             fb->path, text_checksum, hex_digest);
        }
    }

  return SVN_NO_ERROR;
}


static svn_error_t *
change_dir_prop(void *dir_baton,
                const char *name,
                const svn_string_t *value,
                apr_pool_t *pool)
{
  struct dir_baton *db = dir_baton;
  struct edit_baton *eb = db->edit_baton;

  /* Check for write authorization. */
  SVN_ERR(check_authz(eb, db->path, eb->txn_root,
                      svn_authz_write, pool));

  if (SVN_IS_VALID_REVNUM(db->base_rev))
    {
      /* Subversion rule:  propchanges can only happen on a directory
         which is up-to-date. */
      svn_revnum_t created_rev;
      SVN_ERR(svn_fs_node_created_rev(&created_rev,
                                      eb->txn_root, db->path, pool));

      if (db->base_rev < created_rev)
        return out_of_date(db->path, eb->txn_name);
    }

  return svn_repos_fs_change_node_prop(eb->txn_root, db->path, 
                                       name, value, pool);
}



static svn_error_t *
close_edit(void *edit_baton,
           apr_pool_t *pool)
{
  struct edit_baton *eb = edit_baton;
  svn_revnum_t new_revision = SVN_INVALID_REVNUM;
  svn_error_t *err;
  const char *conflict;
  char *post_commit_err = NULL;

  /* If no transaction has been created (ie. if open_root wasn't
     called before close_edit), abort the operation here with an
     error. */
  if (! eb->txn)
    return svn_error_create(SVN_ERR_REPOS_BAD_ARGS, NULL,
                            "No valid transaction supplied to close_edit");

  /* Commit. */
  err = svn_repos_fs_commit_txn(&conflict, eb->repos, 
                                &new_revision, eb->txn, pool);

  /* We want to abort the transaction *unless* the error code tells us
     the commit succeeded and something just went wrong in post-commit. */
  if (err && (err->apr_err != SVN_ERR_REPOS_POST_COMMIT_HOOK_FAILED))
    {
      /* ### todo: we should check whether it really was a conflict,
         and return the conflict info if so? */

      /* If the commit failed, it's *probably* due to a conflict --
         that is, the txn being out-of-date.  The filesystem gives us
         the ability to continue diddling the transaction and try
         again; but let's face it: that's not how the cvs or svn works
         from a user interface standpoint.  Thus we don't make use of
         this fs feature (for now, at least.)

         So, in a nutshell: svn commits are an all-or-nothing deal.
         Each commit creates a new fs txn which either succeeds or is
         aborted completely.  No second chances;  the user simply
         needs to update and commit again  :)

         We ignore the possible error result from svn_fs_abort_txn();
         it's more important to return the original error. */
      svn_error_clear(svn_fs_abort_txn(eb->txn, pool));
      return err;
    }
  else if (err)
    {
      /* Post-commit hook's failure output can be passed back to the
         client. However, this cannot be a commit failure. Hence
         passing back the post-commit error message as a string to
         be displayed as a warning. */
      if (err->child && err->child->message)
        post_commit_err = apr_pstrdup(pool, err->child->message) ;
  
      svn_error_clear(err);
      err = SVN_NO_ERROR;
    }
  
  /* Pass new revision information to the caller's callback. */
  {
    svn_string_t *date, *author;
    svn_error_t *err2;
    svn_commit_info_t *commit_info;

    /* Even if there was a post-commit hook failure, it's more serious
       if one of the calls here fails, so we explicitly check for errors
       here, while saving the possible post-commit error for later. */

    err2 = svn_fs_revision_prop(&date, svn_repos_fs(eb->repos),
                                new_revision, SVN_PROP_REVISION_DATE,
                                pool);
    if (! err2)
      err2 =  svn_fs_revision_prop(&author, svn_repos_fs(eb->repos),
                                   new_revision, SVN_PROP_REVISION_AUTHOR,
                                   pool);

    if (! err2)
      {
        commit_info = svn_create_commit_info(pool);

        /* fill up the svn_commit_info structure */
        commit_info->revision = new_revision;
        commit_info->date = date ? date->data : NULL;
        commit_info->author = author ? author->data : NULL;
        commit_info->post_commit_err = post_commit_err;
        err2 = (*eb->commit_callback)(commit_info, 
                                      eb->commit_callback_baton,
                                      pool);
        if (err2)
          {
            svn_error_clear(err);
            return err2;
          }
      }
  }

  return err;
}


static svn_error_t *
abort_edit(void *edit_baton,
           apr_pool_t *pool)
{
  struct edit_baton *eb = edit_baton;
  if ((! eb->txn) || (! eb->txn_owner))
    return SVN_NO_ERROR;
  return svn_fs_abort_txn(eb->txn, pool);
}



/*** Public interfaces. ***/

svn_error_t *
svn_repos_get_commit_editor4(const svn_delta_editor_t **editor,
                             void **edit_baton,
                             svn_repos_t *repos,
                             svn_fs_txn_t *txn,
                             const char *repos_url,
                             const char *base_path,
                             const char *user,
                             const char *log_msg,
                             svn_commit_callback2_t callback,
                             void *callback_baton,
                             svn_repos_authz_callback_t authz_callback,
                             void *authz_baton,
                             apr_pool_t *pool)
{
  svn_delta_editor_t *e;
  apr_pool_t *subpool = svn_pool_create(pool);
  struct edit_baton *eb;

  /* Do a global authz access lookup.  Users with no write access
     whatsoever to the repository don't get a commit editor. */
  if (authz_callback)
    {
      svn_boolean_t allowed;

<<<<<<< HEAD
      SVN_ERR(authz_callback(svn_authz_write, &allowed, NULL, NULL,
                             authz_baton, pool));
=======
      SVN_ERR (authz_callback (svn_authz_write, &allowed, NULL, NULL,
                               authz_baton, pool));
>>>>>>> fb160b83
      if (!allowed)
        return svn_error_create(SVN_ERR_AUTHZ_UNWRITABLE, NULL,
                                "Not authorized to open a commit editor.");
    }

  /* Allocate the structures. */
  e = svn_delta_default_editor(pool);
  eb = apr_pcalloc(subpool, sizeof(*eb));

  /* Set up the editor. */
  e->open_root         = open_root;
  e->delete_entry      = delete_entry;
  e->add_directory     = add_directory;
  e->open_directory    = open_directory;
  e->change_dir_prop   = change_dir_prop;
  e->add_file          = add_file;
  e->open_file         = open_file;
  e->close_file        = close_file;
  e->apply_textdelta   = apply_textdelta;
  e->change_file_prop  = change_file_prop;
  e->close_edit        = close_edit;
  e->abort_edit        = abort_edit;

  /* Set up the edit baton. */
  eb->pool = subpool;
  eb->user = user ? apr_pstrdup(subpool, user) : NULL;
  eb->log_msg = apr_pstrdup(subpool, log_msg);
  eb->commit_callback = callback;
  eb->commit_callback_baton = callback_baton;
  eb->authz_callback = authz_callback;
  eb->authz_baton = authz_baton;
  eb->base_path = apr_pstrdup(subpool, base_path);
  eb->repos = repos;
  eb->repos_url = repos_url;
  eb->repos_name = svn_path_basename(svn_repos_path(repos, subpool),
                                     subpool);
  eb->fs = svn_repos_fs(repos);
  eb->txn = txn;
  eb->txn_owner = txn ? FALSE : TRUE;

  *edit_baton = eb;
  *editor = e;
  
  return SVN_NO_ERROR;
}

svn_error_t *
svn_repos_get_commit_editor3(const svn_delta_editor_t **editor,
                             void **edit_baton,
                             svn_repos_t *repos,
                             svn_fs_txn_t *txn,
                             const char *repos_url,
                             const char *base_path,
                             const char *user,
                             const char *log_msg,
                             svn_commit_callback_t callback,
                             void *callback_baton,
                             svn_repos_authz_callback_t authz_callback,
                             void *authz_baton,
                             apr_pool_t *pool)
{
  svn_commit_callback2_t callback2;
  void *callback2_baton;

  svn_compat_wrap_commit_callback(&callback2, &callback2_baton,
                                  callback, callback_baton,
                                  pool);

  return svn_repos_get_commit_editor4(editor, edit_baton, repos, txn,
                                      repos_url, base_path, user,
                                      log_msg, callback2,
                                      callback2_baton, authz_callback,
                                      authz_baton, pool);
}


svn_error_t *
svn_repos_get_commit_editor2(const svn_delta_editor_t **editor,
                             void **edit_baton,
                             svn_repos_t *repos,
                             svn_fs_txn_t *txn,
                             const char *repos_url,
                             const char *base_path,
                             const char *user,
                             const char *log_msg,
                             svn_commit_callback_t callback,
                             void *callback_baton,
                             apr_pool_t *pool)
{
  return svn_repos_get_commit_editor3(editor, edit_baton, repos, txn,
                                      repos_url, base_path, user,
                                      log_msg, callback, callback_baton,
                                      NULL, NULL, pool);
}


svn_error_t *
svn_repos_get_commit_editor(const svn_delta_editor_t **editor,
                            void **edit_baton,
                            svn_repos_t *repos,
                            const char *repos_url,
                            const char *base_path,
                            const char *user,
                            const char *log_msg,
                            svn_commit_callback_t callback,
                            void *callback_baton,
                            apr_pool_t *pool)
{
  return svn_repos_get_commit_editor2(editor, edit_baton, repos, NULL,
                                      repos_url, base_path, user,
                                      log_msg, callback,
                                      callback_baton, pool);
}<|MERGE_RESOLUTION|>--- conflicted
+++ resolved
@@ -51,7 +51,7 @@
   const char *log_msg;
 
   /* Callback to run when the commit is done. */
-  svn_commit_callback2_t commit_callback;
+  svn_commit_callback_t commit_callback;
   void *commit_callback_baton;
 
   /* Callback to check authorizations on paths. */
@@ -123,11 +123,11 @@
 
 /* Create and return a generic out-of-dateness error. */
 static svn_error_t *
-out_of_date(const char *path, const char *txn_name)
-{
-  return svn_error_createf(SVN_ERR_FS_TXN_OUT_OF_DATE, NULL,
-                           _("Out of date: '%s' in transaction '%s'"),
-                           path, txn_name);
+out_of_date (const char *path, const char *txn_name)
+{
+  return svn_error_createf (SVN_ERR_FS_TXN_OUT_OF_DATE, NULL,
+                            _("Out of date: '%s' in transaction '%s'"),
+                            path, txn_name);
 }
 
 
@@ -139,21 +139,16 @@
    no authz callback is present in EDITOR_BATON, then authorize all
    paths.  Use POOL for temporary allocation only. */
 static svn_error_t *
-check_authz(struct edit_baton *editor_baton, const char *path,
-            svn_fs_root_t *root, svn_repos_authz_access_t required,
-            apr_pool_t *pool)
+check_authz (struct edit_baton *editor_baton, const char *path,
+             svn_fs_root_t *root, svn_repos_authz_access_t required,
+             apr_pool_t *pool)
 {
   if (editor_baton->authz_callback)
     {
       svn_boolean_t allowed;
 
-<<<<<<< HEAD
-      SVN_ERR(editor_baton->authz_callback(required, &allowed, root, path,
-                                           editor_baton->authz_baton, pool));
-=======
       SVN_ERR (editor_baton->authz_callback (required, &allowed, root, path,
                                              editor_baton->authz_baton, pool));
->>>>>>> fb160b83
       if (!allowed)
         return svn_error_create(required & svn_authz_write ?
                                 SVN_ERR_AUTHZ_UNWRITABLE :
@@ -169,10 +164,10 @@
 /*** Editor functions ***/
 
 static svn_error_t *
-open_root(void *edit_baton,
-          svn_revnum_t base_revision,
-          apr_pool_t *pool,
-          void **root_baton)
+open_root (void *edit_baton,
+           svn_revnum_t base_revision,
+           apr_pool_t *pool,
+           void **root_baton)
 {
   struct dir_baton *dirb;
   struct edit_baton *eb = edit_baton;
@@ -181,18 +176,18 @@
   /* Ignore BASE_REVISION.  We always build our transaction against
      HEAD.  However, we will keep it in our dir baton for out of
      dateness checks.  */
-  SVN_ERR(svn_fs_youngest_rev(&youngest, eb->fs, eb->pool));
+  SVN_ERR (svn_fs_youngest_rev (&youngest, eb->fs, eb->pool));
 
   /* Unless we've been instructed to use a specific transaction, we'll
      make our own. */
   if (eb->txn_owner)
     {
-      SVN_ERR(svn_repos_fs_begin_txn_for_commit(&(eb->txn),
-                                                eb->repos, 
-                                                youngest,
-                                                eb->user, 
-                                                eb->log_msg,
-                                                eb->pool));
+      SVN_ERR (svn_repos_fs_begin_txn_for_commit (&(eb->txn),
+                                                  eb->repos, 
+                                                  youngest,
+                                                  eb->user, 
+                                                  eb->log_msg,
+                                                  eb->pool));
     }
   else /* Even if we aren't the owner of the transaction, we might
           have been instructed to set some properties. */
@@ -201,35 +196,30 @@
       if (eb->user)
         {
           propval.data = eb->user;
-          propval.len = strlen(eb->user);
-          SVN_ERR(svn_fs_change_txn_prop(eb->txn, SVN_PROP_REVISION_AUTHOR,
-                                         &propval, pool));
+          propval.len = strlen (eb->user);
+          SVN_ERR (svn_fs_change_txn_prop (eb->txn, SVN_PROP_REVISION_AUTHOR,
+                                           &propval, pool));
         }
       if (eb->log_msg)
         {
           propval.data = eb->log_msg;
-          propval.len = strlen(eb->log_msg);
-          SVN_ERR(svn_fs_change_txn_prop(eb->txn, SVN_PROP_REVISION_LOG,
-                                         &propval, pool));
+          propval.len = strlen (eb->log_msg);
+          SVN_ERR (svn_fs_change_txn_prop (eb->txn, SVN_PROP_REVISION_LOG,
+                                           &propval, pool));
         }
     }
-<<<<<<< HEAD
-  SVN_ERR(svn_fs_txn_name(&(eb->txn_name), eb->txn, eb->pool));
-  SVN_ERR(svn_fs_txn_root(&(eb->txn_root), eb->txn, eb->pool));
-=======
   SVN_ERR (svn_fs_txn_name (&(eb->txn_name), eb->txn, eb->pool));
   SVN_ERR (svn_fs_txn_root (&(eb->txn_root), eb->txn, eb->pool));
->>>>>>> fb160b83
 
   /* Create a root dir baton.  The `base_path' field is an -absolute-
      path in the filesystem, upon which all further editor paths are
      based. */
-  dirb = apr_pcalloc(pool, sizeof(*dirb));
+  dirb = apr_pcalloc (pool, sizeof (*dirb));
   dirb->edit_baton = edit_baton;
   dirb->parent = NULL;
   dirb->pool = pool;
   dirb->was_copied = FALSE;
-  dirb->path = apr_pstrdup(pool, eb->base_path);
+  dirb->path = apr_pstrdup (pool, eb->base_path);
   dirb->base_rev = base_revision;
 
   *root_baton = dirb;
@@ -239,29 +229,29 @@
 
 
 static svn_error_t *
-delete_entry(const char *path,
-             svn_revnum_t revision,
-             void *parent_baton,
-             apr_pool_t *pool)
+delete_entry (const char *path,
+              svn_revnum_t revision,
+              void *parent_baton,
+              apr_pool_t *pool)
 {
   struct dir_baton *parent = parent_baton;
   struct edit_baton *eb = parent->edit_baton;
   svn_node_kind_t kind;
   svn_revnum_t cr_rev;
   svn_repos_authz_access_t required = svn_authz_write;
-  const char *full_path = svn_path_join(eb->base_path, path, pool);
+  const char *full_path = svn_path_join (eb->base_path, path, pool);
 
   /* Check PATH in our transaction.  */
-  SVN_ERR(svn_fs_check_path(&kind, eb->txn_root, full_path, pool));
+  SVN_ERR (svn_fs_check_path (&kind, eb->txn_root, full_path, pool));
 
   /* Deletion requires a recursive write access, as well as write
      access to the parent directory. */
   if (kind == svn_node_dir)
     required |= svn_authz_recursive;
-  SVN_ERR(check_authz(eb, full_path, eb->txn_root,
-                      required, pool));
-  SVN_ERR(check_authz(eb, parent->path, eb->txn_root,
-                      svn_authz_write, pool));
+  SVN_ERR (check_authz (eb, full_path, eb->txn_root,
+                        required, pool));
+  SVN_ERR (check_authz (eb, parent->path, eb->txn_root,
+                        svn_authz_write, pool));
 
   /* If PATH doesn't exist in the txn, that's fine (merge
      allows this). */
@@ -270,36 +260,36 @@
 
   /* Now, make sure we're deleting the node we *think* we're
      deleting, else return an out-of-dateness error. */
-  SVN_ERR(svn_fs_node_created_rev(&cr_rev, eb->txn_root, full_path, pool));
-  if (SVN_IS_VALID_REVNUM(revision) && (revision < cr_rev))
-    return out_of_date(full_path, eb->txn_name);
+  SVN_ERR (svn_fs_node_created_rev (&cr_rev, eb->txn_root, full_path, pool));
+  if (SVN_IS_VALID_REVNUM (revision) && (revision < cr_rev))
+    return out_of_date (full_path, eb->txn_name);
   
   /* This routine is a mindless wrapper.  We call svn_fs_delete_tree
      because that will delete files and recursively delete
      directories.  */
-  return svn_fs_delete(eb->txn_root, full_path, pool);
-}
-
-
-
-
-static svn_error_t *
-add_directory(const char *path,
-              void *parent_baton,
-              const char *copy_path,
-              svn_revnum_t copy_revision,
-              apr_pool_t *pool,
-              void **child_baton)
+  return svn_fs_delete (eb->txn_root, full_path, pool);
+}
+
+
+
+
+static svn_error_t *
+add_directory (const char *path,
+               void *parent_baton,
+               const char *copy_path,
+               svn_revnum_t copy_revision,
+               apr_pool_t *pool,
+               void **child_baton)
 {
   struct dir_baton *new_dirb;
   struct dir_baton *pb = parent_baton;
   struct edit_baton *eb = pb->edit_baton;
-  const char *full_path = svn_path_join(eb->base_path, path, pool);
-  apr_pool_t *subpool = svn_pool_create(pool);
+  const char *full_path = svn_path_join (eb->base_path, path, pool);
+  apr_pool_t *subpool = svn_pool_create (pool);
   svn_boolean_t was_copied = FALSE;
 
   /* Sanity check. */  
-  if (copy_path && (! SVN_IS_VALID_REVNUM(copy_revision)))
+  if (copy_path && (! SVN_IS_VALID_REVNUM (copy_revision)))
     return svn_error_createf 
       (SVN_ERR_FS_GENERAL, NULL,
        _("Got source path but no source revision for '%s'"), full_path);
@@ -313,44 +303,44 @@
 
       /* Copy requires recursive write access to the destination path
          and write access to the parent path. */
-      SVN_ERR(check_authz(eb, full_path, eb->txn_root,
-                          svn_authz_write | svn_authz_recursive,
-                          subpool));
-      SVN_ERR(check_authz(eb, pb->path, eb->txn_root,
-                          svn_authz_write, subpool));
+      SVN_ERR (check_authz (eb, full_path, eb->txn_root,
+                            svn_authz_write | svn_authz_recursive,
+                            subpool));
+      SVN_ERR (check_authz (eb, pb->path, eb->txn_root,
+                            svn_authz_write, subpool));
 
       /* Check PATH in our transaction.  Make sure it does not exist
          unless its parent directory was copied (in which case, the
          thing might have been copied in as well), else return an
          out-of-dateness error. */
-      SVN_ERR(svn_fs_check_path(&kind, eb->txn_root, full_path, subpool));
+      SVN_ERR (svn_fs_check_path (&kind, eb->txn_root, full_path, subpool));
       if ((kind != svn_node_none) && (! pb->was_copied))
-        return out_of_date(full_path, eb->txn_name);
+        return out_of_date (full_path, eb->txn_name);
 
       /* For now, require that the url come from the same repository
          that this commit is operating on. */
-      copy_path = svn_path_uri_decode(copy_path, subpool);
-      repos_url_len = strlen(eb->repos_url);
-      if (strncmp(copy_path, eb->repos_url, repos_url_len) != 0)
+      copy_path = svn_path_uri_decode (copy_path, subpool);
+      repos_url_len = strlen (eb->repos_url);
+      if (strncmp (copy_path, eb->repos_url, repos_url_len) != 0)
         return svn_error_createf 
           (SVN_ERR_FS_GENERAL, NULL,
            _("Source url '%s' is from different repository"), copy_path);
 
-      fs_path = apr_pstrdup(subpool, copy_path + repos_url_len);
+      fs_path = apr_pstrdup (subpool, copy_path + repos_url_len);
 
       /* Now use the "fs_path" as an absolute path within the
          repository to make the copy from. */      
-      SVN_ERR(svn_fs_revision_root(&copy_root, eb->fs,
-                                   copy_revision, subpool));
+      SVN_ERR (svn_fs_revision_root (&copy_root, eb->fs,
+                                     copy_revision, subpool));
 
       /* Copy also requires recursive read access to the source
          path. */
-      SVN_ERR(check_authz(eb, fs_path, copy_root,
-                          svn_authz_read | svn_authz_recursive,
-                          subpool));
-
-      SVN_ERR(svn_fs_copy(copy_root, fs_path,
-                          eb->txn_root, full_path, subpool));
+      SVN_ERR(check_authz (eb, fs_path, copy_root,
+                           svn_authz_read | svn_authz_recursive,
+                           subpool));
+
+      SVN_ERR (svn_fs_copy (copy_root, fs_path,
+                            eb->txn_root, full_path, subpool));
       was_copied = TRUE;
     }
   else
@@ -360,18 +350,18 @@
          svn_fs_make_dir will error out if PATH already exists.
          Verify write access to the full path and the parent
          directory. */
-      SVN_ERR(check_authz(eb, full_path, eb->txn_root,
-                          svn_authz_write, subpool));
-      SVN_ERR(check_authz(eb, pb->path, eb->txn_root,
-                          svn_authz_write, subpool));
-      SVN_ERR(svn_fs_make_dir(eb->txn_root, full_path, subpool));
+      SVN_ERR (check_authz (eb, full_path, eb->txn_root,
+                            svn_authz_write, subpool));
+      SVN_ERR (check_authz (eb, pb->path, eb->txn_root,
+                            svn_authz_write, subpool));
+      SVN_ERR (svn_fs_make_dir (eb->txn_root, full_path, subpool));
     }
 
   /* Cleanup our temporary subpool. */
-  svn_pool_destroy(subpool);
+  svn_pool_destroy (subpool);
 
   /* Build a new dir baton for this directory. */
-  new_dirb = apr_pcalloc(pool, sizeof(*new_dirb));
+  new_dirb = apr_pcalloc (pool, sizeof (*new_dirb));
   new_dirb->edit_baton = eb;
   new_dirb->parent = pb;
   new_dirb->pool = pool;
@@ -386,32 +376,28 @@
 
 
 static svn_error_t *
-open_directory(const char *path,
-               void *parent_baton,
-               svn_revnum_t base_revision,
-               apr_pool_t *pool,
-               void **child_baton)
+open_directory (const char *path,
+                void *parent_baton,
+                svn_revnum_t base_revision,
+                apr_pool_t *pool,
+                void **child_baton)
 {
   struct dir_baton *new_dirb;
   struct dir_baton *pb = parent_baton;
   struct edit_baton *eb = pb->edit_baton;
   svn_node_kind_t kind;
-<<<<<<< HEAD
-  const char *full_path = svn_path_join(eb->base_path, path, pool);
-=======
   const char *full_path = svn_path_join (eb->base_path, path, pool);
->>>>>>> fb160b83
 
   /* Check PATH in our transaction.  If it does not exist,
      return a 'Path not present' error. */
-  SVN_ERR(svn_fs_check_path(&kind, eb->txn_root, full_path, pool));
+  SVN_ERR (svn_fs_check_path (&kind, eb->txn_root, full_path, pool));
   if (kind == svn_node_none)
-    return svn_error_createf(SVN_ERR_FS_NOT_DIRECTORY, NULL,
-                             _("Path '%s' not present"),
-                             path);
+    return svn_error_createf (SVN_ERR_FS_NOT_DIRECTORY, NULL,
+                              _("Path '%s' not present"),
+                              path);
 
   /* Build a new dir baton for this directory */
-  new_dirb = apr_pcalloc(pool, sizeof(*new_dirb));
+  new_dirb = apr_pcalloc (pool, sizeof (*new_dirb));
   new_dirb->edit_baton = eb;
   new_dirb->parent = pb;
   new_dirb->pool = pool;
@@ -425,46 +411,46 @@
 
 
 static svn_error_t *
-apply_textdelta(void *file_baton,
-                const char *base_checksum,
-                apr_pool_t *pool,
-                svn_txdelta_window_handler_t *handler,
-                void **handler_baton)
+apply_textdelta (void *file_baton,
+                 const char *base_checksum,
+                 apr_pool_t *pool,
+                 svn_txdelta_window_handler_t *handler,
+                 void **handler_baton)
 {
   struct file_baton *fb = file_baton;
 
   /* Check for write authorization. */
-  SVN_ERR(check_authz(fb->edit_baton, fb->path,
-                      fb->edit_baton->txn_root,
-                      svn_authz_write, pool));
-
-  return svn_fs_apply_textdelta(handler, handler_baton, 
-                                fb->edit_baton->txn_root, 
-                                fb->path,
-                                base_checksum,
-                                NULL,
-                                pool);
-}
-
-
-
-
-static svn_error_t *
-add_file(const char *path,
-         void *parent_baton,
-         const char *copy_path,
-         svn_revnum_t copy_revision,
-         apr_pool_t *pool,
-         void **file_baton)
+  SVN_ERR (check_authz (fb->edit_baton, fb->path,
+                        fb->edit_baton->txn_root,
+                        svn_authz_write, pool));
+
+  return svn_fs_apply_textdelta (handler, handler_baton, 
+                                 fb->edit_baton->txn_root, 
+                                 fb->path,
+                                 base_checksum,
+                                 NULL,
+                                 pool);
+}
+
+
+
+
+static svn_error_t *
+add_file (const char *path,
+          void *parent_baton,
+          const char *copy_path,
+          svn_revnum_t copy_revision,
+          apr_pool_t *pool,
+          void **file_baton)
 {
   struct file_baton *new_fb;
   struct dir_baton *pb = parent_baton;
   struct edit_baton *eb = pb->edit_baton;
-  const char *full_path = svn_path_join(eb->base_path, path, pool);
-  apr_pool_t *subpool = svn_pool_create(pool);
+  const char *full_path = svn_path_join (eb->base_path, path, pool);
+  apr_pool_t *subpool = svn_pool_create (pool);
 
   /* Sanity check. */  
-  if (copy_path && (! SVN_IS_VALID_REVNUM(copy_revision)))
+  if (copy_path && (! SVN_IS_VALID_REVNUM (copy_revision)))
     return svn_error_createf 
       (SVN_ERR_FS_GENERAL, NULL,
        _("Got source path but no source revision for '%s'"), full_path);
@@ -478,41 +464,41 @@
 
       /* Copy requires recursive write to the destination path and
          parent path. */
-      SVN_ERR(check_authz(eb, full_path, eb->txn_root,
-                          svn_authz_write, subpool));
-      SVN_ERR(check_authz(eb, pb->path, eb->txn_root,
-                          svn_authz_write, subpool));
+      SVN_ERR (check_authz (eb, full_path, eb->txn_root,
+                           svn_authz_write, subpool));
+      SVN_ERR (check_authz (eb, pb->path, eb->txn_root,
+                            svn_authz_write, subpool));
 
       /* Check PATH in our transaction.  Make sure it does not exist
          unless its parent directory was copied (in which case, the
          thing might have been copied in as well), else return an
          out-of-dateness error. */
-      SVN_ERR(svn_fs_check_path(&kind, eb->txn_root, full_path, subpool));
+      SVN_ERR (svn_fs_check_path (&kind, eb->txn_root, full_path, subpool));
       if ((kind != svn_node_none) && (! pb->was_copied))
-        return out_of_date(full_path, eb->txn_name);
+        return out_of_date (full_path, eb->txn_name);
 
       /* For now, require that the url come from the same repository
          that this commit is operating on. */
-      copy_path = svn_path_uri_decode(copy_path, subpool);
-      repos_url_len = strlen(eb->repos_url);
-      if (strncmp(copy_path, eb->repos_url, repos_url_len) != 0)
+      copy_path = svn_path_uri_decode (copy_path, subpool);
+      repos_url_len = strlen (eb->repos_url);
+      if (strncmp (copy_path, eb->repos_url, repos_url_len) != 0)
             return svn_error_createf 
               (SVN_ERR_FS_GENERAL, NULL,
                _("Source url '%s' is from different repository"), copy_path);
       
-      fs_path = apr_pstrdup(subpool, copy_path + repos_url_len);
+      fs_path = apr_pstrdup (subpool, copy_path + repos_url_len);
 
       /* Now use the "fs_path" as an absolute path within the
          repository to make the copy from. */      
-      SVN_ERR(svn_fs_revision_root(&copy_root, eb->fs,
-                                   copy_revision, subpool));
+      SVN_ERR (svn_fs_revision_root (&copy_root, eb->fs,
+                                     copy_revision, subpool));
 
       /* Copy also requires read access to the source */
-      SVN_ERR(check_authz(eb, fs_path, copy_root,
-                          svn_authz_read, subpool));
-
-      SVN_ERR(svn_fs_copy(copy_root, fs_path, 
-                          eb->txn_root, full_path, subpool));
+      SVN_ERR(check_authz (eb, fs_path, copy_root,
+                           svn_authz_read, subpool));
+
+      SVN_ERR (svn_fs_copy (copy_root, fs_path, 
+                            eb->txn_root, full_path, subpool));
     }
   else
     {
@@ -521,18 +507,18 @@
          does -- that's because svn_fs_make_file() already errors out
          if the file already exists.  Verify write access to the full
          path and to the parent. */
-      SVN_ERR(check_authz(eb, full_path, eb->txn_root, svn_authz_write,
-                          subpool));
-      SVN_ERR(check_authz(eb, pb->path, eb->txn_root, svn_authz_write,
-                          subpool));
-      SVN_ERR(svn_fs_make_file(eb->txn_root, full_path, subpool));
+      SVN_ERR (check_authz (eb, full_path, eb->txn_root, svn_authz_write,
+                            subpool));
+      SVN_ERR (check_authz (eb, pb->path, eb->txn_root, svn_authz_write,
+                            subpool));
+      SVN_ERR (svn_fs_make_file (eb->txn_root, full_path, subpool));
     }
 
   /* Cleanup our temporary subpool. */
-  svn_pool_destroy(subpool);
+  svn_pool_destroy (subpool);
 
   /* Build a new file baton */
-  new_fb = apr_pcalloc(pool, sizeof(*new_fb));
+  new_fb = apr_pcalloc (pool, sizeof (*new_fb));
   new_fb->edit_baton = eb;
   new_fb->path = full_path;
 
@@ -544,41 +530,41 @@
 
 
 static svn_error_t *
-open_file(const char *path,
-          void *parent_baton,
-          svn_revnum_t base_revision,
-          apr_pool_t *pool,
-          void **file_baton)
+open_file (const char *path,
+           void *parent_baton,
+           svn_revnum_t base_revision,
+           apr_pool_t *pool,
+           void **file_baton)
 {
   struct file_baton *new_fb;
   struct dir_baton *pb = parent_baton;
   struct edit_baton *eb = pb->edit_baton;
   svn_revnum_t cr_rev;
-  apr_pool_t *subpool = svn_pool_create(pool);
-  const char *full_path = svn_path_join(eb->base_path, path, pool);
+  apr_pool_t *subpool = svn_pool_create (pool);
+  const char *full_path = svn_path_join (eb->base_path, path, pool);
 
   /* Check for read authorization. */
-  SVN_ERR(check_authz(eb, full_path, eb->txn_root,
-                      svn_authz_read, subpool));
+  SVN_ERR (check_authz (eb, full_path, eb->txn_root,
+                        svn_authz_read, subpool));
 
   /* Get this node's creation revision (doubles as an existence check). */
-  SVN_ERR(svn_fs_node_created_rev(&cr_rev, eb->txn_root, full_path, 
-                                  subpool));
+  SVN_ERR (svn_fs_node_created_rev (&cr_rev, eb->txn_root, full_path, 
+                                    subpool));
   
   /* If the node our caller has is an older revision number than the
      one in our transaction, return an out-of-dateness error. */
   if (SVN_IS_VALID_REVNUM(base_revision) && (base_revision < cr_rev))
-    return out_of_date(full_path, eb->txn_name);
+    return out_of_date (full_path, eb->txn_name);
 
   /* Build a new file baton */
-  new_fb = apr_pcalloc(pool, sizeof(*new_fb));
+  new_fb = apr_pcalloc (pool, sizeof (*new_fb));
   new_fb->edit_baton = eb;
   new_fb->path = full_path;
 
   *file_baton = new_fb;
 
   /* Destory the work subpool. */
-  svn_pool_destroy(subpool);
+  svn_pool_destroy (subpool);
 
   return SVN_NO_ERROR;
 }
@@ -586,27 +572,27 @@
 
 
 static svn_error_t *
-change_file_prop(void *file_baton,
-                 const char *name,
-                 const svn_string_t *value,
-                 apr_pool_t *pool)
+change_file_prop (void *file_baton,
+                  const char *name,
+                  const svn_string_t *value,
+                  apr_pool_t *pool)
 {
   struct file_baton *fb = file_baton;
   struct edit_baton *eb = fb->edit_baton;
 
   /* Check for write authorization. */
-  SVN_ERR(check_authz(eb, fb->path, eb->txn_root,
-                      svn_authz_write, pool));
-
-  return svn_repos_fs_change_node_prop(eb->txn_root, fb->path, 
-                                       name, value, pool);
-}
-
-
-static svn_error_t *
-close_file(void *file_baton,
-           const char *text_checksum,
-           apr_pool_t *pool)
+  SVN_ERR (check_authz (eb, fb->path, eb->txn_root,
+                        svn_authz_write, pool));
+
+  return svn_repos_fs_change_node_prop (eb->txn_root, fb->path, 
+                                        name, value, pool);
+}
+
+
+static svn_error_t *
+close_file (void *file_baton,
+            const char *text_checksum,
+            apr_pool_t *pool)
 {
   struct file_baton *fb = file_baton;
 
@@ -615,11 +601,11 @@
       unsigned char digest[APR_MD5_DIGESTSIZE];
       const char *hex_digest;
 
-      SVN_ERR(svn_fs_file_md5_checksum
-              (digest, fb->edit_baton->txn_root, fb->path, pool));
-      hex_digest = svn_md5_digest_to_cstring(digest, pool);
-
-      if (hex_digest && strcmp(text_checksum, hex_digest) != 0)
+      SVN_ERR (svn_fs_file_md5_checksum
+               (digest, fb->edit_baton->txn_root, fb->path, pool));
+      hex_digest = svn_md5_digest_to_cstring (digest, pool);
+
+      if (hex_digest && strcmp (text_checksum, hex_digest) != 0)
         {
           return svn_error_createf
             (SVN_ERR_CHECKSUM_MISMATCH, NULL,
@@ -636,45 +622,44 @@
 
 
 static svn_error_t *
-change_dir_prop(void *dir_baton,
-                const char *name,
-                const svn_string_t *value,
-                apr_pool_t *pool)
+change_dir_prop (void *dir_baton,
+                 const char *name,
+                 const svn_string_t *value,
+                 apr_pool_t *pool)
 {
   struct dir_baton *db = dir_baton;
   struct edit_baton *eb = db->edit_baton;
 
   /* Check for write authorization. */
-  SVN_ERR(check_authz(eb, db->path, eb->txn_root,
-                      svn_authz_write, pool));
+  SVN_ERR (check_authz (eb, db->path, eb->txn_root,
+                        svn_authz_write, pool));
 
   if (SVN_IS_VALID_REVNUM(db->base_rev))
     {
       /* Subversion rule:  propchanges can only happen on a directory
          which is up-to-date. */
       svn_revnum_t created_rev;
-      SVN_ERR(svn_fs_node_created_rev(&created_rev,
-                                      eb->txn_root, db->path, pool));
+      SVN_ERR (svn_fs_node_created_rev (&created_rev,
+                                        eb->txn_root, db->path, pool));
 
       if (db->base_rev < created_rev)
-        return out_of_date(db->path, eb->txn_name);
-    }
-
-  return svn_repos_fs_change_node_prop(eb->txn_root, db->path, 
-                                       name, value, pool);
-}
-
-
-
-static svn_error_t *
-close_edit(void *edit_baton,
-           apr_pool_t *pool)
+        return out_of_date (db->path, eb->txn_name);
+    }
+
+  return svn_repos_fs_change_node_prop (eb->txn_root, db->path, 
+                                        name, value, pool);
+}
+
+
+
+static svn_error_t *
+close_edit (void *edit_baton,
+            apr_pool_t *pool)
 {
   struct edit_baton *eb = edit_baton;
   svn_revnum_t new_revision = SVN_INVALID_REVNUM;
   svn_error_t *err;
   const char *conflict;
-  char *post_commit_err = NULL;
 
   /* If no transaction has been created (ie. if open_root wasn't
      called before close_edit), abort the operation here with an
@@ -684,8 +669,8 @@
                             "No valid transaction supplied to close_edit");
 
   /* Commit. */
-  err = svn_repos_fs_commit_txn(&conflict, eb->repos, 
-                                &new_revision, eb->txn, pool);
+  err = svn_repos_fs_commit_txn (&conflict, eb->repos, 
+                                 &new_revision, eb->txn, pool);
 
   /* We want to abort the transaction *unless* the error code tells us
      the commit succeeded and something just went wrong in post-commit. */
@@ -708,18 +693,17 @@
 
          We ignore the possible error result from svn_fs_abort_txn();
          it's more important to return the original error. */
-      svn_error_clear(svn_fs_abort_txn(eb->txn, pool));
+      svn_error_clear (svn_fs_abort_txn (eb->txn, pool));
       return err;
     }
   else if (err)
     {
-      /* Post-commit hook's failure output can be passed back to the
-         client. However, this cannot be a commit failure. Hence
-         passing back the post-commit error message as a string to
-         be displayed as a warning. */
-      if (err->child && err->child->message)
-        post_commit_err = apr_pstrdup(pool, err->child->message) ;
-  
+      /* ### TODO: ra_local is the only RA layer that currently
+         understands SVN_ERR_REPOS_POST_COMMIT_HOOK_FAILED.  And as of
+         at least r12960, svn_repos_fs_commit_txn() would never return
+         that anyway.  If someone who knows ra_svn better can add
+         handling for this special case, this whole "else if" block
+         can go away (again).  */ 
       svn_error_clear(err);
       err = SVN_NO_ERROR;
     }
@@ -728,38 +712,30 @@
   {
     svn_string_t *date, *author;
     svn_error_t *err2;
-    svn_commit_info_t *commit_info;
 
     /* Even if there was a post-commit hook failure, it's more serious
        if one of the calls here fails, so we explicitly check for errors
        here, while saving the possible post-commit error for later. */
 
-    err2 = svn_fs_revision_prop(&date, svn_repos_fs(eb->repos),
+    err2 = svn_fs_revision_prop (&date, svn_repos_fs (eb->repos),
                                 new_revision, SVN_PROP_REVISION_DATE,
-                                pool);
+                                eb->pool);
     if (! err2)
-      err2 =  svn_fs_revision_prop(&author, svn_repos_fs(eb->repos),
-                                   new_revision, SVN_PROP_REVISION_AUTHOR,
-                                   pool);
+      err2 =  svn_fs_revision_prop (&author, svn_repos_fs (eb->repos),
+                                    new_revision, SVN_PROP_REVISION_AUTHOR,
+                                    eb->pool);
 
     if (! err2)
+      err2 = (*eb->commit_callback) (new_revision, 
+                              date ? date->data : NULL, 
+                              author ? author->data : NULL,
+                              eb->commit_callback_baton);
+    if (err2)
       {
-        commit_info = svn_create_commit_info(pool);
-
-        /* fill up the svn_commit_info structure */
-        commit_info->revision = new_revision;
-        commit_info->date = date ? date->data : NULL;
-        commit_info->author = author ? author->data : NULL;
-        commit_info->post_commit_err = post_commit_err;
-        err2 = (*eb->commit_callback)(commit_info, 
-                                      eb->commit_callback_baton,
-                                      pool);
-        if (err2)
-          {
-            svn_error_clear(err);
-            return err2;
-          }
+        svn_error_clear (err);
+        return err2;
       }
+
   }
 
   return err;
@@ -767,14 +743,15 @@
 
 
 static svn_error_t *
-abort_edit(void *edit_baton,
-           apr_pool_t *pool)
+abort_edit (void *edit_baton,
+            apr_pool_t *pool)
 {
   struct edit_baton *eb = edit_baton;
   if ((! eb->txn) || (! eb->txn_owner))
     return SVN_NO_ERROR;
-  return svn_fs_abort_txn(eb->txn, pool);
-}
+  return svn_fs_abort_txn (eb->txn, pool);
+}
+
 
 
 @@ -782,22 +759,22 @@
 /*** Public interfaces. ***/
 
 svn_error_t *
-svn_repos_get_commit_editor4(const svn_delta_editor_t **editor,
-                             void **edit_baton,
-                             svn_repos_t *repos,
-                             svn_fs_txn_t *txn,
-                             const char *repos_url,
-                             const char *base_path,
-                             const char *user,
-                             const char *log_msg,
-                             svn_commit_callback2_t callback,
-                             void *callback_baton,
-                             svn_repos_authz_callback_t authz_callback,
-                             void *authz_baton,
-                             apr_pool_t *pool)
+svn_repos_get_commit_editor3 (const svn_delta_editor_t **editor,
+                              void **edit_baton,
+                              svn_repos_t *repos,
+                              svn_fs_txn_t *txn,
+                              const char *repos_url,
+                              const char *base_path,
+                              const char *user,
+                              const char *log_msg,
+                              svn_commit_callback_t callback,
+                              void *callback_baton,
+                              svn_repos_authz_callback_t authz_callback,
+                              void *authz_baton,
+                              apr_pool_t *pool)
 {
   svn_delta_editor_t *e;
-  apr_pool_t *subpool = svn_pool_create(pool);
+  apr_pool_t *subpool = svn_pool_create (pool);
   struct edit_baton *eb;
 
   /* Do a global authz access lookup.  Users with no write access
@@ -806,21 +783,16 @@
     {
       svn_boolean_t allowed;
 
-<<<<<<< HEAD
-      SVN_ERR(authz_callback(svn_authz_write, &allowed, NULL, NULL,
-                             authz_baton, pool));
-=======
       SVN_ERR (authz_callback (svn_authz_write, &allowed, NULL, NULL,
                                authz_baton, pool));
->>>>>>> fb160b83
       if (!allowed)
         return svn_error_create(SVN_ERR_AUTHZ_UNWRITABLE, NULL,
                                 "Not authorized to open a commit editor.");
     }
 
   /* Allocate the structures. */
-  e = svn_delta_default_editor(pool);
-  eb = apr_pcalloc(subpool, sizeof(*eb));
+  e = svn_delta_default_editor (pool);
+  eb = apr_pcalloc (subpool, sizeof (*eb));
 
   /* Set up the editor. */
   e->open_root         = open_root;
@@ -838,18 +810,18 @@
 
   /* Set up the edit baton. */
   eb->pool = subpool;
-  eb->user = user ? apr_pstrdup(subpool, user) : NULL;
-  eb->log_msg = apr_pstrdup(subpool, log_msg);
+  eb->user = user ? apr_pstrdup (subpool, user) : NULL;
+  eb->log_msg = apr_pstrdup (subpool, log_msg);
   eb->commit_callback = callback;
   eb->commit_callback_baton = callback_baton;
   eb->authz_callback = authz_callback;
   eb->authz_baton = authz_baton;
-  eb->base_path = apr_pstrdup(subpool, base_path);
+  eb->base_path = apr_pstrdup (subpool, base_path);
   eb->repos = repos;
   eb->repos_url = repos_url;
-  eb->repos_name = svn_path_basename(svn_repos_path(repos, subpool),
-                                     subpool);
-  eb->fs = svn_repos_fs(repos);
+  eb->repos_name = svn_path_basename (svn_repos_path (repos, subpool),
+                                      subpool);
+  eb->fs = svn_repos_fs (repos);
   eb->txn = txn;
   eb->txn_owner = txn ? FALSE : TRUE;
 
@@ -859,41 +831,31 @@
   return SVN_NO_ERROR;
 }
 
+
 svn_error_t *
-svn_repos_get_commit_editor3(const svn_delta_editor_t **editor,
+svn_repos_get_commit_editor2 (const svn_delta_editor_t **editor,
+                              void **edit_baton,
+                              svn_repos_t *repos,
+                              svn_fs_txn_t *txn,
+                              const char *repos_url,
+                              const char *base_path,
+                              const char *user,
+                              const char *log_msg,
+                              svn_commit_callback_t callback,
+                              void *callback_baton,
+                              apr_pool_t *pool)
+{
+  return svn_repos_get_commit_editor3 (editor, edit_baton, repos, txn,
+                                       repos_url, base_path, user,
+                                       log_msg, callback, callback_baton,
+                                       NULL, NULL, pool);
+}
+
+
+svn_error_t *
+svn_repos_get_commit_editor (const svn_delta_editor_t **editor,
                              void **edit_baton,
                              svn_repos_t *repos,
-                             svn_fs_txn_t *txn,
-                             const char *repos_url,
-                             const char *base_path,
-                             const char *user,
-                             const char *log_msg,
-                             svn_commit_callback_t callback,
-                             void *callback_baton,
-                             svn_repos_authz_callback_t authz_callback,
-                             void *authz_baton,
-                             apr_pool_t *pool)
-{
-  svn_commit_callback2_t callback2;
-  void *callback2_baton;
-
-  svn_compat_wrap_commit_callback(&callback2, &callback2_baton,
-                                  callback, callback_baton,
-                                  pool);
-
-  return svn_repos_get_commit_editor4(editor, edit_baton, repos, txn,
-                                      repos_url, base_path, user,
-                                      log_msg, callback2,
-                                      callback2_baton, authz_callback,
-                                      authz_baton, pool);
-}
-
-
-svn_error_t *
-svn_repos_get_commit_editor2(const svn_delta_editor_t **editor,
-                             void **edit_baton,
-                             svn_repos_t *repos,
-                             svn_fs_txn_t *txn,
                              const char *repos_url,
                              const char *base_path,
                              const char *user,
@@ -902,27 +864,8 @@
                              void *callback_baton,
                              apr_pool_t *pool)
 {
-  return svn_repos_get_commit_editor3(editor, edit_baton, repos, txn,
-                                      repos_url, base_path, user,
-                                      log_msg, callback, callback_baton,
-                                      NULL, NULL, pool);
-}
-
-
-svn_error_t *
-svn_repos_get_commit_editor(const svn_delta_editor_t **editor,
-                            void **edit_baton,
-                            svn_repos_t *repos,
-                            const char *repos_url,
-                            const char *base_path,
-                            const char *user,
-                            const char *log_msg,
-                            svn_commit_callback_t callback,
-                            void *callback_baton,
-                            apr_pool_t *pool)
-{
-  return svn_repos_get_commit_editor2(editor, edit_baton, repos, NULL,
-                                      repos_url, base_path, user,
-                                      log_msg, callback,
-                                      callback_baton, pool);
+  return svn_repos_get_commit_editor3 (editor, edit_baton, repos, NULL,
+                                       repos_url, base_path, user,
+                                       log_msg,  callback, callback_baton,
+                                       NULL, NULL, pool);
 }