/*
 * fs_loader.h:  Declarations for the FS loader library
 *
 * ====================================================================
 * Copyright (c) 2000-2007 CollabNet.  All rights reserved.
 *
 * This software is licensed as described in the file COPYING, which
 * you should have received as part of this distribution.  The terms
 * are also available at http://subversion.tigris.org/license-1.html.
 * If newer versions of this license are posted there, you may use a
 * newer version instead, at your option.
 *
 * This software consists of voluntary contributions made by many
 * individuals.  For exact contribution history, see the revision
 * history and logs, available at http://subversion.tigris.org/.
 * ====================================================================
 */


#ifndef LIBSVN_FS_FS_H
#define LIBSVN_FS_FS_H

#include "svn_version.h"
#include "svn_fs.h"

#ifdef __cplusplus
extern "C" {
#endif /* __cplusplus */


/* The FS loader library implements the a front end to "filesystem
   abstract providers" (FSAPs), which implement the svn_fs API.

   The loader library divides up the FS API into five categories:

     - Top-level functions, which operate on paths to an FS
     - Functions which operate on an FS object
     - Functions which operate on a transaction object
     - Functions which operate on a root object
     - Functions which operate on a history object

   Some generic fields of the FS, transaction, root, and history
   objects are defined by the loader library; the rest are stored in
   the "fsap_data" field which is defined by the FSAP.  Likewise, some
   of the very simple svn_fs API functions (such as svn_fs_root_fs)
   are defined by the loader library, while the rest are implemented
   through vtable calls defined by the FSAP.

   If you are considering writing a new database-backed filesystem
   implementation, it may be appropriate to add a second, lower-level
   abstraction to the libsvn_fs_base library which currently
   implements the BDB filesystem type.  Consult the dev list for
   details on the "FSP-level" abstraction concept.
*/
   


/*** Top-level library vtable type ***/

typedef struct fs_library_vtable_t
{
  /* This field should always remain first in the vtable.
     Apart from that, it can be changed however you like, since exact
     version equality is required between loader and module.  This policy
     was weaker during 1.1.x, but only in ways which do not conflict with
     this statement, now that the minor version has increased. */
  const svn_version_t *(*get_version)(void);

  /* The open/create/open_for_recovery functions are serialized so that they
     may use the common_pool parameter to allocate fs-global objects such as
     the bdb env cache. */
  svn_error_t *(*create)(svn_fs_t *fs, const char *path, apr_pool_t *pool,
                         apr_pool_t *common_pool);
  svn_error_t *(*open)(svn_fs_t *fs, const char *path, apr_pool_t *pool,
                       apr_pool_t *common_pool);
  /* open_for_recovery() is like open(), but used to fill in an fs pointer
     that will be passed to recover().  We assume that the open() method
     might not be immediately appropriate for recovery. */
  svn_error_t *(*open_for_recovery)(svn_fs_t *fs, const char *path,
                                    apr_pool_t *pool,
                                    apr_pool_t *common_pool);
  svn_error_t *(*delete_fs)(const char *path, apr_pool_t *pool);
  svn_error_t *(*hotcopy)(const char *src_path, const char *dest_path,
                          svn_boolean_t clean, apr_pool_t *pool);
  const char *(*get_description)(void);
  svn_error_t *(*recover)(svn_fs_t *fs,
                          svn_cancel_func_t cancel_func, void *cancel_baton,
                          apr_pool_t *pool);

  /* Provider-specific functions should go here, even if they could go
     in an object vtable, so that they are all kept together. */
  svn_error_t *(*bdb_logfiles)(apr_array_header_t **logfiles,
                               const char *path, svn_boolean_t only_unused,
                               apr_pool_t *pool);

  /* This is to let the base provider implement the deprecated
     svn_fs_parse_id, which we've decided doesn't belong in the FS
     API.  If we change our minds and decide to add a real
     svn_fs_parse_id variant which takes an FS object, it should go
     into the FS vtable. */
  svn_fs_id_t *(*parse_id)(const char *data, apr_size_t len,
                           apr_pool_t *pool);
} fs_library_vtable_t;

/* This is the type of symbol an FS module defines to fetch the
   library vtable. The LOADER_VERSION parameter must remain first in
   the list, and the function must use the C calling convention on all
   platforms, so that the init functions can safely read the version
   parameter.  The COMMON_POOL parameter must be a pool with a greater
   lifetime than the fs module so that fs global state can be kept
   in it and cleaned up on termination before the fs module is unloaded.
   Calls to these functions are globally serialized so that they have
   exclusive access to the COMMON_POOL parameter.

   ### need to force this to be __cdecl on Windows... how?? */
typedef svn_error_t *(*fs_init_func_t)(const svn_version_t *loader_version,
                                       fs_library_vtable_t **vtable,
                                       apr_pool_t* common_pool);

/* Here are the declarations for the FS module init functions.  If we
   are using DSO loading, they won't actually be linked into
   libsvn_fs.  Note that these private functions have a common_pool
   parameter that may be used for fs module scoped variables such as
   the bdb cache.  This will be the same common_pool that is passed
   to the create and open functions and these init functions (as well
   as the open and create functions) are globally serialized so that
   they have exclusive access to the common_pool. */
svn_error_t *svn_fs_base__init(const svn_version_t *loader_version,
                               fs_library_vtable_t **vtable,
                               apr_pool_t* common_pool);
svn_error_t *svn_fs_fs__init(const svn_version_t *loader_version,
                             fs_library_vtable_t **vtable,
                             apr_pool_t* common_pool);



/*** vtable types for the abstract FS objects ***/

typedef struct fs_vtable_t
{
  svn_error_t *(*youngest_rev)(svn_revnum_t *youngest_p, svn_fs_t *fs,
                               apr_pool_t *pool);
  svn_error_t *(*revision_prop)(svn_string_t **value_p, svn_fs_t *fs,
                                svn_revnum_t rev, const char *propname,
                                apr_pool_t *pool);
  svn_error_t *(*revision_proplist)(apr_hash_t **table_p, svn_fs_t *fs,
                                    svn_revnum_t rev, apr_pool_t *pool);
  svn_error_t *(*change_rev_prop)(svn_fs_t *fs, svn_revnum_t rev,
                                  const char *name,
                                  const svn_string_t *value,
                                  apr_pool_t *pool);
  svn_error_t *(*get_uuid)(svn_fs_t *fs, const char **uuid, apr_pool_t *pool);
  svn_error_t *(*set_uuid)(svn_fs_t *fs, const char *uuid, apr_pool_t *pool);
  svn_error_t *(*revision_root)(svn_fs_root_t **root_p, svn_fs_t *fs,
                                svn_revnum_t rev, apr_pool_t *pool);
  svn_error_t *(*begin_txn)(svn_fs_txn_t **txn_p, svn_fs_t *fs,
                            svn_revnum_t rev, apr_uint32_t flags,
                            apr_pool_t *pool);
  svn_error_t *(*open_txn)(svn_fs_txn_t **txn, svn_fs_t *fs,
                           const char *name, apr_pool_t *pool);
  svn_error_t *(*purge_txn)(svn_fs_t *fs, const char *txn_id,
                            apr_pool_t *pool);
  svn_error_t *(*list_transactions)(apr_array_header_t **names_p,
                                    svn_fs_t *fs, apr_pool_t *pool);
  svn_error_t *(*deltify)(svn_fs_t *fs, svn_revnum_t rev, apr_pool_t *pool);
  svn_error_t *(*lock)(svn_lock_t **lock, svn_fs_t *fs,
                       const char *path, const char *token,
                       const char *comment, svn_boolean_t is_dav_comment,
                       apr_time_t expiration_date,
                       svn_revnum_t current_rev, svn_boolean_t steal_lock,
                       apr_pool_t *pool);
  svn_error_t *(*generate_lock_token)(const char **token, svn_fs_t *fs,
                                      apr_pool_t *pool);
  svn_error_t *(*unlock)(svn_fs_t *fs, const char *path, const char *token,
                         svn_boolean_t break_lock, apr_pool_t *pool);
  svn_error_t *(*get_lock)(svn_lock_t **lock, svn_fs_t *fs,
                           const char *path, apr_pool_t *pool);
  svn_error_t *(*get_locks)(svn_fs_t *fs, const char *path,
                            svn_fs_get_locks_callback_t get_locks_func,
                            void *get_locks_baton,
                            apr_pool_t *pool);
  svn_error_t *(*bdb_set_errcall)(svn_fs_t *fs,
                                  void (*handler)(const char *errpfx,
                                                  char *msg));
} fs_vtable_t;


typedef struct txn_vtable_t
{
  svn_error_t *(*commit)(const char **conflict_p, svn_revnum_t *new_rev,
                         svn_fs_txn_t *txn, apr_pool_t *pool);
  svn_error_t *(*abort)(svn_fs_txn_t *txn, apr_pool_t *pool);
  svn_error_t *(*get_prop)(svn_string_t **value_p, svn_fs_txn_t *txn,
                           const char *propname, apr_pool_t *pool);
  svn_error_t *(*get_proplist)(apr_hash_t **table_p, svn_fs_txn_t *txn,
                               apr_pool_t *pool);
  svn_error_t *(*change_prop)(svn_fs_txn_t *txn, const char *name,
                              const svn_string_t *value, apr_pool_t *pool);
  svn_error_t *(*root)(svn_fs_root_t **root_p, svn_fs_txn_t *txn,
                       apr_pool_t *pool);
  svn_error_t *(*get_mergeinfo)(apr_hash_t **minfoprops, svn_fs_txn_t *txn,
                                apr_pool_t *pool);
} txn_vtable_t;


/* Some of these operations accept multiple root arguments.  Since the
   roots may not all have the same vtable, we need a rule to determine
   which root's vtable is used.  The rule is: if one of the roots is
   named "target", we use that root's vtable; otherwise, we use the
   first root argument's vtable. */
typedef struct root_vtable_t
{
  /* Determining what has changed in a root */
  svn_error_t *(*paths_changed)(apr_hash_t **changed_paths_p,
                                svn_fs_root_t *root,
                                apr_pool_t *pool);

  /* Generic node operations */
  svn_error_t *(*check_path)(svn_node_kind_t *kind_p, svn_fs_root_t *root,
                             const char *path, apr_pool_t *pool);
  svn_error_t *(*node_history)(svn_fs_history_t **history_p,
                               svn_fs_root_t *root, const char *path,
                               apr_pool_t *pool);
  svn_error_t *(*node_id)(const svn_fs_id_t **id_p, svn_fs_root_t *root,
                          const char *path, apr_pool_t *pool);
  svn_error_t *(*node_created_rev)(svn_revnum_t *revision,
                                   svn_fs_root_t *root, const char *path,
                                   apr_pool_t *pool);
  svn_error_t *(*node_created_path)(const char **created_path,
                                    svn_fs_root_t *root, const char *path,
                                    apr_pool_t *pool);
  svn_error_t *(*delete_node)(svn_fs_root_t *root, const char *path,
                              apr_pool_t *pool);
  svn_error_t *(*copied_from)(svn_revnum_t *rev_p, const char **path_p,
                              svn_fs_root_t *root, const char *path,
                              apr_pool_t *pool);
  svn_error_t *(*closest_copy)(svn_fs_root_t **root_p, const char **path_p,
                               svn_fs_root_t *root, const char *path,
                               apr_pool_t *pool);

  /* Property operations */
  svn_error_t *(*node_prop)(svn_string_t **value_p, svn_fs_root_t *root,
                            const char *path, const char *propname,
                            apr_pool_t *pool);
  svn_error_t *(*node_proplist)(apr_hash_t **table_p, svn_fs_root_t *root,
                                const char *path, apr_pool_t *pool);
  svn_error_t *(*change_node_prop)(svn_fs_root_t *root, const char *path,
                                   const char *name,
                                   const svn_string_t *value,
                                   apr_pool_t *pool);
  svn_error_t *(*props_changed)(int *changed_p, svn_fs_root_t *root1,
                                const char *path1, svn_fs_root_t *root2,
                                const char *path2, apr_pool_t *pool);

  /* Directories */
  svn_error_t *(*dir_entries)(apr_hash_t **entries_p, svn_fs_root_t *root,
                              const char *path, apr_pool_t *pool);
  svn_error_t *(*make_dir)(svn_fs_root_t *root, const char *path,
                           apr_pool_t *pool);
  svn_error_t *(*copy)(svn_fs_root_t *from_root, const char *from_path,
                       svn_fs_root_t *to_root, const char *to_path,
                       apr_pool_t *pool);
  svn_error_t *(*move)(svn_fs_root_t *from_root, const char *from_path,
                       svn_fs_root_t *to_root, const char *to_path,
                       apr_pool_t *pool);
  svn_error_t *(*revision_link)(svn_fs_root_t *from_root,
                                svn_fs_root_t *to_root,
                                const char *path,
                                apr_pool_t *pool);

  /* Files */
  svn_error_t *(*file_length)(svn_filesize_t *length_p, svn_fs_root_t *root,
                              const char *path, apr_pool_t *pool);
  svn_error_t *(*file_md5_checksum)(unsigned char digest[],
                                    svn_fs_root_t *root,
                                    const char *path, apr_pool_t *pool);
  svn_error_t *(*file_contents)(svn_stream_t **contents,
                                svn_fs_root_t *root, const char *path,
                                apr_pool_t *pool);
  svn_error_t *(*make_file)(svn_fs_root_t *root, const char *path,
                            apr_pool_t *pool);
  svn_error_t *(*apply_textdelta)(svn_txdelta_window_handler_t *contents_p,
                                  void **contents_baton_p,
                                  svn_fs_root_t *root, const char *path,
                                  const char *base_checksum,
                                  const char *result_checksum,
                                  apr_pool_t *pool);
  svn_error_t *(*apply_text)(svn_stream_t **contents_p, svn_fs_root_t *root,
                             const char *path, const char *result_checksum,
                             apr_pool_t *pool);
  svn_error_t *(*contents_changed)(int *changed_p, svn_fs_root_t *root1,
                                   const char *path1, svn_fs_root_t *root2,
                                   const char *path2, apr_pool_t *pool);
  svn_error_t *(*get_file_delta_stream)(svn_txdelta_stream_t **stream_p,
                                        svn_fs_root_t *source_root,
                                        const char *source_path,
                                        svn_fs_root_t *target_root,
                                        const char *target_path,
                                        apr_pool_t *pool);

  /* Merging. */
  svn_error_t *(*merge)(const char **conflict_p,
                        svn_fs_root_t *source_root,
                        const char *source_path,
                        svn_fs_root_t *target_root,
                        const char *target_path,
                        svn_fs_root_t *ancestor_root,
                        const char *ancestor_path,
                        apr_pool_t *pool);
  svn_error_t *(*change_mergeinfo)(svn_fs_root_t *root, const char *path,
                                   apr_hash_t *info,
                                   apr_pool_t *pool);
  svn_error_t *(*get_mergeinfo)(apr_hash_t **minfohash,
                                svn_fs_root_t *root, 
                                const apr_array_header_t *paths,
                                svn_mergeinfo_inheritance_t inherit,
                                apr_pool_t *pool);
  svn_error_t *(*get_mergeinfo_for_tree)(apr_hash_t **mergeinfo,
                                         svn_fs_root_t *root,
                                         const apr_array_header_t *paths,
<<<<<<< HEAD
=======
                                         svn_fs_mergeinfo_filter_func_t filter_func,
                                         void *filter_func_baton,
>>>>>>> 4eaf3f05
                                         apr_pool_t *pool);
} root_vtable_t;


typedef struct history_vtable_t
{
  svn_error_t *(*prev)(svn_fs_history_t **prev_history_p,
                       svn_fs_history_t *history, svn_boolean_t cross_copies,
                       apr_pool_t *pool);
  svn_error_t *(*location)(const char **path, svn_revnum_t *revision,
                           svn_fs_history_t *history, apr_pool_t *pool);
} history_vtable_t;


typedef struct id_vtable_t
{
  svn_string_t *(*unparse)(const svn_fs_id_t *id, apr_pool_t *pool);
  int (*compare)(const svn_fs_id_t *a, const svn_fs_id_t *b);
} id_vtable_t;



/*** Definitions of the abstract FS object types ***/

/* These are transaction properties that correspond to the bitfields
   in the 'flags' argument to svn_fs_lock().  */
#define SVN_FS_PROP_TXN_CHECK_LOCKS            SVN_PROP_PREFIX "check-locks"
#define SVN_FS_PROP_TXN_CHECK_OOD              SVN_PROP_PREFIX "check-ood"

/* This transaction property determines whether the txn has mergeinfo
   properties set in it, and thus will need some info inserted about
   uid->rev mapping in the mergeinfo table  */
#define SVN_FS_PROP_TXN_CONTAINS_MERGEINFO     SVN_PROP_PREFIX "contains-mergeinfo"


struct svn_fs_t
{
  /* The pool in which this fs object is allocated */
  apr_pool_t *pool;

  /* The path to the repository's top-level directory */
  char *path;

  /* A callback for printing warning messages */
  svn_fs_warning_callback_t warning;
  void *warning_baton;

  /* The filesystem configuration */
  apr_hash_t *config;

  /* An access context indicating who's using the fs */
  svn_fs_access_t *access_ctx;

  /* FSAP-specific vtable and private data */
  fs_vtable_t *vtable;
  void *fsap_data;
};


struct svn_fs_txn_t
{
  /* The filesystem to which this transaction belongs */
  svn_fs_t *fs;

  /* The revision on which this transaction is based, or
     SVN_INVALID_REVISION if the transaction is not based on a
     revision at all */
  svn_revnum_t base_rev;

  /* The ID of this transaction */
  const char *id;

  /* FSAP-specific vtable and private data */
  txn_vtable_t *vtable;
  void *fsap_data;
};


struct svn_fs_root_t
{
  /* A pool managing this root */
  apr_pool_t *pool;

  /* The filesystem to which this root belongs */
  svn_fs_t *fs;

  /* The kind of root this is */
  svn_boolean_t is_txn_root;

  /* For transaction roots, the name of the transaction  */
  const char *txn;

  /* For transaction roots, flags describing the txn's behavior. */
  apr_uint32_t txn_flags;

  /* For revision roots, the number of the revision; for transaction
     roots, the number of the revision on which the transaction is
     based. */
  svn_revnum_t rev;

  /* FSAP-specific vtable and private data */
  root_vtable_t *vtable;
  void *fsap_data;
};


struct svn_fs_history_t
{
  /* FSAP-specific vtable and private data */
  history_vtable_t *vtable;
  void *fsap_data;
};


struct svn_fs_id_t
{
  /* FSAP-specific vtable and private data */
  id_vtable_t *vtable;
  void *fsap_data;
};


struct svn_fs_access_t
{
  /* An authenticated username using the fs */
  const char *username;

  /* A collection of lock-tokens supplied by the fs caller.
     Hash maps (const char *) UUID --> (void *) 1
     fs functions should really only be interested whether a UUID
     exists as a hash key at all;  the value is irrelevant. */
  apr_hash_t *lock_tokens;
};



#ifdef __cplusplus
}
#endif /* __cplusplus */

#endif<|MERGE_RESOLUTION|>--- conflicted
+++ resolved
@@ -322,11 +322,8 @@
   svn_error_t *(*get_mergeinfo_for_tree)(apr_hash_t **mergeinfo,
                                          svn_fs_root_t *root,
                                          const apr_array_header_t *paths,
-<<<<<<< HEAD
-=======
                                          svn_fs_mergeinfo_filter_func_t filter_func,
                                          void *filter_func_baton,
->>>>>>> 4eaf3f05
                                          apr_pool_t *pool);
 } root_vtable_t;
 
