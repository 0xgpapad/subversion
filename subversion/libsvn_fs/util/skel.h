--- conflicted
+++ resolved
@@ -1,4 +1,3 @@
-<<<<<<< HEAD
 /* skel.h : interface to `skeleton' functions
  *
  * ====================================================================
@@ -174,182 +173,4 @@
 }
 #endif /* __cplusplus */
 
-#endif /* SVN_LIBSVN_FS_SKEL_H */
-=======
-/* skel.h : interface to `skeleton' functions
- *
- * ====================================================================
- * Copyright (c) 2000-2003 CollabNet.  All rights reserved.
- *
- * This software is licensed as described in the file COPYING, which
- * you should have received as part of this distribution.  The terms
- * are also available at http://subversion.tigris.org/license-1.html.
- * If newer versions of this license are posted there, you may use a
- * newer version instead, at your option.
- *
- * This software consists of voluntary contributions made by many
- * individuals.  For exact contribution history, see the revision
- * history and logs, available at http://subversion.tigris.org/.
- * ====================================================================
- */
-
-#ifndef SVN_LIBSVN_FS_SKEL_H
-#define SVN_LIBSVN_FS_SKEL_H
-
-#include <apr_pools.h>
-
-#include "svn_string.h"
-
-#ifdef __cplusplus
-extern "C" {
-#endif /* __cplusplus */
-
--
-/* What is a skel?  */
-
-/* Subversion needs to read a lot of structured data from database
-   records.  Instead of writing a half-dozen parsers and getting lazy
-   about error-checking, we define a reasonably dense, open-ended
-   syntax for strings and lists, and then use that for the concrete
-   representation of files, directories, property lists, etc.  This
-   lets us handle all the fussy character-by-character testing and
-   sanity checks all in one place, allowing the users of this library
-   to focus on higher-level consistency.
-
-   A `skeleton' (or `skel') is either an atom, or a list.  A list may
-   contain zero or more elements, each of which may be an atom or a
-   list.
-
-   Here's a description of the syntax of a skel:
-
-   A "whitespace" byte is either 9, 10, 12, 13, or 32 (ASCII tab,
-   newline, form feed, and space).
-
-   A "digit" byte is 48 -- 57 (ASCII digits).
-
-   A "name" byte is 65 -- 90, or 97 -- 122 (ASCII upper- and
-   lower-case characters).
-
-   An atom has one the following two forms:
-   - any string of bytes whose first byte is a name character, and
-     which contains no whitespace characters, bytes 40 (ASCII '(') or
-     bytes 41 (ASCII ')') (`implicit-length form'), or
-   - a string of digit bytes, followed by exactly one whitespace
-     character, followed by N bytes, where N is the value of the digit
-     bytes as a decimal number (`explicit-length form').
-
-   In the first case, the `contents' of the atom are the entire string
-   of characters.  In the second case, the contents of the atom are
-   the N bytes after the count and whitespace.
-
-   A list consists of a byte 40 (ASCII '('), followed by a series of
-   atoms or lists, followed by a byte 41 (ASCII ')').  There may be
-   zero or more whitespace characters after the '(' and before the
-   ')', and between any pair of elements.  If two consecutive elements
-   are atoms, they must be separated by at least one whitespace
-   character.  */
-
--
-/* The `skel' structure.  */
-
-/* A structure representing the results of parsing an array of bytes
-   as a skel.  */
-struct skel_t {
-
-  /* True if the string was an atom, false if it was a list.
-
-     If the string is an atom, DATA points to the beginning of its
-     contents, and LEN gives the content length, in bytes.
-
-     If the string is a list, DATA and LEN delimit the entire body of
-     the list.  */
-  int is_atom;
-
-  const char *data;
-  apr_size_t len;
-
-  /* If the string is a list, CHILDREN is a pointer to a
-     null-terminated linked list of skel objects representing the
-     elements of the list, linked through their NEXT pointers.  */
-  struct skel_t *children;
-  struct skel_t *next;
-};
-typedef struct skel_t skel_t;
-
-
--
-/* Operations on skels.  */
-
-
-/* Parse the LEN bytes at DATA as the concrete representation of a
-   skel, and return a skel object allocated from POOL describing its
-   contents.  If the data is not a properly-formed SKEL object, return
-   zero.
-
-   The returned skel objects point into the block indicated by DATA
-   and LEN; we don't copy the contents. */
-skel_t *svn_fs__parse_skel (const char *data, apr_size_t len,
-                            apr_pool_t *pool);
-
-
-/* Create an atom skel whose contents are the C string STR, allocated
-   from POOL.  */
-skel_t *svn_fs__str_atom (const char *str, apr_pool_t *pool);
-
-
-/* Create an atom skel whose contents are the LEN bytes at ADDR,
-   allocated from POOL.  */
-skel_t *svn_fs__mem_atom (const void *addr, apr_size_t len, apr_pool_t *pool);
-
-
-/* Create an empty list skel, allocated from POOL.  */
-skel_t *svn_fs__make_empty_list (apr_pool_t *pool);
-
-
-/* Prepend SKEL to LIST.  */
-void svn_fs__prepend (skel_t *skel, skel_t *list);
-
-
-/* Append SKEL to LIST.  This is not as efficient as prepending skels,
-   so prepend in places where you can sensibly do so, and you want to
-   save a couple clock cycles. */
-void svn_fs__append (skel_t *skel, skel_t *list);
-
-
-/* Return a string whose contents are a concrete representation of
-   SKEL.  Allocate the string from POOL.  */
-svn_stringbuf_t *svn_fs__unparse_skel (skel_t *skel, apr_pool_t *pool);
-
-
-/* Return true iff SKEL is an atom whose data is the same as STR.  */
-int svn_fs__matches_atom (skel_t *skel, const char *str);
-
-
-/* Return true iff SKEL is an atom whose data is the same as STR.  */
-int svn_fs__atom_matches_string (skel_t *skel, const svn_string_t *str);
-
-
-/* Return the length of the list skel SKEL.  Atoms have a length of -1.  */
-int svn_fs__list_length (skel_t *skel);
-
-
-/* Return 1 if SKEL1 and SKEL2 are the same in structure and contents,
-   or 0 if they are not.  This is like a lisp `equal' not `eq': atoms
-   are equal if their lengths and contents are the same, lists are
-   equal if they have the same number and order of equal elements. */
-int svn_fs__skels_are_equal (skel_t *skel1, skel_t *skel2);
-
-
-/* Make a copy of SKEL and its data in POOL.  */
-skel_t *svn_fs__copy_skel (skel_t *skel, apr_pool_t *pool);
-
-
-#ifdef __cplusplus
-}
-#endif /* __cplusplus */
-
-#endif /* SVN_LIBSVN_FS_SKEL_H */
->>>>>>> 568fa1e5
+#endif /* SVN_LIBSVN_FS_SKEL_H */