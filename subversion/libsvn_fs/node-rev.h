<<<<<<< HEAD
/* node-rev.h : interface to node revision retrieval and storage
 *
 * ====================================================================
 * Copyright (c) 2000-2003 CollabNet.  All rights reserved.
 *
 * This software is licensed as described in the file COPYING, which
 * you should have received as part of this distribution.  The terms
 * are also available at http://subversion.tigris.org/license-1.html.
 * If newer versions of this license are posted there, you may use a
 * newer version instead, at your option.
 *
 * This software consists of voluntary contributions made by many
 * individuals.  For exact contribution history, see the revision
 * history and logs, available at http://subversion.tigris.org/.
 * ====================================================================
 */

#ifndef SVN_LIBSVN_FS_NODE_REV_H
#define SVN_LIBSVN_FS_NODE_REV_H

#include <db.h>
#include "svn_fs.h"
#include "trail.h"

#ifdef __cplusplus
extern "C" {
#endif /* __cplusplus */


/*** Functions. ***/

/* Create an entirely new, mutable node in the filesystem FS, whose
   NODE-REVISION is NODEREV, as part of TRAIL.  Set *ID_P to the new
   node revision's ID.  Use TRAIL->pool for any temporary allocation.

   TXN_ID is the Subversion transaction under which this occurs.

   After this call, the node table manager assumes that the new node's
   contents will change frequently.  */
svn_error_t *svn_fs__create_node (const svn_fs_id_t **id_p,
                                  svn_fs_t *fs,
                                  svn_fs__node_revision_t *noderev,
                                  const char *txn_id,
                                  trail_t *trail);

/* Create a node revision in FS which is an immediate successor of
   OLD_ID, whose contents are NEW_NR, as part of TRAIL.  Set *NEW_ID_P
   to the new node revision's ID.  Use TRAIL->pool for any temporary
   allocation.  

   COPY_ID, if non-NULL, is a key into the `copies' table, and
   indicates that this new node is being created as the result of a
   copy operation, and specifically which operation that was.

   TXN_ID is the Subversion transaction under which this occurs.

   After this call, the deltification code assumes that the new node's
   contents will change frequently, and will avoid representing other
   nodes as deltas against this node's contents.  */
svn_error_t *svn_fs__create_successor (const svn_fs_id_t **new_id_p,
                                       svn_fs_t *fs,
                                       const svn_fs_id_t *old_id,
                                       svn_fs__node_revision_t *new_nr,
                                       const char *copy_id,
                                       const char *txn_id,
                                       trail_t *trail);


/* Delete node revision ID from FS's `nodes' table, as part of TRAIL.
   WARNING: This does not check that the node revision is mutable!
   Callers should do that check themselves.  */
svn_error_t *svn_fs__delete_node_revision (svn_fs_t *fs,
                                           const svn_fs_id_t *id,
                                           trail_t *trail);


#ifdef __cplusplus
}
#endif /* __cplusplus */

#endif /* SVN_LIBSVN_FS_NODE_REV_H */
=======
/* node-rev.h : interface to node revision retrieval and storage
 *
 * ====================================================================
 * Copyright (c) 2000-2003 CollabNet.  All rights reserved.
 *
 * This software is licensed as described in the file COPYING, which
 * you should have received as part of this distribution.  The terms
 * are also available at http://subversion.tigris.org/license-1.html.
 * If newer versions of this license are posted there, you may use a
 * newer version instead, at your option.
 *
 * This software consists of voluntary contributions made by many
 * individuals.  For exact contribution history, see the revision
 * history and logs, available at http://subversion.tigris.org/.
 * ====================================================================
 */

#ifndef SVN_LIBSVN_FS_NODE_REV_H
#define SVN_LIBSVN_FS_NODE_REV_H

#include <db.h>
#include "svn_fs.h"
#include "trail.h"

#ifdef __cplusplus
extern "C" {
#endif /* __cplusplus */


/*** Functions. ***/

/* Create an entirely new, mutable node in the filesystem FS, whose
   NODE-REVISION is NODEREV, as part of TRAIL.  Set *ID_P to the new
   node revision's ID.  Use TRAIL->pool for any temporary allocation.

   TXN_ID is the Subversion transaction under which this occurs.

   After this call, the node table manager assumes that the new node's
   contents will change frequently.  */
svn_error_t *svn_fs__create_node (const svn_fs_id_t **id_p,
                                  svn_fs_t *fs,
                                  svn_fs__node_revision_t *noderev,
                                  const char *txn_id,
                                  trail_t *trail);

/* Create a node revision in FS which is an immediate successor of
   OLD_ID, whose contents are NEW_NR, as part of TRAIL.  Set *NEW_ID_P
   to the new node revision's ID.  Use TRAIL->pool for any temporary
   allocation.  

   COPY_ID, if non-NULL, is a key into the `copies' table, and
   indicates that this new node is being created as the result of a
   copy operation, and specifically which operation that was.

   TXN_ID is the Subversion transaction under which this occurs.

   After this call, the deltification code assumes that the new node's
   contents will change frequently, and will avoid representing other
   nodes as deltas against this node's contents.  */
svn_error_t *svn_fs__create_successor (const svn_fs_id_t **new_id_p,
                                       svn_fs_t *fs,
                                       const svn_fs_id_t *old_id,
                                       svn_fs__node_revision_t *new_nr,
                                       const char *copy_id,
                                       const char *txn_id,
                                       trail_t *trail);


/* Delete node revision ID from FS's `nodes' table, as part of TRAIL.
   WARNING: This does not check that the node revision is mutable!
   Callers should do that check themselves.  */
svn_error_t *svn_fs__delete_node_revision (svn_fs_t *fs,
                                           const svn_fs_id_t *id,
                                           trail_t *trail);


#ifdef __cplusplus
}
#endif /* __cplusplus */

#endif /* SVN_LIBSVN_FS_NODE_REV_H */
>>>>>>> 568fa1e5
<|MERGE_RESOLUTION|>--- conflicted
+++ resolved
@@ -1,4 +1,3 @@
-<<<<<<< HEAD
 /* node-rev.h : interface to node revision retrieval and storage
  *
  * ====================================================================
@@ -80,88 +79,4 @@
 }
 #endif /* __cplusplus */
 
-#endif /* SVN_LIBSVN_FS_NODE_REV_H */
-=======
-/* node-rev.h : interface to node revision retrieval and storage
- *
- * ====================================================================
- * Copyright (c) 2000-2003 CollabNet.  All rights reserved.
- *
- * This software is licensed as described in the file COPYING, which
- * you should have received as part of this distribution.  The terms
- * are also available at http://subversion.tigris.org/license-1.html.
- * If newer versions of this license are posted there, you may use a
- * newer version instead, at your option.
- *
- * This software consists of voluntary contributions made by many
- * individuals.  For exact contribution history, see the revision
- * history and logs, available at http://subversion.tigris.org/.
- * ====================================================================
- */
-
-#ifndef SVN_LIBSVN_FS_NODE_REV_H
-#define SVN_LIBSVN_FS_NODE_REV_H
-
-#include <db.h>
-#include "svn_fs.h"
-#include "trail.h"
-
-#ifdef __cplusplus
-extern "C" {
-#endif /* __cplusplus */
-
--
-/*** Functions. ***/
-
-/* Create an entirely new, mutable node in the filesystem FS, whose
-   NODE-REVISION is NODEREV, as part of TRAIL.  Set *ID_P to the new
-   node revision's ID.  Use TRAIL->pool for any temporary allocation.
-
-   TXN_ID is the Subversion transaction under which this occurs.
-
-   After this call, the node table manager assumes that the new node's
-   contents will change frequently.  */
-svn_error_t *svn_fs__create_node (const svn_fs_id_t **id_p,
-                                  svn_fs_t *fs,
-                                  svn_fs__node_revision_t *noderev,
-                                  const char *txn_id,
-                                  trail_t *trail);
-
-/* Create a node revision in FS which is an immediate successor of
-   OLD_ID, whose contents are NEW_NR, as part of TRAIL.  Set *NEW_ID_P
-   to the new node revision's ID.  Use TRAIL->pool for any temporary
-   allocation.  
-
-   COPY_ID, if non-NULL, is a key into the `copies' table, and
-   indicates that this new node is being created as the result of a
-   copy operation, and specifically which operation that was.
-
-   TXN_ID is the Subversion transaction under which this occurs.
-
-   After this call, the deltification code assumes that the new node's
-   contents will change frequently, and will avoid representing other
-   nodes as deltas against this node's contents.  */
-svn_error_t *svn_fs__create_successor (const svn_fs_id_t **new_id_p,
-                                       svn_fs_t *fs,
-                                       const svn_fs_id_t *old_id,
-                                       svn_fs__node_revision_t *new_nr,
-                                       const char *copy_id,
-                                       const char *txn_id,
-                                       trail_t *trail);
-
-
-/* Delete node revision ID from FS's `nodes' table, as part of TRAIL.
-   WARNING: This does not check that the node revision is mutable!
-   Callers should do that check themselves.  */
-svn_error_t *svn_fs__delete_node_revision (svn_fs_t *fs,
-                                           const svn_fs_id_t *id,
-                                           trail_t *trail);
-
-
-#ifdef __cplusplus
-}
-#endif /* __cplusplus */
-
-#endif /* SVN_LIBSVN_FS_NODE_REV_H */
->>>>>>> 568fa1e5
+#endif /* SVN_LIBSVN_FS_NODE_REV_H */