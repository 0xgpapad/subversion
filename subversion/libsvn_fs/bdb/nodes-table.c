--- conflicted
+++ resolved
@@ -1,4 +1,3 @@
-<<<<<<< HEAD
 /* nodes-table.c : working with the `nodes' table
  *
  * ====================================================================
@@ -151,6 +150,10 @@
          new_id_str->data, id_str->data, fs->path);
     }
 
+  /* err is SVN_ERR_FS_ID_NOT_FOUND, meaning the ID is available. But
+     we don't want this error. */
+  svn_error_clear (err);
+
   /* Return the new node revision ID. */
   *successor_p = new_id;
   return SVN_NO_ERROR;
@@ -240,252 +243,4 @@
                                   svn_fs__id_to_dbt (&key, id, pool),
                                   svn_fs__skel_to_dbt (&value, skel, pool),
                                   0));
-}
-=======
-/* nodes-table.c : working with the `nodes' table
- *
- * ====================================================================
- * Copyright (c) 2000-2003 CollabNet.  All rights reserved.
- *
- * This software is licensed as described in the file COPYING, which
- * you should have received as part of this distribution.  The terms
- * are also available at http://subversion.tigris.org/license-1.html.
- * If newer versions of this license are posted there, you may use a
- * newer version instead, at your option.
- *
- * This software consists of voluntary contributions made by many
- * individuals.  For exact contribution history, see the revision
- * history and logs, available at http://subversion.tigris.org/.
- * ====================================================================
- */
-
-#include <string.h>
-#include <assert.h>
-#include "bdb_compat.h"
-
-#include "svn_fs.h"
-
-#include "../fs.h"
-#include "../err.h"
-#include "dbt.h"
-#include "../util/skel.h"
-#include "../util/fs_skels.h"
-#include "../trail.h"
-#include "../key-gen.h"
-#include "../id.h"
-#include "bdb-err.h"
-#include "nodes-table.h"
-
-
--
-/* Opening/creating the `nodes' table.  */
-
-
-int
-svn_fs__bdb_open_nodes_table (DB **nodes_p,
-                              DB_ENV *env,
-                              int create)
-{
-  const u_int32_t open_flags = (create ? (DB_CREATE | DB_EXCL) : 0);
-  DB *nodes;
-
-  BDB_ERR (svn_fs__bdb_check_version());
-  BDB_ERR (db_create (&nodes, env, 0));
-  BDB_ERR (nodes->open (SVN_BDB_OPEN_PARAMS(nodes, NULL),
-                       "nodes", 0, DB_BTREE,
-                       open_flags | SVN_BDB_AUTO_COMMIT,
-                       0666));
-
-  /* Create the `next-id' table entry (use '1' because '0' is
-     reserved for the root directory to use). */
-  if (create)
-  {
-    DBT key, value;
-
-    BDB_ERR (nodes->put (nodes, 0,
-                        svn_fs__str_to_dbt (&key, 
-                                            (char *) svn_fs__next_key_key),
-                        svn_fs__str_to_dbt (&value, (char *) "1"),
-                        SVN_BDB_AUTO_COMMIT));
-  }
-
-  *nodes_p = nodes;
-  return 0;
-}
-
-
--
-/* Choosing node revision ID's.  */
-
-svn_error_t *
-svn_fs__bdb_new_node_id (svn_fs_id_t **id_p,
-                         svn_fs_t *fs,
-                         const char *txn_id,
-                         trail_t *trail)
-{
-  DBT query, result;
-  apr_size_t len;
-  char next_key[SVN_FS__MAX_KEY_SIZE];
-  int db_err;
-  const char *next_node_id;
-
-  /* TXN_ID is required! */
-  assert (txn_id);
-
-  /* Get the current value associated with the `next-key' key in the table.  */
-  svn_fs__str_to_dbt (&query, (char *) svn_fs__next_key_key);
-  SVN_ERR (BDB_WRAP (fs, "allocating new node ID (getting `next-key')",
-                    fs->nodes->get (fs->nodes, trail->db_txn,
-                                    &query, 
-                                    svn_fs__result_dbt (&result), 
-                                    0)));
-  svn_fs__track_dbt (&result, trail->pool);
-
-  /* Squirrel away our next node id value. */
-  next_node_id = apr_pstrmemdup (trail->pool, result.data, result.size);
-
-  /* Bump to future key. */
-  len = result.size;
-  svn_fs__next_key (result.data, &len, next_key);
-  db_err = fs->nodes->put (fs->nodes, trail->db_txn,
-                           svn_fs__str_to_dbt (&query, 
-                                               (char *) svn_fs__next_key_key),
-                           svn_fs__str_to_dbt (&result, (char *) next_key), 
-                           0);
-  SVN_ERR (BDB_WRAP (fs, "bumping next node ID key", db_err));
-
-  /* Create and return the new node id. */
-  *id_p = svn_fs__create_id (next_node_id, "0", txn_id, trail->pool);
-  return SVN_NO_ERROR;
-}
-
-
-svn_error_t *
-svn_fs__bdb_new_successor_id (svn_fs_id_t **successor_p,
-                              svn_fs_t *fs,
-                              const svn_fs_id_t *id,
-                              const char *copy_id,
-                              const char *txn_id,
-                              trail_t *trail)
-{
-  svn_fs_id_t *new_id;
-  svn_error_t *err;
-
-  /* TXN_ID is required! */
-  assert (txn_id);
-
-  /* Create and return the new successor ID.  */
-  new_id = svn_fs__create_id (svn_fs__id_node_id (id),
-                              copy_id ? copy_id : svn_fs__id_copy_id (id),
-                              txn_id, 
-                              trail->pool);
-
-  /* Now, make sure this NEW_ID doesn't already exist in FS. */
-  err = svn_fs__bdb_get_node_revision (NULL, fs, new_id, trail);
-  if ((! err) || (err->apr_err != SVN_ERR_FS_ID_NOT_FOUND))
-    {
-      svn_string_t *id_str = svn_fs_unparse_id (id, trail->pool);
-      svn_string_t *new_id_str = svn_fs_unparse_id (new_id, trail->pool);
-      return svn_error_createf 
-        (SVN_ERR_FS_ALREADY_EXISTS, err,
-         "successor id `%s' (for `%s') already exists in filesystem %s",  
-         new_id_str->data, id_str->data, fs->path);
-    }
-
-  /* err is SVN_ERR_FS_ID_NOT_FOUND, meaning the ID is available. But
-     we don't want this error. */
-  svn_error_clear (err);
-
-  /* Return the new node revision ID. */
-  *successor_p = new_id;
-  return SVN_NO_ERROR;
-}
-
-
--
-/* Removing node revisions.  */
-svn_error_t *
-svn_fs__bdb_delete_nodes_entry (svn_fs_t *fs,
-                                const svn_fs_id_t *id,
-                                trail_t *trail)
-{
-  DBT key;
-  
-  SVN_ERR (BDB_WRAP (fs, "deleting entry from `nodes' table",
-                    fs->nodes->del (fs->nodes,
-                                    trail->db_txn,
-                                    svn_fs__id_to_dbt (&key, id, trail->pool),
-                                    0)));
-  
-  return SVN_NO_ERROR;
-}
-
-
-
--
-/* Storing and retrieving NODE-REVISIONs.  */
-
-
-svn_error_t *
-svn_fs__bdb_get_node_revision (svn_fs__node_revision_t **noderev_p,
-                               svn_fs_t *fs,
-                               const svn_fs_id_t *id,
-                               trail_t *trail)
-{
-  svn_fs__node_revision_t *noderev;
-  skel_t *skel;
-  int db_err;
-  DBT key, value;
-
-  db_err = fs->nodes->get (fs->nodes, trail->db_txn,
-                           svn_fs__id_to_dbt (&key, id, trail->pool),
-                           svn_fs__result_dbt (&value),
-                           0);
-  svn_fs__track_dbt (&value, trail->pool);
-
-  /* If there's no such node, return an appropriately specific error.  */
-  if (db_err == DB_NOTFOUND)
-    return svn_fs__err_dangling_id (fs, id);
-
-  /* Handle any other error conditions.  */
-  SVN_ERR (BDB_WRAP (fs, "reading node revision", db_err));
-
-  /* If our caller doesn't really care about the return value here,
-     just return successfully. */
-  if (! noderev_p)
-    return SVN_NO_ERROR;
-
-  /* Parse and the NODE-REVISION skel.  */
-  skel = svn_fs__parse_skel (value.data, value.size, trail->pool);
-
-  /* Convert to a native FS type. */
-  SVN_ERR (svn_fs__parse_node_revision_skel (&noderev, skel, trail->pool));
-  *noderev_p = noderev;
-  return SVN_NO_ERROR;
-}
-
-
-svn_error_t *
-svn_fs__bdb_put_node_revision (svn_fs_t *fs,
-                               const svn_fs_id_t *id,
-                               svn_fs__node_revision_t *noderev,
-                               trail_t *trail)
-{
-  DB_TXN *db_txn = trail->db_txn;
-  apr_pool_t *pool = trail->pool;
-  DBT key, value;
-  skel_t *skel;
-
-  /* Convert from native type into skel */
-  SVN_ERR (svn_fs__unparse_node_revision_skel (&skel, noderev, pool));
-  return BDB_WRAP (fs, "storing node revision",
-                  fs->nodes->put (fs->nodes, db_txn,
-                                  svn_fs__id_to_dbt (&key, id, pool),
-                                  svn_fs__skel_to_dbt (&value, skel, pool),
-                                  0));
-}
->>>>>>> 568fa1e5
+}